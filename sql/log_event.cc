--- conflicted
+++ resolved
@@ -9727,22 +9727,8 @@
   this->m_rows_lookup_algorithm= ROW_LOOKUP_NOT_NEEDED;
   this->m_key_index= MAX_KEY;
 
-<<<<<<< HEAD
   if (event_type == WRITE_ROWS_EVENT)  // row lookup not needed
     DBUG_VOID_RETURN;
-=======
-    /*
-      Bug#56662 Assertion failed: next_insert_id == 0, file handler.cc
-      Don't allow generation of auto_increment value when processing
-      rows event by setting 'MODE_NO_AUTO_VALUE_ON_ZERO'. The exception
-      to this rule happens when the auto_inc column exists on some
-      extra columns on the slave. In that case, do not force
-      MODE_NO_AUTO_VALUE_ON_ZERO.
-    */
-    ulong saved_sql_mode= thd->variables.sql_mode;
-    if (!is_auto_inc_in_extra_columns())
-      thd->variables.sql_mode= MODE_NO_AUTO_VALUE_ON_ZERO;
->>>>>>> d94513ca
 
   if (!(slave_rows_search_algorithms_options & SLAVE_ROWS_INDEX_SCAN))
     goto TABLE_OR_INDEX_HASH_SCAN;
@@ -10602,65 +10588,12 @@
     restore_record(m_table, record[1]);
   }
 
-<<<<<<< HEAD
 end:
   DBUG_RETURN(error);
-=======
-  /*
-    We need TIMESTAMP_NO_AUTO_SET otherwise ha_write_row() will not use fill
-    any TIMESTAMP column with data from the row but instead will use
-    the event's current time.
-    As we replicate from TIMESTAMP to TIMESTAMP and slave has no extra
-    columns, we know that all TIMESTAMP columns on slave will receive explicit
-    data from the row, so TIMESTAMP_NO_AUTO_SET is ok.
-    When we allow a table without TIMESTAMP to be replicated to a table having
-    more columns including a TIMESTAMP column, or when we allow a TIMESTAMP
-    column to be replicated into a BIGINT column and the slave's table has a
-    TIMESTAMP column, then the slave's TIMESTAMP column will take its value
-    from set_time() which we called earlier (consistent with SBR). And then in
-    some cases we won't want TIMESTAMP_NO_AUTO_SET (will require some code to
-    analyze if explicit data is provided for slave's TIMESTAMP columns).
-  */
-  m_table->timestamp_field_type= TIMESTAMP_NO_AUTO_SET;
-  
-  /* Honor next number column if present */
-  m_table->next_number_field= m_table->found_next_number_field;
-  /*
-   * Fixed Bug#45999, In RBR, Store engine of Slave auto-generates new
-   * sequence numbers for auto_increment fields if the values of them are 0.
-   * If generateing a sequence number is decided by the values of
-   * table->auto_increment_field_not_null and SQL_MODE(if includes
-   * MODE_NO_AUTO_VALUE_ON_ZERO) in update_auto_increment function.
-   * SQL_MODE of slave sql thread is always consistency with master's.
-   * In RBR, auto_increment fields never are NULL, except if the auto_inc
-   * column exists only on the slave side (i.e., in an extra column
-   * on the slave's table).
-   */
-  if (!is_auto_inc_in_extra_columns())
-    m_table->auto_increment_field_not_null= TRUE;
-  else
-  {
-    /*
-      Here we have checked that there is an extra field
-      on this server's table that has an auto_inc column.
-
-      Mark that the auto_increment field is null and mark
-      the read and write set bits.
-
-      (There can only be one AUTO_INC column, it is always
-       indexed and it cannot have a DEFAULT value).
-    */
-    m_table->auto_increment_field_not_null= FALSE;
-    m_table->mark_auto_increment_column();
-  }
-
-  return error;
->>>>>>> d94513ca
 }
 
 int Rows_log_event::do_scan_and_update(Relay_log_info const *rli)
 {
-<<<<<<< HEAD
   DBUG_ENTER("Rows_log_event::do_scan_and_update");
   DBUG_ASSERT(m_table && m_table->in_use != NULL);
   DBUG_ASSERT(m_hash.is_empty() == false);
@@ -10687,38 +10620,6 @@
      When a match is found, apply the changes.
    */
   do
-=======
-  int local_error= 0;
-
-  /**
-    Clear the write_set bit for auto_inc field that only
-    existed on the destination table as an extra column.
-   */
-  if (is_auto_inc_in_extra_columns())
-  {
-    bitmap_clear_bit(m_table->write_set, m_table->next_number_field->field_index);
-    bitmap_clear_bit( m_table->read_set, m_table->next_number_field->field_index);
-
-    if (get_flags(STMT_END_F))
-      m_table->file->ha_release_auto_increment();
-  }
-  m_table->next_number_field=0;
-  m_table->auto_increment_field_not_null= FALSE;
-  if ((slave_exec_mode == SLAVE_EXEC_MODE_IDEMPOTENT) ||
-      m_table->s->db_type()->db_type == DB_TYPE_NDBCLUSTER)
-  {
-    m_table->file->extra(HA_EXTRA_NO_IGNORE_DUP_KEY);
-    m_table->file->extra(HA_EXTRA_WRITE_CANNOT_REPLACE);
-    /*
-      resetting the extra with 
-      table->file->extra(HA_EXTRA_NO_IGNORE_NO_KEY); 
-      fires bug#27077
-      explanation: file->reset() performs this duty
-      ultimately. Still todo: fix
-    */
-  }
-  if ((local_error= m_table->file->ha_end_bulk_insert()))
->>>>>>> d94513ca
   {
     /* get the next record from the table */
     error= next_record_scan(i == 0);
@@ -10893,30 +10794,8 @@
   prepare_record(table, &m_cols, FALSE);
   if (!(error= unpack_current_row(rli, &m_cols)))
   {
-<<<<<<< HEAD
     // Temporary fix to find out why it fails [/Matz]
     memcpy(m_table->read_set->bitmap, m_cols.bitmap, (m_table->read_set->n_bits + 7) / 8);
-=======
-    /* this is the first row to be inserted, we estimate the rows with
-       the size of the first row and use that value to initialize
-       storage engine for bulk insertion */
-    ulong estimated_rows= (m_rows_end - m_curr_row) / (m_curr_row_end - m_curr_row);
-    m_table->file->ha_start_bulk_insert(estimated_rows);
-  }
-
-  /*
-    Explicitly set the auto_inc to null to make sure that
-    it gets an auto_generated value.
-  */
-  if (is_auto_inc_in_extra_columns())
-    m_table->next_number_field->set_null();
-  
-#ifndef DBUG_OFF
-  DBUG_DUMP("record[0]", table->record[0], table->s->reclength);
-  DBUG_PRINT_BITSET("debug", "write_set = %s", table->write_set);
-  DBUG_PRINT_BITSET("debug", "read_set = %s", table->read_set);
-#endif
->>>>>>> d94513ca
 
     /** save a copy so that we can compare against it later */
     store_record(m_table, record[1]);
@@ -11238,10 +11117,14 @@
     /*
       Bug#56662 Assertion failed: next_insert_id == 0, file handler.cc
       Don't allow generation of auto_increment value when processing
-      rows event by setting 'MODE_NO_AUTO_VALUE_ON_ZERO'.
+      rows event by setting 'MODE_NO_AUTO_VALUE_ON_ZERO'. The exception
+      to this rule happens when the auto_inc column exists on some
+      extra columns on the slave. In that case, do not force
+      MODE_NO_AUTO_VALUE_ON_ZERO.
     */
     ulong saved_sql_mode= thd->variables.sql_mode;
-    thd->variables.sql_mode= MODE_NO_AUTO_VALUE_ON_ZERO;
+    if (!is_auto_inc_in_extra_columns())
+      thd->variables.sql_mode= MODE_NO_AUTO_VALUE_ON_ZERO;
 
     // row processing loop
 
@@ -12370,15 +12253,34 @@
    * table->auto_increment_field_not_null and SQL_MODE(if includes
    * MODE_NO_AUTO_VALUE_ON_ZERO) in update_auto_increment function.
    * SQL_MODE of slave sql thread is always consistency with master's.
-   * In RBR, auto_increment fields never are NULL.
+   * In RBR, auto_increment fields never are NULL, except if the auto_inc
+   * column exists only on the slave side (i.e., in an extra column
+   * on the slave's table).
    */
-  m_table->auto_increment_field_not_null= TRUE;
+  if (!is_auto_inc_in_extra_columns())
+    m_table->auto_increment_field_not_null= TRUE;
+  else
+  {
+    /*
+      Here we have checked that there is an extra field
+      on this server's table that has an auto_inc column.
+
+      Mark that the auto_increment field is null and mark
+      the read and write set bits.
+
+      (There can only be one AUTO_INC column, it is always
+       indexed and it cannot have a DEFAULT value).
+    */
+    m_table->auto_increment_field_not_null= FALSE;
+    m_table->mark_auto_increment_column();
+  }
 
   /**
      Sets it to ROW_LOOKUP_NOT_NEEDED.
    */
   decide_row_lookup_algorithm_and_key();
   DBUG_ASSERT(m_rows_lookup_algorithm==ROW_LOOKUP_NOT_NEEDED);
+
   return error;
 }
 
@@ -12387,6 +12289,19 @@
                                               int error)
 {
   int local_error= 0;
+
+  /**
+    Clear the write_set bit for auto_inc field that only
+    existed on the destination table as an extra column.
+   */
+  if (is_auto_inc_in_extra_columns())
+  {
+    bitmap_clear_bit(m_table->write_set, m_table->next_number_field->field_index);
+    bitmap_clear_bit( m_table->read_set, m_table->next_number_field->field_index);
+
+    if (get_flags(STMT_END_F))
+      m_table->file->ha_release_auto_increment();
+  }
   m_table->next_number_field=0;
   m_table->auto_increment_field_not_null= FALSE;
   if ((slave_exec_mode == SLAVE_EXEC_MODE_IDEMPOTENT) ||
@@ -12519,7 +12434,13 @@
 
     m_table->file->ha_start_bulk_insert(estimated_rows);
   }
-  
+
+  /*
+    Explicitly set the auto_inc to null to make sure that
+    it gets an auto_generated value.
+  */
+  if (is_auto_inc_in_extra_columns())
+    m_table->next_number_field->set_null();
   
 #ifndef DBUG_OFF
   DBUG_DUMP("record[0]", table->record[0], table->s->reclength);
