--- conflicted
+++ resolved
@@ -270,11 +270,8 @@
   segfault
   sql_table
   table_cache
-<<<<<<< HEAD
   tc_log_mmap
-=======
   explain_filename
->>>>>>> b85755e7
 )
 
 ## Merging tests into fewer executables saves *a lot* of
