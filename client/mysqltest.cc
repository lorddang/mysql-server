--- conflicted
+++ resolved
@@ -83,12 +83,8 @@
   OPT_PS_PROTOCOL=OPT_MAX_CLIENT_OPTION, OPT_SP_PROTOCOL,
   OPT_CURSOR_PROTOCOL, OPT_VIEW_PROTOCOL, OPT_MAX_CONNECT_RETRIES,
   OPT_MAX_CONNECTIONS, OPT_MARK_PROGRESS, OPT_LOG_DIR,
-<<<<<<< HEAD
-  OPT_TAIL_LINES, OPT_RESULT_FORMAT_VERSION, OPT_EXPLAIN_PROTOCOL
-=======
   OPT_TAIL_LINES, OPT_RESULT_FORMAT_VERSION, OPT_TRACE_PROTOCOL,
   OPT_EXPLAIN_PROTOCOL
->>>>>>> fb5f6ee8
 };
 
 static int record= 0, opt_sleep= -1;
@@ -108,10 +104,7 @@
 static my_bool ps_protocol= 0, ps_protocol_enabled= 0;
 static my_bool sp_protocol= 0, sp_protocol_enabled= 0;
 static my_bool view_protocol= 0, view_protocol_enabled= 0;
-<<<<<<< HEAD
-=======
 static my_bool opt_trace_protocol= 0, opt_trace_protocol_enabled= 0;
->>>>>>> fb5f6ee8
 static my_bool explain_protocol= 0, explain_protocol_enabled= 0;
 static my_bool cursor_protocol= 0, cursor_protocol_enabled= 0;
 static my_bool parsing_disabled= 0;
@@ -6372,16 +6365,12 @@
   {"view-protocol", OPT_VIEW_PROTOCOL, "Use views for select.",
    &view_protocol, &view_protocol, 0,
    GET_BOOL, NO_ARG, 0, 0, 0, 0, 0, 0},
-<<<<<<< HEAD
-  {"explain-protocol", OPT_EXPLAIN_PROTOCOL, "Explains all select.",
-=======
   {"opt-trace-protocol", OPT_TRACE_PROTOCOL,
    "Trace DML statements with optimizer trace",
    &opt_trace_protocol, &opt_trace_protocol, 0,
    GET_BOOL, NO_ARG, 0, 0, 0, 0, 0, 0},
   {"explain-protocol", OPT_EXPLAIN_PROTOCOL,
    "Explain all SELECT/INSERT/REPLACE/UPDATE/DELETE statements",
->>>>>>> fb5f6ee8
    &explain_protocol, &explain_protocol, 0,
    GET_BOOL, NO_ARG, 0, 0, 0, 0, 0, 0},
   {"connect_timeout", OPT_CONNECT_TIMEOUT,
@@ -6389,11 +6378,7 @@
    &opt_connect_timeout, &opt_connect_timeout, 0, GET_UINT, REQUIRED_ARG,
    120, 0, 3600 * 12, 0, 0, 0},
   {"plugin_dir", OPT_PLUGIN_DIR, "Directory for client-side plugins.",
-<<<<<<< HEAD
-   (uchar**) &opt_plugin_dir, (uchar**) &opt_plugin_dir, 0,
-=======
     &opt_plugin_dir, &opt_plugin_dir, 0,
->>>>>>> fb5f6ee8
    GET_STR, REQUIRED_ARG, 0, 0, 0, 0, 0, 0},
   { 0, 0, 0, 0, 0, 0, GET_NO_ARG, NO_ARG, 0, 0, 0, 0, 0, 0}
 };
@@ -6408,11 +6393,7 @@
 void usage()
 {
   print_version();
-<<<<<<< HEAD
-  puts(ORACLE_WELCOME_COPYRIGHT_NOTICE("2000, 2010"));
-=======
   puts(ORACLE_WELCOME_COPYRIGHT_NOTICE("2000, 2011"));
->>>>>>> fb5f6ee8
   printf("Runs a test against the mysql server and compares output with a results file.\n\n");
   printf("Usage: %s [OPTIONS] [database] < test_file\n", my_progname);
   my_print_help(my_long_options);
@@ -7875,8 +7856,6 @@
   DBUG_VOID_RETURN;
 }
 
-<<<<<<< HEAD
-=======
 /**
    Display the optimizer trace produced by the last executed statement.
  */
@@ -7912,19 +7891,13 @@
   }
 }
 
->>>>>>> fb5f6ee8
 
 void run_explain(struct st_connection *cn, struct st_command *command, int flags)
 {
   if (explain_protocol_enabled &&
-<<<<<<< HEAD
-      !command->expected_errors.count &&
-      match_re(&view_re, command->query))
-=======
       (flags & QUERY_REAP_FLAG) &&
       !command->expected_errors.count &&
       match_re(&explain_re, command->query))
->>>>>>> fb5f6ee8
   {
     st_command save_command= *command;
     DYNAMIC_STRING query_str;
@@ -7934,10 +7907,7 @@
     init_dynamic_string(&query_str, "EXPLAIN EXTENDED ", 256, 256);
     dynstr_append_mem(&query_str, command->query,
                       command->end - command->query);
-<<<<<<< HEAD
-=======
     
->>>>>>> fb5f6ee8
     command->query= query_str.str;
     command->query_len= query_str.length;
     command->end= strend(command->query);
@@ -8379,10 +8349,7 @@
   var_set_int("$PS_PROTOCOL", ps_protocol);
   var_set_int("$SP_PROTOCOL", sp_protocol);
   var_set_int("$VIEW_PROTOCOL", view_protocol);
-<<<<<<< HEAD
-=======
   var_set_int("$OPT_TRACE_PROTOCOL", opt_trace_protocol);
->>>>>>> fb5f6ee8
   var_set_int("$EXPLAIN_PROTOCOL", explain_protocol);
   var_set_int("$CURSOR_PROTOCOL", cursor_protocol);
 
@@ -8419,10 +8386,7 @@
   ps_protocol_enabled= ps_protocol;
   sp_protocol_enabled= sp_protocol;
   view_protocol_enabled= view_protocol;
-<<<<<<< HEAD
-=======
   opt_trace_protocol_enabled= opt_trace_protocol;
->>>>>>> fb5f6ee8
   explain_protocol_enabled= explain_protocol;
   cursor_protocol_enabled= cursor_protocol;
 
@@ -8712,11 +8676,7 @@
 	  *save_file= 0;
 	}
 	run_query(cur_con, command, flags);
-<<<<<<< HEAD
-	run_explain(cur_con, command, flags);
-=======
 	display_opt_trace(cur_con, command, flags);
->>>>>>> fb5f6ee8
 	command_executed++;
         command->last_argument= command->end;
 
