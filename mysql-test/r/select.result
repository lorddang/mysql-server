drop table if exists t1,t2,t3,t4,t11;
drop table if exists t1_1,t1_2,t9_1,t9_2,t1aa,t2aa;
drop view if exists v1;
CREATE TABLE t1 (
Period smallint(4) unsigned zerofill DEFAULT '0000' NOT NULL,
Varor_period smallint(4) unsigned DEFAULT '0' NOT NULL
);
INSERT INTO t1 VALUES (9410,9412);
select period from t1;
period
9410
select * from t1;
Period	Varor_period
9410	9412
select t1.* from t1;
Period	Varor_period
9410	9412
CREATE TABLE t2 (
auto int not null auto_increment,
fld1 int(6) unsigned zerofill DEFAULT '000000' NOT NULL,
companynr tinyint(2) unsigned zerofill DEFAULT '00' NOT NULL,
fld3 char(30) DEFAULT '' NOT NULL,
fld4 char(35) DEFAULT '' NOT NULL,
fld5 char(35) DEFAULT '' NOT NULL,
fld6 char(4) DEFAULT '' NOT NULL,
UNIQUE fld1 (fld1),
KEY fld3 (fld3),
PRIMARY KEY (auto)
);
select t2.fld3 from t2 where companynr = 58 and fld3 like "%imaginable%";
fld3
imaginable
select fld3 from t2 where fld3 like "%cultivation" ;
fld3
cultivation
select t2.fld3,companynr from t2 where companynr = 57+1 order by fld3;
fld3	companynr
concoct	58
druggists	58
engrossing	58
Eurydice	58
exclaimers	58
ferociousness	58
hopelessness	58
Huey	58
imaginable	58
judges	58
merging	58
ostrich	58
peering	58
Phelps	58
presumes	58
Ruth	58
sentences	58
Shylock	58
straggled	58
synergy	58
thanking	58
tying	58
unlocks	58
select fld3,companynr from t2 where companynr = 58 order by fld3;
fld3	companynr
concoct	58
druggists	58
engrossing	58
Eurydice	58
exclaimers	58
ferociousness	58
hopelessness	58
Huey	58
imaginable	58
judges	58
merging	58
ostrich	58
peering	58
Phelps	58
presumes	58
Ruth	58
sentences	58
Shylock	58
straggled	58
synergy	58
thanking	58
tying	58
unlocks	58
select fld3 from t2 order by fld3 desc limit 10;
fld3
youthfulness
yelped
Wotan
workers
Witt
witchcraft
Winsett
Willy
willed
wildcats
select fld3 from t2 order by fld3 desc limit 5;
fld3
youthfulness
yelped
Wotan
workers
Witt
select fld3 from t2 order by fld3 desc limit 5,5;
fld3
witchcraft
Winsett
Willy
willed
wildcats
select t2.fld3 from t2 where fld3 = 'honeysuckle';
fld3
honeysuckle
select t2.fld3 from t2 where fld3 LIKE 'honeysuckl_';
fld3
honeysuckle
select t2.fld3 from t2 where fld3 LIKE 'hon_ysuckl_';
fld3
honeysuckle
select t2.fld3 from t2 where fld3 LIKE 'honeysuckle%';
fld3
honeysuckle
select t2.fld3 from t2 where fld3 LIKE 'h%le';
fld3
honeysuckle
select t2.fld3 from t2 where fld3 LIKE 'honeysuckle_';
fld3
select t2.fld3 from t2 where fld3 LIKE 'don_t_find_me_please%';
fld3
explain select t2.fld3 from t2 where fld3 = 'honeysuckle';
id	select_type	table	type	possible_keys	key	key_len	ref	rows	Extra
1	SIMPLE	t2	ref	fld3	fld3	30	const	1	Using where; Using index
explain select fld3 from t2 ignore index (fld3) where fld3 = 'honeysuckle';
id	select_type	table	type	possible_keys	key	key_len	ref	rows	Extra
1	SIMPLE	t2	ALL	NULL	NULL	NULL	NULL	1199	Using where
explain select fld3 from t2 use index (fld1) where fld3 = 'honeysuckle';
id	select_type	table	type	possible_keys	key	key_len	ref	rows	Extra
1	SIMPLE	t2	ALL	NULL	NULL	NULL	NULL	1199	Using where
explain select fld3 from t2 use index (fld3) where fld3 = 'honeysuckle';
id	select_type	table	type	possible_keys	key	key_len	ref	rows	Extra
1	SIMPLE	t2	ref	fld3	fld3	30	const	1	Using where; Using index
explain select fld3 from t2 use index (fld1,fld3) where fld3 = 'honeysuckle';
id	select_type	table	type	possible_keys	key	key_len	ref	rows	Extra
1	SIMPLE	t2	ref	fld3	fld3	30	const	1	Using where; Using index
explain select fld3 from t2 ignore index (fld3,not_used);
ERROR HY000: Key 'not_used' doesn't exist in table 't2'
explain select fld3 from t2 use index (not_used);
ERROR HY000: Key 'not_used' doesn't exist in table 't2'
select t2.fld3 from t2 where fld3 >= 'honeysuckle' and fld3 <= 'honoring' order by fld3;
fld3
honeysuckle
honoring
explain select t2.fld3 from t2 where fld3 >= 'honeysuckle' and fld3 <= 'honoring' order by fld3;
id	select_type	table	type	possible_keys	key	key_len	ref	rows	Extra
1	SIMPLE	t2	range	fld3	fld3	30	NULL	2	Using where; Using index
select fld1,fld3 from t2 where fld3="Colombo" or fld3 = "nondecreasing" order by fld3;
fld1	fld3
148504	Colombo
068305	Colombo
000000	nondecreasing
select fld1,fld3 from t2 where companynr = 37 and fld3 = 'appendixes';
fld1	fld3
232605	appendixes
1232605	appendixes
1232606	appendixes
1232607	appendixes
1232608	appendixes
1232609	appendixes
select fld1 from t2 where fld1=250501 or fld1="250502";
fld1
250501
250502
explain select fld1 from t2 where fld1=250501 or fld1="250502";
id	select_type	table	type	possible_keys	key	key_len	ref	rows	Extra
1	SIMPLE	t2	range	fld1	fld1	4	NULL	2	Using where; Using index
select fld1 from t2 where fld1=250501 or fld1=250502 or fld1 >= 250505 and fld1 <= 250601 or fld1 between 250501 and 250502;
fld1
250501
250502
250505
250601
explain select fld1 from t2 where fld1=250501 or fld1=250502 or fld1 >= 250505 and fld1 <= 250601 or fld1 between 250501 and 250502;
id	select_type	table	type	possible_keys	key	key_len	ref	rows	Extra
1	SIMPLE	t2	range	fld1	fld1	4	NULL	4	Using where; Using index
select fld1,fld3 from t2 where companynr = 37 and fld3 like 'f%';
fld1	fld3
218401	faithful
018007	fanatic
228311	fated
018017	featherweight
218022	feed
088303	feminine
058004	Fenton
038017	fetched
018054	fetters
208101	fiftieth
238007	filial
013606	fingerings
218008	finishers
038205	firearm
188505	fitting
202301	Fitzpatrick
238008	fixedly
012001	flanking
018103	flint
018104	flopping
188007	flurried
013602	foldout
226205	foothill
232102	forgivably
228306	forthcoming
186002	freakish
208113	freest
231315	freezes
036002	funereal
226209	furnishings
198006	furthermore
select fld3 from t2 where fld3 like "L%" and fld3 = "ok";
fld3
select fld3 from t2 where (fld3 like "C%" and fld3 = "Chantilly");
fld3
Chantilly
select fld1,fld3 from t2 where fld1 like "25050%";
fld1	fld3
250501	poisoning
250502	Iraqis
250503	heaving
250504	population
250505	bomb
select fld1,fld3 from t2 where fld1 like "25050_";
fld1	fld3
250501	poisoning
250502	Iraqis
250503	heaving
250504	population
250505	bomb
select distinct companynr from t2;
companynr
00
37
36
50
58
29
40
53
65
41
34
68
select distinct companynr from t2 order by companynr;
companynr
00
29
34
36
37
40
41
50
53
58
65
68
select distinct companynr from t2 order by companynr desc;
companynr
68
65
58
53
50
41
40
37
36
34
29
00
select distinct t2.fld3,period from t2,t1 where companynr=37 and fld3 like "O%";
fld3	period
obliterates	9410
offload	9410
opaquely	9410
organizer	9410
overestimating	9410
overlay	9410
select distinct fld3 from t2 where companynr = 34 order by fld3;
fld3
absentee
accessed
ahead
alphabetic
Asiaticizations
attitude
aye
bankruptcies
belays
Blythe
bomb
boulevard
bulldozes
cannot
caressing
charcoal
checksumming
chess
clubroom
colorful
cosy
creator
crying
Darius
diffusing
duality
Eiffel
Epiphany
Ernestine
explorers
exterminated
famine
forked
Gershwins
heaving
Hodges
Iraqis
Italianization
Lagos
landslide
libretto
Majorca
mastering
narrowed
occurred
offerers
Palestine
Peruvianizes
pharmaceutic
poisoning
population
Pygmalion
rats
realest
recording
regimented
retransmitting
reviver
rouses
scars
sicker
sleepwalk
stopped
sugars
translatable
uncles
unexpected
uprisings
versatility
vest
select distinct fld3 from t2 limit 10;
fld3
abates
abiding
Abraham
abrogating
absentee
abut
accessed
accruing
accumulating
accuracies
select distinct fld3 from t2 having fld3 like "A%" limit 10;
fld3
abates
abiding
Abraham
abrogating
absentee
abut
accessed
accruing
accumulating
accuracies
select distinct substring(fld3,1,3) from t2 where fld3 like "A%";
substring(fld3,1,3)
aba
abi
Abr
abs
abu
acc
acq
acu
Ade
adj
Adl
adm
Ado
ads
adv
aer
aff
afi
afl
afo
agi
ahe
aim
air
Ald
alg
ali
all
alp
alr
ama
ame
amm
ana
and
ane
Ang
ani
Ann
Ant
api
app
aqu
Ara
arc
Arm
arr
Art
Asi
ask
asp
ass
ast
att
aud
Aug
aut
ave
avo
awe
aye
Azt
select distinct substring(fld3,1,3) as a from t2 having a like "A%" order by a limit 10;
a
aba
abi
Abr
abs
abu
acc
acq
acu
Ade
adj
select distinct substring(fld3,1,3) from t2 where fld3 like "A%" limit 10;
substring(fld3,1,3)
aba
abi
Abr
abs
abu
acc
acq
acu
Ade
adj
select distinct substring(fld3,1,3) as a from t2 having a like "A%" limit 10;
a
aba
abi
Abr
abs
abu
acc
acq
acu
Ade
adj
create table t3 (
period    int not null,
name      char(32) not null,
companynr int not null,
price     double(11,0),
price2     double(11,0),
key (period),
key (name)
);
create temporary table tmp engine = myisam select * from t3;
insert into t3 select * from tmp;
insert into tmp select * from t3;
insert into t3 select * from tmp;
insert into tmp select * from t3;
insert into t3 select * from tmp;
insert into tmp select * from t3;
insert into t3 select * from tmp;
insert into tmp select * from t3;
insert into t3 select * from tmp;
insert into tmp select * from t3;
insert into t3 select * from tmp;
insert into tmp select * from t3;
insert into t3 select * from tmp;
insert into tmp select * from t3;
insert into t3 select * from tmp;
insert into tmp select * from t3;
insert into t3 select * from tmp;
alter table t3 add t2nr int not null auto_increment primary key first;
drop table tmp;
SET SQL_BIG_TABLES=1;
select distinct concat(fld3," ",fld3) as namn from t2,t3 where t2.fld1=t3.t2nr order by namn limit 10;
namn
Abraham Abraham
abrogating abrogating
admonishing admonishing
Adolph Adolph
afield afield
aging aging
ammonium ammonium
analyzable analyzable
animals animals
animized animized
SET SQL_BIG_TABLES=0;
select distinct concat(fld3," ",fld3) from t2,t3 where t2.fld1=t3.t2nr order by fld3 limit 10;
concat(fld3," ",fld3)
Abraham Abraham
abrogating abrogating
admonishing admonishing
Adolph Adolph
afield afield
aging aging
ammonium ammonium
analyzable analyzable
animals animals
animized animized
select distinct fld5 from t2 limit 10;
fld5
neat
Steinberg
jarring
tinily
balled
persist
attainments
fanatic
measures
rightfulness
select distinct fld3,count(*) from t2 group by companynr,fld3 limit 10;
fld3	count(*)
affixed	1
and	1
annoyers	1
Anthony	1
assayed	1
assurers	1
attendants	1
bedlam	1
bedpost	1
boasted	1
SET SQL_BIG_TABLES=1;
select distinct fld3,count(*) from t2 group by companynr,fld3 limit 10;
fld3	count(*)
affixed	1
and	1
annoyers	1
Anthony	1
assayed	1
assurers	1
attendants	1
bedlam	1
bedpost	1
boasted	1
SET SQL_BIG_TABLES=0;
select distinct fld3,repeat("a",length(fld3)),count(*) from t2 group by companynr,fld3 limit 100,10;
fld3	repeat("a",length(fld3))	count(*)
circus	aaaaaa	1
cited	aaaaa	1
Colombo	aaaaaaa	1
congresswoman	aaaaaaaaaaaaa	1
contrition	aaaaaaaaaa	1
corny	aaaaa	1
cultivation	aaaaaaaaaaa	1
definiteness	aaaaaaaaaaaa	1
demultiplex	aaaaaaaaaaa	1
disappointing	aaaaaaaaaaaaa	1
select distinct companynr,rtrim(space(512+companynr)) from t3 order by 1,2;
companynr	rtrim(space(512+companynr))
37	
78	
101	
154	
311	
447	
512	
select distinct fld3 from t2,t3 where t2.companynr = 34 and t2.fld1=t3.t2nr order by fld3;
fld3
explain select t3.t2nr,fld3 from t2,t3 where t2.companynr = 34 and t2.fld1=t3.t2nr order by t3.t2nr,fld3;
id	select_type	table	type	possible_keys	key	key_len	ref	rows	Extra
1	SIMPLE	t2	ALL	fld1	NULL	NULL	NULL	1199	Using where; Using temporary; Using filesort
1	SIMPLE	t3	eq_ref	PRIMARY	PRIMARY	4	test.t2.fld1	1	Using where; Using index
explain select * from t3 as t1,t3 where t1.period=t3.period order by t3.period;
id	select_type	table	type	possible_keys	key	key_len	ref	rows	Extra
1	SIMPLE	t1	ALL	period	NULL	NULL	NULL	41810	Using temporary; Using filesort
1	SIMPLE	t3	ref	period	period	4	test.t1.period	4181	
explain select * from t3 as t1,t3 where t1.period=t3.period order by t3.period limit 10;
id	select_type	table	type	possible_keys	key	key_len	ref	rows	Extra
1	SIMPLE	t3	index	period	period	4	NULL	41810	
1	SIMPLE	t1	ref	period	period	4	test.t3.period	4181	
explain select * from t3 as t1,t3 where t1.period=t3.period order by t1.period limit 10;
id	select_type	table	type	possible_keys	key	key_len	ref	rows	Extra
1	SIMPLE	t1	index	period	period	4	NULL	41810	
1	SIMPLE	t3	ref	period	period	4	test.t1.period	4181	
select period from t1;
period
9410
select period from t1 where period=1900;
period
select fld3,period from t1,t2 where fld1 = 011401 order by period;
fld3	period
breaking	9410
select fld3,period from t2,t3 where t2.fld1 = 011401 and t2.fld1=t3.t2nr and t3.period=1001;
fld3	period
breaking	1001
explain select fld3,period from t2,t3 where t2.fld1 = 011401 and t3.t2nr=t2.fld1 and 1001 = t3.period;
id	select_type	table	type	possible_keys	key	key_len	ref	rows	Extra
1	SIMPLE	t2	const	fld1	fld1	4	const	1	
1	SIMPLE	t3	const	PRIMARY,period	PRIMARY	4	const	1	
select fld3,period from t2,t1 where companynr*10 = 37*10;
fld3	period
breaking	9410
Romans	9410
intercepted	9410
bewilderingly	9410
astound	9410
admonishing	9410
sumac	9410
flanking	9410
combed	9410
subjective	9410
scatterbrain	9410
Eulerian	9410
Kane	9410
overlay	9410
perturb	9410
goblins	9410
annihilates	9410
Wotan	9410
snatching	9410
concludes	9410
laterally	9410
yelped	9410
grazing	9410
Baird	9410
celery	9410
misunderstander	9410
handgun	9410
foldout	9410
mystic	9410
succumbed	9410
Nabisco	9410
fingerings	9410
aging	9410
afield	9410
ammonium	9410
boat	9410
intelligibility	9410
Augustine	9410
teethe	9410
dreaded	9410
scholastics	9410
audiology	9410
wallet	9410
parters	9410
eschew	9410
quitter	9410
neat	9410
Steinberg	9410
jarring	9410
tinily	9410
balled	9410
persist	9410
attainments	9410
fanatic	9410
measures	9410
rightfulness	9410
capably	9410
impulsive	9410
starlet	9410
terminators	9410
untying	9410
announces	9410
featherweight	9410
pessimist	9410
daughter	9410
decliner	9410
lawgiver	9410
stated	9410
readable	9410
attrition	9410
cascade	9410
motors	9410
interrogate	9410
pests	9410
stairway	9410
dopers	9410
testicle	9410
Parsifal	9410
leavings	9410
postulation	9410
squeaking	9410
contrasted	9410
leftover	9410
whiteners	9410
erases	9410
Punjab	9410
Merritt	9410
Quixotism	9410
sweetish	9410
dogging	9410
scornfully	9410
bellow	9410
bills	9410
cupboard	9410
sureties	9410
puddings	9410
fetters	9410
bivalves	9410
incurring	9410
Adolph	9410
pithed	9410
Miles	9410
trimmings	9410
tragedies	9410
skulking	9410
flint	9410
flopping	9410
relaxing	9410
offload	9410
suites	9410
lists	9410
animized	9410
multilayer	9410
standardizes	9410
Judas	9410
vacuuming	9410
dentally	9410
humanness	9410
inch	9410
Weissmuller	9410
irresponsibly	9410
luckily	9410
culled	9410
medical	9410
bloodbath	9410
subschema	9410
animals	9410
Micronesia	9410
repetitions	9410
Antares	9410
ventilate	9410
pityingly	9410
interdependent	9410
Graves	9410
neonatal	9410
chafe	9410
honoring	9410
realtor	9410
elite	9410
funereal	9410
abrogating	9410
sorters	9410
Conley	9410
lectured	9410
Abraham	9410
Hawaii	9410
cage	9410
hushes	9410
Simla	9410
reporters	9410
Dutchman	9410
descendants	9410
groupings	9410
dissociate	9410
coexist	9410
Beebe	9410
Taoism	9410
Connally	9410
fetched	9410
checkpoints	9410
rusting	9410
galling	9410
obliterates	9410
traitor	9410
resumes	9410
analyzable	9410
terminator	9410
gritty	9410
firearm	9410
minima	9410
Selfridge	9410
disable	9410
witchcraft	9410
betroth	9410
Manhattanize	9410
imprint	9410
peeked	9410
swelling	9410
interrelationships	9410
riser	9410
Gandhian	9410
peacock	9410
bee	9410
kanji	9410
dental	9410
scarf	9410
chasm	9410
insolence	9410
syndicate	9410
alike	9410
imperial	9410
convulsion	9410
railway	9410
validate	9410
normalizes	9410
comprehensive	9410
chewing	9410
denizen	9410
schemer	9410
chronicle	9410
Kline	9410
Anatole	9410
partridges	9410
brunch	9410
recruited	9410
dimensions	9410
Chicana	9410
announced	9410
praised	9410
employing	9410
linear	9410
quagmire	9410
western	9410
relishing	9410
serving	9410
scheduling	9410
lore	9410
eventful	9410
arteriole	9410
disentangle	9410
cured	9410
Fenton	9410
avoidable	9410
drains	9410
detectably	9410
husky	9410
impelling	9410
undoes	9410
evened	9410
squeezes	9410
destroyer	9410
rudeness	9410
beaner	9410
boorish	9410
Everhart	9410
encompass	9410
mushrooms	9410
Alison	9410
externally	9410
pellagra	9410
cult	9410
creek	9410
Huffman	9410
Majorca	9410
governing	9410
gadfly	9410
reassigned	9410
intentness	9410
craziness	9410
psychic	9410
squabbled	9410
burlesque	9410
capped	9410
extracted	9410
DiMaggio	9410
exclamation	9410
subdirectory	9410
Gothicism	9410
feminine	9410
metaphysically	9410
sanding	9410
Miltonism	9410
freakish	9410
index	9410
straight	9410
flurried	9410
denotative	9410
coming	9410
commencements	9410
gentleman	9410
gifted	9410
Shanghais	9410
sportswriting	9410
sloping	9410
navies	9410
leaflet	9410
shooter	9410
Joplin	9410
babies	9410
assails	9410
admiring	9410
swaying	9410
Goldstine	9410
fitting	9410
Norwalk	9410
analogy	9410
deludes	9410
cokes	9410
Clayton	9410
exhausts	9410
causality	9410
sating	9410
icon	9410
throttles	9410
communicants	9410
dehydrate	9410
priceless	9410
publicly	9410
incidentals	9410
commonplace	9410
mumbles	9410
furthermore	9410
cautioned	9410
parametrized	9410
registration	9410
sadly	9410
positioning	9410
babysitting	9410
eternal	9410
hoarder	9410
congregates	9410
rains	9410
workers	9410
sags	9410
unplug	9410
garage	9410
boulder	9410
specifics	9410
Teresa	9410
Winsett	9410
convenient	9410
buckboards	9410
amenities	9410
resplendent	9410
sews	9410
participated	9410
Simon	9410
certificates	9410
Fitzpatrick	9410
Evanston	9410
misted	9410
textures	9410
save	9410
count	9410
rightful	9410
chaperone	9410
Lizzy	9410
clenched	9410
effortlessly	9410
accessed	9410
beaters	9410
Hornblower	9410
vests	9410
indulgences	9410
infallibly	9410
unwilling	9410
excrete	9410
spools	9410
crunches	9410
overestimating	9410
ineffective	9410
humiliation	9410
sophomore	9410
star	9410
rifles	9410
dialysis	9410
arriving	9410
indulge	9410
clockers	9410
languages	9410
Antarctica	9410
percentage	9410
ceiling	9410
specification	9410
regimented	9410
ciphers	9410
pictures	9410
serpents	9410
allot	9410
realized	9410
mayoral	9410
opaquely	9410
hostess	9410
fiftieth	9410
incorrectly	9410
decomposition	9410
stranglings	9410
mixture	9410
electroencephalography	9410
similarities	9410
charges	9410
freest	9410
Greenberg	9410
tinting	9410
expelled	9410
warm	9410
smoothed	9410
deductions	9410
Romano	9410
bitterroot	9410
corset	9410
securing	9410
environing	9410
cute	9410
Crays	9410
heiress	9410
inform	9410
avenge	9410
universals	9410
Kinsey	9410
ravines	9410
bestseller	9410
equilibrium	9410
extents	9410
relatively	9410
pressure	9410
critiques	9410
befouled	9410
rightfully	9410
mechanizing	9410
Latinizes	9410
timesharing	9410
Aden	9410
embassies	9410
males	9410
shapelessly	9410
mastering	9410
Newtonian	9410
finishers	9410
abates	9410
teem	9410
kiting	9410
stodgy	9410
feed	9410
guitars	9410
airships	9410
store	9410
denounces	9410
Pyle	9410
Saxony	9410
serializations	9410
Peruvian	9410
taxonomically	9410
kingdom	9410
stint	9410
Sault	9410
faithful	9410
Ganymede	9410
tidiness	9410
gainful	9410
contrary	9410
Tipperary	9410
tropics	9410
theorizers	9410
renew	9410
already	9410
terminal	9410
Hegelian	9410
hypothesizer	9410
warningly	9410
journalizing	9410
nested	9410
Lars	9410
saplings	9410
foothill	9410
labeled	9410
imperiously	9410
reporters	9410
furnishings	9410
precipitable	9410
discounts	9410
excises	9410
Stalin	9410
despot	9410
ripeness	9410
Arabia	9410
unruly	9410
mournfulness	9410
boom	9410
slaughter	9410
Sabine	9410
handy	9410
rural	9410
organizer	9410
shipyard	9410
civics	9410
inaccuracy	9410
rules	9410
juveniles	9410
comprised	9410
investigations	9410
stabilizes	9410
seminaries	9410
Hunter	9410
sporty	9410
test	9410
weasels	9410
CERN	9410
tempering	9410
afore	9410
Galatean	9410
techniques	9410
error	9410
veranda	9410
severely	9410
Cassites	9410
forthcoming	9410
guides	9410
vanish	9410
lied	9410
sawtooth	9410
fated	9410
gradually	9410
widens	9410
preclude	9410
evenhandedly	9410
percentage	9410
disobedience	9410
humility	9410
gleaning	9410
petted	9410
bloater	9410
minion	9410
marginal	9410
apiary	9410
measures	9410
precaution	9410
repelled	9410
primary	9410
coverings	9410
Artemia	9410
navigate	9410
spatial	9410
Gurkha	9410
meanwhile	9410
Melinda	9410
Butterfield	9410
Aldrich	9410
previewing	9410
glut	9410
unaffected	9410
inmate	9410
mineral	9410
impending	9410
meditation	9410
ideas	9410
miniaturizes	9410
lewdly	9410
title	9410
youthfulness	9410
creak	9410
Chippewa	9410
clamored	9410
freezes	9410
forgivably	9410
reduce	9410
McGovern	9410
Nazis	9410
epistle	9410
socializes	9410
conceptions	9410
Kevin	9410
uncovering	9410
chews	9410
appendixes	9410
appendixes	9410
appendixes	9410
appendixes	9410
appendixes	9410
appendixes	9410
raining	9410
infest	9410
compartment	9410
minting	9410
ducks	9410
roped	9410
waltz	9410
Lillian	9410
repressions	9410
chillingly	9410
noncritical	9410
lithograph	9410
spongers	9410
parenthood	9410
posed	9410
instruments	9410
filial	9410
fixedly	9410
relives	9410
Pandora	9410
watering	9410
ungrateful	9410
secures	9410
poison	9410
dusted	9410
encompasses	9410
presentation	9410
Kantian	9410
select fld3,period,price,price2 from t2,t3 where t2.fld1=t3.t2nr and period >= 1001 and period <= 1002 and t2.companynr = 37 order by fld3,period, price;
fld3	period	price	price2
admonishing	1002	28357832	8723648
analyzable	1002	28357832	8723648
annihilates	1001	5987435	234724
Antares	1002	28357832	8723648
astound	1001	5987435	234724
audiology	1001	5987435	234724
Augustine	1002	28357832	8723648
Baird	1002	28357832	8723648
bewilderingly	1001	5987435	234724
breaking	1001	5987435	234724
Conley	1001	5987435	234724
dentally	1002	28357832	8723648
dissociate	1002	28357832	8723648
elite	1001	5987435	234724
eschew	1001	5987435	234724
Eulerian	1001	5987435	234724
flanking	1001	5987435	234724
foldout	1002	28357832	8723648
funereal	1002	28357832	8723648
galling	1002	28357832	8723648
Graves	1001	5987435	234724
grazing	1001	5987435	234724
groupings	1001	5987435	234724
handgun	1001	5987435	234724
humility	1002	28357832	8723648
impulsive	1002	28357832	8723648
inch	1001	5987435	234724
intelligibility	1001	5987435	234724
jarring	1001	5987435	234724
lawgiver	1001	5987435	234724
lectured	1002	28357832	8723648
Merritt	1002	28357832	8723648
neonatal	1001	5987435	234724
offload	1002	28357832	8723648
parters	1002	28357832	8723648
pityingly	1002	28357832	8723648
puddings	1002	28357832	8723648
Punjab	1001	5987435	234724
quitter	1002	28357832	8723648
realtor	1001	5987435	234724
relaxing	1001	5987435	234724
repetitions	1001	5987435	234724
resumes	1001	5987435	234724
Romans	1002	28357832	8723648
rusting	1001	5987435	234724
scholastics	1001	5987435	234724
skulking	1002	28357832	8723648
stated	1002	28357832	8723648
suites	1002	28357832	8723648
sureties	1001	5987435	234724
testicle	1002	28357832	8723648
tinily	1002	28357832	8723648
tragedies	1001	5987435	234724
trimmings	1001	5987435	234724
vacuuming	1001	5987435	234724
ventilate	1001	5987435	234724
wallet	1001	5987435	234724
Weissmuller	1002	28357832	8723648
Wotan	1002	28357832	8723648
select t2.fld1,fld3,period,price,price2 from t2,t3 where t2.fld1>= 18201 and t2.fld1 <= 18811 and t2.fld1=t3.t2nr and period = 1001 and t2.companynr = 37;
fld1	fld3	period	price	price2
018201	relaxing	1001	5987435	234724
018601	vacuuming	1001	5987435	234724
018801	inch	1001	5987435	234724
018811	repetitions	1001	5987435	234724
create table t4 (
companynr tinyint(2) unsigned zerofill NOT NULL default '00',
companyname char(30) NOT NULL default '',
PRIMARY KEY (companynr),
UNIQUE KEY companyname(companyname)
) ENGINE=MyISAM MAX_ROWS=50 PACK_KEYS=1 COMMENT='companynames';
select STRAIGHT_JOIN t2.companynr,companyname from t4,t2 where t2.companynr=t4.companynr group by t2.companynr;
companynr	companyname
00	Unknown
29	company 1
34	company 2
36	company 3
37	company 4
40	company 5
41	company 6
50	company 11
53	company 7
58	company 8
65	company 9
68	company 10
select SQL_SMALL_RESULT t2.companynr,companyname from t4,t2 where t2.companynr=t4.companynr group by t2.companynr;
companynr	companyname
00	Unknown
29	company 1
34	company 2
36	company 3
37	company 4
40	company 5
41	company 6
50	company 11
53	company 7
58	company 8
65	company 9
68	company 10
select * from t1,t1 t12;
Period	Varor_period	Period	Varor_period
9410	9412	9410	9412
select t2.fld1,t22.fld1 from t2,t2 t22 where t2.fld1 >= 250501 and t2.fld1 <= 250505 and t22.fld1 >= 250501 and t22.fld1 <= 250505;
fld1	fld1
250501	250501
250502	250501
250503	250501
250504	250501
250505	250501
250501	250502
250502	250502
250503	250502
250504	250502
250505	250502
250501	250503
250502	250503
250503	250503
250504	250503
250505	250503
250501	250504
250502	250504
250503	250504
250504	250504
250505	250504
250501	250505
250502	250505
250503	250505
250504	250505
250505	250505
insert into t2 (fld1, companynr) values (999999,99);
select t2.companynr,companyname from t2 left join t4 using (companynr) where t4.companynr is null;
companynr	companyname
99	NULL
select count(*) from t2 left join t4 using (companynr) where t4.companynr is not null;
count(*)
1199
explain select t2.companynr,companyname from t2 left join t4 using (companynr) where t4.companynr is null;
id	select_type	table	type	possible_keys	key	key_len	ref	rows	Extra
1	SIMPLE	t2	ALL	NULL	NULL	NULL	NULL	1200	
1	SIMPLE	t4	eq_ref	PRIMARY	PRIMARY	1	test.t2.companynr	1	Using where; Not exists
explain select t2.companynr,companyname from t4 left join t2 using (companynr) where t2.companynr is null;
id	select_type	table	type	possible_keys	key	key_len	ref	rows	Extra
1	SIMPLE	t4	ALL	NULL	NULL	NULL	NULL	12	
1	SIMPLE	t2	ALL	NULL	NULL	NULL	NULL	1200	Using where; Not exists
select companynr,companyname from t2 left join t4 using (companynr) where companynr is null;
companynr	companyname
select count(*) from t2 left join t4 using (companynr) where companynr is not null;
count(*)
1200
explain select companynr,companyname from t2 left join t4 using (companynr) where companynr is null;
id	select_type	table	type	possible_keys	key	key_len	ref	rows	Extra
1	SIMPLE	NULL	NULL	NULL	NULL	NULL	NULL	NULL	Impossible WHERE
explain select companynr,companyname from t4 left join t2 using (companynr) where companynr is null;
id	select_type	table	type	possible_keys	key	key_len	ref	rows	Extra
1	SIMPLE	NULL	NULL	NULL	NULL	NULL	NULL	NULL	Impossible WHERE
delete from t2 where fld1=999999;
explain select t2.companynr,companyname from t4 left join t2 using (companynr) where t2.companynr > 0;
id	select_type	table	type	possible_keys	key	key_len	ref	rows	Extra
1	SIMPLE	t2	ALL	NULL	NULL	NULL	NULL	1199	Using where
1	SIMPLE	t4	eq_ref	PRIMARY	PRIMARY	1	test.t2.companynr	1	
explain select t2.companynr,companyname from t4 left join t2 using (companynr) where t2.companynr > 0 or t2.companynr < 0;
id	select_type	table	type	possible_keys	key	key_len	ref	rows	Extra
1	SIMPLE	t2	ALL	NULL	NULL	NULL	NULL	1199	Using where
1	SIMPLE	t4	eq_ref	PRIMARY	PRIMARY	1	test.t2.companynr	1	
explain select t2.companynr,companyname from t4 left join t2 using (companynr) where t2.companynr > 0 and t4.companynr > 0;
id	select_type	table	type	possible_keys	key	key_len	ref	rows	Extra
1	SIMPLE	t2	ALL	NULL	NULL	NULL	NULL	1199	Using where
1	SIMPLE	t4	eq_ref	PRIMARY	PRIMARY	1	test.t2.companynr	1	
explain select companynr,companyname from t4 left join t2 using (companynr) where companynr > 0;
id	select_type	table	type	possible_keys	key	key_len	ref	rows	Extra
1	SIMPLE	t4	ALL	PRIMARY	NULL	NULL	NULL	12	Using where
1	SIMPLE	t2	ALL	NULL	NULL	NULL	NULL	1199	
explain select companynr,companyname from t4 left join t2 using (companynr) where companynr > 0 or companynr < 0;
id	select_type	table	type	possible_keys	key	key_len	ref	rows	Extra
1	SIMPLE	t4	ALL	PRIMARY	NULL	NULL	NULL	12	Using where
1	SIMPLE	t2	ALL	NULL	NULL	NULL	NULL	1199	
explain select companynr,companyname from t4 left join t2 using (companynr) where companynr > 0 and companynr > 0;
id	select_type	table	type	possible_keys	key	key_len	ref	rows	Extra
1	SIMPLE	t4	ALL	PRIMARY	NULL	NULL	NULL	12	Using where
1	SIMPLE	t2	ALL	NULL	NULL	NULL	NULL	1199	
explain select t2.companynr,companyname from t4 left join t2 using (companynr) where t2.companynr > 0 or t2.companynr is null;
id	select_type	table	type	possible_keys	key	key_len	ref	rows	Extra
1	SIMPLE	t4	ALL	NULL	NULL	NULL	NULL	12	
1	SIMPLE	t2	ALL	NULL	NULL	NULL	NULL	1199	Using where
explain select t2.companynr,companyname from t4 left join t2 using (companynr) where t2.companynr > 0 or t2.companynr < 0 or t4.companynr > 0;
id	select_type	table	type	possible_keys	key	key_len	ref	rows	Extra
1	SIMPLE	t4	ALL	PRIMARY	NULL	NULL	NULL	12	
1	SIMPLE	t2	ALL	NULL	NULL	NULL	NULL	1199	Using where
explain select t2.companynr,companyname from t4 left join t2 using (companynr) where ifnull(t2.companynr,1)>0;
id	select_type	table	type	possible_keys	key	key_len	ref	rows	Extra
1	SIMPLE	t4	ALL	NULL	NULL	NULL	NULL	12	
1	SIMPLE	t2	ALL	NULL	NULL	NULL	NULL	1199	Using where
explain select companynr,companyname from t4 left join t2 using (companynr) where companynr > 0 or companynr is null;
id	select_type	table	type	possible_keys	key	key_len	ref	rows	Extra
1	SIMPLE	t4	ALL	PRIMARY	NULL	NULL	NULL	12	Using where
1	SIMPLE	t2	ALL	NULL	NULL	NULL	NULL	1199	
explain select companynr,companyname from t4 left join t2 using (companynr) where companynr > 0 or companynr < 0 or companynr > 0;
id	select_type	table	type	possible_keys	key	key_len	ref	rows	Extra
1	SIMPLE	t4	ALL	PRIMARY	NULL	NULL	NULL	12	Using where
1	SIMPLE	t2	ALL	NULL	NULL	NULL	NULL	1199	
explain select companynr,companyname from t4 left join t2 using (companynr) where ifnull(companynr,1)>0;
id	select_type	table	type	possible_keys	key	key_len	ref	rows	Extra
1	SIMPLE	t4	ALL	NULL	NULL	NULL	NULL	12	Using where
1	SIMPLE	t2	ALL	NULL	NULL	NULL	NULL	1199	
select distinct t2.companynr,t4.companynr from t2,t4 where t2.companynr=t4.companynr+1;
companynr	companynr
37	36
41	40
explain select distinct t2.companynr,t4.companynr from t2,t4 where t2.companynr=t4.companynr+1;
id	select_type	table	type	possible_keys	key	key_len	ref	rows	Extra
1	SIMPLE	t4	index	NULL	PRIMARY	1	NULL	12	Using index; Using temporary
1	SIMPLE	t2	ALL	NULL	NULL	NULL	NULL	1199	Using where
select t2.fld1,t2.companynr,fld3,period from t3,t2 where t2.fld1 = 38208 and t2.fld1=t3.t2nr and period = 1008 or t2.fld1 = 38008 and t2.fld1 =t3.t2nr and period = 1008;
fld1	companynr	fld3	period
038008	37	reporters	1008
038208	37	Selfridge	1008
select t2.fld1,t2.companynr,fld3,period from t3,t2 where (t2.fld1 = 38208 or t2.fld1 = 38008) and t2.fld1=t3.t2nr and period>=1008 and period<=1009;
fld1	companynr	fld3	period
038008	37	reporters	1008
038208	37	Selfridge	1008
select t2.fld1,t2.companynr,fld3,period from t3,t2 where (t3.t2nr = 38208 or t3.t2nr = 38008) and t2.fld1=t3.t2nr and period>=1008 and period<=1009;
fld1	companynr	fld3	period
038008	37	reporters	1008
038208	37	Selfridge	1008
select period from t1 where (((period > 0) or period < 10000 or (period = 1900)) and (period=1900 and period <= 1901) or (period=1903 and (period=1903)) and period>=1902) or ((period=1904 or period=1905) or (period=1906 or period>1907)) or (period=1908 and period = 1909);
period
9410
select period from t1 where ((period > 0 and period < 1) or (((period > 0 and period < 100) and (period > 10)) or (period > 10)) or (period > 0 and (period > 5 or period > 6)));
period
9410
select a.fld1 from t2 as a,t2 b where ((a.fld1 = 250501 and a.fld1=b.fld1) or a.fld1=250502 or a.fld1=250503 or (a.fld1=250505 and a.fld1<=b.fld1 and b.fld1>=a.fld1)) and a.fld1=b.fld1;
fld1
250501
250502
250503
250505
select fld1 from t2 where fld1 in (250502,98005,98006,250503,250605,250606) and fld1 >=250502 and fld1 not in (250605,250606);
fld1
250502
250503
select fld1 from t2 where fld1 between 250502 and 250504;
fld1
250502
250503
250504
select fld3 from t2 where (((fld3 like "_%L%" ) or (fld3 like "%ok%")) and ( fld3 like "L%" or fld3 like "G%")) and fld3 like "L%" ;
fld3
label
labeled
labeled
landslide
laterally
leaflet
lewdly
Lillian
luckily
select count(*) from t1;
count(*)
1
select companynr,count(*),sum(fld1) from t2 group by companynr;
companynr	count(*)	sum(fld1)
00	82	10355753
29	95	14473298
34	70	17788966
36	215	22786296
37	588	83602098
40	37	6618386
41	52	12816335
50	11	1595438
53	4	793210
58	23	2254293
65	10	2284055
68	12	3097288
select companynr,count(*) from t2 group by companynr order by companynr desc limit 5;
companynr	count(*)
68	12
65	10
58	23
53	4
50	11
select count(*),min(fld4),max(fld4),sum(fld1),avg(fld1),std(fld1),variance(fld1) from t2 where companynr = 34 and fld4<>"";
count(*)	min(fld4)	max(fld4)	sum(fld1)	avg(fld1)	std(fld1)	variance(fld1)
70	absentee	vest	17788966	254128.0857	3272.5940	10709871.3069
explain extended select count(*),min(fld4),max(fld4),sum(fld1),avg(fld1),std(fld1),variance(fld1) from t2 where companynr = 34 and fld4<>"";
id	select_type	table	type	possible_keys	key	key_len	ref	rows	Extra
1	SIMPLE	t2	ALL	NULL	NULL	NULL	NULL	1199	Using where
Warnings:
Note	1003	select count(0) AS `count(*)`,min(`test`.`t2`.`fld4`) AS `min(fld4)`,max(`test`.`t2`.`fld4`) AS `max(fld4)`,sum(`test`.`t2`.`fld1`) AS `sum(fld1)`,avg(`test`.`t2`.`fld1`) AS `avg(fld1)`,std(`test`.`t2`.`fld1`) AS `std(fld1)`,variance(`test`.`t2`.`fld1`) AS `variance(fld1)` from `test`.`t2` where ((`test`.`t2`.`companynr` = 34) and (`test`.`t2`.`fld4` <> _latin1''))
select companynr,count(*),min(fld4),max(fld4),sum(fld1),avg(fld1),std(fld1),variance(fld1) from t2 group by companynr limit 3;
companynr	count(*)	min(fld4)	max(fld4)	sum(fld1)	avg(fld1)	std(fld1)	variance(fld1)
00	82	Anthony	windmills	10355753	126289.6707	115550.9757	13352027981.7087
29	95	abut	wetness	14473298	152350.5053	8368.5480	70032594.9026
34	70	absentee	vest	17788966	254128.0857	3272.5940	10709871.3069
select companynr,t2nr,count(price),sum(price),min(price),max(price),avg(price) from t3 where companynr = 37 group by companynr,t2nr limit 10;
companynr	t2nr	count(price)	sum(price)	min(price)	max(price)	avg(price)
37	1	1	5987435	5987435	5987435	5987435.0000
37	2	1	28357832	28357832	28357832	28357832.0000
37	3	1	39654943	39654943	39654943	39654943.0000
37	11	1	5987435	5987435	5987435	5987435.0000
37	12	1	28357832	28357832	28357832	28357832.0000
37	13	1	39654943	39654943	39654943	39654943.0000
37	21	1	5987435	5987435	5987435	5987435.0000
37	22	1	28357832	28357832	28357832	28357832.0000
37	23	1	39654943	39654943	39654943	39654943.0000
37	31	1	5987435	5987435	5987435	5987435.0000
select /*! SQL_SMALL_RESULT */ companynr,t2nr,count(price),sum(price),min(price),max(price),avg(price) from t3 where companynr = 37 group by companynr,t2nr limit 10;
companynr	t2nr	count(price)	sum(price)	min(price)	max(price)	avg(price)
37	1	1	5987435	5987435	5987435	5987435.0000
37	2	1	28357832	28357832	28357832	28357832.0000
37	3	1	39654943	39654943	39654943	39654943.0000
37	11	1	5987435	5987435	5987435	5987435.0000
37	12	1	28357832	28357832	28357832	28357832.0000
37	13	1	39654943	39654943	39654943	39654943.0000
37	21	1	5987435	5987435	5987435	5987435.0000
37	22	1	28357832	28357832	28357832	28357832.0000
37	23	1	39654943	39654943	39654943	39654943.0000
37	31	1	5987435	5987435	5987435	5987435.0000
select companynr,count(price),sum(price),min(price),max(price),avg(price) from t3 group by companynr ;
companynr	count(price)	sum(price)	min(price)	max(price)	avg(price)
37	12543	309394878010	5987435	39654943	24666736.6667
78	8362	414611089292	726498	98439034	49582766.0000
101	4181	3489454238	834598	834598	834598.0000
154	4181	4112197254950	983543950	983543950	983543950.0000
311	4181	979599938	234298	234298	234298.0000
447	4181	9929180954	2374834	2374834	2374834.0000
512	4181	3288532102	786542	786542	786542.0000
select distinct mod(companynr,10) from t4 group by companynr;
mod(companynr,10)
0
9
4
6
7
1
3
8
5
select distinct 1 from t4 group by companynr;
1
1
select count(distinct fld1) from t2;
count(distinct fld1)
1199
select companynr,count(distinct fld1) from t2 group by companynr;
companynr	count(distinct fld1)
00	82
29	95
34	70
36	215
37	588
40	37
41	52
50	11
53	4
58	23
65	10
68	12
select companynr,count(*) from t2 group by companynr;
companynr	count(*)
00	82
29	95
34	70
36	215
37	588
40	37
41	52
50	11
53	4
58	23
65	10
68	12
select companynr,count(distinct concat(fld1,repeat(65,1000))) from t2 group by companynr;
companynr	count(distinct concat(fld1,repeat(65,1000)))
00	82
29	95
34	70
36	215
37	588
40	37
41	52
50	11
53	4
58	23
65	10
68	12
select companynr,count(distinct concat(fld1,repeat(65,200))) from t2 group by companynr;
companynr	count(distinct concat(fld1,repeat(65,200)))
00	82
29	95
34	70
36	215
37	588
40	37
41	52
50	11
53	4
58	23
65	10
68	12
select companynr,count(distinct floor(fld1/100)) from t2 group by companynr;
companynr	count(distinct floor(fld1/100))
00	47
29	35
34	14
36	69
37	108
40	16
41	11
50	9
53	1
58	1
65	1
68	1
select companynr,count(distinct concat(repeat(65,1000),floor(fld1/100))) from t2 group by companynr;
companynr	count(distinct concat(repeat(65,1000),floor(fld1/100)))
00	47
29	35
34	14
36	69
37	108
40	16
41	11
50	9
53	1
58	1
65	1
68	1
select sum(fld1),fld3 from t2 where fld3="Romans" group by fld1 limit 10;
sum(fld1)	fld3
11402	Romans
select name,count(*) from t3 where name='cloakroom' group by name;
name	count(*)
cloakroom	4181
select name,count(*) from t3 where name='cloakroom' and price>10 group by name;
name	count(*)
cloakroom	4181
select count(*) from t3 where name='cloakroom' and price2=823742;
count(*)
4181
select name,count(*) from t3 where name='cloakroom' and price2=823742 group by name;
name	count(*)
cloakroom	4181
select name,count(*) from t3 where name >= "extramarital" and price <= 39654943 group by name;
name	count(*)
extramarital	4181
gazer	4181
gems	4181
Iranizes	4181
spates	4181
tucked	4181
violinist	4181
select t2.fld3,count(*) from t2,t3 where t2.fld1=158402 and t3.name=t2.fld3 group by t3.name;
fld3	count(*)
spates	4181
select companynr|0,companyname from t4 group by 1;
companynr|0	companyname
0	Unknown
29	company 1
34	company 2
36	company 3
37	company 4
40	company 5
41	company 6
50	company 11
53	company 7
58	company 8
65	company 9
68	company 10
select t2.companynr,companyname,count(*) from t2,t4 where t2.companynr=t4.companynr group by t2.companynr order by companyname;
companynr	companyname	count(*)
29	company 1	95
68	company 10	12
50	company 11	11
34	company 2	70
36	company 3	215
37	company 4	588
40	company 5	37
41	company 6	52
53	company 7	4
58	company 8	23
65	company 9	10
00	Unknown	82
select t2.fld1,count(*) from t2,t3 where t2.fld1=158402 and t3.name=t2.fld3 group by t3.name;
fld1	count(*)
158402	4181
select sum(Period)/count(*) from t1;
sum(Period)/count(*)
9410.0000
select companynr,count(price) as "count",sum(price) as "sum" ,abs(sum(price)/count(price)-avg(price)) as "diff",(0+count(price))*companynr as func from t3 group by companynr;
companynr	count	sum	diff	func
37	12543	309394878010	0.0000	464091
78	8362	414611089292	0.0000	652236
101	4181	3489454238	0.0000	422281
154	4181	4112197254950	0.0000	643874
311	4181	979599938	0.0000	1300291
447	4181	9929180954	0.0000	1868907
512	4181	3288532102	0.0000	2140672
select companynr,sum(price)/count(price) as avg from t3 group by companynr having avg > 70000000 order by avg;
companynr	avg
154	983543950.0000
select companynr,count(*) from t2 group by companynr order by 2 desc;
companynr	count(*)
37	588
36	215
29	95
00	82
34	70
41	52
40	37
58	23
68	12
50	11
65	10
53	4
select companynr,count(*) from t2 where companynr > 40 group by companynr order by 2 desc;
companynr	count(*)
41	52
58	23
68	12
50	11
65	10
53	4
select t2.fld4,t2.fld1,count(price),sum(price),min(price),max(price),avg(price) from t3,t2 where t3.companynr = 37 and t2.fld1 = t3.t2nr group by fld1,t2.fld4;
fld4	fld1	count(price)	sum(price)	min(price)	max(price)	avg(price)
teethe	000001	1	5987435	5987435	5987435	5987435.0000
dreaded	011401	1	5987435	5987435	5987435	5987435.0000
scholastics	011402	1	28357832	28357832	28357832	28357832.0000
audiology	011403	1	39654943	39654943	39654943	39654943.0000
wallet	011501	1	5987435	5987435	5987435	5987435.0000
parters	011701	1	5987435	5987435	5987435	5987435.0000
eschew	011702	1	28357832	28357832	28357832	28357832.0000
quitter	011703	1	39654943	39654943	39654943	39654943.0000
neat	012001	1	5987435	5987435	5987435	5987435.0000
Steinberg	012003	1	39654943	39654943	39654943	39654943.0000
balled	012301	1	5987435	5987435	5987435	5987435.0000
persist	012302	1	28357832	28357832	28357832	28357832.0000
attainments	012303	1	39654943	39654943	39654943	39654943.0000
capably	012501	1	5987435	5987435	5987435	5987435.0000
impulsive	012602	1	28357832	28357832	28357832	28357832.0000
starlet	012603	1	39654943	39654943	39654943	39654943.0000
featherweight	012701	1	5987435	5987435	5987435	5987435.0000
pessimist	012702	1	28357832	28357832	28357832	28357832.0000
daughter	012703	1	39654943	39654943	39654943	39654943.0000
lawgiver	013601	1	5987435	5987435	5987435	5987435.0000
stated	013602	1	28357832	28357832	28357832	28357832.0000
readable	013603	1	39654943	39654943	39654943	39654943.0000
testicle	013801	1	5987435	5987435	5987435	5987435.0000
Parsifal	013802	1	28357832	28357832	28357832	28357832.0000
leavings	013803	1	39654943	39654943	39654943	39654943.0000
squeaking	013901	1	5987435	5987435	5987435	5987435.0000
contrasted	016001	1	5987435	5987435	5987435	5987435.0000
leftover	016201	1	5987435	5987435	5987435	5987435.0000
whiteners	016202	1	28357832	28357832	28357832	28357832.0000
erases	016301	1	5987435	5987435	5987435	5987435.0000
Punjab	016302	1	28357832	28357832	28357832	28357832.0000
Merritt	016303	1	39654943	39654943	39654943	39654943.0000
sweetish	018001	1	5987435	5987435	5987435	5987435.0000
dogging	018002	1	28357832	28357832	28357832	28357832.0000
scornfully	018003	1	39654943	39654943	39654943	39654943.0000
fetters	018012	1	28357832	28357832	28357832	28357832.0000
bivalves	018013	1	39654943	39654943	39654943	39654943.0000
skulking	018021	1	5987435	5987435	5987435	5987435.0000
flint	018022	1	28357832	28357832	28357832	28357832.0000
flopping	018023	1	39654943	39654943	39654943	39654943.0000
Judas	018032	1	28357832	28357832	28357832	28357832.0000
vacuuming	018033	1	39654943	39654943	39654943	39654943.0000
medical	018041	1	5987435	5987435	5987435	5987435.0000
bloodbath	018042	1	28357832	28357832	28357832	28357832.0000
subschema	018043	1	39654943	39654943	39654943	39654943.0000
interdependent	018051	1	5987435	5987435	5987435	5987435.0000
Graves	018052	1	28357832	28357832	28357832	28357832.0000
neonatal	018053	1	39654943	39654943	39654943	39654943.0000
sorters	018061	1	5987435	5987435	5987435	5987435.0000
epistle	018062	1	28357832	28357832	28357832	28357832.0000
Conley	018101	1	5987435	5987435	5987435	5987435.0000
lectured	018102	1	28357832	28357832	28357832	28357832.0000
Abraham	018103	1	39654943	39654943	39654943	39654943.0000
cage	018201	1	5987435	5987435	5987435	5987435.0000
hushes	018202	1	28357832	28357832	28357832	28357832.0000
Simla	018402	1	28357832	28357832	28357832	28357832.0000
reporters	018403	1	39654943	39654943	39654943	39654943.0000
coexist	018601	1	5987435	5987435	5987435	5987435.0000
Beebe	018602	1	28357832	28357832	28357832	28357832.0000
Taoism	018603	1	39654943	39654943	39654943	39654943.0000
Connally	018801	1	5987435	5987435	5987435	5987435.0000
fetched	018802	1	28357832	28357832	28357832	28357832.0000
checkpoints	018803	1	39654943	39654943	39654943	39654943.0000
gritty	018811	1	5987435	5987435	5987435	5987435.0000
firearm	018812	1	28357832	28357832	28357832	28357832.0000
minima	019101	1	5987435	5987435	5987435	5987435.0000
Selfridge	019102	1	28357832	28357832	28357832	28357832.0000
disable	019103	1	39654943	39654943	39654943	39654943.0000
witchcraft	019201	1	5987435	5987435	5987435	5987435.0000
betroth	030501	1	5987435	5987435	5987435	5987435.0000
Manhattanize	030502	1	28357832	28357832	28357832	28357832.0000
imprint	030503	1	39654943	39654943	39654943	39654943.0000
swelling	031901	1	5987435	5987435	5987435	5987435.0000
interrelationships	036001	1	5987435	5987435	5987435	5987435.0000
riser	036002	1	28357832	28357832	28357832	28357832.0000
bee	038001	1	5987435	5987435	5987435	5987435.0000
kanji	038002	1	28357832	28357832	28357832	28357832.0000
dental	038003	1	39654943	39654943	39654943	39654943.0000
railway	038011	1	5987435	5987435	5987435	5987435.0000
validate	038012	1	28357832	28357832	28357832	28357832.0000
normalizes	038013	1	39654943	39654943	39654943	39654943.0000
Kline	038101	1	5987435	5987435	5987435	5987435.0000
Anatole	038102	1	28357832	28357832	28357832	28357832.0000
partridges	038103	1	39654943	39654943	39654943	39654943.0000
recruited	038201	1	5987435	5987435	5987435	5987435.0000
dimensions	038202	1	28357832	28357832	28357832	28357832.0000
Chicana	038203	1	39654943	39654943	39654943	39654943.0000
select t3.companynr,fld3,sum(price) from t3,t2 where t2.fld1 = t3.t2nr and t3.companynr = 512 group by companynr,fld3;
companynr	fld3	sum(price)
512	boat	786542
512	capably	786542
512	cupboard	786542
512	decliner	786542
512	descendants	786542
512	dopers	786542
512	erases	786542
512	Micronesia	786542
512	Miles	786542
512	skies	786542
select t2.companynr,count(*),min(fld3),max(fld3),sum(price),avg(price) from t2,t3 where t3.companynr >= 30 and t3.companynr <= 58 and t3.t2nr = t2.fld1 and 1+1=2 group by t2.companynr;
companynr	count(*)	min(fld3)	max(fld3)	sum(price)	avg(price)
00	1	Omaha	Omaha	5987435	5987435.0000
36	1	dubbed	dubbed	28357832	28357832.0000
37	83	Abraham	Wotan	1908978016	22999735.1325
50	2	scribbled	tapestry	68012775	34006387.5000
select t3.companynr+0,t3.t2nr,fld3,sum(price) from t3,t2 where t2.fld1 = t3.t2nr and t3.companynr = 37 group by 1,t3.t2nr,fld3,fld3,fld3,fld3,fld3 order by fld1;
t3.companynr+0	t2nr	fld3	sum(price)
37	1	Omaha	5987435
37	11401	breaking	5987435
37	11402	Romans	28357832
37	11403	intercepted	39654943
37	11501	bewilderingly	5987435
37	11701	astound	5987435
37	11702	admonishing	28357832
37	11703	sumac	39654943
37	12001	flanking	5987435
37	12003	combed	39654943
37	12301	Eulerian	5987435
37	12302	dubbed	28357832
37	12303	Kane	39654943
37	12501	annihilates	5987435
37	12602	Wotan	28357832
37	12603	snatching	39654943
37	12701	grazing	5987435
37	12702	Baird	28357832
37	12703	celery	39654943
37	13601	handgun	5987435
37	13602	foldout	28357832
37	13603	mystic	39654943
37	13801	intelligibility	5987435
37	13802	Augustine	28357832
37	13803	teethe	39654943
37	13901	scholastics	5987435
37	16001	audiology	5987435
37	16201	wallet	5987435
37	16202	parters	28357832
37	16301	eschew	5987435
37	16302	quitter	28357832
37	16303	neat	39654943
37	18001	jarring	5987435
37	18002	tinily	28357832
37	18003	balled	39654943
37	18012	impulsive	28357832
37	18013	starlet	39654943
37	18021	lawgiver	5987435
37	18022	stated	28357832
37	18023	readable	39654943
37	18032	testicle	28357832
37	18033	Parsifal	39654943
37	18041	Punjab	5987435
37	18042	Merritt	28357832
37	18043	Quixotism	39654943
37	18051	sureties	5987435
37	18052	puddings	28357832
37	18053	tapestry	39654943
37	18061	trimmings	5987435
37	18062	humility	28357832
37	18101	tragedies	5987435
37	18102	skulking	28357832
37	18103	flint	39654943
37	18201	relaxing	5987435
37	18202	offload	28357832
37	18402	suites	28357832
37	18403	lists	39654943
37	18601	vacuuming	5987435
37	18602	dentally	28357832
37	18603	humanness	39654943
37	18801	inch	5987435
37	18802	Weissmuller	28357832
37	18803	irresponsibly	39654943
37	18811	repetitions	5987435
37	18812	Antares	28357832
37	19101	ventilate	5987435
37	19102	pityingly	28357832
37	19103	interdependent	39654943
37	19201	Graves	5987435
37	30501	neonatal	5987435
37	30502	scribbled	28357832
37	30503	chafe	39654943
37	31901	realtor	5987435
37	36001	elite	5987435
37	36002	funereal	28357832
37	38001	Conley	5987435
37	38002	lectured	28357832
37	38003	Abraham	39654943
37	38011	groupings	5987435
37	38012	dissociate	28357832
37	38013	coexist	39654943
37	38101	rusting	5987435
37	38102	galling	28357832
37	38103	obliterates	39654943
37	38201	resumes	5987435
37	38202	analyzable	28357832
37	38203	terminator	39654943
select sum(price) from t3,t2 where t2.fld1 = t3.t2nr and t3.companynr = 512 and t3.t2nr = 38008 and t2.fld1 = 38008 or t2.fld1= t3.t2nr and t3.t2nr = 38008 and t2.fld1 = 38008;
sum(price)
234298
select t2.fld1,sum(price) from t3,t2 where t2.fld1 = t3.t2nr and t3.companynr = 512 and t3.t2nr = 38008 and t2.fld1 = 38008 or t2.fld1 = t3.t2nr and t3.t2nr = 38008 and t2.fld1 = 38008 or t3.t2nr = t2.fld1 and t2.fld1 = 38008 group by t2.fld1;
fld1	sum(price)
038008	234298
explain select fld3 from t2 where 1>2 or 2>3;
id	select_type	table	type	possible_keys	key	key_len	ref	rows	Extra
1	SIMPLE	NULL	NULL	NULL	NULL	NULL	NULL	NULL	Impossible WHERE
explain select fld3 from t2 where fld1=fld1;
id	select_type	table	type	possible_keys	key	key_len	ref	rows	Extra
1	SIMPLE	t2	ALL	NULL	NULL	NULL	NULL	1199	
select companynr,fld1 from t2 HAVING fld1=250501 or fld1=250502;
companynr	fld1
34	250501
34	250502
select companynr,fld1 from t2 WHERE fld1>=250501 HAVING fld1<=250502;
companynr	fld1
34	250501
34	250502
select companynr,count(*) as count,sum(fld1) as sum from t2 group by companynr having count > 40 and sum/count >= 120000;
companynr	count	sum
00	82	10355753
29	95	14473298
34	70	17788966
37	588	83602098
41	52	12816335
select companynr from t2 group by companynr having count(*) > 40 and sum(fld1)/count(*) >= 120000 ;
companynr
00
29
34
37
41
select t2.companynr,companyname,count(*) from t2,t4 where t2.companynr=t4.companynr group by companyname having t2.companynr >= 40;
companynr	companyname	count(*)
68	company 10	12
50	company 11	11
40	company 5	37
41	company 6	52
53	company 7	4
58	company 8	23
65	company 9	10
select count(*) from t2;
count(*)
1199
select count(*) from t2 where fld1 < 098024;
count(*)
387
select min(fld1) from t2 where fld1>= 098024;
min(fld1)
98024
select max(fld1) from t2 where fld1>= 098024;
max(fld1)
1232609
select count(*) from t3 where price2=76234234;
count(*)
4181
select count(*) from t3 where companynr=512 and price2=76234234;
count(*)
4181
explain select min(fld1),max(fld1),count(*) from t2;
id	select_type	table	type	possible_keys	key	key_len	ref	rows	Extra
1	SIMPLE	NULL	NULL	NULL	NULL	NULL	NULL	NULL	Select tables optimized away
select min(fld1),max(fld1),count(*) from t2;
min(fld1)	max(fld1)	count(*)
0	1232609	1199
select min(t2nr),max(t2nr) from t3 where t2nr=2115 and price2=823742;
min(t2nr)	max(t2nr)
2115	2115
select count(*),min(t2nr),max(t2nr) from t3 where name='spates' and companynr=78;
count(*)	min(t2nr)	max(t2nr)
4181	4	41804
select t2nr,count(*) from t3 where name='gems' group by t2nr limit 20;
t2nr	count(*)
9	1
19	1
29	1
39	1
49	1
59	1
69	1
79	1
89	1
99	1
109	1
119	1
129	1
139	1
149	1
159	1
169	1
179	1
189	1
199	1
select max(t2nr) from t3 where price=983543950;
max(t2nr)
41807
select t1.period from t3 = t1 limit 1;
period
1001
select t1.period from t1 as t1 limit 1;
period
9410
select t1.period as "Nuvarande period" from t1 as t1 limit 1;
Nuvarande period
9410
select period as ok_period from t1 limit 1;
ok_period
9410
select period as ok_period from t1 group by ok_period limit 1;
ok_period
9410
select 1+1 as summa from t1 group by summa limit 1;
summa
2
select period as "Nuvarande period" from t1 group by "Nuvarande period" limit 1;
Nuvarande period
9410
show tables;
Tables_in_test
t1
t2
t3
t4
show tables from test like "s%";
Tables_in_test (s%)
show tables from test like "t?";
Tables_in_test (t?)
show full columns from t2;
Field	Type	Collation	Null	Key	Default	Extra	Privileges	Comment
auto	int(11)	NULL	NO	PRI	NULL	auto_increment	#	
fld1	int(6) unsigned zerofill	NULL	NO	UNI	000000		#	
companynr	tinyint(2) unsigned zerofill	NULL	NO		00		#	
fld3	char(30)	latin1_swedish_ci	NO	MUL			#	
fld4	char(35)	latin1_swedish_ci	NO				#	
fld5	char(35)	latin1_swedish_ci	NO				#	
fld6	char(4)	latin1_swedish_ci	NO				#	
show full columns from t2 from test like 'f%';
Field	Type	Collation	Null	Key	Default	Extra	Privileges	Comment
fld1	int(6) unsigned zerofill	NULL	NO	UNI	000000		#	
fld3	char(30)	latin1_swedish_ci	NO	MUL			#	
fld4	char(35)	latin1_swedish_ci	NO				#	
fld5	char(35)	latin1_swedish_ci	NO				#	
fld6	char(4)	latin1_swedish_ci	NO				#	
show full columns from t2 from test like 's%';
Field	Type	Collation	Null	Key	Default	Extra	Privileges	Comment
show keys from t2;
Table	Non_unique	Key_name	Seq_in_index	Column_name	Collation	Cardinality	Sub_part	Packed	Null	Index_type	Comment
t2	0	PRIMARY	1	auto	A	1199	NULL	NULL		BTREE	
t2	0	fld1	1	fld1	A	1199	NULL	NULL		BTREE	
t2	1	fld3	1	fld3	A	NULL	NULL	NULL		BTREE	
drop table t4, t3, t2, t1;
DO 1;
DO benchmark(100,1+1),1,1;
do default;
ERROR 42000: You have an error in your SQL syntax; check the manual that corresponds to your MySQL server version for the right syntax to use near '' at line 1
do foobar;
ERROR 42S22: Unknown column 'foobar' in 'field list'
CREATE TABLE t1 (
id mediumint(8) unsigned NOT NULL auto_increment,
pseudo varchar(35) NOT NULL default '',
PRIMARY KEY  (id),
UNIQUE KEY pseudo (pseudo)
);
INSERT INTO t1 (pseudo) VALUES ('test');
INSERT INTO t1 (pseudo) VALUES ('test1');
SELECT 1 as rnd1 from t1 where rand() > 2;
rnd1
DROP TABLE t1;
CREATE TABLE t1 (gvid int(10) unsigned default NULL,  hmid int(10) unsigned default NULL,  volid int(10) unsigned default NULL,  mmid int(10) unsigned default NULL,  hdid int(10) unsigned default NULL,  fsid int(10) unsigned default NULL,  ctid int(10) unsigned default NULL,  dtid int(10) unsigned default NULL,  cost int(10) unsigned default NULL,  performance int(10) unsigned default NULL,  serialnumber bigint(20) unsigned default NULL,  monitored tinyint(3) unsigned default '1',  removed tinyint(3) unsigned default '0',  target tinyint(3) unsigned default '0',  dt_modified timestamp NOT NULL,  name varchar(255) binary default NULL,  description varchar(255) default NULL,  UNIQUE KEY hmid (hmid,volid)) ENGINE=MyISAM;
INSERT INTO t1 VALUES (200001,2,1,1,100,1,1,1,0,0,0,1,0,1,20020425060057,'\\\\ARKIVIO-TESTPDC\\E$',''),(200002,2,2,1,101,1,1,1,0,0,0,1,0,1,20020425060057,'\\\\ARKIVIO-TESTPDC\\C$',''),(200003,1,3,2,NULL,NULL,NULL,NULL,NULL,NULL,NULL,1,0,1,20020425060427,'c:',NULL);
CREATE TABLE t2 (  hmid int(10) unsigned default NULL,  volid int(10) unsigned default NULL,  sampletid smallint(5) unsigned default NULL,  sampletime datetime default NULL,  samplevalue bigint(20) unsigned default NULL,  KEY idx1 (hmid,volid,sampletid,sampletime)) ENGINE=MyISAM;
INSERT INTO t2 VALUES (1,3,10,'2002-06-01 08:00:00',35),(1,3,1010,'2002-06-01 12:00:01',35);
SELECT a.gvid, (SUM(CASE b.sampletid WHEN 140 THEN b.samplevalue ELSE 0 END)) as the_success,(SUM(CASE b.sampletid WHEN 141 THEN b.samplevalue ELSE 0 END)) as the_fail,(SUM(CASE b.sampletid WHEN 142 THEN b.samplevalue ELSE 0 END)) as the_size,(SUM(CASE b.sampletid WHEN 143 THEN b.samplevalue ELSE 0 END)) as the_time FROM t1 a, t2 b WHERE a.hmid = b.hmid AND a.volid = b.volid AND b.sampletime >= 'wrong-date-value' AND b.sampletime < 'wrong-date-value' AND b.sampletid IN (140, 141, 142, 143) GROUP BY a.gvid;
gvid	the_success	the_fail	the_size	the_time
Warnings:
Warning	1292	Incorrect datetime value: 'wrong-date-value' for column 'sampletime' at row 1
Warning	1292	Incorrect datetime value: 'wrong-date-value' for column 'sampletime' at row 1
SELECT a.gvid, (SUM(CASE b.sampletid WHEN 140 THEN b.samplevalue ELSE 0 END)) as the_success,(SUM(CASE b.sampletid WHEN 141 THEN b.samplevalue ELSE 0 END)) as the_fail,(SUM(CASE b.sampletid WHEN 142 THEN b.samplevalue ELSE 0 END)) as the_size,(SUM(CASE b.sampletid WHEN 143 THEN b.samplevalue ELSE 0 END)) as the_time FROM t1 a, t2 b WHERE a.hmid = b.hmid AND a.volid = b.volid AND b.sampletime >= NULL AND b.sampletime < NULL AND b.sampletid IN (140, 141, 142, 143) GROUP BY a.gvid;
gvid	the_success	the_fail	the_size	the_time
DROP TABLE t1,t2;
create table  t1 (  A_Id bigint(20) NOT NULL default '0',  A_UpdateBy char(10) NOT NULL default '',  A_UpdateDate bigint(20) NOT NULL default '0',  A_UpdateSerial int(11) NOT NULL default '0',  other_types bigint(20) NOT NULL default '0',  wss_type bigint(20) NOT NULL default '0');
INSERT INTO t1 VALUES (102935998719055004,'brade',1029359987,2,102935229116544068,102935229216544093);
select wss_type from t1 where wss_type ='102935229216544106';
wss_type
select wss_type from t1 where wss_type ='102935229216544105';
wss_type
select wss_type from t1 where wss_type ='102935229216544104';
wss_type
select wss_type from t1 where wss_type ='102935229216544093';
wss_type
102935229216544093
select wss_type from t1 where wss_type =102935229216544093;
wss_type
102935229216544093
drop table t1;
select 1+2,"aaaa",3.13*2.0 into @a,@b,@c;
select @a;
@a
3
select @b;
@b
aaaa
select @c;
@c
6.260
create table t1 (a int not null auto_increment primary key);
insert into t1 values ();
insert into t1 values ();
insert into t1 values ();
select * from (t1 as t2 left join t1 as t3 using (a)), t1;
a	a
1	1
2	1
3	1
1	2
2	2
3	2
1	3
2	3
3	3
select * from t1, (t1 as t2 left join t1 as t3 using (a));
a	a
1	1
2	1
3	1
1	2
2	2
3	2
1	3
2	3
3	3
select * from (t1 as t2 left join t1 as t3 using (a)) straight_join t1;
a	a
1	1
2	1
3	1
1	2
2	2
3	2
1	3
2	3
3	3
select * from t1 straight_join (t1 as t2 left join t1 as t3 using (a));
a	a
1	1
2	1
3	1
1	2
2	2
3	2
1	3
2	3
3	3
select * from (t1 as t2 left join t1 as t3 using (a)) inner join t1 on t1.a>1;
a	a
1	2
2	2
3	2
1	3
2	3
3	3
select * from t1 inner join (t1 as t2 left join t1 as t3 using (a)) on t1.a>1;
a	a
2	1
3	1
2	2
3	2
2	3
3	3
select * from (t1 as t2 left join t1 as t3 using (a)) inner join t1 using ( a );
a
1
2
3
select * from t1 inner join (t1 as t2 left join t1 as t3 using (a)) using ( a );
a
1
2
3
select * from (t1 as t2 left join t1 as t3 using (a)) left outer join t1 on t1.a>1;
a	a
1	2
1	3
2	2
2	3
3	2
3	3
select * from t1 left outer join (t1 as t2 left join t1 as t3 using (a)) on t1.a>1;
a	a
1	NULL
2	1
2	2
2	3
3	1
3	2
3	3
select * from (t1 as t2 left join t1 as t3 using (a)) left join t1 using ( a );
a
1
2
3
select * from t1 left join (t1 as t2 left join t1 as t3 using (a)) using ( a );
a
1
2
3
select * from (t1 as t2 left join t1 as t3 using (a)) natural left join t1;
a
1
2
3
select * from t1 natural left join (t1 as t2 left join t1 as t3 using (a));
a
1
2
3
select * from (t1 as t2 left join t1 as t3 using (a)) right join t1 on t1.a>1;
a	a
NULL	1
1	2
2	2
3	2
1	3
2	3
3	3
select * from t1 right join (t1 as t2 left join t1 as t3 using (a)) on t1.a>1;
a	a
2	1
3	1
2	2
3	2
2	3
3	3
select * from (t1 as t2 left join t1 as t3 using (a)) right outer join t1 using ( a );
a
1
2
3
select * from t1 right outer join (t1 as t2 left join t1 as t3 using (a)) using ( a );
a
1
2
3
select * from (t1 as t2 left join t1 as t3 using (a)) natural right join t1;
a
1
2
3
select * from t1 natural right join (t1 as t2 left join t1 as t3 using (a));
a
1
2
3
select * from t1 natural join (t1 as t2 left join t1 as t3 using (a));
a
1
2
3
select * from (t1 as t2 left join t1 as t3 using (a)) natural join t1;
a
1
2
3
drop table t1;
CREATE TABLE t1 (  aa char(2),  id int(11) NOT NULL auto_increment,  t2_id int(11) NOT NULL default '0',  PRIMARY KEY  (id),  KEY replace_id (t2_id)) ENGINE=MyISAM;
INSERT INTO t1 VALUES ("1",8264,2506),("2",8299,2517),("3",8301,2518),("4",8302,2519),("5",8303,2520),("6",8304,2521),("7",8305,2522);
CREATE TABLE t2 ( id int(11) NOT NULL auto_increment,  PRIMARY KEY  (id)) ENGINE=MyISAM;
INSERT INTO t2 VALUES (2517), (2518), (2519), (2520), (2521), (2522);
select * from t1, t2 WHERE t1.t2_id = t2.id and t1.t2_id > 0   order by t1.id   LIMIT 0, 5;
aa	id	t2_id	id
2	8299	2517	2517
3	8301	2518	2518
4	8302	2519	2519
5	8303	2520	2520
6	8304	2521	2521
drop table t1,t2;
create table t1 (id1 int NOT NULL);
create table t2 (id2 int NOT NULL);
create table t3 (id3 int NOT NULL);
create table t4 (id4 int NOT NULL, id44 int NOT NULL, KEY (id4));
insert into t1 values (1);
insert into t1 values (2);
insert into t2 values (1);
insert into t4 values (1,1);
explain select * from t1 left join t2 on id1 = id2 left join t3 on id1 = id3
left join t4 on id3 = id4 where id2 = 1 or id4 = 1;
id	select_type	table	type	possible_keys	key	key_len	ref	rows	Extra
1	SIMPLE	t3	system	NULL	NULL	NULL	NULL	0	const row not found
1	SIMPLE	t4	const	id4	NULL	NULL	NULL	1	
1	SIMPLE	t1	ALL	NULL	NULL	NULL	NULL	2	
1	SIMPLE	t2	ALL	NULL	NULL	NULL	NULL	1	Using where
select * from t1 left join t2 on id1 = id2 left join t3 on id1 = id3
left join t4 on id3 = id4 where id2 = 1 or id4 = 1;
id1	id2	id3	id4	id44
1	1	NULL	NULL	NULL
drop table t1,t2,t3,t4;
create table t1(s varchar(10) not null);
create table t2(s varchar(10) not null primary key);
create table t3(s varchar(10) not null primary key);
insert into t1 values ('one\t'), ('two\t');
insert into t2 values ('one\r'), ('two\t');
insert into t3 values ('one '), ('two\t');
select * from t1 where s = 'one';
s
select * from t2 where s = 'one';
s
select * from t3 where s = 'one';
s
one 
select * from t1,t2 where t1.s = t2.s;
s	s
two		two	
select * from t2,t3 where t2.s = t3.s;
s	s
two		two	
drop table t1, t2, t3;
create table t1 (a integer,  b integer, index(a), index(b));
create table t2 (c integer,  d integer, index(c), index(d));
insert into t1 values (1,2), (2,2), (3,2), (4,2);
insert into t2 values (1,3), (2,3), (3,4), (4,4);
explain select * from t1 left join t2 on a=c where d in (4);
id	select_type	table	type	possible_keys	key	key_len	ref	rows	Extra
1	SIMPLE	t2	ref	c,d	d	5	const	2	Using where
1	SIMPLE	t1	ALL	a	NULL	NULL	NULL	3	Using where
select * from t1 left join t2 on a=c where d in (4);
a	b	c	d
3	2	3	4
4	2	4	4
explain select * from t1 left join t2 on a=c where d = 4;
id	select_type	table	type	possible_keys	key	key_len	ref	rows	Extra
1	SIMPLE	t2	ref	c,d	d	5	const	2	Using where
1	SIMPLE	t1	ALL	a	NULL	NULL	NULL	3	Using where
select * from t1 left join t2 on a=c where d = 4;
a	b	c	d
3	2	3	4
4	2	4	4
drop table t1, t2;
CREATE TABLE t1 (
i int(11) NOT NULL default '0',
c char(10) NOT NULL default '',
PRIMARY KEY  (i),
UNIQUE KEY c (c)
) ENGINE=MyISAM;
INSERT INTO t1 VALUES (1,'a');
INSERT INTO t1 VALUES (2,'b');
INSERT INTO t1 VALUES (3,'c');
EXPLAIN SELECT i FROM t1 WHERE i=1;
id	select_type	table	type	possible_keys	key	key_len	ref	rows	Extra
1	SIMPLE	t1	const	PRIMARY	PRIMARY	4	const	1	Using index
DROP TABLE t1;
CREATE TABLE t1 ( a BLOB, INDEX (a(20)) );
CREATE TABLE t2 ( a BLOB, INDEX (a(20)) );
INSERT INTO t1 VALUES ('one'),('two'),('three'),('four'),('five');
INSERT INTO t2 VALUES ('one'),('two'),('three'),('four'),('five');
EXPLAIN SELECT * FROM t1 LEFT JOIN t2 USE INDEX (a) ON t1.a=t2.a;
id	select_type	table	type	possible_keys	key	key_len	ref	rows	Extra
1	SIMPLE	t1	ALL	NULL	NULL	NULL	NULL	5	
1	SIMPLE	t2	ref	a	a	23	test.t1.a	2	
EXPLAIN SELECT * FROM t1 LEFT JOIN t2 FORCE INDEX (a) ON t1.a=t2.a;
id	select_type	table	type	possible_keys	key	key_len	ref	rows	Extra
1	SIMPLE	t1	ALL	NULL	NULL	NULL	NULL	5	
1	SIMPLE	t2	ref	a	a	23	test.t1.a	2	
DROP TABLE t1, t2;
CREATE TABLE t1 ( city char(30) );
INSERT INTO t1 VALUES ('London');
INSERT INTO t1 VALUES ('Paris');
SELECT * FROM t1 WHERE city='London';
city
London
SELECT * FROM t1 WHERE city='london';
city
London
EXPLAIN SELECT * FROM t1 WHERE city='London' AND city='london';
id	select_type	table	type	possible_keys	key	key_len	ref	rows	Extra
1	SIMPLE	t1	ALL	NULL	NULL	NULL	NULL	2	Using where
SELECT * FROM t1 WHERE city='London' AND city='london';
city
London
EXPLAIN SELECT * FROM t1 WHERE city LIKE '%london%' AND city='London';
id	select_type	table	type	possible_keys	key	key_len	ref	rows	Extra
1	SIMPLE	t1	ALL	NULL	NULL	NULL	NULL	2	Using where
SELECT * FROM t1 WHERE city LIKE '%london%' AND city='London';
city
London
DROP TABLE t1;
create table t1 (a int(11) unsigned, b int(11) unsigned);
insert into t1 values (1,0), (1,1), (1,2);
select a-b  from t1 order by 1;
a-b
0
1
18446744073709551615
select a-b , (a-b < 0)  from t1 order by 1;
a-b	(a-b < 0)
0	0
1	0
18446744073709551615	0
select a-b as d, (a-b >= 0), b from t1 group by b having d >= 0;
d	(a-b >= 0)	b
1	1	0
0	1	1
18446744073709551615	1	2
select cast((a - b) as unsigned) from t1 order by 1;
cast((a - b) as unsigned)
0
1
18446744073709551615
drop table t1;
create table t1 (a int(11));
select all all * from t1;
a
select distinct distinct * from t1;
a
select all distinct * from t1;
ERROR HY000: Incorrect usage of ALL and DISTINCT
select distinct all * from t1;
ERROR HY000: Incorrect usage of ALL and DISTINCT
drop table t1;
CREATE TABLE t1 (
kunde_intern_id int(10) unsigned NOT NULL default '0',
kunde_id int(10) unsigned NOT NULL default '0',
FK_firma_id int(10) unsigned NOT NULL default '0',
aktuell enum('Ja','Nein') NOT NULL default 'Ja',
vorname varchar(128) NOT NULL default '',
nachname varchar(128) NOT NULL default '',
geloescht enum('Ja','Nein') NOT NULL default 'Nein',
firma varchar(128) NOT NULL default ''
);
INSERT INTO t1 VALUES 
(3964,3051,1,'Ja','Vorname1','1Nachname','Nein','Print Schau XXXX'),
(3965,3051111,1,'Ja','Vorname1111','1111Nachname','Nein','Print Schau XXXX');
SELECT kunde_id ,FK_firma_id ,aktuell, vorname, nachname, geloescht FROM t1
WHERE
(
(
( '' != '' AND firma LIKE CONCAT('%', '', '%'))
OR
(vorname LIKE CONCAT('%', 'Vorname1', '%') AND 
nachname LIKE CONCAT('%', '1Nachname', '%') AND 
'Vorname1' != '' AND 'xxxx' != '')
)
AND
(
aktuell = 'Ja' AND geloescht = 'Nein' AND FK_firma_id = 2
)
)
;
kunde_id	FK_firma_id	aktuell	vorname	nachname	geloescht
SELECT kunde_id ,FK_firma_id ,aktuell, vorname, nachname,
geloescht FROM t1
WHERE
(
(
aktuell = 'Ja' AND geloescht = 'Nein' AND FK_firma_id = 2
)
AND
(
( '' != '' AND firma LIKE CONCAT('%', '', '%')  )
OR
(  vorname LIKE CONCAT('%', 'Vorname1', '%') AND
nachname LIKE CONCAT('%', '1Nachname', '%') AND 'Vorname1' != '' AND
'xxxx' != '')
)
)
;
kunde_id	FK_firma_id	aktuell	vorname	nachname	geloescht
SELECT COUNT(*) FROM t1 WHERE 
( 0 OR (vorname LIKE '%Vorname1%' AND nachname LIKE '%1Nachname%' AND 1)) 
AND FK_firma_id = 2;
COUNT(*)
0
drop table t1;
CREATE TABLE t1 (b BIGINT(20) UNSIGNED NOT NULL, PRIMARY KEY (b));
INSERT INTO t1 VALUES (0x8000000000000000);
SELECT b FROM t1 WHERE b=0x8000000000000000;
b
9223372036854775808
DROP TABLE t1;
CREATE TABLE `t1` ( `gid` int(11) default NULL, `uid` int(11) default NULL);
CREATE TABLE `t2` ( `ident` int(11) default NULL, `level` char(16) default NULL);
INSERT INTO `t2` VALUES (0,'READ');
CREATE TABLE `t3` ( `id` int(11) default NULL, `name` char(16) default NULL);
INSERT INTO `t3` VALUES (1,'fs');
select * from t3 left join t1 on t3.id = t1.uid, t2 where t2.ident in (0, t1.gid, t3.id, 0);
id	name	gid	uid	ident	level
1	fs	NULL	NULL	0	READ
drop table t1,t2,t3;
CREATE TABLE t1 (
acct_id int(11) NOT NULL default '0',
profile_id smallint(6) default NULL,
UNIQUE KEY t1$acct_id (acct_id),
KEY t1$profile_id (profile_id)
);
INSERT INTO t1 VALUES (132,17),(133,18);
CREATE TABLE t2 (
profile_id smallint(6) default NULL,
queue_id int(11) default NULL,
seq int(11) default NULL,
KEY t2$queue_id (queue_id)
);
INSERT INTO t2 VALUES (17,31,4),(17,30,3),(17,36,2),(17,37,1);
CREATE TABLE t3 (
id int(11) NOT NULL default '0',
qtype int(11) default NULL,
seq int(11) default NULL,
warn_lvl int(11) default NULL,
crit_lvl int(11) default NULL,
rr1 tinyint(4) NOT NULL default '0',
rr2 int(11) default NULL,
default_queue tinyint(4) NOT NULL default '0',
KEY t3$qtype (qtype),
KEY t3$id (id)
);
INSERT INTO t3 VALUES (30,1,29,NULL,NULL,0,NULL,0),(31,1,28,NULL,NULL,0,NULL,0),
(36,1,34,NULL,NULL,0,NULL,0),(37,1,35,NULL,NULL,0,121,0);
SELECT COUNT(*) FROM t1 a STRAIGHT_JOIN t2 pq STRAIGHT_JOIN t3 q 
WHERE 
(pq.profile_id = a.profile_id) AND (a.acct_id = 132) AND 
(pq.queue_id = q.id) AND (q.rr1 <> 1);
COUNT(*)
4
drop table t1,t2,t3;
create table t1 (f1 int);
insert into t1 values (1),(NULL);
create table t2 (f2 int, f3 int, f4 int);
create index idx1 on t2 (f4);
insert into t2 values (1,2,3),(2,4,6);
select A.f2 from t1 left join t2 A on A.f2 = f1 where A.f3=(select min(f3)
from  t2 C where A.f4 = C.f4) or A.f3 IS NULL;
f2
1
NULL
drop table t1,t2;
create table t2 (a tinyint unsigned);
create index t2i on t2(a);
insert into t2 values (0), (254), (255);
explain select * from t2 where a > -1;
id	select_type	table	type	possible_keys	key	key_len	ref	rows	Extra
1	SIMPLE	t2	index	t2i	t2i	2	NULL	3	Using where; Using index
select * from t2 where a > -1;
a
0
254
255
drop table t2;
CREATE TABLE t1 (a int, b int, c int);
INSERT INTO t1
SELECT 50, 3, 3 FROM DUAL
WHERE NOT EXISTS
(SELECT * FROM t1 WHERE a = 50 AND b = 3);
SELECT * FROM t1;
a	b	c
50	3	3
INSERT INTO t1
SELECT 50, 3, 3 FROM DUAL
WHERE NOT EXISTS
(SELECT * FROM t1 WHERE a = 50 AND b = 3);
select found_rows();
found_rows()
0
SELECT * FROM t1;
a	b	c
50	3	3
select count(*) from t1;
count(*)
1
select found_rows();
found_rows()
1
select count(*) from t1 limit 2,3;
count(*)
select found_rows();
found_rows()
0
select SQL_CALC_FOUND_ROWS count(*) from t1 limit 2,3;
count(*)
select found_rows();
found_rows()
1
DROP TABLE t1;
CREATE TABLE t1 (a INT, b INT);
(SELECT a, b AS c FROM t1) ORDER BY c+1;
a	c
(SELECT a, b AS c FROM t1) ORDER BY b+1;
a	c
SELECT a, b AS c FROM t1 ORDER BY c+1;
a	c
SELECT a, b AS c FROM t1 ORDER BY b+1;
a	c
drop table t1;
create table t1(f1 int, f2 int);
create table t2(f3 int);
select f1 from t1,t2 where f1=f2 and (f1,f2) = ((1,1));
f1
select f1 from t1,t2 where f1=f2 and (f1,NULL) = ((1,1));
f1
select f1 from t1,t2 where f1=f2 and (f1,f2) = ((1,NULL));
f1
insert into t1 values(1,1),(2,null);
insert into t2 values(2);
select * from t1,t2 where f1=f3 and (f1,f2) = (2,null);
f1	f2	f3
select * from t1,t2 where f1=f3 and (f1,f2) <=> (2,null);
f1	f2	f3
2	NULL	2
drop table t1,t2;
create table t1 (f1 int not null auto_increment primary key, f2 varchar(10));
create table t11 like t1;
insert into t1 values(1,""),(2,"");
show table status like 't1%';
Name	Engine	Version	Row_format	Rows	Avg_row_length	Data_length	Max_data_length	Index_length	Data_free	Auto_increment	Create_time	Update_time	Check_time	Collation	Checksum	Create_options	Comment
t1	MyISAM	10	Dynamic	2	20	X	X	X	X	X	X	X	X	latin1_swedish_ci	NULL		
t11	MyISAM	10	Dynamic	0	0	X	X	X	X	X	X	X	X	latin1_swedish_ci	NULL		
select 123 as a from t1 where f1 is null;
a
drop table t1,t11;
CREATE TABLE t1 ( a INT NOT NULL, b INT NOT NULL, UNIQUE idx (a,b) );
INSERT INTO t1 VALUES (1,1),(1,2),(1,3),(1,4);
CREATE TABLE t2 ( a INT NOT NULL, b INT NOT NULL, e INT );
INSERT INTO t2 VALUES ( 1,10,1), (1,10,2), (1,11,1), (1,11,2), (1,2,1), (1,2,2),(1,2,3);
SELECT t2.a, t2.b, IF(t1.b IS NULL,'',e) AS c, COUNT(*) AS d FROM t2 LEFT JOIN
t1 ON t2.a = t1.a AND t2.b = t1.b GROUP BY a, b, c;
a	b	c	d
1	2	1	1
1	2	2	1
1	2	3	1
1	10		2
1	11		2
SELECT t2.a, t2.b, IF(t1.b IS NULL,'',e) AS c, COUNT(*) AS d FROM t2 LEFT JOIN
t1 ON t2.a = t1.a AND t2.b = t1.b GROUP BY t1.a, t1.b, c;
a	b	c	d
1	10		4
1	2	1	1
1	2	2	1
1	2	3	1
SELECT t2.a, t2.b, IF(t1.b IS NULL,'',e) AS c, COUNT(*) AS d FROM t2 LEFT JOIN
t1 ON t2.a = t1.a AND t2.b = t1.b GROUP BY t2.a, t2.b, c;
a	b	c	d
1	2	1	1
1	2	2	1
1	2	3	1
1	10		2
1	11		2
SELECT t2.a, t2.b, IF(t1.b IS NULL,'',e) AS c, COUNT(*) AS d FROM t2,t1
WHERE t2.a = t1.a AND t2.b = t1.b GROUP BY a, b, c;
a	b	c	d
1	2	1	1
1	2	2	1
1	2	3	1
DROP TABLE IF EXISTS t1, t2;
create table t1 (f1 int primary key, f2 int);
create table t2 (f3 int, f4 int, primary key(f3,f4));
insert into t1 values (1,1);
insert into t2 values (1,1),(1,2);
select distinct count(f2) >0 from t1 left join t2 on f1=f3 group by f1;
count(f2) >0
1
drop table t1,t2;
create table t1 (f1 int,f2 int);
insert into t1 values(1,1);
create table t2 (f3 int, f4 int, primary key(f3,f4));
insert into t2 values(1,1);
select * from t1 where f1 in (select f3 from t2 where (f3,f4)= (select f3,f4 from t2));
f1	f2
1	1
drop table t1,t2;
CREATE TABLE t1(a int, b int, c int, KEY b(b), KEY c(c));
insert into t1 values (1,0,0),(2,0,0);
CREATE TABLE t2 (a int, b varchar(2), c varchar(2), PRIMARY KEY(a));
insert into t2 values (1,'',''), (2,'','');
CREATE TABLE t3 (a int, b int, PRIMARY KEY (a,b), KEY a (a), KEY b (b));
insert into t3 values (1,1),(1,2);
explain select straight_join DISTINCT t2.a,t2.b, t1.c from t1, t3, t2 
where (t1.c=t2.a or (t1.c=t3.a and t2.a=t3.b)) and t1.b=556476786 and 
t2.b like '%%' order by t2.b limit 0,1;
id	select_type	table	type	possible_keys	key	key_len	ref	rows	Extra
1	SIMPLE	t1	ref	b,c	b	5	const	1	Using where; Using temporary; Using filesort
1	SIMPLE	t3	index	PRIMARY,a,b	PRIMARY	8	NULL	2	Using index
1	SIMPLE	t2	ALL	PRIMARY	NULL	NULL	NULL	2	Range checked for each record (index map: 0x1)
DROP TABLE t1,t2,t3;
CREATE TABLE t1 (a int, INDEX idx(a));
INSERT INTO t1 VALUES (2), (3), (1);
EXPLAIN SELECT * FROM t1 IGNORE INDEX (idx);
id	select_type	table	type	possible_keys	key	key_len	ref	rows	Extra
1	SIMPLE	t1	ALL	NULL	NULL	NULL	NULL	3	
EXPLAIN SELECT * FROM t1 IGNORE INDEX (a);
ERROR HY000: Key 'a' doesn't exist in table 't1'
EXPLAIN SELECT * FROM t1 FORCE INDEX (a);
ERROR HY000: Key 'a' doesn't exist in table 't1'
DROP TABLE t1;
CREATE TABLE t1 (i BIGINT UNSIGNED NOT NULL);
INSERT INTO t1 VALUES (10);
SELECT i='1e+01',i=1e+01, i in (1e+01,1e+01), i in ('1e+01','1e+01') FROM t1;
i='1e+01'	i=1e+01	i in (1e+01,1e+01)	i in ('1e+01','1e+01')
1	1	1	1
DROP TABLE t1;
CREATE TABLE t1 (a int, b int);
INSERT INTO t1 VALUES (1,1), (2,1), (4,10);
CREATE TABLE t2 (a int PRIMARY KEY, b int, KEY b (b));
INSERT INTO t2 VALUES (1,NULL), (2,10);
ALTER TABLE t1 ENABLE KEYS;
EXPLAIN SELECT STRAIGHT_JOIN SQL_NO_CACHE COUNT(*) FROM t2, t1 WHERE t1.b = t2.b OR t2.b IS NULL;
id	select_type	table	type	possible_keys	key	key_len	ref	rows	Extra
1	SIMPLE	t2	index	b	b	5	NULL	2	Using index
1	SIMPLE	t1	ALL	NULL	NULL	NULL	NULL	3	Using where
SELECT STRAIGHT_JOIN SQL_NO_CACHE * FROM t2, t1 WHERE t1.b = t2.b OR t2.b IS NULL;
a	b	a	b
1	NULL	1	1
1	NULL	2	1
1	NULL	4	10
2	10	4	10
EXPLAIN SELECT STRAIGHT_JOIN SQL_NO_CACHE COUNT(*) FROM t2, t1 WHERE t1.b = t2.b OR t2.b IS NULL;
id	select_type	table	type	possible_keys	key	key_len	ref	rows	Extra
1	SIMPLE	t2	index	b	b	5	NULL	2	Using index
1	SIMPLE	t1	ALL	NULL	NULL	NULL	NULL	3	Using where
SELECT STRAIGHT_JOIN SQL_NO_CACHE * FROM t2, t1 WHERE t1.b = t2.b OR t2.b IS NULL;
a	b	a	b
1	NULL	1	1
1	NULL	2	1
1	NULL	4	10
2	10	4	10
DROP TABLE IF EXISTS t1,t2;
CREATE TABLE t1 (key1 float default NULL, UNIQUE KEY key1 (key1));
CREATE TABLE t2 (key2 float default NULL, UNIQUE KEY key2 (key2));
INSERT INTO t1 VALUES (0.3762),(0.3845),(0.6158),(0.7941);
INSERT INTO t2 VALUES (1.3762),(1.3845),(1.6158),(1.7941);
explain select max(key1) from t1 where key1 <= 0.6158;
id	select_type	table	type	possible_keys	key	key_len	ref	rows	Extra
1	SIMPLE	NULL	NULL	NULL	NULL	NULL	NULL	NULL	Select tables optimized away
explain select max(key2) from t2 where key2 <= 1.6158;
id	select_type	table	type	possible_keys	key	key_len	ref	rows	Extra
1	SIMPLE	NULL	NULL	NULL	NULL	NULL	NULL	NULL	Select tables optimized away
explain select min(key1) from t1 where key1 >= 0.3762;
id	select_type	table	type	possible_keys	key	key_len	ref	rows	Extra
1	SIMPLE	NULL	NULL	NULL	NULL	NULL	NULL	NULL	Select tables optimized away
explain select min(key2) from t2 where key2 >= 1.3762;
id	select_type	table	type	possible_keys	key	key_len	ref	rows	Extra
1	SIMPLE	NULL	NULL	NULL	NULL	NULL	NULL	NULL	Select tables optimized away
explain select max(key1), min(key2) from t1, t2
where key1 <= 0.6158 and key2 >= 1.3762;
id	select_type	table	type	possible_keys	key	key_len	ref	rows	Extra
1	SIMPLE	NULL	NULL	NULL	NULL	NULL	NULL	NULL	Select tables optimized away
explain select max(key1) from t1 where key1 <= 0.6158 and rand() + 0.5 >= 0.5;
id	select_type	table	type	possible_keys	key	key_len	ref	rows	Extra
1	SIMPLE	NULL	NULL	NULL	NULL	NULL	NULL	NULL	Select tables optimized away
explain select min(key1) from t1 where key1 >= 0.3762 and rand() + 0.5 >= 0.5;
id	select_type	table	type	possible_keys	key	key_len	ref	rows	Extra
1	SIMPLE	NULL	NULL	NULL	NULL	NULL	NULL	NULL	Select tables optimized away
select max(key1) from t1 where key1 <= 0.6158;
max(key1)
0.61580002307892
select max(key2) from t2 where key2 <= 1.6158;
max(key2)
1.6158000230789
select min(key1) from t1 where key1 >= 0.3762;
min(key1)
0.37619999051094
select min(key2) from t2 where key2 >= 1.3762;
min(key2)
1.3761999607086
select max(key1), min(key2) from t1, t2
where key1 <= 0.6158 and key2 >= 1.3762;
max(key1)	min(key2)
0.61580002307892	1.3761999607086
select max(key1) from t1 where key1 <= 0.6158 and rand() + 0.5 >= 0.5;
max(key1)
0.61580002307892
select min(key1) from t1 where key1 >= 0.3762 and rand() + 0.5 >= 0.5;
min(key1)
0.37619999051094
DROP TABLE t1,t2;
create table t1(a bigint unsigned, b bigint);
insert into t1 values (0xfffffffffffffffff, 0xfffffffffffffffff), 
(0x10000000000000000, 0x10000000000000000), 
(0x8fffffffffffffff, 0x8fffffffffffffff);
Warnings:
Warning	1264	Out of range value adjusted for column 'a' at row 1
Warning	1264	Out of range value adjusted for column 'b' at row 1
Warning	1264	Out of range value adjusted for column 'a' at row 2
Warning	1264	Out of range value adjusted for column 'b' at row 2
Warning	1264	Out of range value adjusted for column 'b' at row 3
select hex(a), hex(b) from t1;
hex(a)	hex(b)
FFFFFFFFFFFFFFFF	7FFFFFFFFFFFFFFF
FFFFFFFFFFFFFFFF	7FFFFFFFFFFFFFFF
8FFFFFFFFFFFFFFF	7FFFFFFFFFFFFFFF
drop table t1;
CREATE TABLE t1 (c0 int);
CREATE TABLE t2 (c0 int);
INSERT INTO t1 VALUES(@@connect_timeout);
INSERT INTO t2 VALUES(@@connect_timeout);
SELECT * FROM t1 JOIN t2 ON t1.c0 = t2.c0 WHERE (t1.c0 <=> @@connect_timeout);
c0	c0
X	X
DROP TABLE t1, t2;
End of 4.1 tests
CREATE TABLE t1 ( 
K2C4 varchar(4) character set latin1 collate latin1_bin NOT NULL default '', 
K4N4 varchar(4) character set latin1 collate latin1_bin NOT NULL default '0000', 
F2I4 int(11) NOT NULL default '0' 
) ENGINE=MyISAM DEFAULT CHARSET=latin1;
INSERT INTO t1 VALUES 
('W%RT', '0100',  1), 
('W-RT', '0100', 1), 
('WART', '0100', 1), 
('WART', '0200', 1), 
('WERT', '0100', 2), 
('WORT','0200', 2), 
('WT', '0100', 2), 
('W_RT', '0100', 2), 
('WaRT', '0100', 3), 
('WART', '0300', 3), 
('WRT' , '0400', 3), 
('WURM', '0500', 3), 
('W%T', '0600', 4), 
('WA%T', '0700', 4), 
('WA_T', '0800', 4);
SELECT K2C4, K4N4, F2I4 FROM t1
WHERE  K2C4 = 'WART' AND 
(F2I4 = 2 AND K2C4 = 'WART' OR (F2I4 = 2 OR K4N4 = '0200'));
K2C4	K4N4	F2I4
WART	0200	1
SELECT K2C4, K4N4, F2I4 FROM t1
WHERE  K2C4 = 'WART' AND (K2C4 = 'WART' OR K4N4 = '0200');
K2C4	K4N4	F2I4
WART	0100	1
WART	0200	1
WART	0300	3
DROP TABLE t1;
create table t1 (a int, b int);
create table t2 like t1;
select t1.a from (t1 inner join t2 on t1.a=t2.a) where t2.a=1;
a
select t1.a from ((t1 inner join t2 on t1.a=t2.a)) where t2.a=1;
a
select x.a, y.a, z.a from ( (t1 x inner join t2 y on x.a=y.a) inner join t2 z on y.a=z.a) WHERE x.a=1;
a	a	a
drop table t1,t2;
create table t1 (s1 varchar(5));
insert into t1 values ('Wall');
select min(s1) from t1 group by s1 with rollup;
min(s1)
Wall
Wall
drop table t1;
create table t1 (s1 int) engine=myisam;
insert into t1 values (0);
select avg(distinct s1) from t1 group by s1 with rollup;
avg(distinct s1)
0.0000
0.0000
drop table t1;
create table t1 (s1 int);
insert into t1 values (null),(1);
select distinct avg(s1) as x from t1 group by s1 with rollup;
x
NULL
1.0000
drop table t1;
CREATE TABLE t1 (a int);
CREATE TABLE t2 (a int);
INSERT INTO t1 VALUES (1), (2), (3), (4), (5);
INSERT INTO t2 VALUES (2), (4), (6);
SELECT t1.a FROM t1 STRAIGHT_JOIN t2 ON t1.a=t2.a;
a
2
4
EXPLAIN SELECT t1.a FROM t1 STRAIGHT_JOIN t2 ON t1.a=t2.a;
id	select_type	table	type	possible_keys	key	key_len	ref	rows	Extra
1	SIMPLE	t1	ALL	NULL	NULL	NULL	NULL	5	
1	SIMPLE	t2	ALL	NULL	NULL	NULL	NULL	3	Using where
EXPLAIN SELECT t1.a FROM t1 INNER JOIN t2 ON t1.a=t2.a;
id	select_type	table	type	possible_keys	key	key_len	ref	rows	Extra
1	SIMPLE	t2	ALL	NULL	NULL	NULL	NULL	3	
1	SIMPLE	t1	ALL	NULL	NULL	NULL	NULL	5	Using where
DROP TABLE t1,t2;
select x'10' + 0, X'10' + 0, b'10' + 0, B'10' + 0;
x'10' + 0	X'10' + 0	b'10' + 0	B'10' + 0
16	16	2	2
create table t1 (f1 varchar(6) default NULL, f2 int(6) primary key not null);
create table t2 (f3 varchar(5) not null, f4 varchar(5) not null, UNIQUE KEY UKEY (f3,f4));
insert into t1 values (" 2", 2);
insert into t2 values (" 2", " one "),(" 2", " two ");
select * from t1 left join t2 on f1 = f3;
f1	f2	f3	f4
 2	2	 2	 one 
 2	2	 2	 two 
drop table t1,t2;
create table t1 (empnum smallint, grp int);
create table t2 (empnum int, name char(5));
insert into t1 values(1,1);
insert into t2 values(1,'bob');
create view v1 as select * from t2 inner join t1 using (empnum);
select * from v1;
empnum	name	grp
1	bob	1
drop table t1,t2;
drop view v1;
create table t1 (pk int primary key, b int);
create table t2 (pk int primary key, c int);
select pk from t1 inner join t2 using (pk);
pk
drop table t1,t2;
create table t1 (s1 int, s2 char(5), s3 decimal(10));
create view v1 as select s1, s2, 'x' as s3 from t1;
select * from t1 natural join v1;
s1	s2	s3
insert into t1 values (1,'x',5);
select * from t1 natural join v1;
s1	s2	s3
Warnings:
Warning	1292	Truncated incorrect DOUBLE value: 'x'
drop table t1;
drop view v1;
create table t1(a1 int);
create table t2(a2 int);
insert into t1 values(1),(2);
insert into t2 values(1),(2);
create view v2 (c) as select a1 from t1;
select * from t1 natural left join t2;
a1	a2
1	1
1	2
2	1
2	2
select * from t1 natural right join t2;
a2	a1
1	1
1	2
2	1
2	2
select * from v2 natural left join t2;
c	a2
1	1
1	2
2	1
2	2
select * from v2 natural right join t2;
a2	c
1	1
1	2
2	1
2	2
drop table t1, t2;
drop view v2;
create table t1 (a int(10), t1_val int(10));
create table t2 (b int(10), t2_val int(10));
create table t3 (a int(10), b int(10));
insert into t1 values (1,1),(2,2);
insert into t2 values (1,1),(2,2),(3,3);
insert into t3 values (1,1),(2,1),(3,1),(4,1);
select * from t1 natural join t2 natural join t3;
a	b	t1_val	t2_val
1	1	1	1
2	1	2	1
select * from t1 natural join t3 natural join t2;
b	a	t1_val	t2_val
1	1	1	1
1	2	2	1
drop table t1, t2, t3;
DO IFNULL(NULL, NULL);
SELECT CAST(IFNULL(NULL, NULL) AS DECIMAL);
CAST(IFNULL(NULL, NULL) AS DECIMAL)
NULL
SELECT ABS(IFNULL(NULL, NULL));
ABS(IFNULL(NULL, NULL))
NULL
SELECT IFNULL(NULL, NULL);
IFNULL(NULL, NULL)
NULL
SET @OLD_SQL_MODE12595=@@SQL_MODE, @@SQL_MODE='';
SHOW LOCAL VARIABLES LIKE 'SQL_MODE';
Variable_name	Value
sql_mode	
CREATE TABLE BUG_12595(a varchar(100));
INSERT INTO BUG_12595 VALUES ('hakan%'), ('hakank'), ("ha%an");
SELECT * FROM BUG_12595 WHERE a LIKE 'hakan\%';
a
hakan%
SELECT * FROM BUG_12595 WHERE a LIKE 'hakan*%' ESCAPE '*';
a
hakan%
SELECT * FROM BUG_12595 WHERE a LIKE 'hakan**%' ESCAPE '**';
ERROR HY000: Incorrect arguments to ESCAPE
SELECT * FROM BUG_12595 WHERE a LIKE 'hakan%' ESCAPE '';
a
hakan%
hakank
SELECT * FROM BUG_12595 WHERE a LIKE 'hakan\%' ESCAPE '';
a
SELECT * FROM BUG_12595 WHERE a LIKE 'ha\%an' ESCAPE 0x5c;
a
ha%an
SELECT * FROM BUG_12595 WHERE a LIKE 'ha%%an' ESCAPE '%';
a
ha%an
SELECT * FROM BUG_12595 WHERE a LIKE 'ha\%an' ESCAPE '\\';
a
ha%an
SELECT * FROM BUG_12595 WHERE a LIKE 'ha|%an' ESCAPE '|';
a
ha%an
SET @@SQL_MODE='NO_BACKSLASH_ESCAPES';
SHOW LOCAL VARIABLES LIKE 'SQL_MODE';
Variable_name	Value
sql_mode	NO_BACKSLASH_ESCAPES
SELECT * FROM BUG_12595 WHERE a LIKE 'hakan\%';
a
SELECT * FROM BUG_12595 WHERE a LIKE 'hakan*%' ESCAPE '*';
a
hakan%
SELECT * FROM BUG_12595 WHERE a LIKE 'hakan**%' ESCAPE '**';
ERROR HY000: Incorrect arguments to ESCAPE
SELECT * FROM BUG_12595 WHERE a LIKE 'hakan\%' ESCAPE '\\';
ERROR HY000: Incorrect arguments to ESCAPE
SELECT * FROM BUG_12595 WHERE a LIKE 'hakan%' ESCAPE '';
ERROR HY000: Incorrect arguments to ESCAPE
SELECT * FROM BUG_12595 WHERE a LIKE 'ha\%an' ESCAPE 0x5c;
a
ha%an
SELECT * FROM BUG_12595 WHERE a LIKE 'ha|%an' ESCAPE '|';
a
ha%an
SELECT * FROM BUG_12595 WHERE a LIKE 'hakan\n%' ESCAPE '\n';
ERROR HY000: Incorrect arguments to ESCAPE
SET @@SQL_MODE=@OLD_SQL_MODE12595;
DROP TABLE BUG_12595;
create table t1 (a char(1));
create table t2 (a char(1));
insert into t1 values ('a'),('b'),('c');
insert into t2 values ('b'),('c'),('d');
select a from t1 natural join t2;
a
b
c
select * from t1 natural join t2 where a = 'b';
a
b
drop table t1, t2;
CREATE TABLE t1 (`id` TINYINT);
CREATE TABLE t2 (`id` TINYINT);
CREATE TABLE t3 (`id` TINYINT);
INSERT INTO t1 VALUES (1),(2),(3);
INSERT INTO t2 VALUES (2);
INSERT INTO t3 VALUES (3);
SELECT t1.id,t3.id FROM t1 JOIN t2 ON (t2.id=t1.id) LEFT JOIN t3 USING (id);
ERROR 23000: Column 'id' in from clause is ambiguous
SELECT t1.id,t3.id FROM t1 JOIN t2 ON (t2.notacolumn=t1.id) LEFT JOIN t3 USING (id);
ERROR 23000: Column 'id' in from clause is ambiguous
SELECT id,t3.id FROM t1 JOIN t2 ON (t2.id=t1.id) LEFT JOIN t3 USING (id);
ERROR 23000: Column 'id' in from clause is ambiguous
SELECT id,t3.id FROM (t1 JOIN t2 ON (t2.id=t1.id)) LEFT JOIN t3 USING (id);
ERROR 23000: Column 'id' in from clause is ambiguous
drop table t1, t2, t3;
create table t1 (a int(10),b int(10));
create table t2 (a int(10),b int(10));
insert into t1 values (1,10),(2,20),(3,30);
insert into t2 values (1,10);
select * from t1 inner join t2 using (A);
a	b	b
1	10	10
select * from t1 inner join t2 using (a);
a	b	b
1	10	10
drop table t1, t2;
create table t1 (a int, c int);
create table t2 (b int);
create table t3 (b int, a int);
create table t4 (c int);
insert into t1 values (1,1);
insert into t2 values (1);
insert into t3 values (1,1);
insert into t4 values (1);
select * from t1 join t2 join t3 on (t2.b = t3.b and t1.a = t3.a);
a	c	b	b	a
1	1	1	1	1
select * from t1, t2 join t3 on (t2.b = t3.b and t1.a = t3.a);
ERROR 42S22: Unknown column 't1.a' in 'on clause'
select * from t1 join t2 join t3 join t4 on (t1.a = t4.c and t2.b = t4.c);
a	c	b	b	a	c
1	1	1	1	1	1
select * from t1 join t2 join t4 using (c);
c	a	b
1	1	1
drop table t1, t2, t3, t4;
create table t1(x int, y int);
create table t2(x int, y int);
create table t3(x int, primary key(x));
insert into t1 values (1, 1), (2, 1), (3, 1), (4, 3), (5, 6), (6, 6);
insert into t2 values (1, 1), (2, 1), (3, 3), (4, 6), (5, 6);
insert into t3 values (1), (2), (3), (4), (5);
select t1.x, t3.x from t1, t2, t3  where t1.x = t2.x and t3.x >= t1.y and t3.x <= t2.y;
x	x
1	1
2	1
3	1
3	2
3	3
4	3
4	4
4	5
drop table t1,t2,t3;
create table t1 (id char(16) not null default '', primary key  (id));
insert into t1 values ('100'),('101'),('102');
create table t2 (id char(16) default null);
insert into t2 values (1);
create view v1 as select t1.id from t1;
create view v2 as select t2.id from t2;
create view v3 as select (t1.id+2) as id from t1 natural left join t2;
select t1.id from t1 left join v2 using (id);
id
100
101
102
select t1.id from v2 right join t1 using (id);
id
100
101
102
select t1.id from t1 left join v3 using (id);
id
100
101
102
select * from t1 left join v2 using (id);
id
100
101
102
select * from v2 right join t1 using (id);
id
100
101
102
select * from t1 left join v3 using (id);
id
100
101
102
select v1.id from v1 left join v2 using (id);
id
100
101
102
select v1.id from v2 right join v1 using (id);
id
100
101
102
select v1.id from v1 left join v3 using (id);
id
100
101
102
select * from v1 left join v2 using (id);
id
100
101
102
select * from v2 right join v1 using (id);
id
100
101
102
select * from v1 left join v3 using (id);
id
100
101
102
drop table t1, t2;
drop view v1, v2, v3;
create table t1 (id int(11) not null default '0');
insert into t1 values (123),(191),(192);
create table t2 (id char(16) character set utf8 not null);
insert into t2 values ('58013'),('58014'),('58015'),('58016');
create table t3 (a_id int(11) not null, b_id char(16) character set utf8);
insert into t3 values (123,null),(123,null),(123,null),(123,null),(123,null),(123,'58013');
select count(*)
from t1 inner join (t3 left join t2 on t2.id = t3.b_id) on t1.id = t3.a_id;
count(*)
6
select count(*)
from t1 inner join (t2 right join t3 on t2.id = t3.b_id) on t1.id = t3.a_id;
count(*)
6
drop table t1,t2,t3;
create table t1 (a int);
create table t2 (b int);
create table t3 (c int);
select * from t1 join t2 join t3 on (t1.a=t3.c);
a	b	c
select * from t1 join t2 left join t3 on (t1.a=t3.c);
a	b	c
select * from t1 join t2 right join t3 on (t1.a=t3.c);
a	b	c
select * from t1 join t2 straight_join t3 on (t1.a=t3.c);
a	b	c
drop table t1, t2 ,t3;
create table t1(f1 int, f2 date);
insert into t1 values(1,'2005-01-01'),(2,'2005-09-01'),(3,'2005-09-30'),
(4,'2005-10-01'),(5,'2005-12-30');
select * from t1 where f2 >= 0            order by f2;
f1	f2
1	2005-01-01
2	2005-09-01
3	2005-09-30
4	2005-10-01
5	2005-12-30
select * from t1 where f2 >= '0000-00-00' order by f2;
f1	f2
1	2005-01-01
2	2005-09-01
3	2005-09-30
4	2005-10-01
5	2005-12-30
select * from t1 where f2 >= '2005-09-31' order by f2;
f1	f2
4	2005-10-01
5	2005-12-30
select * from t1 where f2 >= '2005-09-3a' order by f2;
f1	f2
3	2005-09-30
4	2005-10-01
5	2005-12-30
Warnings:
Warning	1292	Incorrect date value: '2005-09-3a' for column 'f2' at row 1
select * from t1 where f2 <= '2005-09-31' order by f2;
f1	f2
1	2005-01-01
2	2005-09-01
3	2005-09-30
select * from t1 where f2 <= '2005-09-3a' order by f2;
f1	f2
1	2005-01-01
2	2005-09-01
Warnings:
Warning	1292	Incorrect date value: '2005-09-3a' for column 'f2' at row 1
drop table t1;
create table t1 (f1 int, f2 int);
insert into t1 values (1, 30), (2, 20), (3, 10);
create algorithm=merge view v1 as select f1, f2 from t1;
create algorithm=merge view v2 (f2, f1) as select f1, f2 from t1;
create algorithm=merge view v3 as select t1.f1 as f2, t1.f2 as f1 from t1;
select t1.f1 as x1, f1 from t1 order by t1.f1;
x1	f1
1	1
2	2
3	3
select v1.f1 as x1, f1 from v1 order by v1.f1;
x1	f1
1	1
2	2
3	3
select v2.f1 as x1, f1 from v2 order by v2.f1;
x1	f1
10	10
20	20
30	30
select v3.f1 as x1, f1 from v3 order by v3.f1;
x1	f1
10	10
20	20
30	30
select f1, f2, v1.f1 as x1 from v1 order by v1.f1;
f1	f2	x1
1	30	1
2	20	2
3	10	3
select f1, f2, v2.f1 as x1 from v2 order by v2.f1;
f1	f2	x1
10	3	10
20	2	20
30	1	30
select f1, f2, v3.f1 as x1 from v3 order by v3.f1;
f1	f2	x1
10	3	10
20	2	20
30	1	30
drop table t1;
drop view v1, v2, v3;
CREATE TABLE t1(key_a int4 NOT NULL, optimus varchar(32), PRIMARY KEY(key_a));
CREATE TABLE t2(key_a int4 NOT NULL, prime varchar(32), PRIMARY KEY(key_a));
CREATE table t3(key_a int4 NOT NULL, key_b int4 NOT NULL, foo varchar(32),
PRIMARY KEY(key_a,key_b));
INSERT INTO t1 VALUES (0,'');
INSERT INTO t1 VALUES (1,'i');
INSERT INTO t1 VALUES (2,'j');
INSERT INTO t1 VALUES (3,'k');
INSERT INTO t2 VALUES (1,'r');
INSERT INTO t2 VALUES (2,'s');
INSERT INTO t2 VALUES (3,'t');
INSERT INTO t3 VALUES (1,5,'x');
INSERT INTO t3 VALUES (1,6,'y');
INSERT INTO t3 VALUES (2,5,'xx');
INSERT INTO t3 VALUES (2,6,'yy');
INSERT INTO t3 VALUES (2,7,'zz');
INSERT INTO t3 VALUES (3,5,'xxx');
SELECT t2.key_a,foo 
FROM t1 INNER JOIN t2 ON t1.key_a = t2.key_a
INNER JOIN t3 ON t1.key_a = t3.key_a
WHERE t2.key_a=2 and key_b=5;
key_a	foo
2	xx
EXPLAIN SELECT t2.key_a,foo 
FROM t1 INNER JOIN t2 ON t1.key_a = t2.key_a
INNER JOIN t3 ON t1.key_a = t3.key_a
WHERE t2.key_a=2 and key_b=5;
id	select_type	table	type	possible_keys	key	key_len	ref	rows	Extra
1	SIMPLE	t1	const	PRIMARY	PRIMARY	4	const	1	Using index
1	SIMPLE	t2	const	PRIMARY	PRIMARY	4	const	1	Using index
1	SIMPLE	t3	const	PRIMARY	PRIMARY	8	const,const	1	
SELECT t2.key_a,foo 
FROM t1 INNER JOIN t2 ON t2.key_a = t1.key_a
INNER JOIN t3 ON t1.key_a = t3.key_a
WHERE t2.key_a=2 and key_b=5;
key_a	foo
2	xx
EXPLAIN SELECT t2.key_a,foo 
FROM t1 INNER JOIN t2 ON t2.key_a = t1.key_a
INNER JOIN t3 ON t1.key_a = t3.key_a
WHERE t2.key_a=2 and key_b=5;
id	select_type	table	type	possible_keys	key	key_len	ref	rows	Extra
1	SIMPLE	t1	const	PRIMARY	PRIMARY	4	const	1	Using index
1	SIMPLE	t2	const	PRIMARY	PRIMARY	4	const	1	Using index
1	SIMPLE	t3	const	PRIMARY	PRIMARY	8	const,const	1	
DROP TABLE t1,t2,t3;
create  table t1 (f1 int);
insert into t1 values(1),(2);
create table t2 (f2 int, f3 int, key(f2));
insert into t2 values(1,1),(2,2);
create table t3 (f4 int not null);
insert into t3 values (2),(2),(2);
select f1,(select count(*) from t2,t3 where f2=f1 and f3=f4) as count from t1;
f1	count
1	0
2	3
drop table t1,t2,t3;
create table t1 (f1 int unique);
create table t2 (f2 int unique);
create table t3 (f3 int unique);
insert into t1 values(1),(2);
insert into t2 values(1),(2);
insert into t3 values(1),(NULL);
select * from t3 where f3 is null;
f3
NULL
select t2.f2 from t1 left join t2 on f1=f2 join t3 on f1=f3 where f1=1;
f2
1
drop table t1,t2,t3;
create table t1(f1 char, f2 char not null);
insert into t1 values(null,'a');
create table t2 (f2 char not null);
insert into t2 values('b');
select * from t1 left join t2 on f1=t2.f2 where t1.f2='a';
f1	f2	f2
NULL	a	NULL
drop table t1,t2;
select * from (select * left join t on f1=f2) tt;
ERROR 42000: You have an error in your SQL syntax; check the manual that corresponds to your MySQL server version for the right syntax to use near 'on f1=f2) tt' at line 1
CREATE TABLE t1 (sku int PRIMARY KEY, pr int);
CREATE TABLE t2 (sku int PRIMARY KEY, sppr int, name varchar(255));
INSERT INTO t1 VALUES
(10, 10), (20, 10), (30, 20), (40, 30), (50, 10), (60, 10);
INSERT INTO t2 VALUES 
(10, 10, 'aaa'), (20, 10, 'bbb'), (30, 10, 'ccc'), (40, 20, 'ddd'),
(50, 10, 'eee'), (60, 20, 'fff'), (70, 20, 'ggg'), (80, 30, 'hhh');
SELECT t2.sku, t2.sppr, t2.name, t1.sku, t1.pr
FROM t2, t1 WHERE t2.sku=20 AND (t2.sku=t1.sku OR t2.sppr=t1.sku);
sku	sppr	name	sku	pr
20	10	bbb	10	10
20	10	bbb	20	10
EXPLAIN
SELECT t2.sku, t2.sppr, t2.name, t1.sku, t1.pr
FROM t2, t1 WHERE t2.sku=20 AND (t2.sku=t1.sku OR t2.sppr=t1.sku);
id	select_type	table	type	possible_keys	key	key_len	ref	rows	Extra
1	SIMPLE	t2	const	PRIMARY	PRIMARY	4	const	1	
1	SIMPLE	t1	range	PRIMARY	PRIMARY	4	NULL	2	Using where
DROP TABLE t1,t2;
CREATE TABLE t1 (i TINYINT UNSIGNED NOT NULL);
INSERT t1 SET i = 0;
UPDATE t1 SET i = -1;
Warnings:
Warning	1264	Out of range value adjusted for column 'i' at row 1
SELECT * FROM t1;
i
0
UPDATE t1 SET i = CAST(i - 1 AS SIGNED);
Warnings:
Warning	1264	Out of range value adjusted for column 'i' at row 1
SELECT * FROM t1;
i
0
UPDATE t1 SET i = i - 1;
Warnings:
Warning	1264	Out of range value adjusted for column 'i' at row 1
SELECT * FROM t1;
i
255
DROP TABLE t1;
create table t1 (a int);
insert into t1 values (0),(1),(2),(3),(4),(5),(6),(7),(8),(9);
create table t2 (a int, b int, c int, e int, primary key(a,b,c));
insert into t2 select A.a, B.a, C.a, C.a from t1 A, t1 B, t1 C;
analyze table t2;
Table	Op	Msg_type	Msg_text
test.t2	analyze	status	OK
select 'In next EXPLAIN, B.rows must be exactly 10:' Z;
Z
In next EXPLAIN, B.rows must be exactly 10:
explain select * from t2 A, t2 B where A.a=5 and A.b=5 and A.C<5
and B.a=5 and B.b=A.e and (B.b =1 or B.b = 3 or B.b=5);
id	select_type	table	type	possible_keys	key	key_len	ref	rows	Extra
1	SIMPLE	A	range	PRIMARY	PRIMARY	12	NULL	3	Using where
1	SIMPLE	B	ref	PRIMARY	PRIMARY	8	const,test.A.e	10	
drop table t1, t2;
CREATE TABLE t1 (a int PRIMARY KEY, b int, INDEX(b));
INSERT INTO t1 VALUES (1, 3), (9,4), (7,5), (4,5), (6,2),
(3,1), (5,1), (8,9), (2,2), (0,9);
CREATE TABLE t2 (c int, d int, f int, INDEX(c,f));
INSERT INTO t2 VALUES
(1,0,0), (1,0,1), (2,0,0), (2,0,1), (3,0,0), (4,0,1),
(5,0,0), (5,0,1), (6,0,0), (0,0,1), (7,0,0), (7,0,1),
(0,0,0), (0,0,1), (8,0,0), (8,0,1), (9,0,0), (9,0,1);
EXPLAIN
SELECT a, c, d, f FROM t1,t2 WHERE a=c AND b BETWEEN 4 AND 6;
id	select_type	table	type	possible_keys	key	key_len	ref	rows	Extra
1	SIMPLE	t1	range	PRIMARY,b	b	5	NULL	3	Using where
1	SIMPLE	t2	ref	c	c	5	test.t1.a	2	Using where
EXPLAIN
SELECT a, c, d, f FROM t1,t2 WHERE a=c AND b BETWEEN 4 AND 6 AND a > 0;
id	select_type	table	type	possible_keys	key	key_len	ref	rows	Extra
1	SIMPLE	t1	range	PRIMARY,b	b	5	NULL	3	Using where
1	SIMPLE	t2	ref	c	c	5	test.t1.a	2	Using where
DROP TABLE t1, t2;
create table t1 (
a int unsigned    not null auto_increment primary key,
b bit             not null,
c bit             not null
);
create table t2 (
a int unsigned    not null auto_increment primary key,
b bit             not null,
c int unsigned    not null,
d varchar(50)
);
insert into t1 (b,c) values (0,1), (0,1);
insert into t2 (b,c) values (0,1);
select t1.a, t1.b + 0, t1.c + 0, t2.a, t2.b + 0, t2.c, t2.d
from t1 left outer join t2 on t1.a = t2.c and t2.b <> 1
where t1.b <> 1 order by t1.a;
a	t1.b + 0	t1.c + 0	a	t2.b + 0	c	d
1	0	1	1	0	1	NULL
2	0	1	NULL	NULL	NULL	NULL
drop table t1,t2;
SELECT 0.9888889889 * 1.011111411911;
0.9888889889 * 1.011111411911
0.9998769417899202067879
prepare stmt from 'select 1 as " a "';
Warnings:
Warning	1466	Leading spaces are removed from name ' a '
execute stmt;
a 
1
CREATE TABLE t1 (a int NOT NULL PRIMARY KEY, b int NOT NULL);
INSERT INTO t1 VALUES (1,1), (2,2), (3,3), (4,4);
CREATE TABLE t2 (c int NOT NULL, INDEX idx(c));
INSERT INTO t2 VALUES
(1), (1), (1), (1), (1), (1), (1), (1),
(2), (2), (2), (2),
(3), (3),
(4);
EXPLAIN SELECT b FROM t1, t2 WHERE b=c AND a=1;
id	select_type	table	type	possible_keys	key	key_len	ref	rows	Extra
1	SIMPLE	t1	const	PRIMARY	PRIMARY	4	const	1	
1	SIMPLE	t2	ref	idx	idx	4	const	7	Using index
EXPLAIN SELECT b FROM t1, t2 WHERE b=c AND a=4;
id	select_type	table	type	possible_keys	key	key_len	ref	rows	Extra
1	SIMPLE	t1	const	PRIMARY	PRIMARY	4	const	1	
1	SIMPLE	t2	ref	idx	idx	4	const	1	Using index
DROP TABLE t1, t2;
CREATE TABLE t1 (id int NOT NULL PRIMARY KEY, a int);
INSERT INTO t1 VALUES (1,2), (2,NULL), (3,2);
CREATE TABLE t2 (b int, c INT, INDEX idx1(b));
INSERT INTO t2 VALUES (2,1), (3,2);
CREATE TABLE t3 (d int,  e int, INDEX idx1(d));
INSERT INTO t3 VALUES (2,10), (2,20), (1,30), (2,40), (2,50);
EXPLAIN
SELECT * FROM t1 LEFT JOIN t2 ON t2.b=t1.a INNER JOIN t3 ON t3.d=t1.id
WHERE t1.id=2;
id	select_type	table	type	possible_keys	key	key_len	ref	rows	Extra
1	SIMPLE	t1	const	PRIMARY	PRIMARY	4	const	1	
1	SIMPLE	t2	const	idx1	NULL	NULL	NULL	1	
1	SIMPLE	t3	ref	idx1	idx1	5	const	3	Using where
SELECT * FROM t1 LEFT JOIN t2 ON t2.b=t1.a INNER JOIN t3 ON t3.d=t1.id
WHERE t1.id=2;
id	a	b	c	d	e
2	NULL	NULL	NULL	2	10
2	NULL	NULL	NULL	2	20
2	NULL	NULL	NULL	2	40
2	NULL	NULL	NULL	2	50
DROP TABLE t1,t2,t3;
create table t1 (c1 varchar(1), c2 int, c3 int, c4 int, c5 int, c6 int,
c7 int, c8 int, c9 int, fulltext key (`c1`));
select distinct match (`c1`) against ('z') , c2, c3, c4,c5, c6,c7, c8 
from t1 where c9=1 order by c2, c2;
match (`c1`) against ('z')	c2	c3	c4	c5	c6	c7	c8
drop table t1;
CREATE TABLE t1 (pk varchar(10) PRIMARY KEY, fk varchar(16));
CREATE TABLE t2 (pk varchar(16) PRIMARY KEY, fk varchar(10));
INSERT INTO t1 VALUES
('d','dddd'), ('i','iii'), ('a','aa'), ('b','bb'), ('g','gg'), 
('e','eee'), ('c','cccc'), ('h','hhh'), ('j','jjj'), ('f','fff');
INSERT INTO t2 VALUES
('jjj', 'j'), ('cc','c'), ('ccc','c'), ('aaa', 'a'), ('jjjj','j'),
('hhh','h'), ('gg','g'), ('fff','f'), ('ee','e'), ('ffff','f'),
('bbb','b'), ('ff','f'), ('cccc','c'), ('dddd','d'), ('jj','j'),
('aaaa','a'), ('bb','b'), ('eeee','e'), ('aa','a'), ('hh','h');
EXPLAIN SELECT t2.* 
FROM t1 JOIN t2 ON t2.fk=t1.pk
WHERE t2.fk < 'c' AND t2.pk=t1.fk;
id	select_type	table	type	possible_keys	key	key_len	ref	rows	Extra
1	SIMPLE	t1	range	PRIMARY	PRIMARY	12	NULL	3	Using where
1	SIMPLE	t2	eq_ref	PRIMARY	PRIMARY	18	test.t1.fk	1	Using where
EXPLAIN SELECT t2.* 
FROM t1 JOIN t2 ON t2.fk=t1.pk 
WHERE t2.fk BETWEEN 'a' AND 'b' AND t2.pk=t1.fk;
id	select_type	table	type	possible_keys	key	key_len	ref	rows	Extra
1	SIMPLE	t1	range	PRIMARY	PRIMARY	12	NULL	2	Using where
1	SIMPLE	t2	eq_ref	PRIMARY	PRIMARY	18	test.t1.fk	1	Using where
EXPLAIN SELECT t2.* 
FROM t1 JOIN t2 ON t2.fk=t1.pk 
WHERE t2.fk IN ('a','b') AND t2.pk=t1.fk;
id	select_type	table	type	possible_keys	key	key_len	ref	rows	Extra
1	SIMPLE	t1	range	PRIMARY	PRIMARY	12	NULL	2	Using where
1	SIMPLE	t2	eq_ref	PRIMARY	PRIMARY	18	test.t1.fk	1	Using where
DROP TABLE t1,t2;
CREATE TABLE t1 (a int, b varchar(20) NOT NULL, PRIMARY KEY(a));
CREATE TABLE t2 (a int, b varchar(20) NOT NULL,
PRIMARY KEY (a), UNIQUE KEY (b));
INSERT INTO t1 VALUES (1,'a'),(2,'b'),(3,'c');
INSERT INTO t2 VALUES (1,'a'),(2,'b'),(3,'c');
EXPLAIN SELECT t1.a FROM t1 LEFT JOIN t2 ON t2.b=t1.b WHERE t1.a=3;
id	select_type	table	type	possible_keys	key	key_len	ref	rows	Extra
1	SIMPLE	t1	const	PRIMARY	PRIMARY	4	const	1	
1	SIMPLE	t2	const	b	b	22	const	1	Using index
DROP TABLE t1,t2;
CREATE TABLE t1(id int PRIMARY KEY, b int, e int);
CREATE TABLE t2(i int, a int, INDEX si(i), INDEX ai(a));
CREATE TABLE t3(a int PRIMARY KEY, c char(4), INDEX ci(c));
INSERT INTO t1 VALUES 
(1,10,19), (2,20,22), (4,41,42), (9,93,95), (7, 77,79),
(6,63,67), (5,55,58), (3,38,39), (8,81,89);
INSERT INTO t2 VALUES
(21,210), (41,410), (82,820), (83,830), (84,840),
(65,650), (51,510), (37,370), (94,940), (76,760),
(22,220), (33,330), (40,400), (95,950), (38,380),
(67,670), (88,880), (57,570), (96,960), (97,970);
INSERT INTO t3 VALUES
(210,'bb'), (950,'ii'), (400,'ab'), (500,'ee'), (220,'gg'),
(440,'gg'), (310,'eg'), (380,'ee'), (840,'bb'), (830,'ff'),
(230,'aa'), (960,'ii'), (410,'aa'), (510,'ee'), (290,'bb'),
(450,'gg'), (320,'dd'), (390,'hh'), (850,'jj'), (860,'ff');
EXPLAIN
SELECT t3.a FROM t1,t2 FORCE INDEX (si),t3
WHERE t1.id = 8 AND t2.i BETWEEN t1.b AND t1.e AND 
t3.a=t2.a AND t3.c IN ('bb','ee');
id	select_type	table	type	possible_keys	key	key_len	ref	rows	Extra
1	SIMPLE	t1	const	PRIMARY	PRIMARY	4	const	1	
1	SIMPLE	t2	range	si	si	5	NULL	4	Using where
1	SIMPLE	t3	eq_ref	PRIMARY,ci	PRIMARY	4	test.t2.a	1	Using where
EXPLAIN
SELECT t3.a FROM t1,t2,t3
WHERE t1.id = 8 AND t2.i BETWEEN t1.b AND t1.e AND
t3.a=t2.a AND t3.c IN ('bb','ee') ;
id	select_type	table	type	possible_keys	key	key_len	ref	rows	Extra
1	SIMPLE	t1	const	PRIMARY	PRIMARY	4	const	1	
1	SIMPLE	t2	range	si,ai	si	5	NULL	4	Using where
1	SIMPLE	t3	eq_ref	PRIMARY,ci	PRIMARY	4	test.t2.a	1	Using where
EXPLAIN 
SELECT t3.a FROM t1,t2 FORCE INDEX (si),t3
WHERE t1.id = 8 AND (t2.i=t1.b OR t2.i=t1.e) AND t3.a=t2.a AND
t3.c IN ('bb','ee');
id	select_type	table	type	possible_keys	key	key_len	ref	rows	Extra
1	SIMPLE	t1	const	PRIMARY	PRIMARY	4	const	1	
1	SIMPLE	t2	range	si	si	5	NULL	2	Using where
1	SIMPLE	t3	eq_ref	PRIMARY,ci	PRIMARY	4	test.t2.a	1	Using where
EXPLAIN 
SELECT t3.a FROM t1,t2,t3
WHERE t1.id = 8 AND (t2.i=t1.b OR t2.i=t1.e) AND t3.a=t2.a AND
t3.c IN ('bb','ee');
id	select_type	table	type	possible_keys	key	key_len	ref	rows	Extra
1	SIMPLE	t1	const	PRIMARY	PRIMARY	4	const	1	
1	SIMPLE	t2	range	si,ai	si	5	NULL	2	Using where
1	SIMPLE	t3	eq_ref	PRIMARY,ci	PRIMARY	4	test.t2.a	1	Using where
DROP TABLE t1,t2,t3;
CREATE TABLE t1 (a INT, b INT, KEY (a));
INSERT INTO t1 VALUES (1,1),(2,2);
EXPLAIN SELECT 1 FROM t1 WHERE a = 1;
id	select_type	table	type	possible_keys	key	key_len	ref	rows	Extra
1	SIMPLE	t1	ref	a	a	5	const	1	Using where; Using index
EXPLAIN SELECT 1 FROM t1 IGNORE INDEX FOR JOIN (a) WHERE a = 1;
id	select_type	table	type	possible_keys	key	key_len	ref	rows	Extra
1	SIMPLE	t1	ALL	NULL	NULL	NULL	NULL	2	Using where
EXPLAIN SELECT 1 FROM t1 USE INDEX FOR JOIN (a) WHERE a = 1;
id	select_type	table	type	possible_keys	key	key_len	ref	rows	Extra
1	SIMPLE	t1	ref	a	a	5	const	1	Using where; Using index
EXPLAIN SELECT 1 FROM t1 FORCE INDEX FOR JOIN (a) WHERE a = 1;
id	select_type	table	type	possible_keys	key	key_len	ref	rows	Extra
1	SIMPLE	t1	ref	a	a	5	const	1	Using where; Using index
DROP TABLE t1;
CREATE TABLE t1 ( f1 int primary key, f2 int, f3 int, f4 int, f5 int, f6 int, checked_out int);
CREATE TABLE t2 ( f11 int PRIMARY KEY );
INSERT INTO t1 VALUES (1,1,1,0,0,0,0),(2,1,1,3,8,1,0),(3,1,1,4,12,1,0);
INSERT INTO t2 VALUES (62);
SELECT * FROM t1 LEFT JOIN t2 ON f11 = t1.checked_out GROUP BY f1 ORDER BY f2, f3, f4, f5 LIMIT 0, 1;
f1	f2	f3	f4	f5	f6	checked_out	f11
1	1	1	0	0	0	0	NULL
DROP TABLE t1, t2;
DROP TABLE IF EXISTS t1;
CREATE TABLE t1(a int);
INSERT into t1 values (1), (2), (3);
SELECT * FROM t1 LIMIT 2, -1;
ERROR 42000: You have an error in your SQL syntax; check the manual that corresponds to your MySQL server version for the right syntax to use near '-1' at line 1
DROP TABLE t1;
CREATE TABLE t1 (
ID_with_null int NULL,
ID_better int NOT NULL,
INDEX idx1 (ID_with_null),
INDEX idx2 (ID_better)
);
INSERT INTO t1 VALUES (1,1), (2,1), (null,3), (null,3), (null,3), (null,3);
INSERT INTO t1 SELECT * FROM t1 WHERE ID_with_null IS NULL;
INSERT INTO t1 SELECT * FROM t1 WHERE ID_with_null IS NULL;
INSERT INTO t1 SELECT * FROM t1 WHERE ID_with_null IS NULL;
INSERT INTO t1 SELECT * FROM t1 WHERE ID_with_null IS NULL;
INSERT INTO t1 SELECT * FROM t1 WHERE ID_with_null IS NULL;
SELECT COUNT(*) FROM t1 WHERE ID_with_null IS NULL;
COUNT(*)
128
SELECT COUNT(*) FROM t1 WHERE ID_better=1;
COUNT(*)
2
EXPLAIN SELECT * FROM t1 WHERE ID_better=1 AND ID_with_null IS NULL;
id	select_type	table	type	possible_keys	key	key_len	ref	rows	Extra
1	SIMPLE	t1	ref	idx1,idx2	idx2	4	const	1	Using where
DROP INDEX idx1 ON t1;
CREATE UNIQUE INDEX idx1 ON t1(ID_with_null);
EXPLAIN SELECT * FROM t1 WHERE ID_better=1 AND ID_with_null IS NULL;
id	select_type	table	type	possible_keys	key	key_len	ref	rows	Extra
1	SIMPLE	t1	ref	idx1,idx2	idx2	4	const	1	Using where
DROP TABLE t1;
CREATE TABLE t1 (
ID1_with_null int NULL,
ID2_with_null int NULL,
ID_better int NOT NULL,
INDEX idx1 (ID1_with_null, ID2_with_null),
INDEX idx2 (ID_better)
);
INSERT INTO t1 VALUES (1,1,1), (2,2,1), (3,null,3), (null,3,3), (null,null,3),
(3,null,3), (null,3,3), (null,null,3), (3,null,3), (null,3,3), (null,null,3);
INSERT INTO t1 SELECT * FROM t1 WHERE ID1_with_null IS NULL;
INSERT INTO t1 SELECT * FROM t1 WHERE ID2_with_null IS NULL;
INSERT INTO t1 SELECT * FROM t1 WHERE ID1_with_null IS NULL;
INSERT INTO t1 SELECT * FROM t1 WHERE ID2_with_null IS NULL;
INSERT INTO t1 SELECT * FROM t1 WHERE ID1_with_null IS NULL;
INSERT INTO t1 SELECT * FROM t1 WHERE ID2_with_null IS NULL;
SELECT COUNT(*) FROM t1 WHERE ID1_with_null IS NULL AND ID2_with_null=3;
COUNT(*)
24
SELECT COUNT(*) FROM t1 WHERE ID1_with_null=3 AND ID2_with_null IS NULL;
COUNT(*)
24
SELECT COUNT(*) FROM t1 WHERE ID1_with_null IS NULL AND ID2_with_null IS NULL;
COUNT(*)
192
SELECT COUNT(*) FROM t1 WHERE ID_better=1;
COUNT(*)
2
EXPLAIN SELECT * FROM t1
WHERE ID_better=1 AND ID1_with_null IS NULL AND ID2_with_null=3 ;
id	select_type	table	type	possible_keys	key	key_len	ref	rows	Extra
1	SIMPLE	t1	ref	idx1,idx2	idx2	4	const	1	Using where
EXPLAIN SELECT * FROM t1
WHERE ID_better=1 AND ID1_with_null=3 AND ID2_with_null=3 IS NULL ;
id	select_type	table	type	possible_keys	key	key_len	ref	rows	Extra
1	SIMPLE	t1	ref	idx1,idx2	idx2	4	const	1	Using where
EXPLAIN SELECT * FROM t1
WHERE ID_better=1 AND ID1_with_null IS NULL AND ID2_with_null IS NULL;
id	select_type	table	type	possible_keys	key	key_len	ref	rows	Extra
1	SIMPLE	t1	ref	idx1,idx2	idx2	4	const	1	Using where
DROP INDEX idx1 ON t1;
CREATE UNIQUE INDEX idx1 ON t1(ID1_with_null,ID2_with_null);
EXPLAIN SELECT * FROM t1
WHERE ID_better=1 AND ID1_with_null IS NULL AND ID2_with_null=3 ;
id	select_type	table	type	possible_keys	key	key_len	ref	rows	Extra
1	SIMPLE	t1	ref	idx1,idx2	idx2	4	const	1	Using where
EXPLAIN SELECT * FROM t1
WHERE ID_better=1 AND ID1_with_null=3 AND ID2_with_null IS NULL ;
id	select_type	table	type	possible_keys	key	key_len	ref	rows	Extra
1	SIMPLE	t1	ref	idx1,idx2	idx2	4	const	1	Using where
EXPLAIN SELECT * FROM t1
WHERE ID_better=1 AND ID1_with_null IS NULL AND ID2_with_null IS NULL;
id	select_type	table	type	possible_keys	key	key_len	ref	rows	Extra
1	SIMPLE	t1	ref	idx1,idx2	idx2	4	const	1	Using where
EXPLAIN SELECT * FROM t1
WHERE ID_better=1 AND ID1_with_null IS NULL AND 
(ID2_with_null=1 OR ID2_with_null=2);
id	select_type	table	type	possible_keys	key	key_len	ref	rows	Extra
1	SIMPLE	t1	ref	idx1,idx2	idx2	4	const	1	Using where
DROP TABLE t1;
CREATE TABLE t1 (a INT, ts TIMESTAMP, KEY ts(ts));
INSERT INTO t1 VALUES (30,"2006-01-03 23:00:00"), (31,"2006-01-03 23:00:00");
ANALYZE TABLE t1;
Table	Op	Msg_type	Msg_text
test.t1	analyze	status	OK
CREATE TABLE t2 (a INT, dt1 DATETIME, dt2 DATETIME, PRIMARY KEY (a));
INSERT INTO t2 VALUES (30, "2006-01-01 00:00:00", "2999-12-31 00:00:00");
INSERT INTO t2 SELECT a+1,dt1,dt2 FROM t2;
ANALYZE TABLE t2;
Table	Op	Msg_type	Msg_text
test.t2	analyze	status	OK
EXPLAIN
SELECT * FROM t1 LEFT JOIN t2 ON (t1.a=t2.a) WHERE t1.a=30
AND t1.ts BETWEEN t2.dt1 AND t2.dt2
AND t1.ts BETWEEN "2006-01-01" AND "2006-12-31";
id	select_type	table	type	possible_keys	key	key_len	ref	rows	Extra
1	SIMPLE	t2	const	PRIMARY	PRIMARY	4	const	1	
1	SIMPLE	t1	range	ts	ts	4	NULL	1	Using where
Warnings:
Warning	1292	Incorrect datetime value: '2999-12-31 00:00:00' for column 'ts' at row 1
SELECT * FROM t1 LEFT JOIN t2 ON (t1.a=t2.a) WHERE t1.a=30
AND t1.ts BETWEEN t2.dt1 AND t2.dt2
AND t1.ts BETWEEN "2006-01-01" AND "2006-12-31";
a	ts	a	dt1	dt2
30	2006-01-03 23:00:00	30	2006-01-01 00:00:00	2999-12-31 00:00:00
Warnings:
Warning	1292	Incorrect datetime value: '2999-12-31 00:00:00' for column 'ts' at row 1
DROP TABLE t1,t2;
create table t1 (a bigint unsigned);
insert into t1 values
(if(1, 9223372036854775808, 1)),
(case when 1 then 9223372036854775808 else 1 end),
(coalesce(9223372036854775808, 1));
select * from t1;
a
9223372036854775808
9223372036854775808
9223372036854775808
drop table t1;
create table t1 select
if(1, 9223372036854775808, 1) i,
case when 1 then 9223372036854775808 else 1 end c,
coalesce(9223372036854775808, 1) co;
show create table t1;
Table	Create Table
t1	CREATE TABLE `t1` (
  `i` decimal(19,0) NOT NULL default '0',
  `c` decimal(19,0) NOT NULL default '0',
  `co` decimal(19,0) NOT NULL default '0'
) ENGINE=MyISAM DEFAULT CHARSET=latin1
drop table t1;
select 
if(1, cast(1111111111111111111 as unsigned), 1) i,
case when 1 then cast(1111111111111111111 as unsigned) else 1 end c,
coalesce(cast(1111111111111111111 as unsigned), 1) co;
i	c	co
1111111111111111111	1111111111111111111	1111111111111111111
CREATE TABLE t1 (name varchar(255));
CREATE TABLE t2 (name varchar(255), n int, KEY (name(3)));
INSERT INTO t1 VALUES ('ccc'), ('bb'), ('cc '), ('aa  '), ('aa');
INSERT INTO t2 VALUES ('bb',1), ('aa',2), ('cc   ',3);
INSERT INTO t2 VALUES (concat('cc ', 0x06), 4);
INSERT INTO t2 VALUES ('cc',5), ('bb ',6), ('cc ',7);
SELECT * FROM t2;
name	n
bb	1
aa	2
cc   	3
cc 	4
cc	5
bb 	6
cc 	7
SELECT * FROM t2 ORDER BY name;
name	n
aa	2
bb	1
bb 	6
cc 	4
cc   	3
cc	5
cc 	7
SELECT name, LENGTH(name), n FROM t2 ORDER BY name;
name	LENGTH(name)	n
aa	2	2
bb	2	1
bb 	3	6
cc 	4	4
cc   	5	3
cc	2	5
cc 	3	7
EXPLAIN SELECT name, LENGTH(name), n FROM t2 WHERE name='cc ';
id	select_type	table	type	possible_keys	key	key_len	ref	rows	Extra
1	SIMPLE	t2	ref	name	name	6	const	3	Using where
SELECT name, LENGTH(name), n FROM t2 WHERE name='cc ';
name	LENGTH(name)	n
cc   	5	3
cc	2	5
cc 	3	7
EXPLAIN SELECT name , LENGTH(name), n FROM t2 WHERE name LIKE 'cc%';
id	select_type	table	type	possible_keys	key	key_len	ref	rows	Extra
1	SIMPLE	t2	range	name	name	6	NULL	3	Using where
SELECT name , LENGTH(name), n FROM t2 WHERE name LIKE 'cc%';
name	LENGTH(name)	n
cc   	5	3
cc 	4	4
cc	2	5
cc 	3	7
EXPLAIN SELECT name , LENGTH(name), n FROM t2 WHERE name LIKE 'cc%' ORDER BY name;
id	select_type	table	type	possible_keys	key	key_len	ref	rows	Extra
1	SIMPLE	t2	range	name	name	6	NULL	3	Using where; Using filesort
SELECT name , LENGTH(name), n FROM t2 WHERE name LIKE 'cc%' ORDER BY name;
name	LENGTH(name)	n
cc 	4	4
cc   	5	3
cc	2	5
cc 	3	7
EXPLAIN SELECT * FROM t1 LEFT JOIN t2 ON t1.name=t2.name;
id	select_type	table	type	possible_keys	key	key_len	ref	rows	Extra
1	SIMPLE	t1	ALL	NULL	NULL	NULL	NULL	5	
1	SIMPLE	t2	ref	name	name	6	test.t1.name	2	
SELECT * FROM t1 LEFT JOIN t2 ON t1.name=t2.name;
name	name	n
ccc	NULL	NULL
bb	bb	1
bb	bb 	6
cc 	cc   	3
cc 	cc	5
cc 	cc 	7
aa  	aa	2
aa	aa	2
DROP TABLE t1,t2;
CREATE TABLE t1 (name text);
CREATE TABLE t2 (name text, n int, KEY (name(3)));
INSERT INTO t1 VALUES ('ccc'), ('bb'), ('cc '), ('aa  '), ('aa');
INSERT INTO t2 VALUES ('bb',1), ('aa',2), ('cc   ',3);
INSERT INTO t2 VALUES (concat('cc ', 0x06), 4);
INSERT INTO t2 VALUES ('cc',5), ('bb ',6), ('cc ',7);
SELECT * FROM t2;
name	n
bb	1
aa	2
cc   	3
cc 	4
cc	5
bb 	6
cc 	7
SELECT * FROM t2 ORDER BY name;
name	n
aa	2
bb	1
bb 	6
cc 	4
cc   	3
cc	5
cc 	7
SELECT name, LENGTH(name), n FROM t2 ORDER BY name;
name	LENGTH(name)	n
aa	2	2
bb	2	1
bb 	3	6
cc 	4	4
cc   	5	3
cc	2	5
cc 	3	7
EXPLAIN SELECT name, LENGTH(name), n FROM t2 WHERE name='cc ';
id	select_type	table	type	possible_keys	key	key_len	ref	rows	Extra
1	SIMPLE	t2	ref	name	name	6	const	3	Using where
SELECT name, LENGTH(name), n FROM t2 WHERE name='cc ';
name	LENGTH(name)	n
cc   	5	3
cc	2	5
cc 	3	7
EXPLAIN SELECT name , LENGTH(name), n FROM t2 WHERE name LIKE 'cc%';
id	select_type	table	type	possible_keys	key	key_len	ref	rows	Extra
1	SIMPLE	t2	range	name	name	6	NULL	3	Using where
SELECT name , LENGTH(name), n FROM t2 WHERE name LIKE 'cc%';
name	LENGTH(name)	n
cc   	5	3
cc 	4	4
cc	2	5
cc 	3	7
EXPLAIN SELECT name , LENGTH(name), n FROM t2 WHERE name LIKE 'cc%' ORDER BY name;
id	select_type	table	type	possible_keys	key	key_len	ref	rows	Extra
1	SIMPLE	t2	range	name	name	6	NULL	3	Using where; Using filesort
SELECT name , LENGTH(name), n FROM t2 WHERE name LIKE 'cc%' ORDER BY name;
name	LENGTH(name)	n
cc 	4	4
cc   	5	3
cc	2	5
cc 	3	7
EXPLAIN SELECT * FROM t1 LEFT JOIN t2 ON t1.name=t2.name;
id	select_type	table	type	possible_keys	key	key_len	ref	rows	Extra
1	SIMPLE	t1	ALL	NULL	NULL	NULL	NULL	5	
1	SIMPLE	t2	ref	name	name	6	test.t1.name	2	
SELECT * FROM t1 LEFT JOIN t2 ON t1.name=t2.name;
name	name	n
ccc	NULL	NULL
bb	bb	1
bb	bb 	6
cc 	cc   	3
cc 	cc	5
cc 	cc 	7
aa  	aa	2
aa	aa	2
DROP TABLE t1,t2;
CREATE TABLE t1 (
access_id int NOT NULL default '0',
name varchar(20) default NULL,
rank int NOT NULL default '0',
KEY idx (access_id)
);
CREATE TABLE t2 (
faq_group_id int NOT NULL default '0',
faq_id int NOT NULL default '0',
access_id int default NULL,
UNIQUE KEY idx1 (faq_id),
KEY idx2 (faq_group_id,faq_id)
);
INSERT INTO t1 VALUES 
(1,'Everyone',2),(2,'Help',3),(3,'Technical Support',1),(4,'Chat User',4);
INSERT INTO t2 VALUES
(261,265,1),(490,494,1);
SELECT t2.faq_id 
FROM t1 INNER JOIN t2 IGNORE INDEX (idx1)
ON (t1.access_id = t2.access_id)
LEFT JOIN t2 t
ON (t.faq_group_id = t2.faq_group_id AND
find_in_set(t.access_id, '1,4') < find_in_set(t2.access_id, '1,4'))
WHERE
t2.access_id IN (1,4) AND t.access_id IS NULL AND t2.faq_id in (265);
faq_id
265
SELECT t2.faq_id 
FROM t1 INNER JOIN t2
ON (t1.access_id = t2.access_id)
LEFT JOIN t2 t
ON (t.faq_group_id = t2.faq_group_id AND
find_in_set(t.access_id, '1,4') < find_in_set(t2.access_id, '1,4'))
WHERE
t2.access_id IN (1,4) AND t.access_id IS NULL AND t2.faq_id in (265);
faq_id
265
DROP TABLE t1,t2;
CREATE TABLE t1 (a INT, b INT, KEY inx (b,a));
INSERT INTO t1 VALUES (1,1), (1,2), (1,3), (1,4), (1,5), (1, 6), (1,7);
EXPLAIN SELECT COUNT(*) FROM t1 f1 INNER JOIN t1 f2
ON ( f1.b=f2.b AND f1.a<f2.a ) 
WHERE 1 AND f1.b NOT IN (100,2232,3343,51111);
id	select_type	table	type	possible_keys	key	key_len	ref	rows	Extra
1	SIMPLE	f1	index	inx	inx	10	NULL	7	Using where; Using index
1	SIMPLE	f2	ref	inx	inx	5	test.f1.b	1	Using where; Using index
DROP TABLE t1;
CREATE TABLE t1 (c1 INT, c2 INT);
INSERT INTO t1 VALUES (1,11), (2,22), (2,22);
EXPLAIN SELECT c1 FROM t1 WHERE (SELECT (SELECT (SELECT (SELECT (SELECT (SELECT (SELECT (SELECT (SELECT (SELECT (SELECT (SELECT (SELECT (SELECT (SELECT (SELECT (SELECT (SELECT (SELECT (SELECT (SELECT (SELECT (SELECT (SELECT (SELECT (SELECT (SELECT (SELECT (SELECT (SELECT (SELECT COUNT(c2)))))))))))))))))))))))))))))))) > 0;
id	select_type	table	type	possible_keys	key	key_len	ref	rows	Extra
1	PRIMARY	t1	ALL	NULL	NULL	NULL	NULL	3	Using where
31	DEPENDENT SUBQUERY	NULL	NULL	NULL	NULL	NULL	NULL	NULL	No tables used
32	DEPENDENT SUBQUERY	NULL	NULL	NULL	NULL	NULL	NULL	NULL	No tables used
EXPLAIN SELECT c1 FROM t1 WHERE (SELECT (SELECT (SELECT (SELECT (SELECT (SELECT (SELECT (SELECT (SELECT (SELECT (SELECT (SELECT (SELECT (SELECT (SELECT (SELECT (SELECT (SELECT (SELECT (SELECT (SELECT (SELECT (SELECT (SELECT (SELECT (SELECT (SELECT (SELECT (SELECT (SELECT (SELECT (SELECT (SELECT (SELECT (SELECT (SELECT (SELECT (SELECT (SELECT (SELECT (SELECT (SELECT (SELECT (SELECT (SELECT (SELECT (SELECT (SELECT (SELECT (SELECT (SELECT (SELECT (SELECT (SELECT (SELECT (SELECT (SELECT (SELECT (SELECT (SELECT (SELECT (SELECT (SELECT (SELECT COUNT(c2))))))))))))))))))))))))))))))))))))))))))))))))))))))))))))))))) > 0;
ERROR HY000: Too high level of nesting for select
DROP TABLE t1;
CREATE TABLE t1 (
c1 int(11) NOT NULL AUTO_INCREMENT,
c2 varchar(1000) DEFAULT NULL,
c3 bigint(20) DEFAULT NULL,
c4 bigint(20) DEFAULT NULL,
PRIMARY KEY (c1)
);
EXPLAIN EXTENDED 
SELECT  join_2.c1  
FROM 
t1 AS join_0, 
t1 AS join_1, 
t1 AS join_2, 
t1 AS join_3, 
t1 AS join_4, 
t1 AS join_5, 
t1 AS join_6, 
t1 AS join_7
WHERE 
join_0.c1=join_1.c1  AND 
join_1.c1=join_2.c1  AND 
join_2.c1=join_3.c1  AND 
join_3.c1=join_4.c1  AND 
join_4.c1=join_5.c1  AND 
join_5.c1=join_6.c1  AND 
join_6.c1=join_7.c1 
OR 
join_0.c2 < '?'  AND 
join_1.c2 < '?'  AND
join_2.c2 > '?'  AND
join_2.c2 < '!'  AND
join_3.c2 > '?'  AND 
join_4.c2 = '?'  AND 
join_5.c2 <> '?' AND
join_6.c2 <> '?' AND 
join_7.c2 >= '?' AND
join_0.c1=join_1.c1  AND 
join_1.c1=join_2.c1  AND 
join_2.c1=join_3.c1  AND
join_3.c1=join_4.c1  AND 
join_4.c1=join_5.c1  AND 
join_5.c1=join_6.c1  AND 
join_6.c1=join_7.c1
GROUP BY 
join_3.c1,
join_2.c1,
join_7.c1,
join_1.c1,
join_0.c1;
id	select_type	table	type	possible_keys	key	key_len	ref	rows	Extra
1	SIMPLE	NULL	NULL	NULL	NULL	NULL	NULL	NULL	Impossible WHERE noticed after reading const tables
Warnings:
Note	1003	select '0' AS `c1` from `test`.`t1` `join_0` join `test`.`t1` `join_1` join `test`.`t1` `join_2` join `test`.`t1` `join_3` join `test`.`t1` `join_4` join `test`.`t1` `join_5` join `test`.`t1` `join_6` join `test`.`t1` `join_7` where 0 group by '0','0','0','0','0'
SHOW WARNINGS;
Level	Code	Message
Note	1003	select '0' AS `c1` from `test`.`t1` `join_0` join `test`.`t1` `join_1` join `test`.`t1` `join_2` join `test`.`t1` `join_3` join `test`.`t1` `join_4` join `test`.`t1` `join_5` join `test`.`t1` `join_6` join `test`.`t1` `join_7` where 0 group by '0','0','0','0','0'
DROP TABLE t1;
SELECT 1 AS ` `;

1
Warnings:
Warning	1474	Name ' ' has become ''
SELECT 1 AS `  `;

1
Warnings:
Warning	1474	Name '  ' has become ''
SELECT 1 AS ` x`;
x
1
Warnings:
Warning	1466	Leading spaces are removed from name ' x'
CREATE VIEW v1 AS SELECT 1 AS ``;
ERROR 42000: Incorrect column name ''
CREATE VIEW v1 AS SELECT 1 AS ` `;
ERROR 42000: Incorrect column name ' '
CREATE VIEW v1 AS SELECT 1 AS `  `;
ERROR 42000: Incorrect column name '  '
CREATE VIEW v1 AS SELECT (SELECT 1 AS `  `);
ERROR 42000: Incorrect column name '  '
CREATE VIEW v1 AS SELECT 1 AS ` x`;
Warnings:
Warning	1466	Leading spaces are removed from name ' x'
SELECT `x` FROM v1;
x
1
ALTER VIEW v1 AS SELECT 1 AS ` `;
ERROR 42000: Incorrect column name ' '
DROP VIEW v1;
select str_to_date('2007-10-09','%Y-%m-%d') between '2007/10/01 00:00:00 GMT'
                                                and '2007/10/20 00:00:00 GMT';
str_to_date('2007-10-09','%Y-%m-%d') between '2007/10/01 00:00:00 GMT'
                                                and '2007/10/20 00:00:00 GMT'
1
Warnings:
Warning	1292	Truncated incorrect datetime value: '2007/10/01 00:00:00 GMT'
Warning	1292	Truncated incorrect datetime value: '2007/10/20 00:00:00 GMT'
select str_to_date('2007-10-09','%Y-%m-%d') > '2007/10/01 00:00:00 GMT-6';
str_to_date('2007-10-09','%Y-%m-%d') > '2007/10/01 00:00:00 GMT-6'
1
Warnings:
Warning	1292	Truncated incorrect date value: '2007/10/01 00:00:00 GMT-6'
select str_to_date('2007-10-09','%Y-%m-%d') <= '2007/10/2000:00:00 GMT-6';
str_to_date('2007-10-09','%Y-%m-%d') <= '2007/10/2000:00:00 GMT-6'
1
Warnings:
Warning	1292	Truncated incorrect date value: '2007/10/2000:00:00 GMT-6'
select str_to_date('2007-10-01','%Y-%m-%d') = '2007-10-1 00:00:00 GMT-6';
str_to_date('2007-10-01','%Y-%m-%d') = '2007-10-1 00:00:00 GMT-6'
1
Warnings:
Warning	1292	Truncated incorrect date value: '2007-10-1 00:00:00 GMT-6'
select str_to_date('2007-10-01','%Y-%m-%d') = '2007-10-01 x00:00:00 GMT-6';
str_to_date('2007-10-01','%Y-%m-%d') = '2007-10-01 x00:00:00 GMT-6'
1
Warnings:
Warning	1292	Truncated incorrect date value: '2007-10-01 x00:00:00 GMT-6'
select str_to_date('2007-10-01','%Y-%m-%d %H:%i:%s') = '2007-10-01 00:00:00 GMT-6';
str_to_date('2007-10-01','%Y-%m-%d %H:%i:%s') = '2007-10-01 00:00:00 GMT-6'
1
Warnings:
Warning	1292	Truncated incorrect datetime value: '2007-10-01 00:00:00 GMT-6'
select str_to_date('2007-10-01','%Y-%m-%d %H:%i:%s') = '2007-10-01 00:x00:00 GMT-6';
str_to_date('2007-10-01','%Y-%m-%d %H:%i:%s') = '2007-10-01 00:x00:00 GMT-6'
1
Warnings:
Warning	1292	Truncated incorrect datetime value: '2007-10-01 00:x00:00 GMT-6'
select str_to_date('2007-10-01','%Y-%m-%d %H:%i:%s') = '2007-10-01 x12:34:56 GMT-6';
str_to_date('2007-10-01','%Y-%m-%d %H:%i:%s') = '2007-10-01 x12:34:56 GMT-6'
1
Warnings:
Warning	1292	Truncated incorrect datetime value: '2007-10-01 x12:34:56 GMT-6'
select str_to_date('2007-10-01 12:34:00','%Y-%m-%d %H:%i:%s') = '2007-10-01 12:34x:56 GMT-6';
str_to_date('2007-10-01 12:34:00','%Y-%m-%d %H:%i:%s') = '2007-10-01 12:34x:56 GMT-6'
1
Warnings:
Warning	1292	Truncated incorrect datetime value: '2007-10-01 12:34x:56 GMT-6'
select str_to_date('2007-10-01 12:34:56','%Y-%m-%d %H:%i:%s') = '2007-10-01 12:34x:56 GMT-6';
str_to_date('2007-10-01 12:34:56','%Y-%m-%d %H:%i:%s') = '2007-10-01 12:34x:56 GMT-6'
0
Warnings:
Warning	1292	Truncated incorrect datetime value: '2007-10-01 12:34x:56 GMT-6'
select str_to_date('2007-10-01 12:34:56','%Y-%m-%d %H:%i:%s') = '2007-10-01 12:34:56';
str_to_date('2007-10-01 12:34:56','%Y-%m-%d %H:%i:%s') = '2007-10-01 12:34:56'
1
select str_to_date('2007-10-01','%Y-%m-%d') = '2007-10-01 12:00:00';
str_to_date('2007-10-01','%Y-%m-%d') = '2007-10-01 12:00:00'
0
select str_to_date('2007-10-01 12','%Y-%m-%d %H') = '2007-10-01 12:00:00';
str_to_date('2007-10-01 12','%Y-%m-%d %H') = '2007-10-01 12:00:00'
1
select str_to_date('2007-10-01 12:34','%Y-%m-%d %H') = '2007-10-01 12:00:00';
str_to_date('2007-10-01 12:34','%Y-%m-%d %H') = '2007-10-01 12:00:00'
1
Warnings:
Warning	1292	Truncated incorrect datetime value: '2007-10-01 12:34'
select str_to_date('2007-02-30 12:34','%Y-%m-%d %H:%i') = '2007-02-30 12:34';
str_to_date('2007-02-30 12:34','%Y-%m-%d %H:%i') = '2007-02-30 12:34'
1
select str_to_date('2007-10-00 12:34','%Y-%m-%d %H:%i') = '2007-10-00 12:34';
str_to_date('2007-10-00 12:34','%Y-%m-%d %H:%i') = '2007-10-00 12:34'
1
select str_to_date('2007-10-00','%Y-%m-%d') between '2007/09/01 00:00:00'
                                                and '2007/10/20 00:00:00';
str_to_date('2007-10-00','%Y-%m-%d') between '2007/09/01 00:00:00'
                                                and '2007/10/20 00:00:00'
1
set SQL_MODE=TRADITIONAL;
select str_to_date('2007-10-00 12:34','%Y-%m-%d %H:%i') = '2007-10-00 12:34';
str_to_date('2007-10-00 12:34','%Y-%m-%d %H:%i') = '2007-10-00 12:34'
0
Warnings:
Warning	1292	Truncated incorrect datetime value: '2007-10-00 12:34'
select str_to_date('2007-10-01 12:34','%Y-%m-%d %H:%i') = '2007-10-00 12:34';
str_to_date('2007-10-01 12:34','%Y-%m-%d %H:%i') = '2007-10-00 12:34'
0
Warnings:
Warning	1292	Truncated incorrect datetime value: '2007-10-00 12:34'
select str_to_date('2007-10-00 12:34','%Y-%m-%d %H:%i') = '2007-10-01 12:34';
str_to_date('2007-10-00 12:34','%Y-%m-%d %H:%i') = '2007-10-01 12:34'
0
Warnings:
Warning	1292	Truncated incorrect datetime value: '2007-10-00 12:34:00'
select str_to_date('2007-10-00','%Y-%m-%d') between '2007/09/01'
                                                and '2007/10/20';
str_to_date('2007-10-00','%Y-%m-%d') between '2007/09/01'
                                                and '2007/10/20'
0
Warnings:
Warning	1292	Incorrect datetime value: '2007-10-00' for column '2007/09/01' at row 1
Warning	1292	Incorrect datetime value: '2007-10-00' for column '2007/10/20' at row 1
set SQL_MODE=DEFAULT;
select str_to_date('2007-10-00','%Y-%m-%d') between '' and '2007/10/20';
str_to_date('2007-10-00','%Y-%m-%d') between '' and '2007/10/20'
1
Warnings:
Warning	1292	Truncated incorrect datetime value: ''
select str_to_date('','%Y-%m-%d') between '2007/10/01' and '2007/10/20';
str_to_date('','%Y-%m-%d') between '2007/10/01' and '2007/10/20'
0
select str_to_date('','%Y-%m-%d %H:%i') = '2007-10-01 12:34';
str_to_date('','%Y-%m-%d %H:%i') = '2007-10-01 12:34'
0
select str_to_date(NULL,'%Y-%m-%d %H:%i') = '2007-10-01 12:34';
str_to_date(NULL,'%Y-%m-%d %H:%i') = '2007-10-01 12:34'
NULL
select str_to_date('2007-10-00 12:34','%Y-%m-%d %H:%i') = '';
str_to_date('2007-10-00 12:34','%Y-%m-%d %H:%i') = ''
0
Warnings:
Warning	1292	Truncated incorrect datetime value: ''
select str_to_date('1','%Y-%m-%d') = '1';
str_to_date('1','%Y-%m-%d') = '1'
0
Warnings:
Warning	1292	Truncated incorrect date value: '1'
select str_to_date('1','%Y-%m-%d') = '1';
str_to_date('1','%Y-%m-%d') = '1'
0
Warnings:
Warning	1292	Truncated incorrect date value: '1'
select str_to_date('','%Y-%m-%d') = '';
str_to_date('','%Y-%m-%d') = ''
0
Warnings:
Warning	1292	Truncated incorrect date value: ''
select str_to_date('1000-01-01','%Y-%m-%d') between '0000-00-00' and NULL;
str_to_date('1000-01-01','%Y-%m-%d') between '0000-00-00' and NULL
0
select str_to_date('1000-01-01','%Y-%m-%d') between NULL and '2000-00-00';
str_to_date('1000-01-01','%Y-%m-%d') between NULL and '2000-00-00'
0
select str_to_date('1000-01-01','%Y-%m-%d') between NULL and NULL;
str_to_date('1000-01-01','%Y-%m-%d') between NULL and NULL
0
CREATE TABLE t1 (c11 INT UNSIGNED NOT NULL AUTO_INCREMENT PRIMARY KEY);
CREATE TABLE t2 (c21 INT UNSIGNED NOT NULL, 
c22 INT DEFAULT NULL, 
KEY(c21, c22));
CREATE TABLE t3 (c31 INT UNSIGNED NOT NULL DEFAULT 0, 
c32 INT DEFAULT NULL, 
c33 INT NOT NULL, 
c34 INT UNSIGNED DEFAULT 0,
KEY (c33, c34, c32));
INSERT INTO t1 values (),(),(),(),();
INSERT INTO t2 SELECT a.c11, b.c11 FROM t1 a, t1 b;
INSERT INTO t3 VALUES (1, 1, 1, 0), 
(2, 2, 0, 0), 
(3, 3, 1, 0), 
(4, 4, 0, 0), 
(5, 5, 1, 0);
SELECT c32 FROM t1, t2, t3 WHERE t1.c11 IN (1, 3, 5) AND 
t3.c31 = t1.c11 AND t2.c21 = t1.c11 AND 
t3.c33 = 1 AND t2.c22 in (1, 3) 
ORDER BY c32;
c32
1
1
3
3
5
5
SELECT c32 FROM t1, t2, t3 WHERE t1.c11 IN (1, 3, 5) AND 
t3.c31 = t1.c11 AND t2.c21 = t1.c11 AND 
t3.c33 = 1 AND t2.c22 in (1, 3) 
ORDER BY c32 DESC;
c32
5
5
3
3
1
1
DROP TABLE t1, t2, t3;

#
# Bug#30736: Row Size Too Large Error Creating a Table and
# Inserting Data.
#
DROP TABLE IF EXISTS t1;
DROP TABLE IF EXISTS t2;

CREATE TABLE t1(
c1 DECIMAL(10, 2),
c2 FLOAT);

INSERT INTO t1 VALUES (0, 1), (2, 3), (4, 5);

CREATE TABLE t2(
c3 DECIMAL(10, 2))
SELECT
c1 * c2 AS c3
FROM t1;

SELECT * FROM t1;
c1	c2
0.00	1
2.00	3
4.00	5

SELECT * FROM t2;
c3
0.00
6.00
20.00

DROP TABLE t1;
DROP TABLE t2;

CREATE TABLE t1 (c1 BIGINT NOT NULL);
INSERT INTO t1 (c1) VALUES (1);
SELECT * FROM t1 WHERE c1 > NULL + 1;
c1
DROP TABLE t1;

<<<<<<< HEAD
CREATE TABLE t1 (a VARCHAR(10) NOT NULL PRIMARY KEY);
INSERT INTO t1 (a) VALUES ('foo0'), ('bar0'), ('baz0');
SELECT * FROM t1 WHERE a IN (CONCAT('foo', 0), 'bar');
a
foo0
DROP TABLE t1;
=======
CREATE TABLE t1 (a INT, b INT);
CREATE TABLE t2 (a INT, c INT, KEY(a));
INSERT INTO t1 VALUES (1, 1), (2, 2);
INSERT INTO t2 VALUES (1, 1), (1, 2), (1, 3), (1, 4), (1, 5),
(2, 1), (2, 2), (2, 3), (2, 4), (2, 5),
(3, 1), (3, 2), (3, 3), (3, 4), (3, 5),
(4, 1), (4, 2), (4, 3), (4, 4), (4, 5);
FLUSH STATUS;
SELECT DISTINCT b FROM t1 LEFT JOIN t2 USING(a) WHERE c <= 3;
b
1
2
SHOW STATUS LIKE 'Handler_read%';
Variable_name	Value
Handler_read_first	0
Handler_read_key	2
Handler_read_next	0
Handler_read_prev	0
Handler_read_rnd	0
Handler_read_rnd_next	6
DROP TABLE t1, t2;
>>>>>>> 7abba3b0
End of 5.0 tests<|MERGE_RESOLUTION|>--- conflicted
+++ resolved
@@ -4328,14 +4328,12 @@
 c1
 DROP TABLE t1;
 
-<<<<<<< HEAD
 CREATE TABLE t1 (a VARCHAR(10) NOT NULL PRIMARY KEY);
 INSERT INTO t1 (a) VALUES ('foo0'), ('bar0'), ('baz0');
 SELECT * FROM t1 WHERE a IN (CONCAT('foo', 0), 'bar');
 a
 foo0
 DROP TABLE t1;
-=======
 CREATE TABLE t1 (a INT, b INT);
 CREATE TABLE t2 (a INT, c INT, KEY(a));
 INSERT INTO t1 VALUES (1, 1), (2, 2);
@@ -4357,5 +4355,4 @@
 Handler_read_rnd	0
 Handler_read_rnd_next	6
 DROP TABLE t1, t2;
->>>>>>> 7abba3b0
 End of 5.0 tests