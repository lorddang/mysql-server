# Copyright (c) 2000, 2013, Oracle and/or its affiliates. All rights reserved.
#
# This program is free software; you can redistribute it and/or modify
# it under the terms of the GNU General Public License as published by
# the Free Software Foundation; version 2 of the License.
#
# This program is distributed in the hope that it will be useful,
# but WITHOUT ANY WARRANTY; without even the implied warranty of
# MERCHANTABILITY or FITNESS FOR A PARTICULAR PURPOSE.  See the
# GNU General Public License for more details.
#
# You should have received a copy of the GNU General Public License
# along with this program; see the file COPYING. If not, write to the
# Free Software Foundation, Inc., 51 Franklin St, Fifth Floor, Boston
# MA  02110-1301  USA.

##############################################################################
# Some common macro definitions
##############################################################################

# NOTE: "vendor" is used in upgrade/downgrade check, so you can't
# change these, has to be exactly as is.
%global mysql_old_vendor        MySQL AB
%global mysql_vendor_2          Sun Microsystems, Inc.
%global mysql_vendor            Oracle and/or its affiliates

%global mysql_version   @VERSION@

%global mysqld_user     mysql
%global mysqld_group    mysql
%global mysqldatadir    /var/lib/mysql

<<<<<<< HEAD
%global release         1  
=======
%global release         2  

>>>>>>> 9f4b580d

#
# Macros we use which are not available in all supported versions of RPM
#
# - defined/undefined are missing on RHEL4
#
%if %{expand:%{?defined:0}%{!?defined:1}}
%define defined()       %{expand:%%{?%{1}:1}%%{!?%{1}:0}}
%endif
%if %{expand:%{?undefined:0}%{!?undefined:1}}
%define undefined()     %{expand:%%{?%{1}:0}%%{!?%{1}:1}}
%endif

# ----------------------------------------------------------------------------
# RPM build tools now automatically detect Perl module dependencies.  This
# detection causes problems as it is broken in some versions, and it also
# provides unwanted dependencies from mandatory scripts in our package.
# It might not be possible to disable this in all versions of RPM, but here we
# try anyway.  We keep the "AutoReqProv: no" for the "test" sub package, as
# disabling here might fail, and that package has the most problems.
# See:
#  http://fedoraproject.org/wiki/Packaging/Perl#Filtering_Requires:_and_Provides
#  http://www.wideopen.com/archives/rpm-list/2002-October/msg00343.html
# ----------------------------------------------------------------------------
%undefine __perl_provides
%undefine __perl_requires

##############################################################################
# Command line handling
##############################################################################
#
# To set options:
#
#   $ rpmbuild --define="option <x>" ...
#

# ----------------------------------------------------------------------------
# Commercial builds
# ----------------------------------------------------------------------------
%if %{undefined commercial}
%define commercial 0
%endif

# ----------------------------------------------------------------------------
# Source name
# ----------------------------------------------------------------------------
%if %{undefined src_base}
%define src_base mysql
%endif
%define src_dir %{src_base}-%{mysql_version}

# ----------------------------------------------------------------------------
# Feature set (storage engines, options).  Default to community (everything)
# ----------------------------------------------------------------------------
%if %{undefined feature_set}
%define feature_set community
%endif

# ----------------------------------------------------------------------------
# Server comment strings
# ----------------------------------------------------------------------------
%if %{undefined compilation_comment_debug}
%define compilation_comment_debug       MySQL Community Server - Debug (GPL)
%endif
%if %{undefined compilation_comment_release}
%define compilation_comment_release     MySQL Community Server (GPL)
%endif

# ----------------------------------------------------------------------------
# Product and server suffixes
# ----------------------------------------------------------------------------
%if %{undefined product_suffix}
  %if %{defined short_product_tag}
    %define product_suffix      -%{short_product_tag}
  %else
    %define product_suffix      %{nil}
  %endif
%endif

%if %{undefined server_suffix}
%define server_suffix   %{nil}
%endif

# ----------------------------------------------------------------------------
# Distribution support
# ----------------------------------------------------------------------------
%if %{undefined distro_specific}
%define distro_specific 0
%endif
%if %{distro_specific}
  %if %(test -f /etc/enterprise-release && echo 1 || echo 0)
    %define oelver %(rpm -qf --qf '%%{version}\\n' /etc/enterprise-release | sed -e 's/^\\([0-9]*\\).*/\\1/g')
    %if "%oelver" == "4"
      %define distro_description        Oracle Enterprise Linux 4
      %define distro_releasetag         oel4
      %define distro_buildreq           gcc-c++ gperf ncurses-devel perl time zlib-devel cmake libaio-devel
      %define distro_requires           chkconfig coreutils grep procps shadow-utils net-tools
    %else
      %if "%oelver" == "5"
        %define distro_description      Oracle Enterprise Linux 5
        %define distro_releasetag       oel5
        %define distro_buildreq         gcc-c++ gperf ncurses-devel perl time zlib-devel cmake libaio-devel
        %define distro_requires         chkconfig coreutils grep procps shadow-utils net-tools
      %else
        %{error:Oracle Enterprise Linux %{oelver} is unsupported}
      %endif
    %endif
  %else
    %if %(test -f /etc/oracle-release && echo 1 || echo 0)
      %define elver %(rpm -qf --qf '%%{version}\\n' /etc/oracle-release | sed -e 's/^\\([0-9]*\\).*/\\1/g')
      %if "%elver" == "6"
        %define distro_description      Oracle Linux 6
        %define distro_releasetag       el6
        %define distro_buildreq         gcc-c++ ncurses-devel perl time zlib-devel cmake libaio-devel
        %define distro_requires         chkconfig coreutils grep procps shadow-utils net-tools
      %else
        %{error:Oracle Linux %{elver} is unsupported}
      %endif
    %else
      %if %(test -f /etc/redhat-release && echo 1 || echo 0)
        %define rhelver %(rpm -qf --qf '%%{version}\\n' /etc/redhat-release | sed -e 's/^\\([0-9]*\\).*/\\1/g')
        %if "%rhelver" == "4"
          %define distro_description      Red Hat Enterprise Linux 4
          %define distro_releasetag       rhel4
          %define distro_buildreq         gcc-c++ gperf ncurses-devel perl time zlib-devel cmake libaio-devel
          %define distro_requires         chkconfig coreutils grep procps shadow-utils net-tools
        %else
          %if "%rhelver" == "5"
            %define distro_description    Red Hat Enterprise Linux 5
            %define distro_releasetag     rhel5
            %define distro_buildreq       gcc-c++ gperf ncurses-devel perl time zlib-devel cmake libaio-devel
            %define distro_requires       chkconfig coreutils grep procps shadow-utils net-tools
          %else
            %if "%rhelver" == "6"
              %define distro_description    Red Hat Enterprise Linux 6
              %define distro_releasetag     rhel6
              %define distro_buildreq       gcc-c++ ncurses-devel perl time zlib-devel cmake libaio-devel
              %define distro_requires       chkconfig coreutils grep procps shadow-utils net-tools
            %else
              %{error:Red Hat Enterprise Linux %{rhelver} is unsupported}
            %endif
          %endif
        %endif
      %else
        %if %(test -f /etc/SuSE-release && echo 1 || echo 0)
          %define susever %(rpm -qf --qf '%%{version}\\n' /etc/SuSE-release | cut -d. -f1)
          %if "%susever" == "10"
            %define distro_description    SUSE Linux Enterprise Server 10
            %define distro_releasetag     sles10
            %define distro_buildreq       gcc-c++ gdbm-devel gperf ncurses-devel openldap2-client zlib-devel cmake libaio-devel
            %define distro_requires       aaa_base coreutils grep procps pwdutils
          %else
            %if "%susever" == "11"
              %define distro_description  SUSE Linux Enterprise Server 11
              %define distro_releasetag   sles11
              %define distro_buildreq     gcc-c++ gdbm-devel gperf ncurses-devel openldap2-client procps pwdutils zlib-devel cmake libaio-devel
              %define distro_requires     aaa_base coreutils grep procps pwdutils
            %else
              %{error:SuSE %{susever} is unsupported}
            %endif
          %endif
        %else
          %{error:Unsupported distribution}
        %endif
      %endif
    %endif
  %endif
%else
  %define glibc_version %(/lib/libc.so.6 | grep stable | cut -d, -f1 | cut -c38-)
  %define distro_description            Generic Linux (glibc %{glibc_version})
  %define distro_releasetag             linux_glibc%{glibc_version}
  %define distro_buildreq               gcc-c++ gperf ncurses-devel perl  time zlib-devel
  %define distro_requires               coreutils grep procps /sbin/chkconfig /usr/sbin/useradd /usr/sbin/groupadd
%endif

# Avoid debuginfo RPMs, leaves binaries unstripped
%define debug_package   %{nil}

# Hack to work around bug in RHEL5 __os_install_post macro, wrong inverted
# test for __debug_package
%define __strip         /bin/true

# ----------------------------------------------------------------------------
# Support optional "tcmalloc" library (experimental)
# ----------------------------------------------------------------------------
%if %{defined malloc_lib_target}
%define WITH_TCMALLOC 1
%else
%define WITH_TCMALLOC 0
%endif

##############################################################################
# Configuration based upon above user input, not to be set directly
##############################################################################

%if 0%{?commercial}
%define license_files_server    %{src_dir}/LICENSE.mysql
%define license_type            Commercial
%else
%define license_files_server    %{src_dir}/COPYING %{src_dir}/README
%define license_type            GPL
%endif

##############################################################################
# Main spec file section
##############################################################################

Name:           MySQL%{product_suffix}
Summary:        MySQL: a very fast and reliable SQL database server
Group:          Applications/Databases
Version:        @MYSQL_RPM_VERSION@
Release:        %{release}%{?distro_releasetag:.%{distro_releasetag}}
Distribution:   %{distro_description}
License:        Copyright (c) 2000, @MYSQL_COPYRIGHT_YEAR@, %{mysql_vendor}. All rights reserved. Under %{license_type} license as shown in the Description field.
Source:         http://www.mysql.com/Downloads/MySQL-@MYSQL_BASE_VERSION@/%{src_dir}.tar.gz
URL:            http://www.mysql.com/
Packager:       MySQL Release Engineering <mysql-build@oss.oracle.com> 
Vendor:         %{mysql_vendor}
BuildRequires:  %{distro_buildreq}

# Regression tests may take a long time, override the default to skip them 
%{!?runselftest:%global runselftest 1}

# Think about what you use here since the first step is to
# run a rm -rf
BuildRoot:    %{_tmppath}/%{name}-%{version}-build

# From the manual
%description
The MySQL(TM) software delivers a very fast, multi-threaded, multi-user,
and robust SQL (Structured Query Language) database server. MySQL Server
is intended for mission-critical, heavy-load production systems as well
as for embedding into mass-deployed software. MySQL is a trademark of
%{mysql_vendor}

The MySQL software has Dual Licensing, which means you can use the MySQL
software free of charge under the GNU General Public License
(http://www.gnu.org/licenses/). You can also purchase commercial MySQL
licenses from %{mysql_vendor} if you do not wish to be bound by the terms of
the GPL. See the chapter "Licensing and Support" in the manual for
further info.

The MySQL web site (http://www.mysql.com/) provides the latest
news and information about the MySQL software. Also please see the
documentation and the manual for more information.

##############################################################################
# Sub package definition
##############################################################################

%package -n MySQL-server%{product_suffix}
Summary:        MySQL: a very fast and reliable SQL database server
Group:          Applications/Databases
Requires:       %{distro_requires}
%if 0%{?commercial}
Obsoletes:      MySQL-server
%else
Obsoletes:      MySQL-server-advanced
%endif
Obsoletes:      mysql-server < %{version}-%{release}
Obsoletes:      mysql-server-advanced
Obsoletes:      MySQL-server-classic MySQL-server-community MySQL-server-enterprise
Obsoletes:      MySQL-server-advanced-gpl MySQL-server-enterprise-gpl
Provides:       mysql-server = %{version}-%{release}
Provides:       mysql-server%{?_isa} = %{version}-%{release}

%description -n MySQL-server%{product_suffix}
The MySQL(TM) software delivers a very fast, multi-threaded, multi-user,
and robust SQL (Structured Query Language) database server. MySQL Server
is intended for mission-critical, heavy-load production systems as well
as for embedding into mass-deployed software. MySQL is a trademark of
%{mysql_vendor}

The MySQL software has Dual Licensing, which means you can use the MySQL
software free of charge under the GNU General Public License
(http://www.gnu.org/licenses/). You can also purchase commercial MySQL
licenses from %{mysql_vendor} if you do not wish to be bound by the terms of
the GPL. See the chapter "Licensing and Support" in the manual for
further info.

The MySQL web site (http://www.mysql.com/) provides the latest news and
information about the MySQL software.  Also please see the documentation
and the manual for more information.

This package includes the MySQL server binary as well as related utilities
to run and administer a MySQL server.

If you want to access and work with the database, you have to install
package "MySQL-client%{product_suffix}" as well!

# ----------------------------------------------------------------------------
%package -n MySQL-client%{product_suffix}
Summary:        MySQL - Client
Group:          Applications/Databases
%if 0%{?commercial}
Obsoletes:      MySQL-client
%else
Obsoletes:      MySQL-client-advanced
%endif
Obsoletes:      mysql < %{version}-%{release}
Obsoletes:      mysql-advanced < %{version}-%{release}
Obsoletes:      MySQL-client-classic MySQL-client-community MySQL-client-enterprise
Obsoletes:      MySQL-client-advanced-gpl MySQL-client-enterprise-gpl
Provides:       mysql = %{version}-%{release} 
<<<<<<< HEAD
=======
Provides:       mysql%{?_isa} = %{version}-%{release}
>>>>>>> 9f4b580d

%description -n MySQL-client%{product_suffix}
This package contains the standard MySQL clients and administration tools.

For a description of MySQL see the base MySQL RPM or http://www.mysql.com/

# ----------------------------------------------------------------------------
%package -n MySQL-test%{product_suffix}
Summary:        MySQL - Test suite
Group:          Applications/Databases
%if 0%{?commercial}
Requires:       MySQL-client-advanced perl
Obsoletes:      MySQL-test
%else
Requires:       MySQL-client perl
Obsoletes:      MySQL-test-advanced
%endif
<<<<<<< HEAD
Obsoletes:      mysql-test mysql-test-advanced
=======
Obsoletes:      mysql-test < %{version}-%{release}
Obsoletes:      mysql-test-advanced
Obsoletes:      mysql-bench MySQL-bench
>>>>>>> 9f4b580d
Obsoletes:      MySQL-test-classic MySQL-test-community MySQL-test-enterprise
Obsoletes:      MySQL-test-advanced-gpl MySQL-test-enterprise-gpl
Provides:       mysql-test = %{version}-%{release}
Provides:       mysql-test%{?_isa} = %{version}-%{release}
AutoReqProv:    no

%description -n MySQL-test%{product_suffix}
This package contains the MySQL regression test suite.

For a description of MySQL see the base MySQL RPM or http://www.mysql.com/

# ----------------------------------------------------------------------------
%package -n MySQL-devel%{product_suffix}
Summary:        MySQL - Development header files and libraries
Group:          Applications/Databases
%if 0%{?commercial}
Obsoletes:      MySQL-devel
%else
Obsoletes:      MySQL-devel-advanced
%endif
Obsoletes:      mysql-devel < %{version}-%{release}
Obsoletes:      mysql-embedded-devel mysql-devel-advanced mysql-embedded-devel-advanced
Obsoletes:      MySQL-devel-classic MySQL-devel-community MySQL-devel-enterprise
Obsoletes:      MySQL-devel-advanced-gpl MySQL-devel-enterprise-gpl
<<<<<<< HEAD
=======
Provides:       mysql-devel = %{version}-%{release}
Provides:       mysql-devel%{?_isa} = %{version}-%{release}
>>>>>>> 9f4b580d

%description -n MySQL-devel%{product_suffix}
This package contains the development header files and libraries necessary
to develop MySQL client applications.

For a description of MySQL see the base MySQL RPM or http://www.mysql.com/

# ----------------------------------------------------------------------------
%package -n MySQL-shared%{product_suffix}
Summary:        MySQL - Shared libraries
Group:          Applications/Databases
%if 0%{?commercial}
Obsoletes:      MySQL-shared
%else
Obsoletes:      MySQL-shared-advanced
%endif
Obsoletes:      MySQL-shared-standard MySQL-shared-pro
Obsoletes:      MySQL-shared-pro-cert MySQL-shared-pro-gpl
Obsoletes:      MySQL-shared-pro-gpl-cert
Obsoletes:      MySQL-shared-classic MySQL-shared-community MySQL-shared-enterprise
Obsoletes:      MySQL-shared-advanced-gpl MySQL-shared-enterprise-gpl

%description -n MySQL-shared%{product_suffix}
This package contains the shared libraries (*.so*) which certain languages
and applications need to dynamically load and use MySQL.

# ----------------------------------------------------------------------------
%package -n MySQL-embedded%{product_suffix}
Summary:        MySQL - Embedded library
Group:          Applications/Databases
%if 0%{?commercial}
Requires:       MySQL-devel-advanced
Obsoletes:      MySQL-embedded
%else
Requires:       MySQL-devel
Obsoletes:      MySQL-embedded-advanced
%endif
Obsoletes:      mysql-embedded < %{version}-%{release}
Obsoletes:      mysql-embedded-advanced
Obsoletes:      MySQL-embedded-pro
Obsoletes:      MySQL-embedded-classic MySQL-embedded-community MySQL-embedded-enterprise
Obsoletes:      MySQL-embedded-advanced-gpl MySQL-embedded-enterprise-gpl
Provides:       mysql-embedded = %{version}-%{release}
Provides:       mysql-emdedded%{?_isa} = %{version}-%{release}

%description -n MySQL-embedded%{product_suffix}
This package contains the MySQL server as an embedded library.

The embedded MySQL server library makes it possible to run a full-featured
MySQL server inside the client application. The main benefits are increased
speed and more simple management for embedded applications.

The API is identical for the embedded MySQL version and the
client/server version.

For a description of MySQL see the base MySQL RPM or http://www.mysql.com/

##############################################################################
%prep
%setup -T -a 0 -c -n %{src_dir}

##############################################################################
%build

# Fail quickly and obviously if user tries to build as root
%if %runselftest
    if [ x"`id -u`" = x0 ]; then
        echo "The MySQL regression tests may fail if run as root."
        echo "If you really need to build the RPM as root, use"
        echo "--define='runselftest 0' to skip the regression tests."
        exit 1
    fi
%endif

# Be strict about variables, bail at earliest opportunity, etc.
set -eu

# Optional package files
touch optional-files-devel

#
# Set environment in order of preference, MYSQL_BUILD_* first, then variable
# name, finally a default.  RPM_OPT_FLAGS is assumed to be a part of the
# default RPM build environment.
#

# This is a hack, $RPM_OPT_FLAGS on ia64 hosts contains flags which break
# the compile in cmd-line-utils/libedit - needs investigation, but for now
# we simply unset it and use those specified directly in cmake.
%if "%{_arch}" == "ia64"
RPM_OPT_FLAGS=
%endif

export PATH=${MYSQL_BUILD_PATH:-$PATH}
export CC=${MYSQL_BUILD_CC:-${CC:-gcc}}
export CXX=${MYSQL_BUILD_CXX:-${CXX:-g++}}
export CFLAGS=${MYSQL_BUILD_CFLAGS:-${CFLAGS:-$RPM_OPT_FLAGS}}
export CXXFLAGS=${MYSQL_BUILD_CXXFLAGS:-${CXXFLAGS:-$RPM_OPT_FLAGS -felide-constructors}}
export LDFLAGS=${MYSQL_BUILD_LDFLAGS:-${LDFLAGS:-}}
export CMAKE=${MYSQL_BUILD_CMAKE:-${CMAKE:-cmake}}
export MAKE_JFLAG=${MYSQL_BUILD_MAKE_JFLAG:-}

# By default, a build will include the bundeled "yaSSL" library for SSL.
# However, there may be a need to override.
# Protect against undefined variables if there is no override option.
%if %{undefined with_ssl}
%define ssl_option   %{nil}
%else
%define ssl_option   -DWITH_SSL=%{with_ssl}
%endif

# Build debug mysqld and libmysqld.a
mkdir debug
(
  cd debug
  # Attempt to remove any optimisation flags from the debug build
  CFLAGS=`echo " ${CFLAGS} " | \
            sed -e 's/ -O[0-9]* / /' \
                -e 's/ -unroll2 / /' \
                -e 's/ -ip / /' \
                -e 's/^ //' \
                -e 's/ $//'`
  CXXFLAGS=`echo " ${CXXFLAGS} " | \
              sed -e 's/ -O[0-9]* / /' \
                  -e 's/ -unroll2 / /' \
                  -e 's/ -ip / /' \
                  -e 's/^ //' \
                  -e 's/ $//'`
  # XXX: MYSQL_UNIX_ADDR should be in cmake/* but mysql_version is included before
  # XXX: install_layout so we can't just set it based on INSTALL_LAYOUT=RPM
  ${CMAKE} ../%{src_dir} -DBUILD_CONFIG=mysql_release -DINSTALL_LAYOUT=RPM \
           -DCMAKE_BUILD_TYPE=Debug \
           -DMYSQL_UNIX_ADDR="%{mysqldatadir}/mysql.sock" \
           -DFEATURE_SET="%{feature_set}" \
           %{ssl_option} \
           -DCOMPILATION_COMMENT="%{compilation_comment_debug}" \
           -DMYSQL_SERVER_SUFFIX="%{server_suffix}"
  echo BEGIN_DEBUG_CONFIG ; egrep '^#define' include/config.h ; echo END_DEBUG_CONFIG
  make ${MAKE_JFLAG} VERBOSE=1
)
# Build full release
mkdir release
(
  cd release
  # XXX: MYSQL_UNIX_ADDR should be in cmake/* but mysql_version is included before
  # XXX: install_layout so we can't just set it based on INSTALL_LAYOUT=RPM
  ${CMAKE} ../%{src_dir} -DBUILD_CONFIG=mysql_release -DINSTALL_LAYOUT=RPM \
           -DCMAKE_BUILD_TYPE=RelWithDebInfo \
           -DMYSQL_UNIX_ADDR="%{mysqldatadir}/mysql.sock" \
           -DFEATURE_SET="%{feature_set}" \
           %{ssl_option} \
           -DCOMPILATION_COMMENT="%{compilation_comment_release}" \
           -DMYSQL_SERVER_SUFFIX="%{server_suffix}"
  echo BEGIN_NORMAL_CONFIG ; egrep '^#define' include/config.h ; echo END_NORMAL_CONFIG
  make ${MAKE_JFLAG} VERBOSE=1
)

%if %runselftest
  MTR_BUILD_THREAD=auto
  export MTR_BUILD_THREAD

  (cd release && make test-bt-fast || true)
%endif

##############################################################################
%install

RBR=$RPM_BUILD_ROOT
MBD=$RPM_BUILD_DIR/%{src_dir}

# Ensure that needed directories exists
install -d $RBR%{_sysconfdir}/{logrotate.d,init.d}
install -d $RBR%{mysqldatadir}/mysql
install -d $RBR%{_datadir}/mysql-test
install -d $RBR%{_datadir}/mysql/SELinux/RHEL4
install -d $RBR%{_includedir}
install -d $RBR%{_libdir}
install -d $RBR%{_mandir}
install -d $RBR%{_sbindir}

# Install all binaries
(
  cd $MBD/release
  make DESTDIR=$RBR install
)

# FIXME: at some point we should stop doing this and just install everything
# FIXME: directly into %{_libdir}/mysql - perhaps at the same time as renaming
# FIXME: the shared libraries to use libmysql*-$major.$minor.so syntax
mv -v $RBR/%{_libdir}/*.a $RBR/%{_libdir}/mysql/

# Install logrotate and autostart
install -m 644 $MBD/release/support-files/mysql-log-rotate $RBR%{_sysconfdir}/logrotate.d/mysql
install -m 755 $MBD/release/support-files/mysql.server $RBR%{_sysconfdir}/init.d/mysql

# Create a symlink "rcmysql", pointing to the init.script. SuSE users
# will appreciate that, as all services usually offer this.
ln -s %{_sysconfdir}/init.d/mysql $RBR%{_sbindir}/rcmysql

# Touch the place where the my.cnf config file might be located
# Just to make sure it's in the file list and marked as a config file
touch $RBR%{_sysconfdir}/my.cnf

# Install SELinux files in datadir
install -m 600 $MBD/%{src_dir}/support-files/RHEL4-SElinux/mysql.{fc,te} \
  $RBR%{_datadir}/mysql/SELinux/RHEL4

%if %{WITH_TCMALLOC}
# Even though this is a shared library, put it under /usr/lib*/mysql, so it
# doesn't conflict with possible shared lib by the same name in /usr/lib*.  See
# `mysql_config --variable=pkglibdir` and mysqld_safe for how this is used.
install -m 644 "%{malloc_lib_source}" \
  "$RBR%{_libdir}/mysql/%{malloc_lib_target}"
%endif

# Remove man pages we explicitly do not want to package, avoids 'unpackaged
# files' warning.
# This has become obsolete:  rm -f $RBR%{_mandir}/man1/make_win_bin_dist.1*

##############################################################################
#  Post processing actions, i.e. when installed
##############################################################################

%pre -n MySQL-server%{product_suffix}
# This is the code running at the beginning of a RPM upgrade action,
# before replacing the old files with the new ones.

# ATTENTION: Parts of this are duplicated in the "triggerpostun" !

# There are users who deviate from the default file system layout.
# Check local settings to support them.
if [ -x %{_bindir}/my_print_defaults ]
then
  mysql_datadir=`%{_bindir}/my_print_defaults server mysqld | grep '^--datadir=' | sed -n 's/--datadir=//p'`
  PID_FILE_PATT=`%{_bindir}/my_print_defaults server mysqld | grep '^--pid-file=' | sed -n 's/--pid-file=//p'`
fi
if [ -z "$mysql_datadir" ]
then
  mysql_datadir=%{mysqldatadir}
fi
if [ -z "$PID_FILE_PATT" ]
then
  PID_FILE_PATT="$mysql_datadir/*.pid"
fi

# Check if we can safely upgrade.  An upgrade is only safe if it's from one
# of our RPMs in the same version family.

# Handle both ways of spelling the capability.
installed=`rpm -q --whatprovides mysql-server 2> /dev/null`
if [ $? -ne 0 -o -z "$installed" ]; then
  installed=`rpm -q --whatprovides MySQL-server 2> /dev/null`
fi
if [ $? -eq 0 -a -n "$installed" ]; then
  installed=`echo $installed | sed 's/\([^ ]*\) .*/\1/'` # Tests have shown duplicated package names
  vendor=`rpm -q --queryformat='%{VENDOR}' "$installed" 2>&1`
  version=`rpm -q --queryformat='%{VERSION}' "$installed" 2>&1`
  myoldvendor='%{mysql_old_vendor}'
  myvendor_2='%{mysql_vendor_2}'
  myvendor='%{mysql_vendor}'
  myversion='%{mysql_version}'

  old_family=`echo $version \
    | sed -n -e 's,^\([1-9][0-9]*\.[0-9][0-9]*\)\..*$,\1,p'`
  new_family=`echo $myversion \
    | sed -n -e 's,^\([1-9][0-9]*\.[0-9][0-9]*\)\..*$,\1,p'`

  [ -z "$vendor" ] && vendor='<unknown>'
  [ -z "$old_family" ] && old_family="<unrecognized version $version>"
  [ -z "$new_family" ] && new_family="<bad package specification: version $myversion>"

  error_text=
  if [ "$vendor" != "$myoldvendor" \
    -a "$vendor" != "$myvendor_2" \
    -a "$vendor" != "$myvendor" ]; then
    error_text="$error_text
The current MySQL server package is provided by a different
vendor ($vendor) than $myoldvendor, $myvendor_2, or $myvendor.
Some files may be installed to different locations, including log
files and the service startup script in %{_sysconfdir}/init.d/.
"
  fi

  if [ "$old_family" != "$new_family" ]; then
    error_text="$error_text
Upgrading directly from MySQL $old_family to MySQL $new_family may not
be safe in all cases.  A manual dump and restore using mysqldump is
recommended.  It is important to review the MySQL manual's Upgrading
section for version-specific incompatibilities.
"
  fi

  if [ -n "$error_text" ]; then
    cat <<HERE >&2

******************************************************************
A MySQL server package ($installed) is installed.
$error_text
A manual upgrade is required.

- Ensure that you have a complete, working backup of your data and my.cnf
  files
- Shut down the MySQL server cleanly
- Remove the existing MySQL packages.  Usually this command will
  list the packages you should remove:
  rpm -qa | grep -i '^mysql-'

  You may choose to use 'rpm --nodeps -ev <package-name>' to remove
  the package which contains the mysqlclient shared library.  The
  library will be reinstalled by the MySQL-shared-compat package.
- Install the new MySQL packages supplied by $myvendor
- Ensure that the MySQL server is started
- Run the 'mysql_upgrade' program

This is a brief description of the upgrade process.  Important details
can be found in the MySQL manual, in the Upgrading section.
******************************************************************
HERE
    exit 1
  fi
fi

# We assume that if there is exactly one ".pid" file,
# it contains the valid PID of a running MySQL server.
NR_PID_FILES=`ls $PID_FILE_PATT 2>/dev/null | wc -l`
case $NR_PID_FILES in
	0 ) SERVER_TO_START=''  ;;  # No "*.pid" file == no running server
	1 ) SERVER_TO_START='true' ;;
	* ) SERVER_TO_START=''      # Situation not clear
	    SEVERAL_PID_FILES=true ;;
esac
# That logic may be debated: We might check whether it is non-empty,
# contains exactly one number (possibly a PID), and whether "ps" finds it.
# OTOH, if there is no such process, it means a crash without a cleanup -
# is that a reason not to start a new server after upgrade?

STATUS_FILE=$mysql_datadir/RPM_UPGRADE_MARKER

if [ -f $STATUS_FILE ]; then
	echo "Some previous upgrade was not finished:"
	ls -ld $STATUS_FILE
	echo "Please check its status, then do"
	echo "    rm $STATUS_FILE"
	echo "before repeating the MySQL upgrade."
	exit 1
elif [ -n "$SEVERAL_PID_FILES" ] ; then
	echo "You have more than one PID file:"
	ls -ld $PID_FILE_PATT
	echo "Please check which one (if any) corresponds to a running server"
	echo "and delete all others before repeating the MySQL upgrade."
	exit 1
fi

NEW_VERSION=%{mysql_version}-%{release}

# The "pre" section code is also run on a first installation,
# when there  is no data directory yet. Protect against error messages.
# Check for the existence of subdirectory "mysql/", the database of system
# tables like "mysql.user".
if [ -d $mysql_datadir/mysql ] ; then
        echo "MySQL RPM upgrade to version $NEW_VERSION"  > $STATUS_FILE
        echo "'pre' step running at `date`"          >> $STATUS_FILE
        echo                                         >> $STATUS_FILE
        fcount=`ls -ltr $mysql_datadir/*.err 2>/dev/null | wc -l`
        if [ $fcount -gt 0 ] ; then
             echo "ERR file(s):"                          >> $STATUS_FILE
             ls -ltr $mysql_datadir/*.err                 >> $STATUS_FILE
             echo                                         >> $STATUS_FILE
             echo "Latest 'Version' line in latest file:" >> $STATUS_FILE
             grep '^Version' `ls -tr $mysql_datadir/*.err | tail -1` | \
                tail -1                              >> $STATUS_FILE
             echo                                         >> $STATUS_FILE
        fi

	if [ -n "$SERVER_TO_START" ] ; then
		# There is only one PID file, race possibility ignored
		echo "PID file:"                           >> $STATUS_FILE
		ls -l   $PID_FILE_PATT                     >> $STATUS_FILE
		cat     $PID_FILE_PATT                     >> $STATUS_FILE
		echo                                       >> $STATUS_FILE
		echo "Server process:"                     >> $STATUS_FILE
		ps -fp `cat $PID_FILE_PATT`                >> $STATUS_FILE
		echo                                       >> $STATUS_FILE
		echo "SERVER_TO_START=$SERVER_TO_START"    >> $STATUS_FILE
	else
		# Take a note we checked it ...
		echo "PID file:"                           >> $STATUS_FILE
		ls -l   $PID_FILE_PATT                     >> $STATUS_FILE 2>&1
	fi
fi

# Shut down a previously installed server first
# Note we *could* make that depend on $SERVER_TO_START, but we rather don't,
# so a "stop" is attempted even if there is no PID file.
# (Maybe the "stop" doesn't work then, but we might fix that in itself.)
if [ -x %{_sysconfdir}/init.d/mysql ] ; then
        %{_sysconfdir}/init.d/mysql stop > /dev/null 2>&1
        echo "Giving mysqld 5 seconds to exit nicely"
        sleep 5
fi

%post -n MySQL-server%{product_suffix}
# This is the code running at the end of a RPM install or upgrade action,
# after the (new) files have been written.

# ATTENTION: Parts of this are duplicated in the "triggerpostun" !

# There are users who deviate from the default file system layout.
# Check local settings to support them.
if [ -x %{_bindir}/my_print_defaults ]
then
  mysql_datadir=`%{_bindir}/my_print_defaults server mysqld | grep '^--datadir=' | sed -n 's/--datadir=//p'`
fi
if [ -z "$mysql_datadir" ]
then
  mysql_datadir=%{mysqldatadir}
fi

NEW_VERSION=%{mysql_version}-%{release}
STATUS_FILE=$mysql_datadir/RPM_UPGRADE_MARKER

# ----------------------------------------------------------------------
# Create data directory if needed, check whether upgrade or install
# ----------------------------------------------------------------------
if [ ! -d $mysql_datadir ] ; then mkdir -m 755 $mysql_datadir; fi
if [ -f $STATUS_FILE ] ; then
	SERVER_TO_START=`grep '^SERVER_TO_START=' $STATUS_FILE | cut -c17-`
else
	SERVER_TO_START=''
fi
# echo "Analyzed: SERVER_TO_START=$SERVER_TO_START"
if [ ! -d $mysql_datadir/mysql ] ; then
	mkdir $mysql_datadir/mysql $mysql_datadir/test
	echo "MySQL RPM installation of version $NEW_VERSION" >> $STATUS_FILE
else
	# If the directory exists, we may assume it is an upgrade.
	echo "MySQL RPM upgrade to version $NEW_VERSION" >> $STATUS_FILE
fi

# ----------------------------------------------------------------------
# Make MySQL start/shutdown automatically when the machine does it.
# ----------------------------------------------------------------------
# NOTE: This still needs to be debated. Should we check whether these links
# for the other run levels exist(ed) before the upgrade?
# use chkconfig on Enterprise Linux and newer SuSE releases
if [ -x /sbin/chkconfig ] ; then
        /sbin/chkconfig --add mysql
# use insserv for older SuSE Linux versions
elif [ -x /sbin/insserv ] ; then
        /sbin/insserv %{_sysconfdir}/init.d/mysql
fi

# ----------------------------------------------------------------------
# Create a MySQL user and group. Do not report any problems if it already
# exists.
# ----------------------------------------------------------------------
groupadd -r %{mysqld_group} 2> /dev/null || true
useradd -M -r -d $mysql_datadir -s /bin/bash -c "MySQL server" \
  -g %{mysqld_group} %{mysqld_user} 2> /dev/null || true
# The user may already exist, make sure it has the proper group nevertheless
# (BUG#12823)
usermod -g %{mysqld_group} %{mysqld_user} 2> /dev/null || true

# ----------------------------------------------------------------------
# Change permissions so that the user that will run the MySQL daemon
# owns all database files.
# ----------------------------------------------------------------------
chown -R %{mysqld_user}:%{mysqld_group} $mysql_datadir

# ----------------------------------------------------------------------
# Initiate databases if needed
# ----------------------------------------------------------------------
if ! grep '^MySQL RPM upgrade' $STATUS_FILE >/dev/null 2>&1 ; then
	# Fix bug#45415: no "mysql_install_db" on an upgrade
	# Do this as a negative to err towards more "install" runs
	# rather than to miss one.
	%{_bindir}/mysql_install_db --rpm --user=%{mysqld_user} --random-passwords

	# Attention: Now 'root' is the only database user,
	# its password is a random value found in ~/.mysql_secret,
	# and the "password expired" flag is set:
	# Any client needs that password, and the first command
	# executed must be a new "set password"!
fi

# ----------------------------------------------------------------------
# Upgrade databases if needed would go here - but it cannot be automated yet
# ----------------------------------------------------------------------

# ----------------------------------------------------------------------
# Change permissions again to fix any new files.
# ----------------------------------------------------------------------
chown -R %{mysqld_user}:%{mysqld_group} $mysql_datadir

# ----------------------------------------------------------------------
# Fix permissions for the permission database so that only the user
# can read them.
# ----------------------------------------------------------------------
chmod -R og-rw $mysql_datadir/mysql

# ----------------------------------------------------------------------
# install SELinux files - but don't override existing ones
# ----------------------------------------------------------------------
SETARGETDIR=/etc/selinux/targeted/src/policy
SEDOMPROG=$SETARGETDIR/domains/program
SECONPROG=$SETARGETDIR/file_contexts/program
if [ -f /etc/redhat-release ] \
 && (grep -q "Red Hat Enterprise Linux .. release 4" /etc/redhat-release \
 || grep -q "CentOS release 4" /etc/redhat-release) ; then
  echo
  echo
  echo 'Notes regarding SELinux on this platform:'
  echo '========================================='
  echo
  echo 'The default policy might cause server startup to fail because it is'
  echo 'not allowed to access critical files.  In this case, please update'
  echo 'your installation.'
  echo
  echo 'The default policy might also cause inavailability of SSL related'
  echo 'features because the server is not allowed to access /dev/random'
  echo 'and /dev/urandom. If this is a problem, please do the following:'
  echo
  echo '  1) install selinux-policy-targeted-sources from your OS vendor'
  echo '  2) add the following two lines to '$SEDOMPROG/mysqld.te':'
  echo '       allow mysqld_t random_device_t:chr_file read;'
  echo '       allow mysqld_t urandom_device_t:chr_file read;'
  echo '  3) cd to '$SETARGETDIR' and issue the following command:'
  echo '       make load'
  echo
  echo
fi

if [ -x sbin/restorecon ] ; then
  sbin/restorecon -R var/lib/mysql
fi

# Was the server running before the upgrade? If so, restart the new one.
if [ "$SERVER_TO_START" = "true" ] ; then
	# Restart in the same way that mysqld will be started normally.
	if [ -x %{_sysconfdir}/init.d/mysql ] ; then
		%{_sysconfdir}/init.d/mysql start
		echo "Giving mysqld 5 seconds to start"
		sleep 5
	fi
fi

# Collect an upgrade history ...
echo "Upgrade/install finished at `date`"        >> $STATUS_FILE
echo                                             >> $STATUS_FILE
echo "====="                                     >> $STATUS_FILE
STATUS_HISTORY=$mysql_datadir/RPM_UPGRADE_HISTORY
cat $STATUS_FILE >> $STATUS_HISTORY
mv -f  $STATUS_FILE ${STATUS_FILE}-LAST  # for "triggerpostun"


#echo "Thank you for installing the MySQL Community Server! For Production
#systems, we recommend MySQL Enterprise, which contains enterprise-ready
#software, intelligent advisory services, and full production support with
#scheduled service packs and more.  Visit www.mysql.com/enterprise for more
#information."

%preun -n MySQL-server%{product_suffix}

# Which '$1' does this refer to?  Fedora docs have info:
# " ... a count of the number of versions of the package that are installed.
#   Action                           Count
#   Install the first time           1
#   Upgrade                          2 or higher (depending on the number of versions installed)
#   Remove last version of package   0 "
#
#  http://docs.fedoraproject.org/en-US/Fedora_Draft_Documentation/0.1/html/RPM_Guide/ch09s04s05.html
 
if [ $1 = 0 ] ; then
        # Stop MySQL before uninstalling it
        if [ -x %{_sysconfdir}/init.d/mysql ] ; then
                %{_sysconfdir}/init.d/mysql stop > /dev/null
                # Remove autostart of MySQL
                # use chkconfig on Enterprise Linux and newer SuSE releases
                if [ -x /sbin/chkconfig ] ; then
                        /sbin/chkconfig --del mysql
                # For older SuSE Linux versions
                elif [ -x /sbin/insserv ] ; then
                        /sbin/insserv -r %{_sysconfdir}/init.d/mysql
                fi
        fi
fi

# We do not remove the mysql user since it may still own a lot of
# database files.

%triggerpostun -n MySQL-server%{product_suffix} --MySQL-server-community

# Setup: We renamed this package, so any existing "server-community"
#   package will be removed when this "server" is installed.
# Problem: RPM will first run the "pre" and "post" sections of this script,
#   and only then the "preun" of that old community server.
#   But this "preun" includes stopping the server and uninstalling the service,
#   "chkconfig --del mysql" which removes the symlinks to the start script.
# Solution: *After* the community server got removed, restart this server
#   and re-install the service.
#
# For information about triggers in spec files, see the Fedora docs:
#   http://docs.fedoraproject.org/en-US/Fedora_Draft_Documentation/0.1/html/RPM_Guide/ch10s02.html
# For all details of this code, see the "pre" and "post" sections.

# There are users who deviate from the default file system layout.
# Check local settings to support them.
if [ -x %{_bindir}/my_print_defaults ]
then
  mysql_datadir=`%{_bindir}/my_print_defaults server mysqld | grep '^--datadir=' | sed -n 's/--datadir=//p'`
fi
if [ -z "$mysql_datadir" ]
then
  mysql_datadir=%{mysqldatadir}
fi

NEW_VERSION=%{mysql_version}-%{release}
STATUS_FILE=$mysql_datadir/RPM_UPGRADE_MARKER-LAST  # Note the difference!
STATUS_HISTORY=$mysql_datadir/RPM_UPGRADE_HISTORY

if [ -f $STATUS_FILE ] ; then
	SERVER_TO_START=`grep '^SERVER_TO_START=' $STATUS_FILE | cut -c17-`
else
	# This should never happen, but let's be prepared
	SERVER_TO_START=''
fi
echo "Analyzed: SERVER_TO_START=$SERVER_TO_START"

if [ -x /sbin/chkconfig ] ; then
        /sbin/chkconfig --add mysql
# use insserv for older SuSE Linux versions
elif [ -x /sbin/insserv ] ; then
        /sbin/insserv %{_sysconfdir}/init.d/mysql
fi

# Was the server running before the upgrade? If so, restart the new one.
if [ "$SERVER_TO_START" = "true" ] ; then
	# Restart in the same way that mysqld will be started normally.
	if [ -x %{_sysconfdir}/init.d/mysql ] ; then
		%{_sysconfdir}/init.d/mysql start
		echo "Giving mysqld 5 seconds to start"
		sleep 5
	fi
fi

echo "Trigger 'postun --community' finished at `date`"        >> $STATUS_HISTORY
echo                                             >> $STATUS_HISTORY
echo "====="                                     >> $STATUS_HISTORY


# ----------------------------------------------------------------------
# Clean up the BuildRoot after build is done
# ----------------------------------------------------------------------
%clean
[ "$RPM_BUILD_ROOT" != "/" ] && [ -d $RPM_BUILD_ROOT ] \
  && rm -rf $RPM_BUILD_ROOT;

##############################################################################
#  Files section
##############################################################################

%files -n MySQL-server%{product_suffix} -f release/support-files/plugins.files
%defattr(-,root,root,0755)

%if %{defined license_files_server}
%doc %{license_files_server}
%endif
%doc %{src_dir}/Docs/ChangeLog
%doc %{src_dir}/Docs/INFO_SRC*
%doc release/Docs/INFO_BIN*
%doc release/support-files/my-default.cnf

%doc %attr(644, root, root) %{_infodir}/mysql.info*

%doc %attr(644, root, man) %{_mandir}/man1/innochecksum.1*
%doc %attr(644, root, man) %{_mandir}/man1/my_print_defaults.1*
%doc %attr(644, root, man) %{_mandir}/man1/myisam_ftdump.1*
%doc %attr(644, root, man) %{_mandir}/man1/myisamchk.1*
%doc %attr(644, root, man) %{_mandir}/man1/myisamlog.1*
%doc %attr(644, root, man) %{_mandir}/man1/myisampack.1*
%doc %attr(644, root, man) %{_mandir}/man1/mysql_convert_table_format.1*
%doc %attr(644, root, man) %{_mandir}/man1/mysql_fix_extensions.1*
%doc %attr(644, root, man) %{_mandir}/man8/mysqld.8*
%doc %attr(644, root, man) %{_mandir}/man1/mysqld_multi.1*
%doc %attr(644, root, man) %{_mandir}/man1/mysqld_safe.1*
%doc %attr(644, root, man) %{_mandir}/man1/mysqldumpslow.1*
%doc %attr(644, root, man) %{_mandir}/man1/mysql_install_db.1*
%doc %attr(644, root, man) %{_mandir}/man1/mysql_plugin.1*
%doc %attr(644, root, man) %{_mandir}/man1/mysql_secure_installation.1*
%doc %attr(644, root, man) %{_mandir}/man1/mysql_setpermission.1*
%doc %attr(644, root, man) %{_mandir}/man1/mysql_upgrade.1*
%doc %attr(644, root, man) %{_mandir}/man1/mysqlhotcopy.1*
%doc %attr(644, root, man) %{_mandir}/man1/mysqlman.1*
%doc %attr(644, root, man) %{_mandir}/man1/mysql.server.1*
%doc %attr(644, root, man) %{_mandir}/man1/mysqltest.1*
%doc %attr(644, root, man) %{_mandir}/man1/mysql_tzinfo_to_sql.1*
%doc %attr(644, root, man) %{_mandir}/man1/mysql_zap.1*
%doc %attr(644, root, man) %{_mandir}/man1/mysqlbug.1*
%doc %attr(644, root, man) %{_mandir}/man1/perror.1*
%doc %attr(644, root, man) %{_mandir}/man1/replace.1*
%doc %attr(644, root, man) %{_mandir}/man1/resolve_stack_dump.1*
%doc %attr(644, root, man) %{_mandir}/man1/resolveip.1*

%ghost %config(noreplace,missingok) %{_sysconfdir}/my.cnf

%attr(755, root, root) %{_bindir}/innochecksum
%attr(755, root, root) %{_bindir}/my_print_defaults
%attr(755, root, root) %{_bindir}/myisam_ftdump
%attr(755, root, root) %{_bindir}/myisamchk
%attr(755, root, root) %{_bindir}/myisamlog
%attr(755, root, root) %{_bindir}/myisampack
%attr(755, root, root) %{_bindir}/mysql_convert_table_format
%attr(755, root, root) %{_bindir}/mysql_fix_extensions
%attr(755, root, root) %{_bindir}/mysql_install_db
%attr(755, root, root) %{_bindir}/mysql_plugin
%attr(755, root, root) %{_bindir}/mysql_secure_installation
%attr(755, root, root) %{_bindir}/mysql_setpermission
%attr(755, root, root) %{_bindir}/mysql_tzinfo_to_sql
%attr(755, root, root) %{_bindir}/mysql_upgrade
%attr(755, root, root) %{_bindir}/mysql_zap
%attr(755, root, root) %{_bindir}/mysqlbug
%attr(755, root, root) %{_bindir}/mysqld_multi
%attr(755, root, root) %{_bindir}/mysqld_safe
%attr(755, root, root) %{_bindir}/mysqldumpslow
%attr(755, root, root) %{_bindir}/mysqlhotcopy
%attr(755, root, root) %{_bindir}/mysqltest
%attr(755, root, root) %{_bindir}/perror
%attr(755, root, root) %{_bindir}/replace
%attr(755, root, root) %{_bindir}/resolve_stack_dump
%attr(755, root, root) %{_bindir}/resolveip

%attr(755, root, root) %{_sbindir}/mysqld
%attr(755, root, root) %{_sbindir}/mysqld-debug
%attr(755, root, root) %{_sbindir}/rcmysql
%attr(755, root, root) %{_libdir}/mysql/plugin/daemon_example.ini

%if %{WITH_TCMALLOC}
%attr(755, root, root) %{_libdir}/mysql/%{malloc_lib_target}
%endif

%attr(644, root, root) %config(noreplace,missingok) %{_sysconfdir}/logrotate.d/mysql
%attr(755, root, root) %{_sysconfdir}/init.d/mysql

%attr(755, root, root) %{_datadir}/mysql/

# ----------------------------------------------------------------------------
%files -n MySQL-client%{product_suffix}

%defattr(-, root, root, 0755)
%attr(755, root, root) %{_bindir}/msql2mysql
%attr(755, root, root) %{_bindir}/mysql
%attr(755, root, root) %{_bindir}/mysql_find_rows
%attr(755, root, root) %{_bindir}/mysql_waitpid
%attr(755, root, root) %{_bindir}/mysqlaccess
# XXX: This should be moved to %{_sysconfdir}
%attr(644, root, root) %{_bindir}/mysqlaccess.conf
%attr(755, root, root) %{_bindir}/mysqladmin
%attr(755, root, root) %{_bindir}/mysqlbinlog
%attr(755, root, root) %{_bindir}/mysqlcheck
%attr(755, root, root) %{_bindir}/mysqldump
%attr(755, root, root) %{_bindir}/mysqlimport
%attr(755, root, root) %{_bindir}/mysqlshow
%attr(755, root, root) %{_bindir}/mysqlslap
%attr(755, root, root) %{_bindir}/mysql_config_editor

%doc %attr(644, root, man) %{_mandir}/man1/msql2mysql.1*
%doc %attr(644, root, man) %{_mandir}/man1/mysql.1*
%doc %attr(644, root, man) %{_mandir}/man1/mysql_find_rows.1*
%doc %attr(644, root, man) %{_mandir}/man1/mysql_waitpid.1*
%doc %attr(644, root, man) %{_mandir}/man1/mysqlaccess.1*
%doc %attr(644, root, man) %{_mandir}/man1/mysqladmin.1*
%doc %attr(644, root, man) %{_mandir}/man1/mysqlbinlog.1*
%doc %attr(644, root, man) %{_mandir}/man1/mysqlcheck.1*
%doc %attr(644, root, man) %{_mandir}/man1/mysqldump.1*
%doc %attr(644, root, man) %{_mandir}/man1/mysqlimport.1*
%doc %attr(644, root, man) %{_mandir}/man1/mysqlshow.1*
%doc %attr(644, root, man) %{_mandir}/man1/mysqlslap.1*
%doc %attr(644, root, man) %{_mandir}/man1/mysql_config_editor.1*

# ----------------------------------------------------------------------------
%files -n MySQL-devel%{product_suffix} -f optional-files-devel
%defattr(-, root, root, 0755)
%doc %attr(644, root, man) %{_mandir}/man1/comp_err.1*
%doc %attr(644, root, man) %{_mandir}/man1/mysql_config.1*
%attr(755, root, root) %{_bindir}/mysql_config
%dir %attr(755, root, root) %{_includedir}/mysql
%dir %attr(755, root, root) %{_libdir}/mysql
%{_includedir}/mysql/*
%{_datadir}/aclocal/mysql.m4
%{_libdir}/mysql/libmysqlclient.a
%{_libdir}/mysql/libmysqlclient_r.a
%{_libdir}/mysql/libmysqlservices.a

# ----------------------------------------------------------------------------
%files -n MySQL-shared%{product_suffix}
%defattr(-, root, root, 0755)
# Shared libraries (omit for architectures that don't support them)
%{_libdir}/libmysql*.so*

%post -n MySQL-shared%{product_suffix}
/sbin/ldconfig

%postun -n MySQL-shared%{product_suffix}
/sbin/ldconfig

# ----------------------------------------------------------------------------
%files -n MySQL-test%{product_suffix}
%defattr(-, root, root, 0755)
%attr(-, root, root) %{_datadir}/mysql-test
%attr(755, root, root) %{_bindir}/mysql_client_test
%attr(755, root, root) %{_bindir}/mysql_client_test_embedded
%attr(755, root, root) %{_bindir}/mysqltest_embedded
%doc %attr(644, root, man) %{_mandir}/man1/mysql_client_test.1*
%doc %attr(644, root, man) %{_mandir}/man1/mysql-stress-test.pl.1*
%doc %attr(644, root, man) %{_mandir}/man1/mysql-test-run.pl.1*
%doc %attr(644, root, man) %{_mandir}/man1/mysql_client_test_embedded.1*
%doc %attr(644, root, man) %{_mandir}/man1/mysqltest_embedded.1*

# ----------------------------------------------------------------------------
%files -n MySQL-embedded%{product_suffix}
%defattr(-, root, root, 0755)
%attr(755, root, root) %{_bindir}/mysql_embedded
%attr(644, root, root) %{_libdir}/mysql/libmysqld.a
%attr(644, root, root) %{_libdir}/mysql/libmysqld-debug.a

##############################################################################
# The spec file changelog only includes changes made to the spec file
# itself - note that they must be ordered by date (important when
# merging BK trees)
##############################################################################
%changelog
* Fri Aug 16 2013 Balasubramanian Kandasamy <balasubramanian.kandasamy@oracle.com>
- Added fix for Bug17211588

* Wed Jun 26 2013 Balasubramanian Kandasamy <balasubramanian.kandasamy@oracle.com>
- Cleaned up spec file to resolve rpm dependencies.

* Mon Nov 05 2012 Joerg Bruehe <joerg.bruehe@oracle.com>

- Allow to override the default to use the bundled yaSSL by an option like
      --define="with_ssl /path/to/ssl"

* Wed Oct 10 2012 Bjorn Munch <bjorn.munch@oracle.com>

- Replace old my-*.cnf config file examples with template my-default.cnf

* Fri Oct 05 2012 Joerg Bruehe <joerg.bruehe@oracle.com>

- Let the installation use the new option "--random-passwords" of "mysql_install_db".
  (Bug# 12794345 Ensure root password)
- Fix an inconsistency: "new install" vs "upgrade" are told from the (non)existence
  of "$mysql_datadir/mysql" (holding table "mysql.user" and other system stuff).

* Tue Jul 24 2012 Joerg Bruehe <joerg.bruehe@oracle.com>

- Add a macro "runselftest":
  if set to 1 (default), the test suite will be run during the RPM build;
  this can be oveeridden via the command line by adding
      --define "runselftest 0"
  Failures of the test suite will NOT make the RPM build fail!

* Mon Jul 16 2012 Joerg Bruehe <joerg.bruehe@oracle.com>

- Add the man page for the "mysql_config_editor".

* Mon Jun 11 2012 Joerg Bruehe <joerg.bruehe@oracle.com>

- Make sure newly added "SPECIFIC-ULN/" directory does not disturb packaging.

* Wed Feb 29 2012 Brajmohan Saxena <brajmohan.saxena@oracle.com>

- Removal all traces of the readline library from mysql (BUG 13738013)

* Wed Sep 28 2011 Joerg Bruehe <joerg.bruehe@oracle.com>

- Fix duplicate mentioning of "mysql_plugin" and its manual page,
  it is better to keep alphabetic order in the files list (merging!).
  
* Wed Sep 14 2011 Joerg Bruehe <joerg.bruehe@oracle.com>

- Let the RPM capabilities ("obsoletes" etc) ensure that an upgrade may replace
  the RPMs of any configuration (of the current or the preceding release series)
  by the new ones. This is done by not using the implicitly generated capabilities
  (which include the configuration name) and relying on more generic ones which
  just list the function ("server", "client", ...).
  The implicit generation cannot be prevented, so all these capabilities must be
  explicitly listed in "Obsoletes:"

* Tue Sep 13 2011 Jonathan Perkin <jonathan.perkin@oracle.com>

- Add support for Oracle Linux 6 and Red Hat Enterprise Linux 6.  Due to
  changes in RPM behaviour ($RPM_BUILD_ROOT is removed prior to install)
  this necessitated a move of the libmygcc.a installation to the install
  phase, which is probably where it belonged in the first place.

* Tue Sep 13 2011 Joerg Bruehe <joerg.bruehe@oracle.com>

- "make_win_bin_dist" and its manual are dropped, cmake does it different.

* Thu Sep 08 2011 Daniel Fischer <daniel.fischer@oracle.com>

- Add mysql_plugin man page.

* Tue Aug 30 2011 Tor Didriksen <tor.didriksen@oracle.com>

- Set CXX=g++ by default to add a dependency on libgcc/libstdc++.
  Also, remove the use of the -fno-exceptions and -fno-rtti flags.
  TODO: update distro_buildreq/distro_requires

* Tue Aug 30 2011 Joerg Bruehe <joerg.bruehe@oracle.com>

- Add the manual page for "mysql_plugin" to the server package.

* Fri Aug 19 2011 Joerg Bruehe <joerg.bruehe@oracle.com>

- Null-upmerge the fix of bug#37165: This spec file is not affected.
- Replace "/var/lib/mysql" by the spec file variable "%{mysqldatadir}".

* Fri Aug 12 2011 Daniel Fischer <daniel.fischer@oracle.com>

- Source plugin library files list from cmake-generated file.

* Mon Jul 25 2011 Chuck Bell <chuck.bell@oracle.com>

- Added the mysql_plugin client - enables or disables plugins.

* Thu Jul 21 2011 Sunanda Menon <sunanda.menon@oracle.com>

- Fix bug#12561297: Added the MySQL embedded binary

* Thu Jul 07 2011 Joerg Bruehe <joerg.bruehe@oracle.com>

- Fix bug#45415: "rpm upgrade recreates test database"
  Let the creation of the "test" database happen only during a new installation,
  not in an RPM upgrade.
  This affects both the "mkdir" and the call of "mysql_install_db".

* Thu Feb 09 2011 Joerg Bruehe <joerg.bruehe@oracle.com>

- Fix bug#56581: If an installation deviates from the default file locations
  ("datadir" and "pid-file"), the mechanism to detect a running server (on upgrade)
  should still work, and use these locations.
  The problem was that the fix for bug#27072 did not check for local settings.
  
* Mon Jan 31 2011 Joerg Bruehe <joerg.bruehe@oracle.com>

- Install the new "manifest" files: "INFO_SRC" and "INFO_BIN".

* Tue Nov 23 2010 Jonathan Perkin <jonathan.perkin@oracle.com>

- EXCEPTIONS-CLIENT has been deleted, remove it from here too
- Support MYSQL_BUILD_MAKE_JFLAG environment variable for passing
  a '-j' argument to make.

* Mon Nov 1 2010 Georgi Kodinov <georgi.godinov@oracle.com>

- Added test authentication (WL#1054) plugin binaries

* Wed Oct 6 2010 Georgi Kodinov <georgi.godinov@oracle.com>

- Added example external authentication (WL#1054) plugin binaries

* Wed Aug 11 2010 Joerg Bruehe <joerg.bruehe@oracle.com>

- With a recent spec file cleanup, names have changed: A "-community" part was dropped.
  Reflect that in the "Obsoletes" specifications.
- Add a "triggerpostun" to handle the uninstall of the "-community" server RPM.
- This fixes bug#55015 "MySQL server is not restarted properly after RPM upgrade".

* Tue Jun 15 2010 Joerg Bruehe <joerg.bruehe@sun.com>

- Change the behaviour on installation and upgrade:
  On installation, do not autostart the server.
  *Iff* the server was stopped before the upgrade is started, this is taken as a
  sign the administrator is handling that manually, and so the new server will
  not be started automatically at the end of the upgrade.
  The start/stop scripts will still be installed, so the server will be started
  on the next machine boot.
  This is the 5.5 version of fixing bug#27072 (RPM autostarting the server).

* Tue Jun 1 2010 Jonathan Perkin <jonathan.perkin@oracle.com>

- Implement SELinux checks from distribution-specific spec file.

* Wed May 12 2010 Jonathan Perkin <jonathan.perkin@oracle.com>

- Large number of changes to build using CMake
- Introduce distribution-specific RPMs
- Drop debuginfo, build all binaries with debug/symbols
- Remove __os_install_post, use native macro
- Remove _unpackaged_files_terminate_build, make it an error to have
  unpackaged files
- Remove cluster RPMs

* Wed Mar 24 2010 Joerg Bruehe <joerg.bruehe@sun.com>

- Add "--with-perfschema" to the configure options.

* Mon Mar 22 2010 Joerg Bruehe <joerg.bruehe@sun.com>

- User "usr/lib*" to allow for both "usr/lib" and "usr/lib64",
  mask "rmdir" return code 1.
- Remove "ha_example.*" files from the list, they aren't built.

* Wed Mar 17 2010 Joerg Bruehe <joerg.bruehe@sun.com>

- Fix a wrong path name in handling the debug plugins.

* Wed Mar 10 2010 Joerg Bruehe <joerg.bruehe@sun.com>

- Take the result of the debug plugin build and put it into the optimized tree,
  so that it becomes part of the final installation;
  include the files in the packlist. Part of the fixes for bug#49022.

* Mon Mar 01 2010 Joerg Bruehe <joerg.bruehe@sun.com>

- Set "Oracle and/or its affiliates" as the vendor and copyright owner,
  accept upgrading from packages showing MySQL or Sun as vendor.

* Fri Feb 12 2010 Joerg Bruehe <joerg.bruehe@sun.com>

- Formatting changes:
  Have a consistent structure of separator lines and of indentation
  (8 leading blanks => tab).
- Introduce the variable "src_dir".
- Give the environment variables "MYSQL_BUILD_CC(CXX)" precedence
  over "CC" ("CXX").
- Drop the old "with_static" argument analysis, this is not supported
  in 5.1 since ages.
- Introduce variables to control the handlers individually, as well
  as other options.
- Use the new "--with-plugin" notation for the table handlers.
- Drop handling "/etc/rc.d/init.d/mysql", the switch to "/etc/init.d/mysql"
  was done back in 2002 already.
- Make "--with-zlib-dir=bundled" the default, add an option to disable it.
- Add missing manual pages to the file list.
- Improve the runtime check for "libgcc.a", protect it against being tried
  with the Intel compiler "icc".

* Mon Jan 11 2010 Joerg Bruehe <joerg.bruehe@sun.com>

- Change RPM file naming:
  - Suffix like "-m2", "-rc" becomes part of version as "_m2", "_rc".
  - Release counts from 1, not 0.

* Wed Dec 23 2009 Joerg Bruehe <joerg.bruehe@sun.com>

- The "semisync" plugin file name has lost its introductory "lib",
  adapt the file lists for the subpackages.
  This is a part missing from the fix for bug#48351.
- Remove the "fix_privilege_tables" manual, it does not exist in 5.5
  (and likely, the whole script will go, too).

* Mon Nov 16 2009 Joerg Bruehe <joerg.bruehe@sun.com>

- Fix some problems with the directives around "tcmalloc" (experimental),
  remove erroneous traces of the InnoDB plugin (that is 5.1 only).

* Fri Oct 06 2009 Magnus Blaudd <mvensson@mysql.com>

- Removed mysql_fix_privilege_tables

* Fri Oct 02 2009 Alexander Nozdrin <alexander.nozdrin@sun.com>

- "mysqlmanager" got removed from version 5.4, all references deleted.

* Fri Aug 28 2009 Joerg Bruehe <joerg.bruehe@sun.com>

- Merge up from 5.1 to 5.4: Remove handling for the InnoDB plugin.

* Thu Aug 27 2009 Joerg Bruehe <joerg.bruehe@sun.com>

- This version does not contain the "Instance manager", "mysqlmanager":
  Remove it from the spec file so that packaging succeeds.

* Mon Aug 24 2009 Jonathan Perkin <jperkin@sun.com>

- Add conditionals for bundled zlib and innodb plugin

* Fri Aug 21 2009 Jonathan Perkin <jperkin@sun.com>

- Install plugin libraries in appropriate packages.
- Disable libdaemon_example and ftexample plugins.

* Thu Aug 20 2009 Jonathan Perkin <jperkin@sun.com>

- Update variable used for mysql-test suite location to match source.

* Fri Nov 07 2008 Joerg Bruehe <joerg@mysql.com>

- Correct yesterday's fix, so that it also works for the last flag,
  and fix a wrong quoting: un-quoted quote marks must not be escaped.

* Thu Nov 06 2008 Kent Boortz <kent.boortz@sun.com>

- Removed "mysql_upgrade_shell"
- Removed some copy/paste between debug and normal build

* Thu Nov 06 2008 Joerg Bruehe <joerg@mysql.com>

- Modify CFLAGS and CXXFLAGS such that a debug build is not optimized.
  This should cover both gcc and icc flags.  Fixes bug#40546.

* Fri Aug 29 2008 Kent Boortz <kent@mysql.com>

- Removed the "Federated" storage engine option, and enabled in all

* Tue Aug 26 2008 Joerg Bruehe <joerg@mysql.com>

- Get rid of the "warning: Installed (but unpackaged) file(s) found:"
  Some generated files aren't needed in RPMs:
  - the "sql-bench/" subdirectory
  Some files were missing:
  - /usr/share/aclocal/mysql.m4  ("devel" subpackage)
  - Manual "mysqlbug" ("server" subpackage)
  - Program "innochecksum" and its manual ("server" subpackage)
  - Manual "mysql_find_rows" ("client" subpackage)
  - Script "mysql_upgrade_shell" ("client" subpackage)
  - Program "ndb_cpcd" and its manual ("ndb-extra" subpackage)
  - Manuals "ndb_mgm" + "ndb_restore" ("ndb-tools" subpackage)

* Mon Mar 31 2008 Kent Boortz <kent@mysql.com>

- Made the "Federated" storage engine an option
- Made the "Cluster" storage engine and sub packages an option

* Wed Mar 19 2008 Joerg Bruehe <joerg@mysql.com>

- Add the man pages for "ndbd" and "ndb_mgmd".

* Mon Feb 18 2008 Timothy Smith <tim@mysql.com>

- Require a manual upgrade if the alread-installed mysql-server is
  from another vendor, or is of a different major version.

* Wed May 02 2007 Joerg Bruehe <joerg@mysql.com>

- "ndb_size.tmpl" is not needed any more,
  "man1/mysql_install_db.1" lacked the trailing '*'.

* Sat Apr 07 2007 Kent Boortz <kent@mysql.com>

- Removed man page for "mysql_create_system_tables"

* Wed Mar 21 2007 Daniel Fischer <df@mysql.com>

- Add debug server.

* Mon Mar 19 2007 Daniel Fischer <df@mysql.com>

- Remove Max RPMs; the server RPMs contain a mysqld compiled with all
  features that previously only were built into Max.

* Fri Mar 02 2007 Joerg Bruehe <joerg@mysql.com>

- Add several man pages for NDB which are now created.

* Fri Jan 05 2007 Kent Boortz <kent@mysql.com>

- Put back "libmygcc.a", found no real reason it was removed.

- Add CFLAGS to gcc call with --print-libgcc-file, to make sure the
  correct "libgcc.a" path is returned for the 32/64 bit architecture.

* Mon Dec 18 2006 Joerg Bruehe <joerg@mysql.com>

- Fix the move of "mysqlmanager" to section 8: Directory name was wrong.

* Thu Dec 14 2006 Joerg Bruehe <joerg@mysql.com>

- Include the new man pages for "my_print_defaults" and "mysql_tzinfo_to_sql"
  in the server RPM.
- The "mysqlmanager" man page got moved from section 1 to 8.

* Thu Nov 30 2006 Joerg Bruehe <joerg@mysql.com>

- Call "make install" using "benchdir_root=%{_datadir}",
  because that is affecting the regression test suite as well.

* Thu Nov 16 2006 Joerg Bruehe <joerg@mysql.com>

- Explicitly note that the "MySQL-shared" RPMs (as built by MySQL AB)
  replace "mysql-shared" (as distributed by SuSE) to allow easy upgrading
  (bug#22081).

* Mon Nov 13 2006 Joerg Bruehe <joerg@mysql.com>

- Add "--with-partition" to all server builds.

- Use "--report-features" in one test run per server build.

* Tue Aug 15 2006 Joerg Bruehe <joerg@mysql.com>

- The "max" server is removed from packages, effective from 5.1.12-beta.
  Delete all steps to build, package, or install it.

* Mon Jul 10 2006 Joerg Bruehe <joerg@mysql.com>

- Fix a typing error in the "make" target for the Perl script to run the tests.

* Tue Jul 04 2006 Joerg Bruehe <joerg@mysql.com>

- Use the Perl script to run the tests, because it will automatically check
  whether the server is configured with SSL.

* Tue Jun 27 2006 Joerg Bruehe <joerg@mysql.com>

- move "mysqldumpslow" from the client RPM to the server RPM (bug#20216)

- Revert all previous attempts to call "mysql_upgrade" during RPM upgrade,
  there are some more aspects which need to be solved before this is possible.
  For now, just ensure the binary "mysql_upgrade" is delivered and installed.

* Thu Jun 22 2006 Joerg Bruehe <joerg@mysql.com>

- Close a gap of the previous version by explicitly using
  a newly created temporary directory for the socket to be used
  in the "mysql_upgrade" operation, overriding any local setting.

* Tue Jun 20 2006 Joerg Bruehe <joerg@mysql.com>

- To run "mysql_upgrade", we need a running server;
  start it in isolation and skip password checks.

* Sat May 20 2006 Kent Boortz <kent@mysql.com>

- Always compile for PIC, position independent code.

* Wed May 10 2006 Kent Boortz <kent@mysql.com>

- Use character set "all" when compiling with Cluster, to make Cluster
  nodes independent on the character set directory, and the problem
  that two RPM sub packages both wants to install this directory.

* Mon May 01 2006 Kent Boortz <kent@mysql.com>

- Use "./libtool --mode=execute" instead of searching for the
  executable in current directory and ".libs".

* Fri Apr 28 2006 Kent Boortz <kent@mysql.com>

- Install and run "mysql_upgrade"

* Wed Apr 12 2006 Jim Winstead <jimw@mysql.com>

- Remove sql-bench, and MySQL-bench RPM (will be built as an independent
  project from the mysql-bench repository)

* Tue Apr 11 2006 Jim Winstead <jimw@mysql.com>

- Remove old mysqltestmanager and related programs
* Sat Apr 01 2006 Kent Boortz <kent@mysql.com>

- Set $LDFLAGS from $MYSQL_BUILD_LDFLAGS

* Wed Mar 07 2006 Kent Boortz <kent@mysql.com>

- Changed product name from "Community Edition" to "Community Server"

* Mon Mar 06 2006 Kent Boortz <kent@mysql.com>

- Fast mutexes is now disabled by default, but should be
  used in Linux builds.

* Mon Feb 20 2006 Kent Boortz <kent@mysql.com>

- Reintroduced a max build
- Limited testing of 'debug' and 'max' servers
- Berkeley DB only in 'max'

* Mon Feb 13 2006 Joerg Bruehe <joerg@mysql.com>

- Use "-i" on "make test-force";
  this is essential for later evaluation of this log file.

* Thu Feb 09 2006 Kent Boortz <kent@mysql.com>

- Pass '-static' to libtool, link static with our own libraries, dynamic
  with system libraries.  Link with the bundled zlib.

* Wed Feb 08 2006 Kristian Nielsen <knielsen@mysql.com>

- Modified RPM spec to match new 5.1 debug+max combined community packaging.

* Sun Dec 18 2005 Kent Boortz <kent@mysql.com>

- Added "client/mysqlslap"

* Mon Dec 12 2005 Rodrigo Novo <rodrigo@mysql.com>

- Added zlib to the list of (static) libraries installed
- Added check against libtool wierdness (WRT: sql/mysqld || sql/.libs/mysqld)
- Compile MySQL with bundled zlib
- Fixed %packager name to "MySQL Production Engineering Team"

* Mon Dec 05 2005 Joerg Bruehe <joerg@mysql.com>

- Avoid using the "bundled" zlib on "shared" builds:
  As it is not installed (on the build system), this gives dependency
  problems with "libtool" causing the build to fail.
  (Change was done on Nov 11, but left uncommented.)

* Tue Nov 22 2005 Joerg Bruehe <joerg@mysql.com>

- Extend the file existence check for "init.d/mysql" on un-install
  to also guard the call to "insserv"/"chkconfig".

* Thu Oct 27 2005 Lenz Grimmer <lenz@grimmer.com>

- added more man pages

* Wed Oct 19 2005 Kent Boortz <kent@mysql.com>

- Made yaSSL support an option (off by default)

* Wed Oct 19 2005 Kent Boortz <kent@mysql.com>

- Enabled yaSSL support

* Sat Oct 15 2005 Kent Boortz <kent@mysql.com>

- Give mode arguments the same way in all places
- Moved copy of mysqld.a to "standard" build, but
  disabled it as we don't do embedded yet in 5.0

* Fri Oct 14 2005 Kent Boortz <kent@mysql.com>

- For 5.x, always compile with --with-big-tables
- Copy the config.log file to location outside
  the build tree

* Fri Oct 14 2005 Kent Boortz <kent@mysql.com>

- Removed unneeded/obsolete configure options
- Added archive engine to standard server
- Removed the embedded server from experimental server
- Changed suffix "-Max" => "-max"
- Changed comment string "Max" => "Experimental"

* Thu Oct 13 2005 Lenz Grimmer <lenz@mysql.com>

- added a usermod call to assign a potential existing mysql user to the
  correct user group (BUG#12823)
- Save the perror binary built during Max build so it supports the NDB
  error codes (BUG#13740)
- added a separate macro "mysqld_group" to be able to define the
  user group of the mysql user seperately, if desired.

* Thu Sep 29 2005 Lenz Grimmer <lenz@mysql.com>

- fixed the removing of the RPM_BUILD_ROOT in the %clean section (the
  $RBR variable did not get expanded, thus leaving old build roots behind)

* Thu Aug 04 2005 Lenz Grimmer <lenz@mysql.com>

- Fixed the creation of the mysql user group account in the postinstall
  section (BUG 12348)
- Fixed enabling the Archive storage engine in the Max binary

* Tue Aug 02 2005 Lenz Grimmer <lenz@mysql.com>

- Fixed the Requires: tag for the server RPM (BUG 12233)

* Fri Jul 15 2005 Lenz Grimmer <lenz@mysql.com>

- create a "mysql" user group and assign the mysql user account to that group
  in the server postinstall section. (BUG 10984)

* Tue Jun 14 2005 Lenz Grimmer <lenz@mysql.com>

- Do not build statically on i386 by default, only when adding either "--with
  static" or "--define '_with_static 1'" to the RPM build options. Static
  linking really only makes sense when linking against the specially patched
  glibc 2.2.5.

* Mon Jun 06 2005 Lenz Grimmer <lenz@mysql.com>

- added mysql_client_test to the "bench" subpackage (BUG 10676)
- added the libndbclient static and shared libraries (BUG 10676)

* Wed Jun 01 2005 Lenz Grimmer <lenz@mysql.com>

- use "mysqldatadir" variable instead of hard-coding the path multiple times
- use the "mysqld_user" variable on all occasions a user name is referenced
- removed (incomplete) Brazilian translations
- removed redundant release tags from the subpackage descriptions

* Wed May 25 2005 Joerg Bruehe <joerg@mysql.com>

- Added a "make clean" between separate calls to "BuildMySQL".

* Thu May 12 2005 Guilhem Bichot <guilhem@mysql.com>

- Removed the mysql_tableinfo script made obsolete by the information schema

* Wed Apr 20 2005 Lenz Grimmer <lenz@mysql.com>

- Enabled the "blackhole" storage engine for the Max RPM

* Wed Apr 13 2005 Lenz Grimmer <lenz@mysql.com>

- removed the MySQL manual files (html/ps/texi) - they have been removed
  from the MySQL sources and are now available seperately.

* Mon Apr 4 2005 Petr Chardin <petr@mysql.com>

- old mysqlmanager, mysqlmanagerc and mysqlmanager-pwger renamed into
  mysqltestmanager, mysqltestmanager and mysqltestmanager-pwgen respectively

* Fri Mar 18 2005 Lenz Grimmer <lenz@mysql.com>

- Disabled RAID in the Max binaries once and for all (it has finally been
  removed from the source tree)

* Sun Feb 20 2005 Petr Chardin <petr@mysql.com>

- Install MySQL Instance Manager together with mysqld, touch mysqlmanager
  password file

* Mon Feb 14 2005 Lenz Grimmer <lenz@mysql.com>

- Fixed the compilation comments and moved them into the separate build sections
  for Max and Standard

* Mon Feb 7 2005 Tomas Ulin <tomas@mysql.com>

- enabled the "Ndbcluster" storage engine for the max binary
- added extra make install in ndb subdir after Max build to get ndb binaries
- added packages for ndbcluster storage engine

* Fri Jan 14 2005 Lenz Grimmer <lenz@mysql.com>

- replaced obsoleted "BuildPrereq" with "BuildRequires" instead

* Thu Jan 13 2005 Lenz Grimmer <lenz@mysql.com>

- enabled the "Federated" storage engine for the max binary

* Tue Jan 04 2005 Petr Chardin <petr@mysql.com>

- ISAM and merge storage engines were purged. As well as appropriate
  tools and manpages (isamchk and isamlog)

* Thu Dec 31 2004 Lenz Grimmer <lenz@mysql.com>

- enabled the "Archive" storage engine for the max binary
- enabled the "CSV" storage engine for the max binary
- enabled the "Example" storage engine for the max binary

* Thu Aug 26 2004 Lenz Grimmer <lenz@mysql.com>

- MySQL-Max now requires MySQL-server instead of MySQL (BUG 3860)

* Fri Aug 20 2004 Lenz Grimmer <lenz@mysql.com>

- do not link statically on IA64/AMD64 as these systems do not have
  a patched glibc installed

* Tue Aug 10 2004 Lenz Grimmer <lenz@mysql.com>

- Added libmygcc.a to the devel subpackage (required to link applications
  against the the embedded server libmysqld.a) (BUG 4921)

* Mon Aug 09 2004 Lenz Grimmer <lenz@mysql.com>

- Added EXCEPTIONS-CLIENT to the "devel" package

* Thu Jul 29 2004 Lenz Grimmer <lenz@mysql.com>

- disabled OpenSSL in the Max binaries again (the RPM packages were the
  only exception to this anyway) (BUG 1043)

* Wed Jun 30 2004 Lenz Grimmer <lenz@mysql.com>

- fixed server postinstall (mysql_install_db was called with the wrong
  parameter)

* Thu Jun 24 2004 Lenz Grimmer <lenz@mysql.com>

- added mysql_tzinfo_to_sql to the server subpackage
- run "make clean" instead of "make distclean"

* Mon Apr 05 2004 Lenz Grimmer <lenz@mysql.com>

- added ncurses-devel to the build prerequisites (BUG 3377)

* Thu Feb 12 2004 Lenz Grimmer <lenz@mysql.com>

- when using gcc, _always_ use CXX=gcc
- replaced Copyright with License field (Copyright is obsolete)

* Tue Feb 03 2004 Lenz Grimmer <lenz@mysql.com>

- added myisam_ftdump to the Server package

* Tue Jan 13 2004 Lenz Grimmer <lenz@mysql.com>

- link the mysql client against libreadline instead of libedit (BUG 2289)

* Mon Dec 22 2003 Lenz Grimmer <lenz@mysql.com>

- marked /etc/logrotate.d/mysql as a config file (BUG 2156)

* Fri Dec 13 2003 Lenz Grimmer <lenz@mysql.com>

- fixed file permissions (BUG 1672)

* Thu Dec 11 2003 Lenz Grimmer <lenz@mysql.com>

- made testing for gcc3 a bit more robust

* Fri Dec 05 2003 Lenz Grimmer <lenz@mysql.com>

- added missing file mysql_create_system_tables to the server subpackage

* Fri Nov 21 2003 Lenz Grimmer <lenz@mysql.com>

- removed dependency on MySQL-client from the MySQL-devel subpackage
  as it is not really required. (BUG 1610)

* Fri Aug 29 2003 Lenz Grimmer <lenz@mysql.com>

- Fixed BUG 1162 (removed macro names from the changelog)
- Really fixed BUG 998 (disable the checking for installed but
  unpackaged files)

* Tue Aug 05 2003 Lenz Grimmer <lenz@mysql.com>

- Fixed BUG 959 (libmysqld not being compiled properly)
- Fixed BUG 998 (RPM build errors): added missing files to the
  distribution (mysql_fix_extensions, mysql_tableinfo, mysqldumpslow,
  mysql_fix_privilege_tables.1), removed "-n" from install section.

* Wed Jul 09 2003 Lenz Grimmer <lenz@mysql.com>

- removed the GIF Icon (file was not included in the sources anyway)
- removed unused variable shared_lib_version
- do not run automake before building the standard binary
  (should not be necessary)
- add server suffix '-standard' to standard binary (to be in line
  with the binary tarball distributions)
- Use more RPM macros (_exec_prefix, _sbindir, _libdir, _sysconfdir,
  _datadir, _includedir) throughout the spec file.
- allow overriding CC and CXX (required when building with other compilers)

* Fri May 16 2003 Lenz Grimmer <lenz@mysql.com>

- re-enabled RAID again

* Wed Apr 30 2003 Lenz Grimmer <lenz@mysql.com>

- disabled MyISAM RAID (--with-raid) - it throws an assertion which
  needs to be investigated first.

* Mon Mar 10 2003 Lenz Grimmer <lenz@mysql.com>

- added missing file mysql_secure_installation to server subpackage
  (BUG 141)

* Tue Feb 11 2003 Lenz Grimmer <lenz@mysql.com>

- re-added missing pre- and post(un)install scripts to server subpackage
- added config file /etc/my.cnf to the file list (just for completeness)
- make sure to create the datadir with 755 permissions

* Mon Jan 27 2003 Lenz Grimmer <lenz@mysql.com>

- removed unused CC and CXX variables
- CFLAGS and CXXFLAGS should honor RPM_OPT_FLAGS

* Fri Jan 24 2003 Lenz Grimmer <lenz@mysql.com>

- renamed package "MySQL" to "MySQL-server"
- fixed Copyright tag
- added mysql_waitpid to client subpackage (required for mysql-test-run)

* Wed Nov 27 2002 Lenz Grimmer <lenz@mysql.com>

- moved init script from /etc/rc.d/init.d to /etc/init.d (the majority of
  Linux distributions now support this scheme as proposed by the LSB either
  directly or via a compatibility symlink)
- Use new "restart" init script action instead of starting and stopping
  separately
- Be more flexible in activating the automatic bootup - use insserv (on
  older SuSE versions) or chkconfig (Red Hat, newer SuSE versions and
  others) to create the respective symlinks

* Wed Sep 25 2002 Lenz Grimmer <lenz@mysql.com>

- MySQL-Max now requires MySQL >= 4.0 to avoid version mismatches
  (mixing 3.23 and 4.0 packages)

* Fri Aug 09 2002 Lenz Grimmer <lenz@mysql.com>

- Turn off OpenSSL in MySQL-Max for now until it works properly again
- enable RAID for the Max binary instead
- added compatibility link: safe_mysqld -> mysqld_safe to ease the
  transition from 3.23

* Thu Jul 18 2002 Lenz Grimmer <lenz@mysql.com>

- Reworked the build steps a little bit: the Max binary is supposed
  to include OpenSSL, which cannot be linked statically, thus trying
  to statically link against a special glibc is futile anyway
- because of this, it is not required to make yet another build run
  just to compile the shared libs (saves a lot of time)
- updated package description of the Max subpackage
- clean up the BuildRoot directory afterwards

* Mon Jul 15 2002 Lenz Grimmer <lenz@mysql.com>

- Updated Packager information
- Fixed the build options: the regular package is supposed to
  include InnoDB and linked statically, while the Max package
  should include BDB and SSL support

* Fri May 03 2002 Lenz Grimmer <lenz@mysql.com>

- Use more RPM macros (e.g. infodir, mandir) to make the spec
  file more portable
- reorganized the installation of documentation files: let RPM
  take care of this
- reorganized the file list: actually install man pages along
  with the binaries of the respective subpackage
- do not include libmysqld.a in the devel subpackage as well, if we
  have a special "embedded" subpackage
- reworked the package descriptions

* Mon Oct  8 2001 Monty

- Added embedded server as a separate RPM

* Fri Apr 13 2001 Monty

- Added mysqld-max to the distribution

* Tue Jan 2  2001  Monty

- Added mysql-test to the bench package

* Fri Aug 18 2000 Tim Smith <tim@mysql.com>

- Added separate libmysql_r directory; now both a threaded
  and non-threaded library is shipped.

* Wed Sep 28 1999 David Axmark <davida@mysql.com>

- Added the support-files/my-example.cnf to the docs directory.

- Removed devel dependency on base since it is about client
  development.

* Wed Sep 8 1999 David Axmark <davida@mysql.com>

- Cleaned up some for 3.23.

* Thu Jul 1 1999 David Axmark <davida@mysql.com>

- Added support for shared libraries in a separate sub
  package. Original fix by David Fox (dsfox@cogsci.ucsd.edu)

- The --enable-assembler switch is now automatically disables on
  platforms there assembler code is unavailable. This should allow
  building this RPM on non i386 systems.

* Mon Feb 22 1999 David Axmark <david@detron.se>

- Removed unportable cc switches from the spec file. The defaults can
  now be overridden with environment variables. This feature is used
  to compile the official RPM with optimal (but compiler version
  specific) switches.

- Removed the repetitive description parts for the sub rpms. Maybe add
  again if RPM gets a multiline macro capability.

- Added support for a pt_BR translation. Translation contributed by
  Jorge Godoy <jorge@bestway.com.br>.

* Wed Nov 4 1998 David Axmark <david@detron.se>

- A lot of changes in all the rpm and install scripts. This may even
  be a working RPM :-)

* Sun Aug 16 1998 David Axmark <david@detron.se>

- A developers changelog for MySQL is available in the source RPM. And
  there is a history of major user visible changed in the Reference
  Manual.  Only RPM specific changes will be documented here.<|MERGE_RESOLUTION|>--- conflicted
+++ resolved
@@ -30,12 +30,8 @@
 %global mysqld_group    mysql
 %global mysqldatadir    /var/lib/mysql
 
-<<<<<<< HEAD
 %global release         1  
-=======
-%global release         2  
-
->>>>>>> 9f4b580d
+
 
 #
 # Macros we use which are not available in all supported versions of RPM
@@ -340,10 +336,7 @@
 Obsoletes:      MySQL-client-classic MySQL-client-community MySQL-client-enterprise
 Obsoletes:      MySQL-client-advanced-gpl MySQL-client-enterprise-gpl
 Provides:       mysql = %{version}-%{release} 
-<<<<<<< HEAD
-=======
 Provides:       mysql%{?_isa} = %{version}-%{release}
->>>>>>> 9f4b580d
 
 %description -n MySQL-client%{product_suffix}
 This package contains the standard MySQL clients and administration tools.
@@ -361,13 +354,8 @@
 Requires:       MySQL-client perl
 Obsoletes:      MySQL-test-advanced
 %endif
-<<<<<<< HEAD
-Obsoletes:      mysql-test mysql-test-advanced
-=======
 Obsoletes:      mysql-test < %{version}-%{release}
 Obsoletes:      mysql-test-advanced
-Obsoletes:      mysql-bench MySQL-bench
->>>>>>> 9f4b580d
 Obsoletes:      MySQL-test-classic MySQL-test-community MySQL-test-enterprise
 Obsoletes:      MySQL-test-advanced-gpl MySQL-test-enterprise-gpl
 Provides:       mysql-test = %{version}-%{release}
@@ -392,11 +380,8 @@
 Obsoletes:      mysql-embedded-devel mysql-devel-advanced mysql-embedded-devel-advanced
 Obsoletes:      MySQL-devel-classic MySQL-devel-community MySQL-devel-enterprise
 Obsoletes:      MySQL-devel-advanced-gpl MySQL-devel-enterprise-gpl
-<<<<<<< HEAD
-=======
 Provides:       mysql-devel = %{version}-%{release}
 Provides:       mysql-devel%{?_isa} = %{version}-%{release}
->>>>>>> 9f4b580d
 
 %description -n MySQL-devel%{product_suffix}
 This package contains the development header files and libraries necessary
