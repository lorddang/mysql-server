--- conflicted
+++ resolved
@@ -1060,8 +1060,6 @@
 --exec test -s $MYSQL_TEST_DIR/var/tmp/bug11731.out
 drop table t1;
 
-<<<<<<< HEAD
-=======
 
 # test for replace_regex
 --replace_regex /at/b/
@@ -1089,5 +1087,4 @@
 --error 1
 --exec echo "--replace_regex /a b c" | $MYSQL_TEST 2>&1
 --error 1
---exec echo "replace_regex /a /b c ;" | $MYSQL_TEST 2>&1 
->>>>>>> fdefc7e0
+--exec echo "replace_regex /a /b c ;" | $MYSQL_TEST 2>&1 