SET @@session.sql_mode = 'NO_ENGINE_SUBSTITUTION';
DROP DATABASE IF EXISTS test1;
CREATE DATABASE test1;
USE test;
drop table if exists tb1 ;
create table tb1 (
f1 char,
f2 char binary,
f3 char ascii,
f12 binary,
f13 tinyint,
f14 tinyint unsigned,
f15 tinyint zerofill,
f16 tinyint unsigned zerofill,
f17 smallint,
f18 smallint unsigned,
f19 smallint zerofill,
f20 smallint unsigned zerofill,
f21 mediumint,
f22 mediumint unsigned,
f23 mediumint zerofill,
f24 mediumint unsigned zerofill,
f25 int,
f26 int unsigned,
f27 int zerofill,
f28 int unsigned zerofill,
f29 bigint,
f30 bigint unsigned,
f31 bigint zerofill,
f32 bigint unsigned zerofill,
f33 decimal not null DEFAULT 9.9,
f34 decimal unsigned not null DEFAULT 9.9,
f35 decimal zerofill not null DEFAULT 9.9,
f36 decimal unsigned zerofill not null DEFAULT 9.9,
f37 decimal (0) not null DEFAULT 9.9,
f38 decimal (64) not null DEFAULT 9.9,
f39 decimal (0) unsigned not null DEFAULT 9.9,
f40 decimal (64) unsigned not null DEFAULT 9.9,
f41 decimal (0) zerofill not null DEFAULT 9.9,
f42 decimal (64) zerofill not null DEFAULT 9.9,
f43 decimal (0) unsigned zerofill not null DEFAULT 9.9,
f44 decimal (64) unsigned zerofill not null DEFAULT 9.9,
f45 decimal (0,0) not null DEFAULT 9.9,
f46 decimal (63,30) not null DEFAULT 9.9,
f47 decimal (0,0) unsigned not null DEFAULT 9.9,
f48 decimal (63,30) unsigned not null DEFAULT 9.9,
f49 decimal (0,0) zerofill not null DEFAULT 9.9,
f50 decimal (63,30) zerofill not null DEFAULT 9.9,
f51 decimal (0,0) unsigned zerofill not null DEFAULT 9.9,
f52 decimal (63,30) unsigned zerofill not null DEFAULT 9.9,
f53 numeric not null DEFAULT 99,
f54 numeric unsigned not null DEFAULT 99,
f55 numeric zerofill not null DEFAULT 99,
f56 numeric unsigned zerofill not null DEFAULT 99,
f57 numeric (0) not null DEFAULT 99,
f58 numeric (64) not null DEFAULT 99
) engine = memory;
Warnings:
Note	1265	Data truncated for column 'f33' at row 1
Note	1265	Data truncated for column 'f34' at row 1
Note	1265	Data truncated for column 'f35' at row 1
Note	1265	Data truncated for column 'f36' at row 1
Note	1265	Data truncated for column 'f37' at row 1
Note	1265	Data truncated for column 'f38' at row 1
Note	1265	Data truncated for column 'f39' at row 1
Note	1265	Data truncated for column 'f40' at row 1
Note	1265	Data truncated for column 'f41' at row 1
Note	1265	Data truncated for column 'f42' at row 1
Note	1265	Data truncated for column 'f43' at row 1
Note	1265	Data truncated for column 'f44' at row 1
Note	1265	Data truncated for column 'f45' at row 1
Note	1265	Data truncated for column 'f47' at row 1
Note	1265	Data truncated for column 'f49' at row 1
Note	1265	Data truncated for column 'f51' at row 1
load data infile '<MYSQLTEST_VARDIR>/std_data/funcs_1/memory_tb1.txt'
into table tb1;
drop table if exists tb2 ;
create table tb2 (
f59 numeric (0) unsigned,
f60 numeric (64) unsigned,
f61 numeric (0) zerofill,
f62 numeric (64) zerofill,
f63 numeric (0) unsigned zerofill,
f64 numeric (64) unsigned zerofill,
f65 numeric (0,0),
f66 numeric (63,30),
f67 numeric (0,0) unsigned,
f68 numeric (63,30) unsigned,
f69 numeric (0,0) zerofill,
f70 numeric (63,30) zerofill,
f71 numeric (0,0) unsigned zerofill,
f72 numeric (63,30) unsigned zerofill,
f73 real,
f74 real unsigned,
f75 real zerofill,
f76 real unsigned zerofill,
f77 double default 7.7,
f78 double unsigned default 7.7,
f79 double zerofill default 7.7,
f80 double unsigned zerofill default 8.8,
f81 float not null default 8.8,
f82 float unsigned not null default 8.8,
f83 float zerofill not null default 8.8,
f84 float unsigned zerofill not null default 8.8,
f85 float(0) not null default 8.8,
f86 float(23) not null default 8.8,
f87 float(0) unsigned not null default 8.8,
f88 float(23) unsigned not null default 8.8,
f89 float(0) zerofill not null default 8.8,
f90 float(23) zerofill not null default 8.8,
f91 float(0) unsigned zerofill not null default 8.8,
f92 float(23) unsigned zerofill not null default 8.8,
f93 float(24) not null default 8.8,
f94 float(53) not null default 8.8,
f95 float(24) unsigned not null default 8.8,
f96 float(53) unsigned not null default 8.8,
f97 float(24) zerofill not null default 8.8,
f98 float(53) zerofill not null default 8.8,
f99 float(24) unsigned zerofill not null default 8.8,
f100 float(53) unsigned zerofill not null default 8.8,
f101 date not null default '2000-01-01',
f102 time not null default 20,
f103 datetime not null default '2/2/2',
f104 timestamp not null default 20001231235959,
f105 year not null default 2000,
f106 year(3) not null default 2000,
f107 year(4) not null default 2000,
f108 enum("1enum","2enum") not null default "1enum",
f109 set("1set","2set") not null default "1set"
) engine = memory;
load data infile '<MYSQLTEST_VARDIR>/std_data/funcs_1/memory_tb2.txt'
into table tb2 ;
drop table if exists tb3;
create table tb3 (
f118 char not null DEFAULT 'a',
f119 char binary not null DEFAULT b'101',
f120 char ascii not null DEFAULT b'101',
f121 char(50),
f122 char(50),
f129 binary not null DEFAULT b'101',
f130 tinyint not null DEFAULT 99,
f131 tinyint unsigned not null DEFAULT 99,
f132 tinyint zerofill not null DEFAULT 99,
f133 tinyint unsigned zerofill not null DEFAULT 99,
f134 smallint not null DEFAULT 999,
f135 smallint unsigned not null DEFAULT 999,
f136 smallint zerofill not null DEFAULT 999,
f137 smallint unsigned zerofill not null DEFAULT 999,
f138 mediumint not null DEFAULT 9999,
f139 mediumint unsigned not null DEFAULT 9999,
f140 mediumint zerofill not null DEFAULT 9999,
f141 mediumint unsigned zerofill not null DEFAULT 9999,
f142 int not null DEFAULT 99999,
f143 int unsigned not null DEFAULT 99999,
f144 int zerofill not null DEFAULT 99999,
f145 int unsigned zerofill not null DEFAULT 99999,
f146 bigint not null DEFAULT 999999,
f147 bigint unsigned not null DEFAULT 999999,
f148 bigint zerofill not null DEFAULT 999999,
f149 bigint unsigned zerofill not null DEFAULT 999999,
f150 decimal not null DEFAULT 999.999,
f151 decimal unsigned not null DEFAULT 999.17,
f152 decimal zerofill not null DEFAULT 999.999,
f153 decimal unsigned zerofill,
f154 decimal (0),
f155 decimal (64),
f156 decimal (0) unsigned,
f157 decimal (64) unsigned,
f158 decimal (0) zerofill,
f159 decimal (64) zerofill,
f160 decimal (0) unsigned zerofill,
f161 decimal (64) unsigned zerofill,
f162 decimal (0,0),
f163 decimal (63,30),
f164 decimal (0,0) unsigned,
f165 decimal (63,30) unsigned,
f166 decimal (0,0) zerofill,
f167 decimal (63,30) zerofill,
f168 decimal (0,0) unsigned zerofill,
f169 decimal (63,30) unsigned zerofill,
f170 numeric,
f171 numeric unsigned,
f172 numeric zerofill,
f173 numeric unsigned zerofill,
f174 numeric (0),
f175 numeric (64)
) engine = memory;
Warnings:
Note	1265	Data truncated for column 'f150' at row 1
Note	1265	Data truncated for column 'f151' at row 1
Note	1265	Data truncated for column 'f152' at row 1
load data infile '<MYSQLTEST_VARDIR>/std_data/funcs_1/memory_tb3.txt'
into table tb3;
drop table if exists tb4 ;
create table tb4 (
f176 numeric (0) unsigned not null DEFAULT 9,
f177 numeric (64) unsigned not null DEFAULT 9,
f178 numeric (0) zerofill not null DEFAULT 9,
f179 numeric (64) zerofill not null DEFAULT 9,
f180 numeric (0) unsigned zerofill not null DEFAULT 9,
f181 numeric (64) unsigned zerofill not null DEFAULT 9,
f182 numeric (0,0) not null DEFAULT 9,
f183 numeric (63,30) not null DEFAULT 9,
f184 numeric (0,0) unsigned not null DEFAULT 9,
f185 numeric (63,30) unsigned not null DEFAULT 9,
f186 numeric (0,0) zerofill not null DEFAULT 9,
f187 numeric (63,30) zerofill not null DEFAULT 9,
f188 numeric (0,0) unsigned zerofill not null DEFAULT 9,
f189 numeric (63,30) unsigned zerofill not null DEFAULT 9,
f190 real not null DEFAULT 88.8,
f191 real unsigned not null DEFAULT 88.8,
f192 real zerofill not null DEFAULT 88.8,
f193 real unsigned zerofill not null DEFAULT 88.8,
f194 double not null DEFAULT 55.5,
f195 double unsigned not null DEFAULT 55.5,
f196 double zerofill not null DEFAULT 55.5,
f197 double unsigned zerofill not null DEFAULT 55.5,
f198 float,
f199 float unsigned,
f200 float zerofill,
f201 float unsigned zerofill,
f202 float(0),
f203 float(23),
f204 float(0) unsigned,
f205 float(23) unsigned,
f206 float(0) zerofill,
f207 float(23) zerofill,
f208 float(0) unsigned zerofill,
f209 float(23) unsigned zerofill,
f210 float(24),
f211 float(53),
f212 float(24) unsigned,
f213 float(53) unsigned,
f214 float(24) zerofill,
f215 float(53) zerofill,
f216 float(24) unsigned zerofill,
f217 float(53) unsigned zerofill,
f218 date,
f219 time,
f220 datetime,
f221 timestamp,
f222 year,
f223 year(3),
f224 year(4),
f225 enum("1enum","2enum"),
f226 set("1set","2set"),
f236 char(95),
f241 char(255),
f237 char(130) binary,
f238 varchar(25000) binary,
f239 varbinary(0),
f240 varchar(1200)
) engine = memory;
load data infile '<MYSQLTEST_VARDIR>/std_data/funcs_1/memory_tb4.txt'
into table tb4;
USE test1;
drop table if exists tb2 ;
create table tb2 (
f59 numeric (0) unsigned,
f60 numeric (64) unsigned,
f61 numeric (0) zerofill,
f62 numeric (64) zerofill,
f63 numeric (0) unsigned zerofill,
f64 numeric (64) unsigned zerofill,
f65 numeric (0,0),
f66 numeric (63,30),
f67 numeric (0,0) unsigned,
f68 numeric (63,30) unsigned,
f69 numeric (0,0) zerofill,
f70 numeric (63,30) zerofill,
f71 numeric (0,0) unsigned zerofill,
f72 numeric (63,30) unsigned zerofill,
f73 real,
f74 real unsigned,
f75 real zerofill,
f76 real unsigned zerofill,
f77 double default 7.7,
f78 double unsigned default 7.7,
f79 double zerofill default 7.7,
f80 double unsigned zerofill default 8.8,
f81 float not null default 8.8,
f82 float unsigned not null default 8.8,
f83 float zerofill not null default 8.8,
f84 float unsigned zerofill not null default 8.8,
f85 float(0) not null default 8.8,
f86 float(23) not null default 8.8,
f87 float(0) unsigned not null default 8.8,
f88 float(23) unsigned not null default 8.8,
f89 float(0) zerofill not null default 8.8,
f90 float(23) zerofill not null default 8.8,
f91 float(0) unsigned zerofill not null default 8.8,
f92 float(23) unsigned zerofill not null default 8.8,
f93 float(24) not null default 8.8,
f94 float(53) not null default 8.8,
f95 float(24) unsigned not null default 8.8,
f96 float(53) unsigned not null default 8.8,
f97 float(24) zerofill not null default 8.8,
f98 float(53) zerofill not null default 8.8,
f99 float(24) unsigned zerofill not null default 8.8,
f100 float(53) unsigned zerofill not null default 8.8,
f101 date not null default '2000-01-01',
f102 time not null default 20,
f103 datetime not null default '2/2/2',
f104 timestamp not null default 20001231235959,
f105 year not null default 2000,
f106 year(3) not null default 2000,
f107 year(4) not null default 2000,
f108 enum("1enum","2enum") not null default "1enum",
f109 set("1set","2set") not null default "1set"
) engine = memory;
load data infile '<MYSQLTEST_VARDIR>/std_data/funcs_1/memory_tb2.txt'
into table tb2 ;
USE test;
USE test;
DROP TABLE IF EXISTS t1, t2, t4, t10, t11;
CREATE TABLE t1  (f1 char(20),f2 char(25),f3 date,f4 int,f5 char(25),f6 int)
ENGINE = MEMORY;
CREATE TABLE t2  (f1 char(20),f2 char(25),f3 date,f4 int,f5 char(25),f6 int)
ENGINE = MEMORY;
CREATE TABLE t4  (f1 char(20),f2 char(25),f3 date,f4 int,f5 char(25),f6 int)
ENGINE = MEMORY;
CREATE TABLE t10 (f1 char(20),f2 char(25),f3 date,f4 int,f5 char(25),f6 int)
ENGINE = MEMORY;
CREATE TABLE t11 (f1 char(20),f2 char(25),f3 date,f4 int,f5 char(25),f6 int)
ENGINE = MEMORY;
LOAD DATA INFILE '<MYSQLTEST_VARDIR>/std_data/funcs_1/t4.txt' INTO TABLE t1;
LOAD DATA INFILE '<MYSQLTEST_VARDIR>/std_data/funcs_1/t4.txt' INTO TABLE t2;
LOAD DATA INFILE '<MYSQLTEST_VARDIR>/std_data/funcs_1/t4.txt' INTO TABLE t4;
LOAD DATA INFILE '<MYSQLTEST_VARDIR>/std_data/funcs_1/t4.txt' INTO TABLE t10;
LOAD DATA INFILE '<MYSQLTEST_VARDIR>/std_data/funcs_1/t4.txt' INTO TABLE t11;
drop TABLE if exists t3;
CREATE TABLE t3 (f1 char(20), f2 char(20), f3 integer) ENGINE = MEMORY;
LOAD DATA INFILE '<MYSQLTEST_VARDIR>/std_data/funcs_1/t3.txt' INTO TABLE t3;
drop database if exists test4;
CREATE database test4;
use test4;
CREATE TABLE t6 (f1 char(20), f2 char(25), f3 date, f4 int, f5 char(25), f6 int)
ENGINE = MEMORY;
LOAD DATA INFILE '<MYSQLTEST_VARDIR>/std_data/funcs_1/t4.txt' INTO TABLE t6;
use test;
drop TABLE if exists t7, t8;
CREATE TABLE t7 (f1 char(20),f2 char(25),f3 date,f4 int) ENGINE = MEMORY;
CREATE TABLE t8 (f1 char(20),f2 char(25),f3 date,f4 int) ENGINE = MEMORY;
LOAD DATA INFILE '<MYSQLTEST_VARDIR>/std_data/funcs_1/t7.txt' INTO TABLE t7;
Warnings:
Warning	1265	Data truncated for column 'f3' at row 1
Warning	1265	Data truncated for column 'f3' at row 2
Warning	1265	Data truncated for column 'f3' at row 3
Warning	1265	Data truncated for column 'f3' at row 4
Warning	1265	Data truncated for column 'f3' at row 5
Warning	1265	Data truncated for column 'f3' at row 6
Warning	1265	Data truncated for column 'f3' at row 7
Warning	1265	Data truncated for column 'f3' at row 8
Warning	1265	Data truncated for column 'f3' at row 9
Warning	1265	Data truncated for column 'f3' at row 10
LOAD DATA INFILE '<MYSQLTEST_VARDIR>/std_data/funcs_1/t7.txt' INTO TABLE t8;
Warnings:
Warning	1265	Data truncated for column 'f3' at row 1
Warning	1265	Data truncated for column 'f3' at row 2
Warning	1265	Data truncated for column 'f3' at row 3
Warning	1265	Data truncated for column 'f3' at row 4
Warning	1265	Data truncated for column 'f3' at row 5
Warning	1265	Data truncated for column 'f3' at row 6
Warning	1265	Data truncated for column 'f3' at row 7
Warning	1265	Data truncated for column 'f3' at row 8
Warning	1265	Data truncated for column 'f3' at row 9
Warning	1265	Data truncated for column 'f3' at row 10
drop TABLE if exists t9;
CREATE TABLE t9 (f1 int, f2 char(25), f3 int) ENGINE = MEMORY;
LOAD DATA INFILE '<MYSQLTEST_VARDIR>/std_data/funcs_1/t9.txt' INTO TABLE t9;
SELECT * FROM information_schema.columns
WHERE table_schema LIKE 'test%'
ORDER BY table_schema, table_name, column_name;
<<<<<<< HEAD
TABLE_CATALOG	TABLE_SCHEMA	TABLE_NAME	COLUMN_NAME	ORDINAL_POSITION	COLUMN_DEFAULT	IS_NULLABLE	DATA_TYPE	CHARACTER_MAXIMUM_LENGTH	CHARACTER_OCTET_LENGTH	NUMERIC_PRECISION	NUMERIC_SCALE	CHARACTER_SET_NAME	COLLATION_NAME	COLUMN_TYPE	COLUMN_KEY	EXTRA	PRIVILEGES	COLUMN_COMMENT	STORAGE	FORMAT
NULL	test	t1	f1	1	NULL	YES	char	20	20	NULL	NULL	latin1	latin1_swedish_ci	char(20)			select,insert,update,references		Default	Default
NULL	test	t1	f2	2	NULL	YES	char	25	25	NULL	NULL	latin1	latin1_swedish_ci	char(25)			select,insert,update,references		Default	Default
NULL	test	t1	f3	3	NULL	YES	date	NULL	NULL	NULL	NULL	NULL	NULL	date			select,insert,update,references		Default	Default
NULL	test	t1	f4	4	NULL	YES	int	NULL	NULL	10	0	NULL	NULL	int(11)			select,insert,update,references		Default	Default
NULL	test	t1	f5	5	NULL	YES	char	25	25	NULL	NULL	latin1	latin1_swedish_ci	char(25)			select,insert,update,references		Default	Default
NULL	test	t1	f6	6	NULL	YES	int	NULL	NULL	10	0	NULL	NULL	int(11)			select,insert,update,references		Default	Default
NULL	test	t10	f1	1	NULL	YES	char	20	20	NULL	NULL	latin1	latin1_swedish_ci	char(20)			select,insert,update,references		Default	Default
NULL	test	t10	f2	2	NULL	YES	char	25	25	NULL	NULL	latin1	latin1_swedish_ci	char(25)			select,insert,update,references		Default	Default
NULL	test	t10	f3	3	NULL	YES	date	NULL	NULL	NULL	NULL	NULL	NULL	date			select,insert,update,references		Default	Default
NULL	test	t10	f4	4	NULL	YES	int	NULL	NULL	10	0	NULL	NULL	int(11)			select,insert,update,references		Default	Default
NULL	test	t10	f5	5	NULL	YES	char	25	25	NULL	NULL	latin1	latin1_swedish_ci	char(25)			select,insert,update,references		Default	Default
NULL	test	t10	f6	6	NULL	YES	int	NULL	NULL	10	0	NULL	NULL	int(11)			select,insert,update,references		Default	Default
NULL	test	t11	f1	1	NULL	YES	char	20	20	NULL	NULL	latin1	latin1_swedish_ci	char(20)			select,insert,update,references		Default	Default
NULL	test	t11	f2	2	NULL	YES	char	25	25	NULL	NULL	latin1	latin1_swedish_ci	char(25)			select,insert,update,references		Default	Default
NULL	test	t11	f3	3	NULL	YES	date	NULL	NULL	NULL	NULL	NULL	NULL	date			select,insert,update,references		Default	Default
NULL	test	t11	f4	4	NULL	YES	int	NULL	NULL	10	0	NULL	NULL	int(11)			select,insert,update,references		Default	Default
NULL	test	t11	f5	5	NULL	YES	char	25	25	NULL	NULL	latin1	latin1_swedish_ci	char(25)			select,insert,update,references		Default	Default
NULL	test	t11	f6	6	NULL	YES	int	NULL	NULL	10	0	NULL	NULL	int(11)			select,insert,update,references		Default	Default
NULL	test	t2	f1	1	NULL	YES	char	20	20	NULL	NULL	latin1	latin1_swedish_ci	char(20)			select,insert,update,references		Default	Default
NULL	test	t2	f2	2	NULL	YES	char	25	25	NULL	NULL	latin1	latin1_swedish_ci	char(25)			select,insert,update,references		Default	Default
NULL	test	t2	f3	3	NULL	YES	date	NULL	NULL	NULL	NULL	NULL	NULL	date			select,insert,update,references		Default	Default
NULL	test	t2	f4	4	NULL	YES	int	NULL	NULL	10	0	NULL	NULL	int(11)			select,insert,update,references		Default	Default
NULL	test	t2	f5	5	NULL	YES	char	25	25	NULL	NULL	latin1	latin1_swedish_ci	char(25)			select,insert,update,references		Default	Default
NULL	test	t2	f6	6	NULL	YES	int	NULL	NULL	10	0	NULL	NULL	int(11)			select,insert,update,references		Default	Default
NULL	test	t3	f1	1	NULL	YES	char	20	20	NULL	NULL	latin1	latin1_swedish_ci	char(20)			select,insert,update,references		Default	Default
NULL	test	t3	f2	2	NULL	YES	char	20	20	NULL	NULL	latin1	latin1_swedish_ci	char(20)			select,insert,update,references		Default	Default
NULL	test	t3	f3	3	NULL	YES	int	NULL	NULL	10	0	NULL	NULL	int(11)			select,insert,update,references		Default	Default
NULL	test	t4	f1	1	NULL	YES	char	20	20	NULL	NULL	latin1	latin1_swedish_ci	char(20)			select,insert,update,references		Default	Default
NULL	test	t4	f2	2	NULL	YES	char	25	25	NULL	NULL	latin1	latin1_swedish_ci	char(25)			select,insert,update,references		Default	Default
NULL	test	t4	f3	3	NULL	YES	date	NULL	NULL	NULL	NULL	NULL	NULL	date			select,insert,update,references		Default	Default
NULL	test	t4	f4	4	NULL	YES	int	NULL	NULL	10	0	NULL	NULL	int(11)			select,insert,update,references		Default	Default
NULL	test	t4	f5	5	NULL	YES	char	25	25	NULL	NULL	latin1	latin1_swedish_ci	char(25)			select,insert,update,references		Default	Default
NULL	test	t4	f6	6	NULL	YES	int	NULL	NULL	10	0	NULL	NULL	int(11)			select,insert,update,references		Default	Default
NULL	test	t7	f1	1	NULL	YES	char	20	20	NULL	NULL	latin1	latin1_swedish_ci	char(20)			select,insert,update,references		Default	Default
NULL	test	t7	f2	2	NULL	YES	char	25	25	NULL	NULL	latin1	latin1_swedish_ci	char(25)			select,insert,update,references		Default	Default
NULL	test	t7	f3	3	NULL	YES	date	NULL	NULL	NULL	NULL	NULL	NULL	date			select,insert,update,references		Default	Default
NULL	test	t7	f4	4	NULL	YES	int	NULL	NULL	10	0	NULL	NULL	int(11)			select,insert,update,references		Default	Default
NULL	test	t8	f1	1	NULL	YES	char	20	20	NULL	NULL	latin1	latin1_swedish_ci	char(20)			select,insert,update,references		Default	Default
NULL	test	t8	f2	2	NULL	YES	char	25	25	NULL	NULL	latin1	latin1_swedish_ci	char(25)			select,insert,update,references		Default	Default
NULL	test	t8	f3	3	NULL	YES	date	NULL	NULL	NULL	NULL	NULL	NULL	date			select,insert,update,references		Default	Default
NULL	test	t8	f4	4	NULL	YES	int	NULL	NULL	10	0	NULL	NULL	int(11)			select,insert,update,references		Default	Default
NULL	test	t9	f1	1	NULL	YES	int	NULL	NULL	10	0	NULL	NULL	int(11)			select,insert,update,references		Default	Default
NULL	test	t9	f2	2	NULL	YES	char	25	25	NULL	NULL	latin1	latin1_swedish_ci	char(25)			select,insert,update,references		Default	Default
NULL	test	t9	f3	3	NULL	YES	int	NULL	NULL	10	0	NULL	NULL	int(11)			select,insert,update,references		Default	Default
NULL	test	tb1	f1	1	NULL	YES	char	1	1	NULL	NULL	latin1	latin1_swedish_ci	char(1)			select,insert,update,references		Default	Default
NULL	test	tb1	f12	4	NULL	YES	binary	1	1	NULL	NULL	NULL	NULL	binary(1)			select,insert,update,references		Default	Default
NULL	test	tb1	f13	5	NULL	YES	tinyint	NULL	NULL	3	0	NULL	NULL	tinyint(4)			select,insert,update,references		Default	Default
NULL	test	tb1	f14	6	NULL	YES	tinyint	NULL	NULL	3	0	NULL	NULL	tinyint(3) unsigned			select,insert,update,references		Default	Default
NULL	test	tb1	f15	7	NULL	YES	tinyint	NULL	NULL	3	0	NULL	NULL	tinyint(3) unsigned zerofill			select,insert,update,references		Default	Default
NULL	test	tb1	f16	8	NULL	YES	tinyint	NULL	NULL	3	0	NULL	NULL	tinyint(3) unsigned zerofill			select,insert,update,references		Default	Default
NULL	test	tb1	f17	9	NULL	YES	smallint	NULL	NULL	5	0	NULL	NULL	smallint(6)			select,insert,update,references		Default	Default
NULL	test	tb1	f18	10	NULL	YES	smallint	NULL	NULL	5	0	NULL	NULL	smallint(5) unsigned			select,insert,update,references		Default	Default
NULL	test	tb1	f19	11	NULL	YES	smallint	NULL	NULL	5	0	NULL	NULL	smallint(5) unsigned zerofill			select,insert,update,references		Default	Default
NULL	test	tb1	f2	2	NULL	YES	char	1	1	NULL	NULL	latin1	latin1_bin	char(1)			select,insert,update,references		Default	Default
NULL	test	tb1	f20	12	NULL	YES	smallint	NULL	NULL	5	0	NULL	NULL	smallint(5) unsigned zerofill			select,insert,update,references		Default	Default
NULL	test	tb1	f21	13	NULL	YES	mediumint	NULL	NULL	7	0	NULL	NULL	mediumint(9)			select,insert,update,references		Default	Default
NULL	test	tb1	f22	14	NULL	YES	mediumint	NULL	NULL	7	0	NULL	NULL	mediumint(8) unsigned			select,insert,update,references		Default	Default
NULL	test	tb1	f23	15	NULL	YES	mediumint	NULL	NULL	7	0	NULL	NULL	mediumint(8) unsigned zerofill			select,insert,update,references		Default	Default
NULL	test	tb1	f24	16	NULL	YES	mediumint	NULL	NULL	7	0	NULL	NULL	mediumint(8) unsigned zerofill			select,insert,update,references		Default	Default
NULL	test	tb1	f25	17	NULL	YES	int	NULL	NULL	10	0	NULL	NULL	int(11)			select,insert,update,references		Default	Default
NULL	test	tb1	f26	18	NULL	YES	int	NULL	NULL	10	0	NULL	NULL	int(10) unsigned			select,insert,update,references		Default	Default
NULL	test	tb1	f27	19	NULL	YES	int	NULL	NULL	10	0	NULL	NULL	int(10) unsigned zerofill			select,insert,update,references		Default	Default
NULL	test	tb1	f28	20	NULL	YES	int	NULL	NULL	10	0	NULL	NULL	int(10) unsigned zerofill			select,insert,update,references		Default	Default
NULL	test	tb1	f29	21	NULL	YES	bigint	NULL	NULL	19	0	NULL	NULL	bigint(20)			select,insert,update,references		Default	Default
NULL	test	tb1	f3	3	NULL	YES	char	1	1	NULL	NULL	latin1	latin1_swedish_ci	char(1)			select,insert,update,references		Default	Default
NULL	test	tb1	f30	22	NULL	YES	bigint	NULL	NULL	19	0	NULL	NULL	bigint(20) unsigned			select,insert,update,references		Default	Default
NULL	test	tb1	f31	23	NULL	YES	bigint	NULL	NULL	19	0	NULL	NULL	bigint(20) unsigned zerofill			select,insert,update,references		Default	Default
NULL	test	tb1	f32	24	NULL	YES	bigint	NULL	NULL	19	0	NULL	NULL	bigint(20) unsigned zerofill			select,insert,update,references		Default	Default
NULL	test	tb1	f33	25	10	NO	decimal	NULL	NULL	10	0	NULL	NULL	decimal(10,0)			select,insert,update,references		Default	Default
NULL	test	tb1	f34	26	10	NO	decimal	NULL	NULL	10	0	NULL	NULL	decimal(10,0) unsigned			select,insert,update,references		Default	Default
NULL	test	tb1	f35	27	0000000010	NO	decimal	NULL	NULL	10	0	NULL	NULL	decimal(10,0) unsigned zerofill			select,insert,update,references		Default	Default
NULL	test	tb1	f36	28	0000000010	NO	decimal	NULL	NULL	10	0	NULL	NULL	decimal(10,0) unsigned zerofill			select,insert,update,references		Default	Default
NULL	test	tb1	f37	29	10	NO	decimal	NULL	NULL	10	0	NULL	NULL	decimal(10,0)			select,insert,update,references		Default	Default
NULL	test	tb1	f38	30	10	NO	decimal	NULL	NULL	64	0	NULL	NULL	decimal(64,0)			select,insert,update,references		Default	Default
NULL	test	tb1	f39	31	10	NO	decimal	NULL	NULL	10	0	NULL	NULL	decimal(10,0) unsigned			select,insert,update,references		Default	Default
NULL	test	tb1	f40	32	10	NO	decimal	NULL	NULL	64	0	NULL	NULL	decimal(64,0) unsigned			select,insert,update,references		Default	Default
NULL	test	tb1	f41	33	0000000010	NO	decimal	NULL	NULL	10	0	NULL	NULL	decimal(10,0) unsigned zerofill			select,insert,update,references		Default	Default
NULL	test	tb1	f42	34	0000000000000000000000000000000000000000000000000000000000000010	NO	decimal	NULL	NULL	64	0	NULL	NULL	decimal(64,0) unsigned zerofill			select,insert,update,references		Default	Default
NULL	test	tb1	f43	35	0000000010	NO	decimal	NULL	NULL	10	0	NULL	NULL	decimal(10,0) unsigned zerofill			select,insert,update,references		Default	Default
NULL	test	tb1	f44	36	0000000000000000000000000000000000000000000000000000000000000010	NO	decimal	NULL	NULL	64	0	NULL	NULL	decimal(64,0) unsigned zerofill			select,insert,update,references		Default	Default
NULL	test	tb1	f45	37	10	NO	decimal	NULL	NULL	10	0	NULL	NULL	decimal(10,0)			select,insert,update,references		Default	Default
NULL	test	tb1	f46	38	9.900000000000000000000000000000	NO	decimal	NULL	NULL	63	30	NULL	NULL	decimal(63,30)			select,insert,update,references		Default	Default
NULL	test	tb1	f47	39	10	NO	decimal	NULL	NULL	10	0	NULL	NULL	decimal(10,0) unsigned			select,insert,update,references		Default	Default
NULL	test	tb1	f48	40	9.900000000000000000000000000000	NO	decimal	NULL	NULL	63	30	NULL	NULL	decimal(63,30) unsigned			select,insert,update,references		Default	Default
NULL	test	tb1	f49	41	0000000010	NO	decimal	NULL	NULL	10	0	NULL	NULL	decimal(10,0) unsigned zerofill			select,insert,update,references		Default	Default
NULL	test	tb1	f50	42	000000000000000000000000000000009.900000000000000000000000000000	NO	decimal	NULL	NULL	63	30	NULL	NULL	decimal(63,30) unsigned zerofill			select,insert,update,references		Default	Default
NULL	test	tb1	f51	43	0000000010	NO	decimal	NULL	NULL	10	0	NULL	NULL	decimal(10,0) unsigned zerofill			select,insert,update,references		Default	Default
NULL	test	tb1	f52	44	000000000000000000000000000000009.900000000000000000000000000000	NO	decimal	NULL	NULL	63	30	NULL	NULL	decimal(63,30) unsigned zerofill			select,insert,update,references		Default	Default
NULL	test	tb1	f53	45	99	NO	decimal	NULL	NULL	10	0	NULL	NULL	decimal(10,0)			select,insert,update,references		Default	Default
NULL	test	tb1	f54	46	99	NO	decimal	NULL	NULL	10	0	NULL	NULL	decimal(10,0) unsigned			select,insert,update,references		Default	Default
NULL	test	tb1	f55	47	0000000099	NO	decimal	NULL	NULL	10	0	NULL	NULL	decimal(10,0) unsigned zerofill			select,insert,update,references		Default	Default
NULL	test	tb1	f56	48	0000000099	NO	decimal	NULL	NULL	10	0	NULL	NULL	decimal(10,0) unsigned zerofill			select,insert,update,references		Default	Default
NULL	test	tb1	f57	49	99	NO	decimal	NULL	NULL	10	0	NULL	NULL	decimal(10,0)			select,insert,update,references		Default	Default
NULL	test	tb1	f58	50	99	NO	decimal	NULL	NULL	64	0	NULL	NULL	decimal(64,0)			select,insert,update,references		Default	Default
NULL	test	tb2	f100	42	00000000000000000008.8	NO	double	NULL	NULL	22	NULL	NULL	NULL	double unsigned zerofill			select,insert,update,references		Default	Default
NULL	test	tb2	f101	43	2000-01-01	NO	date	NULL	NULL	NULL	NULL	NULL	NULL	date			select,insert,update,references		Default	Default
NULL	test	tb2	f102	44	00:00:20	NO	time	NULL	NULL	NULL	NULL	NULL	NULL	time			select,insert,update,references		Default	Default
NULL	test	tb2	f103	45	0002-02-02 00:00:00	NO	datetime	NULL	NULL	NULL	NULL	NULL	NULL	datetime			select,insert,update,references		Default	Default
NULL	test	tb2	f104	46	2000-12-31 23:59:59	NO	timestamp	NULL	NULL	NULL	NULL	NULL	NULL	timestamp			select,insert,update,references		Default	Default
NULL	test	tb2	f105	47	2000	NO	year	NULL	NULL	NULL	NULL	NULL	NULL	year(4)			select,insert,update,references		Default	Default
NULL	test	tb2	f106	48	2000	NO	year	NULL	NULL	NULL	NULL	NULL	NULL	year(4)			select,insert,update,references		Default	Default
NULL	test	tb2	f107	49	2000	NO	year	NULL	NULL	NULL	NULL	NULL	NULL	year(4)			select,insert,update,references		Default	Default
NULL	test	tb2	f108	50	1enum	NO	enum	5	5	NULL	NULL	latin1	latin1_swedish_ci	enum('1enum','2enum')			select,insert,update,references		Default	Default
NULL	test	tb2	f109	51	1set	NO	set	9	9	NULL	NULL	latin1	latin1_swedish_ci	set('1set','2set')			select,insert,update,references		Default	Default
NULL	test	tb2	f59	1	NULL	YES	decimal	NULL	NULL	10	0	NULL	NULL	decimal(10,0) unsigned			select,insert,update,references		Default	Default
NULL	test	tb2	f60	2	NULL	YES	decimal	NULL	NULL	64	0	NULL	NULL	decimal(64,0) unsigned			select,insert,update,references		Default	Default
NULL	test	tb2	f61	3	NULL	YES	decimal	NULL	NULL	10	0	NULL	NULL	decimal(10,0) unsigned zerofill			select,insert,update,references		Default	Default
NULL	test	tb2	f62	4	NULL	YES	decimal	NULL	NULL	64	0	NULL	NULL	decimal(64,0) unsigned zerofill			select,insert,update,references		Default	Default
NULL	test	tb2	f63	5	NULL	YES	decimal	NULL	NULL	10	0	NULL	NULL	decimal(10,0) unsigned zerofill			select,insert,update,references		Default	Default
NULL	test	tb2	f64	6	NULL	YES	decimal	NULL	NULL	64	0	NULL	NULL	decimal(64,0) unsigned zerofill			select,insert,update,references		Default	Default
NULL	test	tb2	f65	7	NULL	YES	decimal	NULL	NULL	10	0	NULL	NULL	decimal(10,0)			select,insert,update,references		Default	Default
NULL	test	tb2	f66	8	NULL	YES	decimal	NULL	NULL	63	30	NULL	NULL	decimal(63,30)			select,insert,update,references		Default	Default
NULL	test	tb2	f67	9	NULL	YES	decimal	NULL	NULL	10	0	NULL	NULL	decimal(10,0) unsigned			select,insert,update,references		Default	Default
NULL	test	tb2	f68	10	NULL	YES	decimal	NULL	NULL	63	30	NULL	NULL	decimal(63,30) unsigned			select,insert,update,references		Default	Default
NULL	test	tb2	f69	11	NULL	YES	decimal	NULL	NULL	10	0	NULL	NULL	decimal(10,0) unsigned zerofill			select,insert,update,references		Default	Default
NULL	test	tb2	f70	12	NULL	YES	decimal	NULL	NULL	63	30	NULL	NULL	decimal(63,30) unsigned zerofill			select,insert,update,references		Default	Default
NULL	test	tb2	f71	13	NULL	YES	decimal	NULL	NULL	10	0	NULL	NULL	decimal(10,0) unsigned zerofill			select,insert,update,references		Default	Default
NULL	test	tb2	f72	14	NULL	YES	decimal	NULL	NULL	63	30	NULL	NULL	decimal(63,30) unsigned zerofill			select,insert,update,references		Default	Default
NULL	test	tb2	f73	15	NULL	YES	double	NULL	NULL	22	NULL	NULL	NULL	double			select,insert,update,references		Default	Default
NULL	test	tb2	f74	16	NULL	YES	double	NULL	NULL	22	NULL	NULL	NULL	double unsigned			select,insert,update,references		Default	Default
NULL	test	tb2	f75	17	NULL	YES	double	NULL	NULL	22	NULL	NULL	NULL	double unsigned zerofill			select,insert,update,references		Default	Default
NULL	test	tb2	f76	18	NULL	YES	double	NULL	NULL	22	NULL	NULL	NULL	double unsigned zerofill			select,insert,update,references		Default	Default
NULL	test	tb2	f77	19	7.7	YES	double	NULL	NULL	22	NULL	NULL	NULL	double			select,insert,update,references		Default	Default
NULL	test	tb2	f78	20	7.7	YES	double	NULL	NULL	22	NULL	NULL	NULL	double unsigned			select,insert,update,references		Default	Default
NULL	test	tb2	f79	21	00000000000000000007.7	YES	double	NULL	NULL	22	NULL	NULL	NULL	double unsigned zerofill			select,insert,update,references		Default	Default
NULL	test	tb2	f80	22	00000000000000000008.8	YES	double	NULL	NULL	22	NULL	NULL	NULL	double unsigned zerofill			select,insert,update,references		Default	Default
NULL	test	tb2	f81	23	8.8	NO	float	NULL	NULL	12	NULL	NULL	NULL	float			select,insert,update,references		Default	Default
NULL	test	tb2	f82	24	8.8	NO	float	NULL	NULL	12	NULL	NULL	NULL	float unsigned			select,insert,update,references		Default	Default
NULL	test	tb2	f83	25	0000000008.8	NO	float	NULL	NULL	12	NULL	NULL	NULL	float unsigned zerofill			select,insert,update,references		Default	Default
NULL	test	tb2	f84	26	0000000008.8	NO	float	NULL	NULL	12	NULL	NULL	NULL	float unsigned zerofill			select,insert,update,references		Default	Default
NULL	test	tb2	f85	27	8.8	NO	float	NULL	NULL	12	NULL	NULL	NULL	float			select,insert,update,references		Default	Default
NULL	test	tb2	f86	28	8.8	NO	float	NULL	NULL	12	NULL	NULL	NULL	float			select,insert,update,references		Default	Default
NULL	test	tb2	f87	29	8.8	NO	float	NULL	NULL	12	NULL	NULL	NULL	float unsigned			select,insert,update,references		Default	Default
NULL	test	tb2	f88	30	8.8	NO	float	NULL	NULL	12	NULL	NULL	NULL	float unsigned			select,insert,update,references		Default	Default
NULL	test	tb2	f89	31	0000000008.8	NO	float	NULL	NULL	12	NULL	NULL	NULL	float unsigned zerofill			select,insert,update,references		Default	Default
NULL	test	tb2	f90	32	0000000008.8	NO	float	NULL	NULL	12	NULL	NULL	NULL	float unsigned zerofill			select,insert,update,references		Default	Default
NULL	test	tb2	f91	33	0000000008.8	NO	float	NULL	NULL	12	NULL	NULL	NULL	float unsigned zerofill			select,insert,update,references		Default	Default
NULL	test	tb2	f92	34	0000000008.8	NO	float	NULL	NULL	12	NULL	NULL	NULL	float unsigned zerofill			select,insert,update,references		Default	Default
NULL	test	tb2	f93	35	8.8	NO	float	NULL	NULL	12	NULL	NULL	NULL	float			select,insert,update,references		Default	Default
NULL	test	tb2	f94	36	8.8	NO	double	NULL	NULL	22	NULL	NULL	NULL	double			select,insert,update,references		Default	Default
NULL	test	tb2	f95	37	8.8	NO	float	NULL	NULL	12	NULL	NULL	NULL	float unsigned			select,insert,update,references		Default	Default
NULL	test	tb2	f96	38	8.8	NO	double	NULL	NULL	22	NULL	NULL	NULL	double unsigned			select,insert,update,references		Default	Default
NULL	test	tb2	f97	39	0000000008.8	NO	float	NULL	NULL	12	NULL	NULL	NULL	float unsigned zerofill			select,insert,update,references		Default	Default
NULL	test	tb2	f98	40	00000000000000000008.8	NO	double	NULL	NULL	22	NULL	NULL	NULL	double unsigned zerofill			select,insert,update,references		Default	Default
NULL	test	tb2	f99	41	0000000008.8	NO	float	NULL	NULL	12	NULL	NULL	NULL	float unsigned zerofill			select,insert,update,references		Default	Default
NULL	test	tb3	f118	1	a	NO	char	1	1	NULL	NULL	latin1	latin1_swedish_ci	char(1)			select,insert,update,references		Default	Default
NULL	test	tb3	f119	2		NO	char	1	1	NULL	NULL	latin1	latin1_bin	char(1)			select,insert,update,references		Default	Default
NULL	test	tb3	f120	3		NO	char	1	1	NULL	NULL	latin1	latin1_swedish_ci	char(1)			select,insert,update,references		Default	Default
NULL	test	tb3	f121	4	NULL	YES	char	50	50	NULL	NULL	latin1	latin1_swedish_ci	char(50)			select,insert,update,references		Default	Default
NULL	test	tb3	f122	5	NULL	YES	char	50	50	NULL	NULL	latin1	latin1_swedish_ci	char(50)			select,insert,update,references		Default	Default
NULL	test	tb3	f129	6		NO	binary	1	1	NULL	NULL	NULL	NULL	binary(1)			select,insert,update,references		Default	Default
NULL	test	tb3	f130	7	99	NO	tinyint	NULL	NULL	3	0	NULL	NULL	tinyint(4)			select,insert,update,references		Default	Default
NULL	test	tb3	f131	8	99	NO	tinyint	NULL	NULL	3	0	NULL	NULL	tinyint(3) unsigned			select,insert,update,references		Default	Default
NULL	test	tb3	f132	9	099	NO	tinyint	NULL	NULL	3	0	NULL	NULL	tinyint(3) unsigned zerofill			select,insert,update,references		Default	Default
NULL	test	tb3	f133	10	099	NO	tinyint	NULL	NULL	3	0	NULL	NULL	tinyint(3) unsigned zerofill			select,insert,update,references		Default	Default
NULL	test	tb3	f134	11	999	NO	smallint	NULL	NULL	5	0	NULL	NULL	smallint(6)			select,insert,update,references		Default	Default
NULL	test	tb3	f135	12	999	NO	smallint	NULL	NULL	5	0	NULL	NULL	smallint(5) unsigned			select,insert,update,references		Default	Default
NULL	test	tb3	f136	13	00999	NO	smallint	NULL	NULL	5	0	NULL	NULL	smallint(5) unsigned zerofill			select,insert,update,references		Default	Default
NULL	test	tb3	f137	14	00999	NO	smallint	NULL	NULL	5	0	NULL	NULL	smallint(5) unsigned zerofill			select,insert,update,references		Default	Default
NULL	test	tb3	f138	15	9999	NO	mediumint	NULL	NULL	7	0	NULL	NULL	mediumint(9)			select,insert,update,references		Default	Default
NULL	test	tb3	f139	16	9999	NO	mediumint	NULL	NULL	7	0	NULL	NULL	mediumint(8) unsigned			select,insert,update,references		Default	Default
NULL	test	tb3	f140	17	00009999	NO	mediumint	NULL	NULL	7	0	NULL	NULL	mediumint(8) unsigned zerofill			select,insert,update,references		Default	Default
NULL	test	tb3	f141	18	00009999	NO	mediumint	NULL	NULL	7	0	NULL	NULL	mediumint(8) unsigned zerofill			select,insert,update,references		Default	Default
NULL	test	tb3	f142	19	99999	NO	int	NULL	NULL	10	0	NULL	NULL	int(11)			select,insert,update,references		Default	Default
NULL	test	tb3	f143	20	99999	NO	int	NULL	NULL	10	0	NULL	NULL	int(10) unsigned			select,insert,update,references		Default	Default
NULL	test	tb3	f144	21	0000099999	NO	int	NULL	NULL	10	0	NULL	NULL	int(10) unsigned zerofill			select,insert,update,references		Default	Default
NULL	test	tb3	f145	22	0000099999	NO	int	NULL	NULL	10	0	NULL	NULL	int(10) unsigned zerofill			select,insert,update,references		Default	Default
NULL	test	tb3	f146	23	999999	NO	bigint	NULL	NULL	19	0	NULL	NULL	bigint(20)			select,insert,update,references		Default	Default
NULL	test	tb3	f147	24	999999	NO	bigint	NULL	NULL	19	0	NULL	NULL	bigint(20) unsigned			select,insert,update,references		Default	Default
NULL	test	tb3	f148	25	00000000000000999999	NO	bigint	NULL	NULL	19	0	NULL	NULL	bigint(20) unsigned zerofill			select,insert,update,references		Default	Default
NULL	test	tb3	f149	26	00000000000000999999	NO	bigint	NULL	NULL	19	0	NULL	NULL	bigint(20) unsigned zerofill			select,insert,update,references		Default	Default
NULL	test	tb3	f150	27	1000	NO	decimal	NULL	NULL	10	0	NULL	NULL	decimal(10,0)			select,insert,update,references		Default	Default
NULL	test	tb3	f151	28	999	NO	decimal	NULL	NULL	10	0	NULL	NULL	decimal(10,0) unsigned			select,insert,update,references		Default	Default
NULL	test	tb3	f152	29	0000001000	NO	decimal	NULL	NULL	10	0	NULL	NULL	decimal(10,0) unsigned zerofill			select,insert,update,references		Default	Default
NULL	test	tb3	f153	30	NULL	YES	decimal	NULL	NULL	10	0	NULL	NULL	decimal(10,0) unsigned zerofill			select,insert,update,references		Default	Default
NULL	test	tb3	f154	31	NULL	YES	decimal	NULL	NULL	10	0	NULL	NULL	decimal(10,0)			select,insert,update,references		Default	Default
NULL	test	tb3	f155	32	NULL	YES	decimal	NULL	NULL	64	0	NULL	NULL	decimal(64,0)			select,insert,update,references		Default	Default
NULL	test	tb3	f156	33	NULL	YES	decimal	NULL	NULL	10	0	NULL	NULL	decimal(10,0) unsigned			select,insert,update,references		Default	Default
NULL	test	tb3	f157	34	NULL	YES	decimal	NULL	NULL	64	0	NULL	NULL	decimal(64,0) unsigned			select,insert,update,references		Default	Default
NULL	test	tb3	f158	35	NULL	YES	decimal	NULL	NULL	10	0	NULL	NULL	decimal(10,0) unsigned zerofill			select,insert,update,references		Default	Default
NULL	test	tb3	f159	36	NULL	YES	decimal	NULL	NULL	64	0	NULL	NULL	decimal(64,0) unsigned zerofill			select,insert,update,references		Default	Default
NULL	test	tb3	f160	37	NULL	YES	decimal	NULL	NULL	10	0	NULL	NULL	decimal(10,0) unsigned zerofill			select,insert,update,references		Default	Default
NULL	test	tb3	f161	38	NULL	YES	decimal	NULL	NULL	64	0	NULL	NULL	decimal(64,0) unsigned zerofill			select,insert,update,references		Default	Default
NULL	test	tb3	f162	39	NULL	YES	decimal	NULL	NULL	10	0	NULL	NULL	decimal(10,0)			select,insert,update,references		Default	Default
NULL	test	tb3	f163	40	NULL	YES	decimal	NULL	NULL	63	30	NULL	NULL	decimal(63,30)			select,insert,update,references		Default	Default
NULL	test	tb3	f164	41	NULL	YES	decimal	NULL	NULL	10	0	NULL	NULL	decimal(10,0) unsigned			select,insert,update,references		Default	Default
NULL	test	tb3	f165	42	NULL	YES	decimal	NULL	NULL	63	30	NULL	NULL	decimal(63,30) unsigned			select,insert,update,references		Default	Default
NULL	test	tb3	f166	43	NULL	YES	decimal	NULL	NULL	10	0	NULL	NULL	decimal(10,0) unsigned zerofill			select,insert,update,references		Default	Default
NULL	test	tb3	f167	44	NULL	YES	decimal	NULL	NULL	63	30	NULL	NULL	decimal(63,30) unsigned zerofill			select,insert,update,references		Default	Default
NULL	test	tb3	f168	45	NULL	YES	decimal	NULL	NULL	10	0	NULL	NULL	decimal(10,0) unsigned zerofill			select,insert,update,references		Default	Default
NULL	test	tb3	f169	46	NULL	YES	decimal	NULL	NULL	63	30	NULL	NULL	decimal(63,30) unsigned zerofill			select,insert,update,references		Default	Default
NULL	test	tb3	f170	47	NULL	YES	decimal	NULL	NULL	10	0	NULL	NULL	decimal(10,0)			select,insert,update,references		Default	Default
NULL	test	tb3	f171	48	NULL	YES	decimal	NULL	NULL	10	0	NULL	NULL	decimal(10,0) unsigned			select,insert,update,references		Default	Default
NULL	test	tb3	f172	49	NULL	YES	decimal	NULL	NULL	10	0	NULL	NULL	decimal(10,0) unsigned zerofill			select,insert,update,references		Default	Default
NULL	test	tb3	f173	50	NULL	YES	decimal	NULL	NULL	10	0	NULL	NULL	decimal(10,0) unsigned zerofill			select,insert,update,references		Default	Default
NULL	test	tb3	f174	51	NULL	YES	decimal	NULL	NULL	10	0	NULL	NULL	decimal(10,0)			select,insert,update,references		Default	Default
NULL	test	tb3	f175	52	NULL	YES	decimal	NULL	NULL	64	0	NULL	NULL	decimal(64,0)			select,insert,update,references		Default	Default
NULL	test	tb4	f176	1	9	NO	decimal	NULL	NULL	10	0	NULL	NULL	decimal(10,0) unsigned			select,insert,update,references		Default	Default
NULL	test	tb4	f177	2	9	NO	decimal	NULL	NULL	64	0	NULL	NULL	decimal(64,0) unsigned			select,insert,update,references		Default	Default
NULL	test	tb4	f178	3	0000000009	NO	decimal	NULL	NULL	10	0	NULL	NULL	decimal(10,0) unsigned zerofill			select,insert,update,references		Default	Default
NULL	test	tb4	f179	4	0000000000000000000000000000000000000000000000000000000000000009	NO	decimal	NULL	NULL	64	0	NULL	NULL	decimal(64,0) unsigned zerofill			select,insert,update,references		Default	Default
NULL	test	tb4	f180	5	0000000009	NO	decimal	NULL	NULL	10	0	NULL	NULL	decimal(10,0) unsigned zerofill			select,insert,update,references		Default	Default
NULL	test	tb4	f181	6	0000000000000000000000000000000000000000000000000000000000000009	NO	decimal	NULL	NULL	64	0	NULL	NULL	decimal(64,0) unsigned zerofill			select,insert,update,references		Default	Default
NULL	test	tb4	f182	7	9	NO	decimal	NULL	NULL	10	0	NULL	NULL	decimal(10,0)			select,insert,update,references		Default	Default
NULL	test	tb4	f183	8	9.000000000000000000000000000000	NO	decimal	NULL	NULL	63	30	NULL	NULL	decimal(63,30)			select,insert,update,references		Default	Default
NULL	test	tb4	f184	9	9	NO	decimal	NULL	NULL	10	0	NULL	NULL	decimal(10,0) unsigned			select,insert,update,references		Default	Default
NULL	test	tb4	f185	10	9.000000000000000000000000000000	NO	decimal	NULL	NULL	63	30	NULL	NULL	decimal(63,30) unsigned			select,insert,update,references		Default	Default
NULL	test	tb4	f186	11	0000000009	NO	decimal	NULL	NULL	10	0	NULL	NULL	decimal(10,0) unsigned zerofill			select,insert,update,references		Default	Default
NULL	test	tb4	f187	12	000000000000000000000000000000009.000000000000000000000000000000	NO	decimal	NULL	NULL	63	30	NULL	NULL	decimal(63,30) unsigned zerofill			select,insert,update,references		Default	Default
NULL	test	tb4	f188	13	0000000009	NO	decimal	NULL	NULL	10	0	NULL	NULL	decimal(10,0) unsigned zerofill			select,insert,update,references		Default	Default
NULL	test	tb4	f189	14	000000000000000000000000000000009.000000000000000000000000000000	NO	decimal	NULL	NULL	63	30	NULL	NULL	decimal(63,30) unsigned zerofill			select,insert,update,references		Default	Default
NULL	test	tb4	f190	15	88.8	NO	double	NULL	NULL	22	NULL	NULL	NULL	double			select,insert,update,references		Default	Default
NULL	test	tb4	f191	16	88.8	NO	double	NULL	NULL	22	NULL	NULL	NULL	double unsigned			select,insert,update,references		Default	Default
NULL	test	tb4	f192	17	00000000000000000088.8	NO	double	NULL	NULL	22	NULL	NULL	NULL	double unsigned zerofill			select,insert,update,references		Default	Default
NULL	test	tb4	f193	18	00000000000000000088.8	NO	double	NULL	NULL	22	NULL	NULL	NULL	double unsigned zerofill			select,insert,update,references		Default	Default
NULL	test	tb4	f194	19	55.5	NO	double	NULL	NULL	22	NULL	NULL	NULL	double			select,insert,update,references		Default	Default
NULL	test	tb4	f195	20	55.5	NO	double	NULL	NULL	22	NULL	NULL	NULL	double unsigned			select,insert,update,references		Default	Default
NULL	test	tb4	f196	21	00000000000000000055.5	NO	double	NULL	NULL	22	NULL	NULL	NULL	double unsigned zerofill			select,insert,update,references		Default	Default
NULL	test	tb4	f197	22	00000000000000000055.5	NO	double	NULL	NULL	22	NULL	NULL	NULL	double unsigned zerofill			select,insert,update,references		Default	Default
NULL	test	tb4	f198	23	NULL	YES	float	NULL	NULL	12	NULL	NULL	NULL	float			select,insert,update,references		Default	Default
NULL	test	tb4	f199	24	NULL	YES	float	NULL	NULL	12	NULL	NULL	NULL	float unsigned			select,insert,update,references		Default	Default
NULL	test	tb4	f200	25	NULL	YES	float	NULL	NULL	12	NULL	NULL	NULL	float unsigned zerofill			select,insert,update,references		Default	Default
NULL	test	tb4	f201	26	NULL	YES	float	NULL	NULL	12	NULL	NULL	NULL	float unsigned zerofill			select,insert,update,references		Default	Default
NULL	test	tb4	f202	27	NULL	YES	float	NULL	NULL	12	NULL	NULL	NULL	float			select,insert,update,references		Default	Default
NULL	test	tb4	f203	28	NULL	YES	float	NULL	NULL	12	NULL	NULL	NULL	float			select,insert,update,references		Default	Default
NULL	test	tb4	f204	29	NULL	YES	float	NULL	NULL	12	NULL	NULL	NULL	float unsigned			select,insert,update,references		Default	Default
NULL	test	tb4	f205	30	NULL	YES	float	NULL	NULL	12	NULL	NULL	NULL	float unsigned			select,insert,update,references		Default	Default
NULL	test	tb4	f206	31	NULL	YES	float	NULL	NULL	12	NULL	NULL	NULL	float unsigned zerofill			select,insert,update,references		Default	Default
NULL	test	tb4	f207	32	NULL	YES	float	NULL	NULL	12	NULL	NULL	NULL	float unsigned zerofill			select,insert,update,references		Default	Default
NULL	test	tb4	f208	33	NULL	YES	float	NULL	NULL	12	NULL	NULL	NULL	float unsigned zerofill			select,insert,update,references		Default	Default
NULL	test	tb4	f209	34	NULL	YES	float	NULL	NULL	12	NULL	NULL	NULL	float unsigned zerofill			select,insert,update,references		Default	Default
NULL	test	tb4	f210	35	NULL	YES	float	NULL	NULL	12	NULL	NULL	NULL	float			select,insert,update,references		Default	Default
NULL	test	tb4	f211	36	NULL	YES	double	NULL	NULL	22	NULL	NULL	NULL	double			select,insert,update,references		Default	Default
NULL	test	tb4	f212	37	NULL	YES	float	NULL	NULL	12	NULL	NULL	NULL	float unsigned			select,insert,update,references		Default	Default
NULL	test	tb4	f213	38	NULL	YES	double	NULL	NULL	22	NULL	NULL	NULL	double unsigned			select,insert,update,references		Default	Default
NULL	test	tb4	f214	39	NULL	YES	float	NULL	NULL	12	NULL	NULL	NULL	float unsigned zerofill			select,insert,update,references		Default	Default
NULL	test	tb4	f215	40	NULL	YES	double	NULL	NULL	22	NULL	NULL	NULL	double unsigned zerofill			select,insert,update,references		Default	Default
NULL	test	tb4	f216	41	NULL	YES	float	NULL	NULL	12	NULL	NULL	NULL	float unsigned zerofill			select,insert,update,references		Default	Default
NULL	test	tb4	f217	42	NULL	YES	double	NULL	NULL	22	NULL	NULL	NULL	double unsigned zerofill			select,insert,update,references		Default	Default
NULL	test	tb4	f218	43	NULL	YES	date	NULL	NULL	NULL	NULL	NULL	NULL	date			select,insert,update,references		Default	Default
NULL	test	tb4	f219	44	NULL	YES	time	NULL	NULL	NULL	NULL	NULL	NULL	time			select,insert,update,references		Default	Default
NULL	test	tb4	f220	45	NULL	YES	datetime	NULL	NULL	NULL	NULL	NULL	NULL	datetime			select,insert,update,references		Default	Default
NULL	test	tb4	f221	46	CURRENT_TIMESTAMP	NO	timestamp	NULL	NULL	NULL	NULL	NULL	NULL	timestamp		on update CURRENT_TIMESTAMP	select,insert,update,references		Default	Default
NULL	test	tb4	f222	47	NULL	YES	year	NULL	NULL	NULL	NULL	NULL	NULL	year(4)			select,insert,update,references		Default	Default
NULL	test	tb4	f223	48	NULL	YES	year	NULL	NULL	NULL	NULL	NULL	NULL	year(4)			select,insert,update,references		Default	Default
NULL	test	tb4	f224	49	NULL	YES	year	NULL	NULL	NULL	NULL	NULL	NULL	year(4)			select,insert,update,references		Default	Default
NULL	test	tb4	f225	50	NULL	YES	enum	5	5	NULL	NULL	latin1	latin1_swedish_ci	enum('1enum','2enum')			select,insert,update,references		Default	Default
NULL	test	tb4	f226	51	NULL	YES	set	9	9	NULL	NULL	latin1	latin1_swedish_ci	set('1set','2set')			select,insert,update,references		Default	Default
NULL	test	tb4	f236	52	NULL	YES	char	95	95	NULL	NULL	latin1	latin1_swedish_ci	char(95)			select,insert,update,references		Default	Default
NULL	test	tb4	f237	54	NULL	YES	char	130	130	NULL	NULL	latin1	latin1_bin	char(130)			select,insert,update,references		Default	Default
NULL	test	tb4	f238	55	NULL	YES	varchar	25000	25000	NULL	NULL	latin1	latin1_bin	varchar(25000)			select,insert,update,references		Default	Default
NULL	test	tb4	f239	56	NULL	YES	varbinary	0	0	NULL	NULL	NULL	NULL	varbinary(0)			select,insert,update,references		Default	Default
NULL	test	tb4	f240	57	NULL	YES	varchar	1200	1200	NULL	NULL	latin1	latin1_swedish_ci	varchar(1200)			select,insert,update,references		Default	Default
NULL	test	tb4	f241	53	NULL	YES	char	255	255	NULL	NULL	latin1	latin1_swedish_ci	char(255)			select,insert,update,references		Default	Default
NULL	test1	tb2	f100	42	00000000000000000008.8	NO	double	NULL	NULL	22	NULL	NULL	NULL	double unsigned zerofill			select,insert,update,references		Default	Default
NULL	test1	tb2	f101	43	2000-01-01	NO	date	NULL	NULL	NULL	NULL	NULL	NULL	date			select,insert,update,references		Default	Default
NULL	test1	tb2	f102	44	00:00:20	NO	time	NULL	NULL	NULL	NULL	NULL	NULL	time			select,insert,update,references		Default	Default
NULL	test1	tb2	f103	45	0002-02-02 00:00:00	NO	datetime	NULL	NULL	NULL	NULL	NULL	NULL	datetime			select,insert,update,references		Default	Default
NULL	test1	tb2	f104	46	2000-12-31 23:59:59	NO	timestamp	NULL	NULL	NULL	NULL	NULL	NULL	timestamp			select,insert,update,references		Default	Default
NULL	test1	tb2	f105	47	2000	NO	year	NULL	NULL	NULL	NULL	NULL	NULL	year(4)			select,insert,update,references		Default	Default
NULL	test1	tb2	f106	48	2000	NO	year	NULL	NULL	NULL	NULL	NULL	NULL	year(4)			select,insert,update,references		Default	Default
NULL	test1	tb2	f107	49	2000	NO	year	NULL	NULL	NULL	NULL	NULL	NULL	year(4)			select,insert,update,references		Default	Default
NULL	test1	tb2	f108	50	1enum	NO	enum	5	5	NULL	NULL	latin1	latin1_swedish_ci	enum('1enum','2enum')			select,insert,update,references		Default	Default
NULL	test1	tb2	f109	51	1set	NO	set	9	9	NULL	NULL	latin1	latin1_swedish_ci	set('1set','2set')			select,insert,update,references		Default	Default
NULL	test1	tb2	f59	1	NULL	YES	decimal	NULL	NULL	10	0	NULL	NULL	decimal(10,0) unsigned			select,insert,update,references		Default	Default
NULL	test1	tb2	f60	2	NULL	YES	decimal	NULL	NULL	64	0	NULL	NULL	decimal(64,0) unsigned			select,insert,update,references		Default	Default
NULL	test1	tb2	f61	3	NULL	YES	decimal	NULL	NULL	10	0	NULL	NULL	decimal(10,0) unsigned zerofill			select,insert,update,references		Default	Default
NULL	test1	tb2	f62	4	NULL	YES	decimal	NULL	NULL	64	0	NULL	NULL	decimal(64,0) unsigned zerofill			select,insert,update,references		Default	Default
NULL	test1	tb2	f63	5	NULL	YES	decimal	NULL	NULL	10	0	NULL	NULL	decimal(10,0) unsigned zerofill			select,insert,update,references		Default	Default
NULL	test1	tb2	f64	6	NULL	YES	decimal	NULL	NULL	64	0	NULL	NULL	decimal(64,0) unsigned zerofill			select,insert,update,references		Default	Default
NULL	test1	tb2	f65	7	NULL	YES	decimal	NULL	NULL	10	0	NULL	NULL	decimal(10,0)			select,insert,update,references		Default	Default
NULL	test1	tb2	f66	8	NULL	YES	decimal	NULL	NULL	63	30	NULL	NULL	decimal(63,30)			select,insert,update,references		Default	Default
NULL	test1	tb2	f67	9	NULL	YES	decimal	NULL	NULL	10	0	NULL	NULL	decimal(10,0) unsigned			select,insert,update,references		Default	Default
NULL	test1	tb2	f68	10	NULL	YES	decimal	NULL	NULL	63	30	NULL	NULL	decimal(63,30) unsigned			select,insert,update,references		Default	Default
NULL	test1	tb2	f69	11	NULL	YES	decimal	NULL	NULL	10	0	NULL	NULL	decimal(10,0) unsigned zerofill			select,insert,update,references		Default	Default
NULL	test1	tb2	f70	12	NULL	YES	decimal	NULL	NULL	63	30	NULL	NULL	decimal(63,30) unsigned zerofill			select,insert,update,references		Default	Default
NULL	test1	tb2	f71	13	NULL	YES	decimal	NULL	NULL	10	0	NULL	NULL	decimal(10,0) unsigned zerofill			select,insert,update,references		Default	Default
NULL	test1	tb2	f72	14	NULL	YES	decimal	NULL	NULL	63	30	NULL	NULL	decimal(63,30) unsigned zerofill			select,insert,update,references		Default	Default
NULL	test1	tb2	f73	15	NULL	YES	double	NULL	NULL	22	NULL	NULL	NULL	double			select,insert,update,references		Default	Default
NULL	test1	tb2	f74	16	NULL	YES	double	NULL	NULL	22	NULL	NULL	NULL	double unsigned			select,insert,update,references		Default	Default
NULL	test1	tb2	f75	17	NULL	YES	double	NULL	NULL	22	NULL	NULL	NULL	double unsigned zerofill			select,insert,update,references		Default	Default
NULL	test1	tb2	f76	18	NULL	YES	double	NULL	NULL	22	NULL	NULL	NULL	double unsigned zerofill			select,insert,update,references		Default	Default
NULL	test1	tb2	f77	19	7.7	YES	double	NULL	NULL	22	NULL	NULL	NULL	double			select,insert,update,references		Default	Default
NULL	test1	tb2	f78	20	7.7	YES	double	NULL	NULL	22	NULL	NULL	NULL	double unsigned			select,insert,update,references		Default	Default
NULL	test1	tb2	f79	21	00000000000000000007.7	YES	double	NULL	NULL	22	NULL	NULL	NULL	double unsigned zerofill			select,insert,update,references		Default	Default
NULL	test1	tb2	f80	22	00000000000000000008.8	YES	double	NULL	NULL	22	NULL	NULL	NULL	double unsigned zerofill			select,insert,update,references		Default	Default
NULL	test1	tb2	f81	23	8.8	NO	float	NULL	NULL	12	NULL	NULL	NULL	float			select,insert,update,references		Default	Default
NULL	test1	tb2	f82	24	8.8	NO	float	NULL	NULL	12	NULL	NULL	NULL	float unsigned			select,insert,update,references		Default	Default
NULL	test1	tb2	f83	25	0000000008.8	NO	float	NULL	NULL	12	NULL	NULL	NULL	float unsigned zerofill			select,insert,update,references		Default	Default
NULL	test1	tb2	f84	26	0000000008.8	NO	float	NULL	NULL	12	NULL	NULL	NULL	float unsigned zerofill			select,insert,update,references		Default	Default
NULL	test1	tb2	f85	27	8.8	NO	float	NULL	NULL	12	NULL	NULL	NULL	float			select,insert,update,references		Default	Default
NULL	test1	tb2	f86	28	8.8	NO	float	NULL	NULL	12	NULL	NULL	NULL	float			select,insert,update,references		Default	Default
NULL	test1	tb2	f87	29	8.8	NO	float	NULL	NULL	12	NULL	NULL	NULL	float unsigned			select,insert,update,references		Default	Default
NULL	test1	tb2	f88	30	8.8	NO	float	NULL	NULL	12	NULL	NULL	NULL	float unsigned			select,insert,update,references		Default	Default
NULL	test1	tb2	f89	31	0000000008.8	NO	float	NULL	NULL	12	NULL	NULL	NULL	float unsigned zerofill			select,insert,update,references		Default	Default
NULL	test1	tb2	f90	32	0000000008.8	NO	float	NULL	NULL	12	NULL	NULL	NULL	float unsigned zerofill			select,insert,update,references		Default	Default
NULL	test1	tb2	f91	33	0000000008.8	NO	float	NULL	NULL	12	NULL	NULL	NULL	float unsigned zerofill			select,insert,update,references		Default	Default
NULL	test1	tb2	f92	34	0000000008.8	NO	float	NULL	NULL	12	NULL	NULL	NULL	float unsigned zerofill			select,insert,update,references		Default	Default
NULL	test1	tb2	f93	35	8.8	NO	float	NULL	NULL	12	NULL	NULL	NULL	float			select,insert,update,references		Default	Default
NULL	test1	tb2	f94	36	8.8	NO	double	NULL	NULL	22	NULL	NULL	NULL	double			select,insert,update,references		Default	Default
NULL	test1	tb2	f95	37	8.8	NO	float	NULL	NULL	12	NULL	NULL	NULL	float unsigned			select,insert,update,references		Default	Default
NULL	test1	tb2	f96	38	8.8	NO	double	NULL	NULL	22	NULL	NULL	NULL	double unsigned			select,insert,update,references		Default	Default
NULL	test1	tb2	f97	39	0000000008.8	NO	float	NULL	NULL	12	NULL	NULL	NULL	float unsigned zerofill			select,insert,update,references		Default	Default
NULL	test1	tb2	f98	40	00000000000000000008.8	NO	double	NULL	NULL	22	NULL	NULL	NULL	double unsigned zerofill			select,insert,update,references		Default	Default
NULL	test1	tb2	f99	41	0000000008.8	NO	float	NULL	NULL	12	NULL	NULL	NULL	float unsigned zerofill			select,insert,update,references		Default	Default
NULL	test4	t6	f1	1	NULL	YES	char	20	20	NULL	NULL	latin1	latin1_swedish_ci	char(20)			select,insert,update,references		Default	Default
NULL	test4	t6	f2	2	NULL	YES	char	25	25	NULL	NULL	latin1	latin1_swedish_ci	char(25)			select,insert,update,references		Default	Default
NULL	test4	t6	f3	3	NULL	YES	date	NULL	NULL	NULL	NULL	NULL	NULL	date			select,insert,update,references		Default	Default
NULL	test4	t6	f4	4	NULL	YES	int	NULL	NULL	10	0	NULL	NULL	int(11)			select,insert,update,references		Default	Default
NULL	test4	t6	f5	5	NULL	YES	char	25	25	NULL	NULL	latin1	latin1_swedish_ci	char(25)			select,insert,update,references		Default	Default
NULL	test4	t6	f6	6	NULL	YES	int	NULL	NULL	10	0	NULL	NULL	int(11)			select,insert,update,references		Default	Default
=======
TABLE_CATALOG	TABLE_SCHEMA	TABLE_NAME	COLUMN_NAME	ORDINAL_POSITION	COLUMN_DEFAULT	IS_NULLABLE	DATA_TYPE	CHARACTER_MAXIMUM_LENGTH	CHARACTER_OCTET_LENGTH	NUMERIC_PRECISION	NUMERIC_SCALE	CHARACTER_SET_NAME	COLLATION_NAME	COLUMN_TYPE	COLUMN_KEY	EXTRA	PRIVILEGES	COLUMN_COMMENT
NULL	test	t1	f1	1	NULL	YES	char	20	20	NULL	NULL	latin1	latin1_swedish_ci	char(20)			select,insert,update,references	
NULL	test	t1	f2	2	NULL	YES	char	25	25	NULL	NULL	latin1	latin1_swedish_ci	char(25)			select,insert,update,references	
NULL	test	t1	f3	3	NULL	YES	date	NULL	NULL	NULL	NULL	NULL	NULL	date			select,insert,update,references	
NULL	test	t1	f4	4	NULL	YES	int	NULL	NULL	10	0	NULL	NULL	int(11)			select,insert,update,references	
NULL	test	t1	f5	5	NULL	YES	char	25	25	NULL	NULL	latin1	latin1_swedish_ci	char(25)			select,insert,update,references	
NULL	test	t1	f6	6	NULL	YES	int	NULL	NULL	10	0	NULL	NULL	int(11)			select,insert,update,references	
NULL	test	t10	f1	1	NULL	YES	char	20	20	NULL	NULL	latin1	latin1_swedish_ci	char(20)			select,insert,update,references	
NULL	test	t10	f2	2	NULL	YES	char	25	25	NULL	NULL	latin1	latin1_swedish_ci	char(25)			select,insert,update,references	
NULL	test	t10	f3	3	NULL	YES	date	NULL	NULL	NULL	NULL	NULL	NULL	date			select,insert,update,references	
NULL	test	t10	f4	4	NULL	YES	int	NULL	NULL	10	0	NULL	NULL	int(11)			select,insert,update,references	
NULL	test	t10	f5	5	NULL	YES	char	25	25	NULL	NULL	latin1	latin1_swedish_ci	char(25)			select,insert,update,references	
NULL	test	t10	f6	6	NULL	YES	int	NULL	NULL	10	0	NULL	NULL	int(11)			select,insert,update,references	
NULL	test	t11	f1	1	NULL	YES	char	20	20	NULL	NULL	latin1	latin1_swedish_ci	char(20)			select,insert,update,references	
NULL	test	t11	f2	2	NULL	YES	char	25	25	NULL	NULL	latin1	latin1_swedish_ci	char(25)			select,insert,update,references	
NULL	test	t11	f3	3	NULL	YES	date	NULL	NULL	NULL	NULL	NULL	NULL	date			select,insert,update,references	
NULL	test	t11	f4	4	NULL	YES	int	NULL	NULL	10	0	NULL	NULL	int(11)			select,insert,update,references	
NULL	test	t11	f5	5	NULL	YES	char	25	25	NULL	NULL	latin1	latin1_swedish_ci	char(25)			select,insert,update,references	
NULL	test	t11	f6	6	NULL	YES	int	NULL	NULL	10	0	NULL	NULL	int(11)			select,insert,update,references	
NULL	test	t2	f1	1	NULL	YES	char	20	20	NULL	NULL	latin1	latin1_swedish_ci	char(20)			select,insert,update,references	
NULL	test	t2	f2	2	NULL	YES	char	25	25	NULL	NULL	latin1	latin1_swedish_ci	char(25)			select,insert,update,references	
NULL	test	t2	f3	3	NULL	YES	date	NULL	NULL	NULL	NULL	NULL	NULL	date			select,insert,update,references	
NULL	test	t2	f4	4	NULL	YES	int	NULL	NULL	10	0	NULL	NULL	int(11)			select,insert,update,references	
NULL	test	t2	f5	5	NULL	YES	char	25	25	NULL	NULL	latin1	latin1_swedish_ci	char(25)			select,insert,update,references	
NULL	test	t2	f6	6	NULL	YES	int	NULL	NULL	10	0	NULL	NULL	int(11)			select,insert,update,references	
NULL	test	t3	f1	1	NULL	YES	char	20	20	NULL	NULL	latin1	latin1_swedish_ci	char(20)			select,insert,update,references	
NULL	test	t3	f2	2	NULL	YES	char	20	20	NULL	NULL	latin1	latin1_swedish_ci	char(20)			select,insert,update,references	
NULL	test	t3	f3	3	NULL	YES	int	NULL	NULL	10	0	NULL	NULL	int(11)			select,insert,update,references	
NULL	test	t4	f1	1	NULL	YES	char	20	20	NULL	NULL	latin1	latin1_swedish_ci	char(20)			select,insert,update,references	
NULL	test	t4	f2	2	NULL	YES	char	25	25	NULL	NULL	latin1	latin1_swedish_ci	char(25)			select,insert,update,references	
NULL	test	t4	f3	3	NULL	YES	date	NULL	NULL	NULL	NULL	NULL	NULL	date			select,insert,update,references	
NULL	test	t4	f4	4	NULL	YES	int	NULL	NULL	10	0	NULL	NULL	int(11)			select,insert,update,references	
NULL	test	t4	f5	5	NULL	YES	char	25	25	NULL	NULL	latin1	latin1_swedish_ci	char(25)			select,insert,update,references	
NULL	test	t4	f6	6	NULL	YES	int	NULL	NULL	10	0	NULL	NULL	int(11)			select,insert,update,references	
NULL	test	t7	f1	1	NULL	YES	char	20	20	NULL	NULL	latin1	latin1_swedish_ci	char(20)			select,insert,update,references	
NULL	test	t7	f2	2	NULL	YES	char	25	25	NULL	NULL	latin1	latin1_swedish_ci	char(25)			select,insert,update,references	
NULL	test	t7	f3	3	NULL	YES	date	NULL	NULL	NULL	NULL	NULL	NULL	date			select,insert,update,references	
NULL	test	t7	f4	4	NULL	YES	int	NULL	NULL	10	0	NULL	NULL	int(11)			select,insert,update,references	
NULL	test	t8	f1	1	NULL	YES	char	20	20	NULL	NULL	latin1	latin1_swedish_ci	char(20)			select,insert,update,references	
NULL	test	t8	f2	2	NULL	YES	char	25	25	NULL	NULL	latin1	latin1_swedish_ci	char(25)			select,insert,update,references	
NULL	test	t8	f3	3	NULL	YES	date	NULL	NULL	NULL	NULL	NULL	NULL	date			select,insert,update,references	
NULL	test	t8	f4	4	NULL	YES	int	NULL	NULL	10	0	NULL	NULL	int(11)			select,insert,update,references	
NULL	test	t9	f1	1	NULL	YES	int	NULL	NULL	10	0	NULL	NULL	int(11)			select,insert,update,references	
NULL	test	t9	f2	2	NULL	YES	char	25	25	NULL	NULL	latin1	latin1_swedish_ci	char(25)			select,insert,update,references	
NULL	test	t9	f3	3	NULL	YES	int	NULL	NULL	10	0	NULL	NULL	int(11)			select,insert,update,references	
NULL	test	tb1	f1	1	NULL	YES	char	1	1	NULL	NULL	latin1	latin1_swedish_ci	char(1)			select,insert,update,references	
NULL	test	tb1	f12	4	NULL	YES	binary	1	1	NULL	NULL	NULL	NULL	binary(1)			select,insert,update,references	
NULL	test	tb1	f13	5	NULL	YES	tinyint	NULL	NULL	3	0	NULL	NULL	tinyint(4)			select,insert,update,references	
NULL	test	tb1	f14	6	NULL	YES	tinyint	NULL	NULL	3	0	NULL	NULL	tinyint(3) unsigned			select,insert,update,references	
NULL	test	tb1	f15	7	NULL	YES	tinyint	NULL	NULL	3	0	NULL	NULL	tinyint(3) unsigned zerofill			select,insert,update,references	
NULL	test	tb1	f16	8	NULL	YES	tinyint	NULL	NULL	3	0	NULL	NULL	tinyint(3) unsigned zerofill			select,insert,update,references	
NULL	test	tb1	f17	9	NULL	YES	smallint	NULL	NULL	5	0	NULL	NULL	smallint(6)			select,insert,update,references	
NULL	test	tb1	f18	10	NULL	YES	smallint	NULL	NULL	5	0	NULL	NULL	smallint(5) unsigned			select,insert,update,references	
NULL	test	tb1	f19	11	NULL	YES	smallint	NULL	NULL	5	0	NULL	NULL	smallint(5) unsigned zerofill			select,insert,update,references	
NULL	test	tb1	f2	2	NULL	YES	char	1	1	NULL	NULL	latin1	latin1_bin	char(1)			select,insert,update,references	
NULL	test	tb1	f20	12	NULL	YES	smallint	NULL	NULL	5	0	NULL	NULL	smallint(5) unsigned zerofill			select,insert,update,references	
NULL	test	tb1	f21	13	NULL	YES	mediumint	NULL	NULL	7	0	NULL	NULL	mediumint(9)			select,insert,update,references	
NULL	test	tb1	f22	14	NULL	YES	mediumint	NULL	NULL	7	0	NULL	NULL	mediumint(8) unsigned			select,insert,update,references	
NULL	test	tb1	f23	15	NULL	YES	mediumint	NULL	NULL	7	0	NULL	NULL	mediumint(8) unsigned zerofill			select,insert,update,references	
NULL	test	tb1	f24	16	NULL	YES	mediumint	NULL	NULL	7	0	NULL	NULL	mediumint(8) unsigned zerofill			select,insert,update,references	
NULL	test	tb1	f25	17	NULL	YES	int	NULL	NULL	10	0	NULL	NULL	int(11)			select,insert,update,references	
NULL	test	tb1	f26	18	NULL	YES	int	NULL	NULL	10	0	NULL	NULL	int(10) unsigned			select,insert,update,references	
NULL	test	tb1	f27	19	NULL	YES	int	NULL	NULL	10	0	NULL	NULL	int(10) unsigned zerofill			select,insert,update,references	
NULL	test	tb1	f28	20	NULL	YES	int	NULL	NULL	10	0	NULL	NULL	int(10) unsigned zerofill			select,insert,update,references	
NULL	test	tb1	f29	21	NULL	YES	bigint	NULL	NULL	19	0	NULL	NULL	bigint(20)			select,insert,update,references	
NULL	test	tb1	f3	3	NULL	YES	char	1	1	NULL	NULL	latin1	latin1_swedish_ci	char(1)			select,insert,update,references	
NULL	test	tb1	f30	22	NULL	YES	bigint	NULL	NULL	20	0	NULL	NULL	bigint(20) unsigned			select,insert,update,references	
NULL	test	tb1	f31	23	NULL	YES	bigint	NULL	NULL	20	0	NULL	NULL	bigint(20) unsigned zerofill			select,insert,update,references	
NULL	test	tb1	f32	24	NULL	YES	bigint	NULL	NULL	20	0	NULL	NULL	bigint(20) unsigned zerofill			select,insert,update,references	
NULL	test	tb1	f33	25	10	NO	decimal	NULL	NULL	10	0	NULL	NULL	decimal(10,0)			select,insert,update,references	
NULL	test	tb1	f34	26	10	NO	decimal	NULL	NULL	10	0	NULL	NULL	decimal(10,0) unsigned			select,insert,update,references	
NULL	test	tb1	f35	27	0000000010	NO	decimal	NULL	NULL	10	0	NULL	NULL	decimal(10,0) unsigned zerofill			select,insert,update,references	
NULL	test	tb1	f36	28	0000000010	NO	decimal	NULL	NULL	10	0	NULL	NULL	decimal(10,0) unsigned zerofill			select,insert,update,references	
NULL	test	tb1	f37	29	10	NO	decimal	NULL	NULL	10	0	NULL	NULL	decimal(10,0)			select,insert,update,references	
NULL	test	tb1	f38	30	10	NO	decimal	NULL	NULL	64	0	NULL	NULL	decimal(64,0)			select,insert,update,references	
NULL	test	tb1	f39	31	10	NO	decimal	NULL	NULL	10	0	NULL	NULL	decimal(10,0) unsigned			select,insert,update,references	
NULL	test	tb1	f40	32	10	NO	decimal	NULL	NULL	64	0	NULL	NULL	decimal(64,0) unsigned			select,insert,update,references	
NULL	test	tb1	f41	33	0000000010	NO	decimal	NULL	NULL	10	0	NULL	NULL	decimal(10,0) unsigned zerofill			select,insert,update,references	
NULL	test	tb1	f42	34	0000000000000000000000000000000000000000000000000000000000000010	NO	decimal	NULL	NULL	64	0	NULL	NULL	decimal(64,0) unsigned zerofill			select,insert,update,references	
NULL	test	tb1	f43	35	0000000010	NO	decimal	NULL	NULL	10	0	NULL	NULL	decimal(10,0) unsigned zerofill			select,insert,update,references	
NULL	test	tb1	f44	36	0000000000000000000000000000000000000000000000000000000000000010	NO	decimal	NULL	NULL	64	0	NULL	NULL	decimal(64,0) unsigned zerofill			select,insert,update,references	
NULL	test	tb1	f45	37	10	NO	decimal	NULL	NULL	10	0	NULL	NULL	decimal(10,0)			select,insert,update,references	
NULL	test	tb1	f46	38	9.900000000000000000000000000000	NO	decimal	NULL	NULL	63	30	NULL	NULL	decimal(63,30)			select,insert,update,references	
NULL	test	tb1	f47	39	10	NO	decimal	NULL	NULL	10	0	NULL	NULL	decimal(10,0) unsigned			select,insert,update,references	
NULL	test	tb1	f48	40	9.900000000000000000000000000000	NO	decimal	NULL	NULL	63	30	NULL	NULL	decimal(63,30) unsigned			select,insert,update,references	
NULL	test	tb1	f49	41	0000000010	NO	decimal	NULL	NULL	10	0	NULL	NULL	decimal(10,0) unsigned zerofill			select,insert,update,references	
NULL	test	tb1	f50	42	000000000000000000000000000000009.900000000000000000000000000000	NO	decimal	NULL	NULL	63	30	NULL	NULL	decimal(63,30) unsigned zerofill			select,insert,update,references	
NULL	test	tb1	f51	43	0000000010	NO	decimal	NULL	NULL	10	0	NULL	NULL	decimal(10,0) unsigned zerofill			select,insert,update,references	
NULL	test	tb1	f52	44	000000000000000000000000000000009.900000000000000000000000000000	NO	decimal	NULL	NULL	63	30	NULL	NULL	decimal(63,30) unsigned zerofill			select,insert,update,references	
NULL	test	tb1	f53	45	99	NO	decimal	NULL	NULL	10	0	NULL	NULL	decimal(10,0)			select,insert,update,references	
NULL	test	tb1	f54	46	99	NO	decimal	NULL	NULL	10	0	NULL	NULL	decimal(10,0) unsigned			select,insert,update,references	
NULL	test	tb1	f55	47	0000000099	NO	decimal	NULL	NULL	10	0	NULL	NULL	decimal(10,0) unsigned zerofill			select,insert,update,references	
NULL	test	tb1	f56	48	0000000099	NO	decimal	NULL	NULL	10	0	NULL	NULL	decimal(10,0) unsigned zerofill			select,insert,update,references	
NULL	test	tb1	f57	49	99	NO	decimal	NULL	NULL	10	0	NULL	NULL	decimal(10,0)			select,insert,update,references	
NULL	test	tb1	f58	50	99	NO	decimal	NULL	NULL	64	0	NULL	NULL	decimal(64,0)			select,insert,update,references	
NULL	test	tb2	f100	42	00000000000000000008.8	NO	double	NULL	NULL	22	NULL	NULL	NULL	double unsigned zerofill			select,insert,update,references	
NULL	test	tb2	f101	43	2000-01-01	NO	date	NULL	NULL	NULL	NULL	NULL	NULL	date			select,insert,update,references	
NULL	test	tb2	f102	44	00:00:20	NO	time	NULL	NULL	NULL	NULL	NULL	NULL	time			select,insert,update,references	
NULL	test	tb2	f103	45	0002-02-02 00:00:00	NO	datetime	NULL	NULL	NULL	NULL	NULL	NULL	datetime			select,insert,update,references	
NULL	test	tb2	f104	46	2000-12-31 23:59:59	NO	timestamp	NULL	NULL	NULL	NULL	NULL	NULL	timestamp			select,insert,update,references	
NULL	test	tb2	f105	47	2000	NO	year	NULL	NULL	NULL	NULL	NULL	NULL	year(4)			select,insert,update,references	
NULL	test	tb2	f106	48	2000	NO	year	NULL	NULL	NULL	NULL	NULL	NULL	year(4)			select,insert,update,references	
NULL	test	tb2	f107	49	2000	NO	year	NULL	NULL	NULL	NULL	NULL	NULL	year(4)			select,insert,update,references	
NULL	test	tb2	f108	50	1enum	NO	enum	5	5	NULL	NULL	latin1	latin1_swedish_ci	enum('1enum','2enum')			select,insert,update,references	
NULL	test	tb2	f109	51	1set	NO	set	9	9	NULL	NULL	latin1	latin1_swedish_ci	set('1set','2set')			select,insert,update,references	
NULL	test	tb2	f59	1	NULL	YES	decimal	NULL	NULL	10	0	NULL	NULL	decimal(10,0) unsigned			select,insert,update,references	
NULL	test	tb2	f60	2	NULL	YES	decimal	NULL	NULL	64	0	NULL	NULL	decimal(64,0) unsigned			select,insert,update,references	
NULL	test	tb2	f61	3	NULL	YES	decimal	NULL	NULL	10	0	NULL	NULL	decimal(10,0) unsigned zerofill			select,insert,update,references	
NULL	test	tb2	f62	4	NULL	YES	decimal	NULL	NULL	64	0	NULL	NULL	decimal(64,0) unsigned zerofill			select,insert,update,references	
NULL	test	tb2	f63	5	NULL	YES	decimal	NULL	NULL	10	0	NULL	NULL	decimal(10,0) unsigned zerofill			select,insert,update,references	
NULL	test	tb2	f64	6	NULL	YES	decimal	NULL	NULL	64	0	NULL	NULL	decimal(64,0) unsigned zerofill			select,insert,update,references	
NULL	test	tb2	f65	7	NULL	YES	decimal	NULL	NULL	10	0	NULL	NULL	decimal(10,0)			select,insert,update,references	
NULL	test	tb2	f66	8	NULL	YES	decimal	NULL	NULL	63	30	NULL	NULL	decimal(63,30)			select,insert,update,references	
NULL	test	tb2	f67	9	NULL	YES	decimal	NULL	NULL	10	0	NULL	NULL	decimal(10,0) unsigned			select,insert,update,references	
NULL	test	tb2	f68	10	NULL	YES	decimal	NULL	NULL	63	30	NULL	NULL	decimal(63,30) unsigned			select,insert,update,references	
NULL	test	tb2	f69	11	NULL	YES	decimal	NULL	NULL	10	0	NULL	NULL	decimal(10,0) unsigned zerofill			select,insert,update,references	
NULL	test	tb2	f70	12	NULL	YES	decimal	NULL	NULL	63	30	NULL	NULL	decimal(63,30) unsigned zerofill			select,insert,update,references	
NULL	test	tb2	f71	13	NULL	YES	decimal	NULL	NULL	10	0	NULL	NULL	decimal(10,0) unsigned zerofill			select,insert,update,references	
NULL	test	tb2	f72	14	NULL	YES	decimal	NULL	NULL	63	30	NULL	NULL	decimal(63,30) unsigned zerofill			select,insert,update,references	
NULL	test	tb2	f73	15	NULL	YES	double	NULL	NULL	22	NULL	NULL	NULL	double			select,insert,update,references	
NULL	test	tb2	f74	16	NULL	YES	double	NULL	NULL	22	NULL	NULL	NULL	double unsigned			select,insert,update,references	
NULL	test	tb2	f75	17	NULL	YES	double	NULL	NULL	22	NULL	NULL	NULL	double unsigned zerofill			select,insert,update,references	
NULL	test	tb2	f76	18	NULL	YES	double	NULL	NULL	22	NULL	NULL	NULL	double unsigned zerofill			select,insert,update,references	
NULL	test	tb2	f77	19	7.7	YES	double	NULL	NULL	22	NULL	NULL	NULL	double			select,insert,update,references	
NULL	test	tb2	f78	20	7.7	YES	double	NULL	NULL	22	NULL	NULL	NULL	double unsigned			select,insert,update,references	
NULL	test	tb2	f79	21	00000000000000000007.7	YES	double	NULL	NULL	22	NULL	NULL	NULL	double unsigned zerofill			select,insert,update,references	
NULL	test	tb2	f80	22	00000000000000000008.8	YES	double	NULL	NULL	22	NULL	NULL	NULL	double unsigned zerofill			select,insert,update,references	
NULL	test	tb2	f81	23	8.8	NO	float	NULL	NULL	12	NULL	NULL	NULL	float			select,insert,update,references	
NULL	test	tb2	f82	24	8.8	NO	float	NULL	NULL	12	NULL	NULL	NULL	float unsigned			select,insert,update,references	
NULL	test	tb2	f83	25	0000000008.8	NO	float	NULL	NULL	12	NULL	NULL	NULL	float unsigned zerofill			select,insert,update,references	
NULL	test	tb2	f84	26	0000000008.8	NO	float	NULL	NULL	12	NULL	NULL	NULL	float unsigned zerofill			select,insert,update,references	
NULL	test	tb2	f85	27	8.8	NO	float	NULL	NULL	12	NULL	NULL	NULL	float			select,insert,update,references	
NULL	test	tb2	f86	28	8.8	NO	float	NULL	NULL	12	NULL	NULL	NULL	float			select,insert,update,references	
NULL	test	tb2	f87	29	8.8	NO	float	NULL	NULL	12	NULL	NULL	NULL	float unsigned			select,insert,update,references	
NULL	test	tb2	f88	30	8.8	NO	float	NULL	NULL	12	NULL	NULL	NULL	float unsigned			select,insert,update,references	
NULL	test	tb2	f89	31	0000000008.8	NO	float	NULL	NULL	12	NULL	NULL	NULL	float unsigned zerofill			select,insert,update,references	
NULL	test	tb2	f90	32	0000000008.8	NO	float	NULL	NULL	12	NULL	NULL	NULL	float unsigned zerofill			select,insert,update,references	
NULL	test	tb2	f91	33	0000000008.8	NO	float	NULL	NULL	12	NULL	NULL	NULL	float unsigned zerofill			select,insert,update,references	
NULL	test	tb2	f92	34	0000000008.8	NO	float	NULL	NULL	12	NULL	NULL	NULL	float unsigned zerofill			select,insert,update,references	
NULL	test	tb2	f93	35	8.8	NO	float	NULL	NULL	12	NULL	NULL	NULL	float			select,insert,update,references	
NULL	test	tb2	f94	36	8.8	NO	double	NULL	NULL	22	NULL	NULL	NULL	double			select,insert,update,references	
NULL	test	tb2	f95	37	8.8	NO	float	NULL	NULL	12	NULL	NULL	NULL	float unsigned			select,insert,update,references	
NULL	test	tb2	f96	38	8.8	NO	double	NULL	NULL	22	NULL	NULL	NULL	double unsigned			select,insert,update,references	
NULL	test	tb2	f97	39	0000000008.8	NO	float	NULL	NULL	12	NULL	NULL	NULL	float unsigned zerofill			select,insert,update,references	
NULL	test	tb2	f98	40	00000000000000000008.8	NO	double	NULL	NULL	22	NULL	NULL	NULL	double unsigned zerofill			select,insert,update,references	
NULL	test	tb2	f99	41	0000000008.8	NO	float	NULL	NULL	12	NULL	NULL	NULL	float unsigned zerofill			select,insert,update,references	
NULL	test	tb3	f118	1	a	NO	char	1	1	NULL	NULL	latin1	latin1_swedish_ci	char(1)			select,insert,update,references	
NULL	test	tb3	f119	2		NO	char	1	1	NULL	NULL	latin1	latin1_bin	char(1)			select,insert,update,references	
NULL	test	tb3	f120	3		NO	char	1	1	NULL	NULL	latin1	latin1_swedish_ci	char(1)			select,insert,update,references	
NULL	test	tb3	f121	4	NULL	YES	char	50	50	NULL	NULL	latin1	latin1_swedish_ci	char(50)			select,insert,update,references	
NULL	test	tb3	f122	5	NULL	YES	char	50	50	NULL	NULL	latin1	latin1_swedish_ci	char(50)			select,insert,update,references	
NULL	test	tb3	f129	6		NO	binary	1	1	NULL	NULL	NULL	NULL	binary(1)			select,insert,update,references	
NULL	test	tb3	f130	7	99	NO	tinyint	NULL	NULL	3	0	NULL	NULL	tinyint(4)			select,insert,update,references	
NULL	test	tb3	f131	8	99	NO	tinyint	NULL	NULL	3	0	NULL	NULL	tinyint(3) unsigned			select,insert,update,references	
NULL	test	tb3	f132	9	099	NO	tinyint	NULL	NULL	3	0	NULL	NULL	tinyint(3) unsigned zerofill			select,insert,update,references	
NULL	test	tb3	f133	10	099	NO	tinyint	NULL	NULL	3	0	NULL	NULL	tinyint(3) unsigned zerofill			select,insert,update,references	
NULL	test	tb3	f134	11	999	NO	smallint	NULL	NULL	5	0	NULL	NULL	smallint(6)			select,insert,update,references	
NULL	test	tb3	f135	12	999	NO	smallint	NULL	NULL	5	0	NULL	NULL	smallint(5) unsigned			select,insert,update,references	
NULL	test	tb3	f136	13	00999	NO	smallint	NULL	NULL	5	0	NULL	NULL	smallint(5) unsigned zerofill			select,insert,update,references	
NULL	test	tb3	f137	14	00999	NO	smallint	NULL	NULL	5	0	NULL	NULL	smallint(5) unsigned zerofill			select,insert,update,references	
NULL	test	tb3	f138	15	9999	NO	mediumint	NULL	NULL	7	0	NULL	NULL	mediumint(9)			select,insert,update,references	
NULL	test	tb3	f139	16	9999	NO	mediumint	NULL	NULL	7	0	NULL	NULL	mediumint(8) unsigned			select,insert,update,references	
NULL	test	tb3	f140	17	00009999	NO	mediumint	NULL	NULL	7	0	NULL	NULL	mediumint(8) unsigned zerofill			select,insert,update,references	
NULL	test	tb3	f141	18	00009999	NO	mediumint	NULL	NULL	7	0	NULL	NULL	mediumint(8) unsigned zerofill			select,insert,update,references	
NULL	test	tb3	f142	19	99999	NO	int	NULL	NULL	10	0	NULL	NULL	int(11)			select,insert,update,references	
NULL	test	tb3	f143	20	99999	NO	int	NULL	NULL	10	0	NULL	NULL	int(10) unsigned			select,insert,update,references	
NULL	test	tb3	f144	21	0000099999	NO	int	NULL	NULL	10	0	NULL	NULL	int(10) unsigned zerofill			select,insert,update,references	
NULL	test	tb3	f145	22	0000099999	NO	int	NULL	NULL	10	0	NULL	NULL	int(10) unsigned zerofill			select,insert,update,references	
NULL	test	tb3	f146	23	999999	NO	bigint	NULL	NULL	19	0	NULL	NULL	bigint(20)			select,insert,update,references	
NULL	test	tb3	f147	24	999999	NO	bigint	NULL	NULL	20	0	NULL	NULL	bigint(20) unsigned			select,insert,update,references	
NULL	test	tb3	f148	25	00000000000000999999	NO	bigint	NULL	NULL	20	0	NULL	NULL	bigint(20) unsigned zerofill			select,insert,update,references	
NULL	test	tb3	f149	26	00000000000000999999	NO	bigint	NULL	NULL	20	0	NULL	NULL	bigint(20) unsigned zerofill			select,insert,update,references	
NULL	test	tb3	f150	27	1000	NO	decimal	NULL	NULL	10	0	NULL	NULL	decimal(10,0)			select,insert,update,references	
NULL	test	tb3	f151	28	999	NO	decimal	NULL	NULL	10	0	NULL	NULL	decimal(10,0) unsigned			select,insert,update,references	
NULL	test	tb3	f152	29	0000001000	NO	decimal	NULL	NULL	10	0	NULL	NULL	decimal(10,0) unsigned zerofill			select,insert,update,references	
NULL	test	tb3	f153	30	NULL	YES	decimal	NULL	NULL	10	0	NULL	NULL	decimal(10,0) unsigned zerofill			select,insert,update,references	
NULL	test	tb3	f154	31	NULL	YES	decimal	NULL	NULL	10	0	NULL	NULL	decimal(10,0)			select,insert,update,references	
NULL	test	tb3	f155	32	NULL	YES	decimal	NULL	NULL	64	0	NULL	NULL	decimal(64,0)			select,insert,update,references	
NULL	test	tb3	f156	33	NULL	YES	decimal	NULL	NULL	10	0	NULL	NULL	decimal(10,0) unsigned			select,insert,update,references	
NULL	test	tb3	f157	34	NULL	YES	decimal	NULL	NULL	64	0	NULL	NULL	decimal(64,0) unsigned			select,insert,update,references	
NULL	test	tb3	f158	35	NULL	YES	decimal	NULL	NULL	10	0	NULL	NULL	decimal(10,0) unsigned zerofill			select,insert,update,references	
NULL	test	tb3	f159	36	NULL	YES	decimal	NULL	NULL	64	0	NULL	NULL	decimal(64,0) unsigned zerofill			select,insert,update,references	
NULL	test	tb3	f160	37	NULL	YES	decimal	NULL	NULL	10	0	NULL	NULL	decimal(10,0) unsigned zerofill			select,insert,update,references	
NULL	test	tb3	f161	38	NULL	YES	decimal	NULL	NULL	64	0	NULL	NULL	decimal(64,0) unsigned zerofill			select,insert,update,references	
NULL	test	tb3	f162	39	NULL	YES	decimal	NULL	NULL	10	0	NULL	NULL	decimal(10,0)			select,insert,update,references	
NULL	test	tb3	f163	40	NULL	YES	decimal	NULL	NULL	63	30	NULL	NULL	decimal(63,30)			select,insert,update,references	
NULL	test	tb3	f164	41	NULL	YES	decimal	NULL	NULL	10	0	NULL	NULL	decimal(10,0) unsigned			select,insert,update,references	
NULL	test	tb3	f165	42	NULL	YES	decimal	NULL	NULL	63	30	NULL	NULL	decimal(63,30) unsigned			select,insert,update,references	
NULL	test	tb3	f166	43	NULL	YES	decimal	NULL	NULL	10	0	NULL	NULL	decimal(10,0) unsigned zerofill			select,insert,update,references	
NULL	test	tb3	f167	44	NULL	YES	decimal	NULL	NULL	63	30	NULL	NULL	decimal(63,30) unsigned zerofill			select,insert,update,references	
NULL	test	tb3	f168	45	NULL	YES	decimal	NULL	NULL	10	0	NULL	NULL	decimal(10,0) unsigned zerofill			select,insert,update,references	
NULL	test	tb3	f169	46	NULL	YES	decimal	NULL	NULL	63	30	NULL	NULL	decimal(63,30) unsigned zerofill			select,insert,update,references	
NULL	test	tb3	f170	47	NULL	YES	decimal	NULL	NULL	10	0	NULL	NULL	decimal(10,0)			select,insert,update,references	
NULL	test	tb3	f171	48	NULL	YES	decimal	NULL	NULL	10	0	NULL	NULL	decimal(10,0) unsigned			select,insert,update,references	
NULL	test	tb3	f172	49	NULL	YES	decimal	NULL	NULL	10	0	NULL	NULL	decimal(10,0) unsigned zerofill			select,insert,update,references	
NULL	test	tb3	f173	50	NULL	YES	decimal	NULL	NULL	10	0	NULL	NULL	decimal(10,0) unsigned zerofill			select,insert,update,references	
NULL	test	tb3	f174	51	NULL	YES	decimal	NULL	NULL	10	0	NULL	NULL	decimal(10,0)			select,insert,update,references	
NULL	test	tb3	f175	52	NULL	YES	decimal	NULL	NULL	64	0	NULL	NULL	decimal(64,0)			select,insert,update,references	
NULL	test	tb4	f176	1	9	NO	decimal	NULL	NULL	10	0	NULL	NULL	decimal(10,0) unsigned			select,insert,update,references	
NULL	test	tb4	f177	2	9	NO	decimal	NULL	NULL	64	0	NULL	NULL	decimal(64,0) unsigned			select,insert,update,references	
NULL	test	tb4	f178	3	0000000009	NO	decimal	NULL	NULL	10	0	NULL	NULL	decimal(10,0) unsigned zerofill			select,insert,update,references	
NULL	test	tb4	f179	4	0000000000000000000000000000000000000000000000000000000000000009	NO	decimal	NULL	NULL	64	0	NULL	NULL	decimal(64,0) unsigned zerofill			select,insert,update,references	
NULL	test	tb4	f180	5	0000000009	NO	decimal	NULL	NULL	10	0	NULL	NULL	decimal(10,0) unsigned zerofill			select,insert,update,references	
NULL	test	tb4	f181	6	0000000000000000000000000000000000000000000000000000000000000009	NO	decimal	NULL	NULL	64	0	NULL	NULL	decimal(64,0) unsigned zerofill			select,insert,update,references	
NULL	test	tb4	f182	7	9	NO	decimal	NULL	NULL	10	0	NULL	NULL	decimal(10,0)			select,insert,update,references	
NULL	test	tb4	f183	8	9.000000000000000000000000000000	NO	decimal	NULL	NULL	63	30	NULL	NULL	decimal(63,30)			select,insert,update,references	
NULL	test	tb4	f184	9	9	NO	decimal	NULL	NULL	10	0	NULL	NULL	decimal(10,0) unsigned			select,insert,update,references	
NULL	test	tb4	f185	10	9.000000000000000000000000000000	NO	decimal	NULL	NULL	63	30	NULL	NULL	decimal(63,30) unsigned			select,insert,update,references	
NULL	test	tb4	f186	11	0000000009	NO	decimal	NULL	NULL	10	0	NULL	NULL	decimal(10,0) unsigned zerofill			select,insert,update,references	
NULL	test	tb4	f187	12	000000000000000000000000000000009.000000000000000000000000000000	NO	decimal	NULL	NULL	63	30	NULL	NULL	decimal(63,30) unsigned zerofill			select,insert,update,references	
NULL	test	tb4	f188	13	0000000009	NO	decimal	NULL	NULL	10	0	NULL	NULL	decimal(10,0) unsigned zerofill			select,insert,update,references	
NULL	test	tb4	f189	14	000000000000000000000000000000009.000000000000000000000000000000	NO	decimal	NULL	NULL	63	30	NULL	NULL	decimal(63,30) unsigned zerofill			select,insert,update,references	
NULL	test	tb4	f190	15	88.8	NO	double	NULL	NULL	22	NULL	NULL	NULL	double			select,insert,update,references	
NULL	test	tb4	f191	16	88.8	NO	double	NULL	NULL	22	NULL	NULL	NULL	double unsigned			select,insert,update,references	
NULL	test	tb4	f192	17	00000000000000000088.8	NO	double	NULL	NULL	22	NULL	NULL	NULL	double unsigned zerofill			select,insert,update,references	
NULL	test	tb4	f193	18	00000000000000000088.8	NO	double	NULL	NULL	22	NULL	NULL	NULL	double unsigned zerofill			select,insert,update,references	
NULL	test	tb4	f194	19	55.5	NO	double	NULL	NULL	22	NULL	NULL	NULL	double			select,insert,update,references	
NULL	test	tb4	f195	20	55.5	NO	double	NULL	NULL	22	NULL	NULL	NULL	double unsigned			select,insert,update,references	
NULL	test	tb4	f196	21	00000000000000000055.5	NO	double	NULL	NULL	22	NULL	NULL	NULL	double unsigned zerofill			select,insert,update,references	
NULL	test	tb4	f197	22	00000000000000000055.5	NO	double	NULL	NULL	22	NULL	NULL	NULL	double unsigned zerofill			select,insert,update,references	
NULL	test	tb4	f198	23	NULL	YES	float	NULL	NULL	12	NULL	NULL	NULL	float			select,insert,update,references	
NULL	test	tb4	f199	24	NULL	YES	float	NULL	NULL	12	NULL	NULL	NULL	float unsigned			select,insert,update,references	
NULL	test	tb4	f200	25	NULL	YES	float	NULL	NULL	12	NULL	NULL	NULL	float unsigned zerofill			select,insert,update,references	
NULL	test	tb4	f201	26	NULL	YES	float	NULL	NULL	12	NULL	NULL	NULL	float unsigned zerofill			select,insert,update,references	
NULL	test	tb4	f202	27	NULL	YES	float	NULL	NULL	12	NULL	NULL	NULL	float			select,insert,update,references	
NULL	test	tb4	f203	28	NULL	YES	float	NULL	NULL	12	NULL	NULL	NULL	float			select,insert,update,references	
NULL	test	tb4	f204	29	NULL	YES	float	NULL	NULL	12	NULL	NULL	NULL	float unsigned			select,insert,update,references	
NULL	test	tb4	f205	30	NULL	YES	float	NULL	NULL	12	NULL	NULL	NULL	float unsigned			select,insert,update,references	
NULL	test	tb4	f206	31	NULL	YES	float	NULL	NULL	12	NULL	NULL	NULL	float unsigned zerofill			select,insert,update,references	
NULL	test	tb4	f207	32	NULL	YES	float	NULL	NULL	12	NULL	NULL	NULL	float unsigned zerofill			select,insert,update,references	
NULL	test	tb4	f208	33	NULL	YES	float	NULL	NULL	12	NULL	NULL	NULL	float unsigned zerofill			select,insert,update,references	
NULL	test	tb4	f209	34	NULL	YES	float	NULL	NULL	12	NULL	NULL	NULL	float unsigned zerofill			select,insert,update,references	
NULL	test	tb4	f210	35	NULL	YES	float	NULL	NULL	12	NULL	NULL	NULL	float			select,insert,update,references	
NULL	test	tb4	f211	36	NULL	YES	double	NULL	NULL	22	NULL	NULL	NULL	double			select,insert,update,references	
NULL	test	tb4	f212	37	NULL	YES	float	NULL	NULL	12	NULL	NULL	NULL	float unsigned			select,insert,update,references	
NULL	test	tb4	f213	38	NULL	YES	double	NULL	NULL	22	NULL	NULL	NULL	double unsigned			select,insert,update,references	
NULL	test	tb4	f214	39	NULL	YES	float	NULL	NULL	12	NULL	NULL	NULL	float unsigned zerofill			select,insert,update,references	
NULL	test	tb4	f215	40	NULL	YES	double	NULL	NULL	22	NULL	NULL	NULL	double unsigned zerofill			select,insert,update,references	
NULL	test	tb4	f216	41	NULL	YES	float	NULL	NULL	12	NULL	NULL	NULL	float unsigned zerofill			select,insert,update,references	
NULL	test	tb4	f217	42	NULL	YES	double	NULL	NULL	22	NULL	NULL	NULL	double unsigned zerofill			select,insert,update,references	
NULL	test	tb4	f218	43	NULL	YES	date	NULL	NULL	NULL	NULL	NULL	NULL	date			select,insert,update,references	
NULL	test	tb4	f219	44	NULL	YES	time	NULL	NULL	NULL	NULL	NULL	NULL	time			select,insert,update,references	
NULL	test	tb4	f220	45	NULL	YES	datetime	NULL	NULL	NULL	NULL	NULL	NULL	datetime			select,insert,update,references	
NULL	test	tb4	f221	46	CURRENT_TIMESTAMP	NO	timestamp	NULL	NULL	NULL	NULL	NULL	NULL	timestamp		on update CURRENT_TIMESTAMP	select,insert,update,references	
NULL	test	tb4	f222	47	NULL	YES	year	NULL	NULL	NULL	NULL	NULL	NULL	year(4)			select,insert,update,references	
NULL	test	tb4	f223	48	NULL	YES	year	NULL	NULL	NULL	NULL	NULL	NULL	year(4)			select,insert,update,references	
NULL	test	tb4	f224	49	NULL	YES	year	NULL	NULL	NULL	NULL	NULL	NULL	year(4)			select,insert,update,references	
NULL	test	tb4	f225	50	NULL	YES	enum	5	5	NULL	NULL	latin1	latin1_swedish_ci	enum('1enum','2enum')			select,insert,update,references	
NULL	test	tb4	f226	51	NULL	YES	set	9	9	NULL	NULL	latin1	latin1_swedish_ci	set('1set','2set')			select,insert,update,references	
NULL	test	tb4	f236	52	NULL	YES	char	95	95	NULL	NULL	latin1	latin1_swedish_ci	char(95)			select,insert,update,references	
NULL	test	tb4	f237	54	NULL	YES	char	130	130	NULL	NULL	latin1	latin1_bin	char(130)			select,insert,update,references	
NULL	test	tb4	f238	55	NULL	YES	varchar	25000	25000	NULL	NULL	latin1	latin1_bin	varchar(25000)			select,insert,update,references	
NULL	test	tb4	f239	56	NULL	YES	varbinary	0	0	NULL	NULL	NULL	NULL	varbinary(0)			select,insert,update,references	
NULL	test	tb4	f240	57	NULL	YES	varchar	1200	1200	NULL	NULL	latin1	latin1_swedish_ci	varchar(1200)			select,insert,update,references	
NULL	test	tb4	f241	53	NULL	YES	char	255	255	NULL	NULL	latin1	latin1_swedish_ci	char(255)			select,insert,update,references	
NULL	test1	tb2	f100	42	00000000000000000008.8	NO	double	NULL	NULL	22	NULL	NULL	NULL	double unsigned zerofill			select,insert,update,references	
NULL	test1	tb2	f101	43	2000-01-01	NO	date	NULL	NULL	NULL	NULL	NULL	NULL	date			select,insert,update,references	
NULL	test1	tb2	f102	44	00:00:20	NO	time	NULL	NULL	NULL	NULL	NULL	NULL	time			select,insert,update,references	
NULL	test1	tb2	f103	45	0002-02-02 00:00:00	NO	datetime	NULL	NULL	NULL	NULL	NULL	NULL	datetime			select,insert,update,references	
NULL	test1	tb2	f104	46	2000-12-31 23:59:59	NO	timestamp	NULL	NULL	NULL	NULL	NULL	NULL	timestamp			select,insert,update,references	
NULL	test1	tb2	f105	47	2000	NO	year	NULL	NULL	NULL	NULL	NULL	NULL	year(4)			select,insert,update,references	
NULL	test1	tb2	f106	48	2000	NO	year	NULL	NULL	NULL	NULL	NULL	NULL	year(4)			select,insert,update,references	
NULL	test1	tb2	f107	49	2000	NO	year	NULL	NULL	NULL	NULL	NULL	NULL	year(4)			select,insert,update,references	
NULL	test1	tb2	f108	50	1enum	NO	enum	5	5	NULL	NULL	latin1	latin1_swedish_ci	enum('1enum','2enum')			select,insert,update,references	
NULL	test1	tb2	f109	51	1set	NO	set	9	9	NULL	NULL	latin1	latin1_swedish_ci	set('1set','2set')			select,insert,update,references	
NULL	test1	tb2	f59	1	NULL	YES	decimal	NULL	NULL	10	0	NULL	NULL	decimal(10,0) unsigned			select,insert,update,references	
NULL	test1	tb2	f60	2	NULL	YES	decimal	NULL	NULL	64	0	NULL	NULL	decimal(64,0) unsigned			select,insert,update,references	
NULL	test1	tb2	f61	3	NULL	YES	decimal	NULL	NULL	10	0	NULL	NULL	decimal(10,0) unsigned zerofill			select,insert,update,references	
NULL	test1	tb2	f62	4	NULL	YES	decimal	NULL	NULL	64	0	NULL	NULL	decimal(64,0) unsigned zerofill			select,insert,update,references	
NULL	test1	tb2	f63	5	NULL	YES	decimal	NULL	NULL	10	0	NULL	NULL	decimal(10,0) unsigned zerofill			select,insert,update,references	
NULL	test1	tb2	f64	6	NULL	YES	decimal	NULL	NULL	64	0	NULL	NULL	decimal(64,0) unsigned zerofill			select,insert,update,references	
NULL	test1	tb2	f65	7	NULL	YES	decimal	NULL	NULL	10	0	NULL	NULL	decimal(10,0)			select,insert,update,references	
NULL	test1	tb2	f66	8	NULL	YES	decimal	NULL	NULL	63	30	NULL	NULL	decimal(63,30)			select,insert,update,references	
NULL	test1	tb2	f67	9	NULL	YES	decimal	NULL	NULL	10	0	NULL	NULL	decimal(10,0) unsigned			select,insert,update,references	
NULL	test1	tb2	f68	10	NULL	YES	decimal	NULL	NULL	63	30	NULL	NULL	decimal(63,30) unsigned			select,insert,update,references	
NULL	test1	tb2	f69	11	NULL	YES	decimal	NULL	NULL	10	0	NULL	NULL	decimal(10,0) unsigned zerofill			select,insert,update,references	
NULL	test1	tb2	f70	12	NULL	YES	decimal	NULL	NULL	63	30	NULL	NULL	decimal(63,30) unsigned zerofill			select,insert,update,references	
NULL	test1	tb2	f71	13	NULL	YES	decimal	NULL	NULL	10	0	NULL	NULL	decimal(10,0) unsigned zerofill			select,insert,update,references	
NULL	test1	tb2	f72	14	NULL	YES	decimal	NULL	NULL	63	30	NULL	NULL	decimal(63,30) unsigned zerofill			select,insert,update,references	
NULL	test1	tb2	f73	15	NULL	YES	double	NULL	NULL	22	NULL	NULL	NULL	double			select,insert,update,references	
NULL	test1	tb2	f74	16	NULL	YES	double	NULL	NULL	22	NULL	NULL	NULL	double unsigned			select,insert,update,references	
NULL	test1	tb2	f75	17	NULL	YES	double	NULL	NULL	22	NULL	NULL	NULL	double unsigned zerofill			select,insert,update,references	
NULL	test1	tb2	f76	18	NULL	YES	double	NULL	NULL	22	NULL	NULL	NULL	double unsigned zerofill			select,insert,update,references	
NULL	test1	tb2	f77	19	7.7	YES	double	NULL	NULL	22	NULL	NULL	NULL	double			select,insert,update,references	
NULL	test1	tb2	f78	20	7.7	YES	double	NULL	NULL	22	NULL	NULL	NULL	double unsigned			select,insert,update,references	
NULL	test1	tb2	f79	21	00000000000000000007.7	YES	double	NULL	NULL	22	NULL	NULL	NULL	double unsigned zerofill			select,insert,update,references	
NULL	test1	tb2	f80	22	00000000000000000008.8	YES	double	NULL	NULL	22	NULL	NULL	NULL	double unsigned zerofill			select,insert,update,references	
NULL	test1	tb2	f81	23	8.8	NO	float	NULL	NULL	12	NULL	NULL	NULL	float			select,insert,update,references	
NULL	test1	tb2	f82	24	8.8	NO	float	NULL	NULL	12	NULL	NULL	NULL	float unsigned			select,insert,update,references	
NULL	test1	tb2	f83	25	0000000008.8	NO	float	NULL	NULL	12	NULL	NULL	NULL	float unsigned zerofill			select,insert,update,references	
NULL	test1	tb2	f84	26	0000000008.8	NO	float	NULL	NULL	12	NULL	NULL	NULL	float unsigned zerofill			select,insert,update,references	
NULL	test1	tb2	f85	27	8.8	NO	float	NULL	NULL	12	NULL	NULL	NULL	float			select,insert,update,references	
NULL	test1	tb2	f86	28	8.8	NO	float	NULL	NULL	12	NULL	NULL	NULL	float			select,insert,update,references	
NULL	test1	tb2	f87	29	8.8	NO	float	NULL	NULL	12	NULL	NULL	NULL	float unsigned			select,insert,update,references	
NULL	test1	tb2	f88	30	8.8	NO	float	NULL	NULL	12	NULL	NULL	NULL	float unsigned			select,insert,update,references	
NULL	test1	tb2	f89	31	0000000008.8	NO	float	NULL	NULL	12	NULL	NULL	NULL	float unsigned zerofill			select,insert,update,references	
NULL	test1	tb2	f90	32	0000000008.8	NO	float	NULL	NULL	12	NULL	NULL	NULL	float unsigned zerofill			select,insert,update,references	
NULL	test1	tb2	f91	33	0000000008.8	NO	float	NULL	NULL	12	NULL	NULL	NULL	float unsigned zerofill			select,insert,update,references	
NULL	test1	tb2	f92	34	0000000008.8	NO	float	NULL	NULL	12	NULL	NULL	NULL	float unsigned zerofill			select,insert,update,references	
NULL	test1	tb2	f93	35	8.8	NO	float	NULL	NULL	12	NULL	NULL	NULL	float			select,insert,update,references	
NULL	test1	tb2	f94	36	8.8	NO	double	NULL	NULL	22	NULL	NULL	NULL	double			select,insert,update,references	
NULL	test1	tb2	f95	37	8.8	NO	float	NULL	NULL	12	NULL	NULL	NULL	float unsigned			select,insert,update,references	
NULL	test1	tb2	f96	38	8.8	NO	double	NULL	NULL	22	NULL	NULL	NULL	double unsigned			select,insert,update,references	
NULL	test1	tb2	f97	39	0000000008.8	NO	float	NULL	NULL	12	NULL	NULL	NULL	float unsigned zerofill			select,insert,update,references	
NULL	test1	tb2	f98	40	00000000000000000008.8	NO	double	NULL	NULL	22	NULL	NULL	NULL	double unsigned zerofill			select,insert,update,references	
NULL	test1	tb2	f99	41	0000000008.8	NO	float	NULL	NULL	12	NULL	NULL	NULL	float unsigned zerofill			select,insert,update,references	
NULL	test4	t6	f1	1	NULL	YES	char	20	20	NULL	NULL	latin1	latin1_swedish_ci	char(20)			select,insert,update,references	
NULL	test4	t6	f2	2	NULL	YES	char	25	25	NULL	NULL	latin1	latin1_swedish_ci	char(25)			select,insert,update,references	
NULL	test4	t6	f3	3	NULL	YES	date	NULL	NULL	NULL	NULL	NULL	NULL	date			select,insert,update,references	
NULL	test4	t6	f4	4	NULL	YES	int	NULL	NULL	10	0	NULL	NULL	int(11)			select,insert,update,references	
NULL	test4	t6	f5	5	NULL	YES	char	25	25	NULL	NULL	latin1	latin1_swedish_ci	char(25)			select,insert,update,references	
NULL	test4	t6	f6	6	NULL	YES	int	NULL	NULL	10	0	NULL	NULL	int(11)			select,insert,update,references	
>>>>>>> 821ac1e9
##########################################################################
# Show the quotient of CHARACTER_OCTET_LENGTH and CHARACTER_MAXIMUM_LENGTH
##########################################################################
SELECT DISTINCT
CHARACTER_OCTET_LENGTH / CHARACTER_MAXIMUM_LENGTH AS COL_CML,
DATA_TYPE,
CHARACTER_SET_NAME,
COLLATION_NAME
FROM information_schema.columns
WHERE table_schema LIKE 'test%'
AND CHARACTER_OCTET_LENGTH / CHARACTER_MAXIMUM_LENGTH = 1
ORDER BY CHARACTER_SET_NAME, COLLATION_NAME, COL_CML;
COL_CML	DATA_TYPE	CHARACTER_SET_NAME	COLLATION_NAME
1.0000	binary	NULL	NULL
1.0000	char	latin1	latin1_bin
1.0000	varchar	latin1	latin1_bin
1.0000	char	latin1	latin1_swedish_ci
1.0000	enum	latin1	latin1_swedish_ci
1.0000	set	latin1	latin1_swedish_ci
1.0000	varchar	latin1	latin1_swedish_ci
SELECT DISTINCT
CHARACTER_OCTET_LENGTH / CHARACTER_MAXIMUM_LENGTH AS COL_CML,
DATA_TYPE,
CHARACTER_SET_NAME,
COLLATION_NAME
FROM information_schema.columns
WHERE table_schema LIKE 'test%'
AND CHARACTER_OCTET_LENGTH / CHARACTER_MAXIMUM_LENGTH <> 1
ORDER BY CHARACTER_SET_NAME, COLLATION_NAME, COL_CML;
COL_CML	DATA_TYPE	CHARACTER_SET_NAME	COLLATION_NAME
SELECT DISTINCT
CHARACTER_OCTET_LENGTH / CHARACTER_MAXIMUM_LENGTH AS COL_CML,
DATA_TYPE,
CHARACTER_SET_NAME,
COLLATION_NAME
FROM information_schema.columns
WHERE table_schema LIKE 'test%'
AND CHARACTER_OCTET_LENGTH / CHARACTER_MAXIMUM_LENGTH IS NULL
ORDER BY CHARACTER_SET_NAME, COLLATION_NAME, COL_CML;
COL_CML	DATA_TYPE	CHARACTER_SET_NAME	COLLATION_NAME
NULL	bigint	NULL	NULL
NULL	date	NULL	NULL
NULL	datetime	NULL	NULL
NULL	decimal	NULL	NULL
NULL	double	NULL	NULL
NULL	float	NULL	NULL
NULL	int	NULL	NULL
NULL	mediumint	NULL	NULL
NULL	smallint	NULL	NULL
NULL	time	NULL	NULL
NULL	timestamp	NULL	NULL
NULL	tinyint	NULL	NULL
NULL	varbinary	NULL	NULL
NULL	year	NULL	NULL
--> CHAR(0) is allowed (see manual), and here both CHARACHTER_* values
--> are 0, which is intended behavior, and the result of 0 / 0 IS NULL
SELECT CHARACTER_OCTET_LENGTH / CHARACTER_MAXIMUM_LENGTH AS COL_CML,
TABLE_SCHEMA,
TABLE_NAME,
COLUMN_NAME,
DATA_TYPE,
CHARACTER_MAXIMUM_LENGTH,
CHARACTER_OCTET_LENGTH,
CHARACTER_SET_NAME,
COLLATION_NAME,
COLUMN_TYPE
FROM information_schema.columns
WHERE table_schema LIKE 'test%'
ORDER BY TABLE_SCHEMA, TABLE_NAME, ORDINAL_POSITION;
COL_CML	TABLE_SCHEMA	TABLE_NAME	COLUMN_NAME	DATA_TYPE	CHARACTER_MAXIMUM_LENGTH	CHARACTER_OCTET_LENGTH	CHARACTER_SET_NAME	COLLATION_NAME	COLUMN_TYPE
1.0000	test	t1	f1	char	20	20	latin1	latin1_swedish_ci	char(20)
1.0000	test	t1	f2	char	25	25	latin1	latin1_swedish_ci	char(25)
NULL	test	t1	f3	date	NULL	NULL	NULL	NULL	date
NULL	test	t1	f4	int	NULL	NULL	NULL	NULL	int(11)
1.0000	test	t1	f5	char	25	25	latin1	latin1_swedish_ci	char(25)
NULL	test	t1	f6	int	NULL	NULL	NULL	NULL	int(11)
1.0000	test	t10	f1	char	20	20	latin1	latin1_swedish_ci	char(20)
1.0000	test	t10	f2	char	25	25	latin1	latin1_swedish_ci	char(25)
NULL	test	t10	f3	date	NULL	NULL	NULL	NULL	date
NULL	test	t10	f4	int	NULL	NULL	NULL	NULL	int(11)
1.0000	test	t10	f5	char	25	25	latin1	latin1_swedish_ci	char(25)
NULL	test	t10	f6	int	NULL	NULL	NULL	NULL	int(11)
1.0000	test	t11	f1	char	20	20	latin1	latin1_swedish_ci	char(20)
1.0000	test	t11	f2	char	25	25	latin1	latin1_swedish_ci	char(25)
NULL	test	t11	f3	date	NULL	NULL	NULL	NULL	date
NULL	test	t11	f4	int	NULL	NULL	NULL	NULL	int(11)
1.0000	test	t11	f5	char	25	25	latin1	latin1_swedish_ci	char(25)
NULL	test	t11	f6	int	NULL	NULL	NULL	NULL	int(11)
1.0000	test	t2	f1	char	20	20	latin1	latin1_swedish_ci	char(20)
1.0000	test	t2	f2	char	25	25	latin1	latin1_swedish_ci	char(25)
NULL	test	t2	f3	date	NULL	NULL	NULL	NULL	date
NULL	test	t2	f4	int	NULL	NULL	NULL	NULL	int(11)
1.0000	test	t2	f5	char	25	25	latin1	latin1_swedish_ci	char(25)
NULL	test	t2	f6	int	NULL	NULL	NULL	NULL	int(11)
1.0000	test	t3	f1	char	20	20	latin1	latin1_swedish_ci	char(20)
1.0000	test	t3	f2	char	20	20	latin1	latin1_swedish_ci	char(20)
NULL	test	t3	f3	int	NULL	NULL	NULL	NULL	int(11)
1.0000	test	t4	f1	char	20	20	latin1	latin1_swedish_ci	char(20)
1.0000	test	t4	f2	char	25	25	latin1	latin1_swedish_ci	char(25)
NULL	test	t4	f3	date	NULL	NULL	NULL	NULL	date
NULL	test	t4	f4	int	NULL	NULL	NULL	NULL	int(11)
1.0000	test	t4	f5	char	25	25	latin1	latin1_swedish_ci	char(25)
NULL	test	t4	f6	int	NULL	NULL	NULL	NULL	int(11)
1.0000	test	t7	f1	char	20	20	latin1	latin1_swedish_ci	char(20)
1.0000	test	t7	f2	char	25	25	latin1	latin1_swedish_ci	char(25)
NULL	test	t7	f3	date	NULL	NULL	NULL	NULL	date
NULL	test	t7	f4	int	NULL	NULL	NULL	NULL	int(11)
1.0000	test	t8	f1	char	20	20	latin1	latin1_swedish_ci	char(20)
1.0000	test	t8	f2	char	25	25	latin1	latin1_swedish_ci	char(25)
NULL	test	t8	f3	date	NULL	NULL	NULL	NULL	date
NULL	test	t8	f4	int	NULL	NULL	NULL	NULL	int(11)
NULL	test	t9	f1	int	NULL	NULL	NULL	NULL	int(11)
1.0000	test	t9	f2	char	25	25	latin1	latin1_swedish_ci	char(25)
NULL	test	t9	f3	int	NULL	NULL	NULL	NULL	int(11)
1.0000	test	tb1	f1	char	1	1	latin1	latin1_swedish_ci	char(1)
1.0000	test	tb1	f2	char	1	1	latin1	latin1_bin	char(1)
1.0000	test	tb1	f3	char	1	1	latin1	latin1_swedish_ci	char(1)
1.0000	test	tb1	f12	binary	1	1	NULL	NULL	binary(1)
NULL	test	tb1	f13	tinyint	NULL	NULL	NULL	NULL	tinyint(4)
NULL	test	tb1	f14	tinyint	NULL	NULL	NULL	NULL	tinyint(3) unsigned
NULL	test	tb1	f15	tinyint	NULL	NULL	NULL	NULL	tinyint(3) unsigned zerofill
NULL	test	tb1	f16	tinyint	NULL	NULL	NULL	NULL	tinyint(3) unsigned zerofill
NULL	test	tb1	f17	smallint	NULL	NULL	NULL	NULL	smallint(6)
NULL	test	tb1	f18	smallint	NULL	NULL	NULL	NULL	smallint(5) unsigned
NULL	test	tb1	f19	smallint	NULL	NULL	NULL	NULL	smallint(5) unsigned zerofill
NULL	test	tb1	f20	smallint	NULL	NULL	NULL	NULL	smallint(5) unsigned zerofill
NULL	test	tb1	f21	mediumint	NULL	NULL	NULL	NULL	mediumint(9)
NULL	test	tb1	f22	mediumint	NULL	NULL	NULL	NULL	mediumint(8) unsigned
NULL	test	tb1	f23	mediumint	NULL	NULL	NULL	NULL	mediumint(8) unsigned zerofill
NULL	test	tb1	f24	mediumint	NULL	NULL	NULL	NULL	mediumint(8) unsigned zerofill
NULL	test	tb1	f25	int	NULL	NULL	NULL	NULL	int(11)
NULL	test	tb1	f26	int	NULL	NULL	NULL	NULL	int(10) unsigned
NULL	test	tb1	f27	int	NULL	NULL	NULL	NULL	int(10) unsigned zerofill
NULL	test	tb1	f28	int	NULL	NULL	NULL	NULL	int(10) unsigned zerofill
NULL	test	tb1	f29	bigint	NULL	NULL	NULL	NULL	bigint(20)
NULL	test	tb1	f30	bigint	NULL	NULL	NULL	NULL	bigint(20) unsigned
NULL	test	tb1	f31	bigint	NULL	NULL	NULL	NULL	bigint(20) unsigned zerofill
NULL	test	tb1	f32	bigint	NULL	NULL	NULL	NULL	bigint(20) unsigned zerofill
NULL	test	tb1	f33	decimal	NULL	NULL	NULL	NULL	decimal(10,0)
NULL	test	tb1	f34	decimal	NULL	NULL	NULL	NULL	decimal(10,0) unsigned
NULL	test	tb1	f35	decimal	NULL	NULL	NULL	NULL	decimal(10,0) unsigned zerofill
NULL	test	tb1	f36	decimal	NULL	NULL	NULL	NULL	decimal(10,0) unsigned zerofill
NULL	test	tb1	f37	decimal	NULL	NULL	NULL	NULL	decimal(10,0)
NULL	test	tb1	f38	decimal	NULL	NULL	NULL	NULL	decimal(64,0)
NULL	test	tb1	f39	decimal	NULL	NULL	NULL	NULL	decimal(10,0) unsigned
NULL	test	tb1	f40	decimal	NULL	NULL	NULL	NULL	decimal(64,0) unsigned
NULL	test	tb1	f41	decimal	NULL	NULL	NULL	NULL	decimal(10,0) unsigned zerofill
NULL	test	tb1	f42	decimal	NULL	NULL	NULL	NULL	decimal(64,0) unsigned zerofill
NULL	test	tb1	f43	decimal	NULL	NULL	NULL	NULL	decimal(10,0) unsigned zerofill
NULL	test	tb1	f44	decimal	NULL	NULL	NULL	NULL	decimal(64,0) unsigned zerofill
NULL	test	tb1	f45	decimal	NULL	NULL	NULL	NULL	decimal(10,0)
NULL	test	tb1	f46	decimal	NULL	NULL	NULL	NULL	decimal(63,30)
NULL	test	tb1	f47	decimal	NULL	NULL	NULL	NULL	decimal(10,0) unsigned
NULL	test	tb1	f48	decimal	NULL	NULL	NULL	NULL	decimal(63,30) unsigned
NULL	test	tb1	f49	decimal	NULL	NULL	NULL	NULL	decimal(10,0) unsigned zerofill
NULL	test	tb1	f50	decimal	NULL	NULL	NULL	NULL	decimal(63,30) unsigned zerofill
NULL	test	tb1	f51	decimal	NULL	NULL	NULL	NULL	decimal(10,0) unsigned zerofill
NULL	test	tb1	f52	decimal	NULL	NULL	NULL	NULL	decimal(63,30) unsigned zerofill
NULL	test	tb1	f53	decimal	NULL	NULL	NULL	NULL	decimal(10,0)
NULL	test	tb1	f54	decimal	NULL	NULL	NULL	NULL	decimal(10,0) unsigned
NULL	test	tb1	f55	decimal	NULL	NULL	NULL	NULL	decimal(10,0) unsigned zerofill
NULL	test	tb1	f56	decimal	NULL	NULL	NULL	NULL	decimal(10,0) unsigned zerofill
NULL	test	tb1	f57	decimal	NULL	NULL	NULL	NULL	decimal(10,0)
NULL	test	tb1	f58	decimal	NULL	NULL	NULL	NULL	decimal(64,0)
NULL	test	tb2	f59	decimal	NULL	NULL	NULL	NULL	decimal(10,0) unsigned
NULL	test	tb2	f60	decimal	NULL	NULL	NULL	NULL	decimal(64,0) unsigned
NULL	test	tb2	f61	decimal	NULL	NULL	NULL	NULL	decimal(10,0) unsigned zerofill
NULL	test	tb2	f62	decimal	NULL	NULL	NULL	NULL	decimal(64,0) unsigned zerofill
NULL	test	tb2	f63	decimal	NULL	NULL	NULL	NULL	decimal(10,0) unsigned zerofill
NULL	test	tb2	f64	decimal	NULL	NULL	NULL	NULL	decimal(64,0) unsigned zerofill
NULL	test	tb2	f65	decimal	NULL	NULL	NULL	NULL	decimal(10,0)
NULL	test	tb2	f66	decimal	NULL	NULL	NULL	NULL	decimal(63,30)
NULL	test	tb2	f67	decimal	NULL	NULL	NULL	NULL	decimal(10,0) unsigned
NULL	test	tb2	f68	decimal	NULL	NULL	NULL	NULL	decimal(63,30) unsigned
NULL	test	tb2	f69	decimal	NULL	NULL	NULL	NULL	decimal(10,0) unsigned zerofill
NULL	test	tb2	f70	decimal	NULL	NULL	NULL	NULL	decimal(63,30) unsigned zerofill
NULL	test	tb2	f71	decimal	NULL	NULL	NULL	NULL	decimal(10,0) unsigned zerofill
NULL	test	tb2	f72	decimal	NULL	NULL	NULL	NULL	decimal(63,30) unsigned zerofill
NULL	test	tb2	f73	double	NULL	NULL	NULL	NULL	double
NULL	test	tb2	f74	double	NULL	NULL	NULL	NULL	double unsigned
NULL	test	tb2	f75	double	NULL	NULL	NULL	NULL	double unsigned zerofill
NULL	test	tb2	f76	double	NULL	NULL	NULL	NULL	double unsigned zerofill
NULL	test	tb2	f77	double	NULL	NULL	NULL	NULL	double
NULL	test	tb2	f78	double	NULL	NULL	NULL	NULL	double unsigned
NULL	test	tb2	f79	double	NULL	NULL	NULL	NULL	double unsigned zerofill
NULL	test	tb2	f80	double	NULL	NULL	NULL	NULL	double unsigned zerofill
NULL	test	tb2	f81	float	NULL	NULL	NULL	NULL	float
NULL	test	tb2	f82	float	NULL	NULL	NULL	NULL	float unsigned
NULL	test	tb2	f83	float	NULL	NULL	NULL	NULL	float unsigned zerofill
NULL	test	tb2	f84	float	NULL	NULL	NULL	NULL	float unsigned zerofill
NULL	test	tb2	f85	float	NULL	NULL	NULL	NULL	float
NULL	test	tb2	f86	float	NULL	NULL	NULL	NULL	float
NULL	test	tb2	f87	float	NULL	NULL	NULL	NULL	float unsigned
NULL	test	tb2	f88	float	NULL	NULL	NULL	NULL	float unsigned
NULL	test	tb2	f89	float	NULL	NULL	NULL	NULL	float unsigned zerofill
NULL	test	tb2	f90	float	NULL	NULL	NULL	NULL	float unsigned zerofill
NULL	test	tb2	f91	float	NULL	NULL	NULL	NULL	float unsigned zerofill
NULL	test	tb2	f92	float	NULL	NULL	NULL	NULL	float unsigned zerofill
NULL	test	tb2	f93	float	NULL	NULL	NULL	NULL	float
NULL	test	tb2	f94	double	NULL	NULL	NULL	NULL	double
NULL	test	tb2	f95	float	NULL	NULL	NULL	NULL	float unsigned
NULL	test	tb2	f96	double	NULL	NULL	NULL	NULL	double unsigned
NULL	test	tb2	f97	float	NULL	NULL	NULL	NULL	float unsigned zerofill
NULL	test	tb2	f98	double	NULL	NULL	NULL	NULL	double unsigned zerofill
NULL	test	tb2	f99	float	NULL	NULL	NULL	NULL	float unsigned zerofill
NULL	test	tb2	f100	double	NULL	NULL	NULL	NULL	double unsigned zerofill
NULL	test	tb2	f101	date	NULL	NULL	NULL	NULL	date
NULL	test	tb2	f102	time	NULL	NULL	NULL	NULL	time
NULL	test	tb2	f103	datetime	NULL	NULL	NULL	NULL	datetime
NULL	test	tb2	f104	timestamp	NULL	NULL	NULL	NULL	timestamp
NULL	test	tb2	f105	year	NULL	NULL	NULL	NULL	year(4)
NULL	test	tb2	f106	year	NULL	NULL	NULL	NULL	year(4)
NULL	test	tb2	f107	year	NULL	NULL	NULL	NULL	year(4)
1.0000	test	tb2	f108	enum	5	5	latin1	latin1_swedish_ci	enum('1enum','2enum')
1.0000	test	tb2	f109	set	9	9	latin1	latin1_swedish_ci	set('1set','2set')
1.0000	test	tb3	f118	char	1	1	latin1	latin1_swedish_ci	char(1)
1.0000	test	tb3	f119	char	1	1	latin1	latin1_bin	char(1)
1.0000	test	tb3	f120	char	1	1	latin1	latin1_swedish_ci	char(1)
1.0000	test	tb3	f121	char	50	50	latin1	latin1_swedish_ci	char(50)
1.0000	test	tb3	f122	char	50	50	latin1	latin1_swedish_ci	char(50)
1.0000	test	tb3	f129	binary	1	1	NULL	NULL	binary(1)
NULL	test	tb3	f130	tinyint	NULL	NULL	NULL	NULL	tinyint(4)
NULL	test	tb3	f131	tinyint	NULL	NULL	NULL	NULL	tinyint(3) unsigned
NULL	test	tb3	f132	tinyint	NULL	NULL	NULL	NULL	tinyint(3) unsigned zerofill
NULL	test	tb3	f133	tinyint	NULL	NULL	NULL	NULL	tinyint(3) unsigned zerofill
NULL	test	tb3	f134	smallint	NULL	NULL	NULL	NULL	smallint(6)
NULL	test	tb3	f135	smallint	NULL	NULL	NULL	NULL	smallint(5) unsigned
NULL	test	tb3	f136	smallint	NULL	NULL	NULL	NULL	smallint(5) unsigned zerofill
NULL	test	tb3	f137	smallint	NULL	NULL	NULL	NULL	smallint(5) unsigned zerofill
NULL	test	tb3	f138	mediumint	NULL	NULL	NULL	NULL	mediumint(9)
NULL	test	tb3	f139	mediumint	NULL	NULL	NULL	NULL	mediumint(8) unsigned
NULL	test	tb3	f140	mediumint	NULL	NULL	NULL	NULL	mediumint(8) unsigned zerofill
NULL	test	tb3	f141	mediumint	NULL	NULL	NULL	NULL	mediumint(8) unsigned zerofill
NULL	test	tb3	f142	int	NULL	NULL	NULL	NULL	int(11)
NULL	test	tb3	f143	int	NULL	NULL	NULL	NULL	int(10) unsigned
NULL	test	tb3	f144	int	NULL	NULL	NULL	NULL	int(10) unsigned zerofill
NULL	test	tb3	f145	int	NULL	NULL	NULL	NULL	int(10) unsigned zerofill
NULL	test	tb3	f146	bigint	NULL	NULL	NULL	NULL	bigint(20)
NULL	test	tb3	f147	bigint	NULL	NULL	NULL	NULL	bigint(20) unsigned
NULL	test	tb3	f148	bigint	NULL	NULL	NULL	NULL	bigint(20) unsigned zerofill
NULL	test	tb3	f149	bigint	NULL	NULL	NULL	NULL	bigint(20) unsigned zerofill
NULL	test	tb3	f150	decimal	NULL	NULL	NULL	NULL	decimal(10,0)
NULL	test	tb3	f151	decimal	NULL	NULL	NULL	NULL	decimal(10,0) unsigned
NULL	test	tb3	f152	decimal	NULL	NULL	NULL	NULL	decimal(10,0) unsigned zerofill
NULL	test	tb3	f153	decimal	NULL	NULL	NULL	NULL	decimal(10,0) unsigned zerofill
NULL	test	tb3	f154	decimal	NULL	NULL	NULL	NULL	decimal(10,0)
NULL	test	tb3	f155	decimal	NULL	NULL	NULL	NULL	decimal(64,0)
NULL	test	tb3	f156	decimal	NULL	NULL	NULL	NULL	decimal(10,0) unsigned
NULL	test	tb3	f157	decimal	NULL	NULL	NULL	NULL	decimal(64,0) unsigned
NULL	test	tb3	f158	decimal	NULL	NULL	NULL	NULL	decimal(10,0) unsigned zerofill
NULL	test	tb3	f159	decimal	NULL	NULL	NULL	NULL	decimal(64,0) unsigned zerofill
NULL	test	tb3	f160	decimal	NULL	NULL	NULL	NULL	decimal(10,0) unsigned zerofill
NULL	test	tb3	f161	decimal	NULL	NULL	NULL	NULL	decimal(64,0) unsigned zerofill
NULL	test	tb3	f162	decimal	NULL	NULL	NULL	NULL	decimal(10,0)
NULL	test	tb3	f163	decimal	NULL	NULL	NULL	NULL	decimal(63,30)
NULL	test	tb3	f164	decimal	NULL	NULL	NULL	NULL	decimal(10,0) unsigned
NULL	test	tb3	f165	decimal	NULL	NULL	NULL	NULL	decimal(63,30) unsigned
NULL	test	tb3	f166	decimal	NULL	NULL	NULL	NULL	decimal(10,0) unsigned zerofill
NULL	test	tb3	f167	decimal	NULL	NULL	NULL	NULL	decimal(63,30) unsigned zerofill
NULL	test	tb3	f168	decimal	NULL	NULL	NULL	NULL	decimal(10,0) unsigned zerofill
NULL	test	tb3	f169	decimal	NULL	NULL	NULL	NULL	decimal(63,30) unsigned zerofill
NULL	test	tb3	f170	decimal	NULL	NULL	NULL	NULL	decimal(10,0)
NULL	test	tb3	f171	decimal	NULL	NULL	NULL	NULL	decimal(10,0) unsigned
NULL	test	tb3	f172	decimal	NULL	NULL	NULL	NULL	decimal(10,0) unsigned zerofill
NULL	test	tb3	f173	decimal	NULL	NULL	NULL	NULL	decimal(10,0) unsigned zerofill
NULL	test	tb3	f174	decimal	NULL	NULL	NULL	NULL	decimal(10,0)
NULL	test	tb3	f175	decimal	NULL	NULL	NULL	NULL	decimal(64,0)
NULL	test	tb4	f176	decimal	NULL	NULL	NULL	NULL	decimal(10,0) unsigned
NULL	test	tb4	f177	decimal	NULL	NULL	NULL	NULL	decimal(64,0) unsigned
NULL	test	tb4	f178	decimal	NULL	NULL	NULL	NULL	decimal(10,0) unsigned zerofill
NULL	test	tb4	f179	decimal	NULL	NULL	NULL	NULL	decimal(64,0) unsigned zerofill
NULL	test	tb4	f180	decimal	NULL	NULL	NULL	NULL	decimal(10,0) unsigned zerofill
NULL	test	tb4	f181	decimal	NULL	NULL	NULL	NULL	decimal(64,0) unsigned zerofill
NULL	test	tb4	f182	decimal	NULL	NULL	NULL	NULL	decimal(10,0)
NULL	test	tb4	f183	decimal	NULL	NULL	NULL	NULL	decimal(63,30)
NULL	test	tb4	f184	decimal	NULL	NULL	NULL	NULL	decimal(10,0) unsigned
NULL	test	tb4	f185	decimal	NULL	NULL	NULL	NULL	decimal(63,30) unsigned
NULL	test	tb4	f186	decimal	NULL	NULL	NULL	NULL	decimal(10,0) unsigned zerofill
NULL	test	tb4	f187	decimal	NULL	NULL	NULL	NULL	decimal(63,30) unsigned zerofill
NULL	test	tb4	f188	decimal	NULL	NULL	NULL	NULL	decimal(10,0) unsigned zerofill
NULL	test	tb4	f189	decimal	NULL	NULL	NULL	NULL	decimal(63,30) unsigned zerofill
NULL	test	tb4	f190	double	NULL	NULL	NULL	NULL	double
NULL	test	tb4	f191	double	NULL	NULL	NULL	NULL	double unsigned
NULL	test	tb4	f192	double	NULL	NULL	NULL	NULL	double unsigned zerofill
NULL	test	tb4	f193	double	NULL	NULL	NULL	NULL	double unsigned zerofill
NULL	test	tb4	f194	double	NULL	NULL	NULL	NULL	double
NULL	test	tb4	f195	double	NULL	NULL	NULL	NULL	double unsigned
NULL	test	tb4	f196	double	NULL	NULL	NULL	NULL	double unsigned zerofill
NULL	test	tb4	f197	double	NULL	NULL	NULL	NULL	double unsigned zerofill
NULL	test	tb4	f198	float	NULL	NULL	NULL	NULL	float
NULL	test	tb4	f199	float	NULL	NULL	NULL	NULL	float unsigned
NULL	test	tb4	f200	float	NULL	NULL	NULL	NULL	float unsigned zerofill
NULL	test	tb4	f201	float	NULL	NULL	NULL	NULL	float unsigned zerofill
NULL	test	tb4	f202	float	NULL	NULL	NULL	NULL	float
NULL	test	tb4	f203	float	NULL	NULL	NULL	NULL	float
NULL	test	tb4	f204	float	NULL	NULL	NULL	NULL	float unsigned
NULL	test	tb4	f205	float	NULL	NULL	NULL	NULL	float unsigned
NULL	test	tb4	f206	float	NULL	NULL	NULL	NULL	float unsigned zerofill
NULL	test	tb4	f207	float	NULL	NULL	NULL	NULL	float unsigned zerofill
NULL	test	tb4	f208	float	NULL	NULL	NULL	NULL	float unsigned zerofill
NULL	test	tb4	f209	float	NULL	NULL	NULL	NULL	float unsigned zerofill
NULL	test	tb4	f210	float	NULL	NULL	NULL	NULL	float
NULL	test	tb4	f211	double	NULL	NULL	NULL	NULL	double
NULL	test	tb4	f212	float	NULL	NULL	NULL	NULL	float unsigned
NULL	test	tb4	f213	double	NULL	NULL	NULL	NULL	double unsigned
NULL	test	tb4	f214	float	NULL	NULL	NULL	NULL	float unsigned zerofill
NULL	test	tb4	f215	double	NULL	NULL	NULL	NULL	double unsigned zerofill
NULL	test	tb4	f216	float	NULL	NULL	NULL	NULL	float unsigned zerofill
NULL	test	tb4	f217	double	NULL	NULL	NULL	NULL	double unsigned zerofill
NULL	test	tb4	f218	date	NULL	NULL	NULL	NULL	date
NULL	test	tb4	f219	time	NULL	NULL	NULL	NULL	time
NULL	test	tb4	f220	datetime	NULL	NULL	NULL	NULL	datetime
NULL	test	tb4	f221	timestamp	NULL	NULL	NULL	NULL	timestamp
NULL	test	tb4	f222	year	NULL	NULL	NULL	NULL	year(4)
NULL	test	tb4	f223	year	NULL	NULL	NULL	NULL	year(4)
NULL	test	tb4	f224	year	NULL	NULL	NULL	NULL	year(4)
1.0000	test	tb4	f225	enum	5	5	latin1	latin1_swedish_ci	enum('1enum','2enum')
1.0000	test	tb4	f226	set	9	9	latin1	latin1_swedish_ci	set('1set','2set')
1.0000	test	tb4	f236	char	95	95	latin1	latin1_swedish_ci	char(95)
1.0000	test	tb4	f241	char	255	255	latin1	latin1_swedish_ci	char(255)
1.0000	test	tb4	f237	char	130	130	latin1	latin1_bin	char(130)
1.0000	test	tb4	f238	varchar	25000	25000	latin1	latin1_bin	varchar(25000)
NULL	test	tb4	f239	varbinary	0	0	NULL	NULL	varbinary(0)
1.0000	test	tb4	f240	varchar	1200	1200	latin1	latin1_swedish_ci	varchar(1200)
NULL	test1	tb2	f59	decimal	NULL	NULL	NULL	NULL	decimal(10,0) unsigned
NULL	test1	tb2	f60	decimal	NULL	NULL	NULL	NULL	decimal(64,0) unsigned
NULL	test1	tb2	f61	decimal	NULL	NULL	NULL	NULL	decimal(10,0) unsigned zerofill
NULL	test1	tb2	f62	decimal	NULL	NULL	NULL	NULL	decimal(64,0) unsigned zerofill
NULL	test1	tb2	f63	decimal	NULL	NULL	NULL	NULL	decimal(10,0) unsigned zerofill
NULL	test1	tb2	f64	decimal	NULL	NULL	NULL	NULL	decimal(64,0) unsigned zerofill
NULL	test1	tb2	f65	decimal	NULL	NULL	NULL	NULL	decimal(10,0)
NULL	test1	tb2	f66	decimal	NULL	NULL	NULL	NULL	decimal(63,30)
NULL	test1	tb2	f67	decimal	NULL	NULL	NULL	NULL	decimal(10,0) unsigned
NULL	test1	tb2	f68	decimal	NULL	NULL	NULL	NULL	decimal(63,30) unsigned
NULL	test1	tb2	f69	decimal	NULL	NULL	NULL	NULL	decimal(10,0) unsigned zerofill
NULL	test1	tb2	f70	decimal	NULL	NULL	NULL	NULL	decimal(63,30) unsigned zerofill
NULL	test1	tb2	f71	decimal	NULL	NULL	NULL	NULL	decimal(10,0) unsigned zerofill
NULL	test1	tb2	f72	decimal	NULL	NULL	NULL	NULL	decimal(63,30) unsigned zerofill
NULL	test1	tb2	f73	double	NULL	NULL	NULL	NULL	double
NULL	test1	tb2	f74	double	NULL	NULL	NULL	NULL	double unsigned
NULL	test1	tb2	f75	double	NULL	NULL	NULL	NULL	double unsigned zerofill
NULL	test1	tb2	f76	double	NULL	NULL	NULL	NULL	double unsigned zerofill
NULL	test1	tb2	f77	double	NULL	NULL	NULL	NULL	double
NULL	test1	tb2	f78	double	NULL	NULL	NULL	NULL	double unsigned
NULL	test1	tb2	f79	double	NULL	NULL	NULL	NULL	double unsigned zerofill
NULL	test1	tb2	f80	double	NULL	NULL	NULL	NULL	double unsigned zerofill
NULL	test1	tb2	f81	float	NULL	NULL	NULL	NULL	float
NULL	test1	tb2	f82	float	NULL	NULL	NULL	NULL	float unsigned
NULL	test1	tb2	f83	float	NULL	NULL	NULL	NULL	float unsigned zerofill
NULL	test1	tb2	f84	float	NULL	NULL	NULL	NULL	float unsigned zerofill
NULL	test1	tb2	f85	float	NULL	NULL	NULL	NULL	float
NULL	test1	tb2	f86	float	NULL	NULL	NULL	NULL	float
NULL	test1	tb2	f87	float	NULL	NULL	NULL	NULL	float unsigned
NULL	test1	tb2	f88	float	NULL	NULL	NULL	NULL	float unsigned
NULL	test1	tb2	f89	float	NULL	NULL	NULL	NULL	float unsigned zerofill
NULL	test1	tb2	f90	float	NULL	NULL	NULL	NULL	float unsigned zerofill
NULL	test1	tb2	f91	float	NULL	NULL	NULL	NULL	float unsigned zerofill
NULL	test1	tb2	f92	float	NULL	NULL	NULL	NULL	float unsigned zerofill
NULL	test1	tb2	f93	float	NULL	NULL	NULL	NULL	float
NULL	test1	tb2	f94	double	NULL	NULL	NULL	NULL	double
NULL	test1	tb2	f95	float	NULL	NULL	NULL	NULL	float unsigned
NULL	test1	tb2	f96	double	NULL	NULL	NULL	NULL	double unsigned
NULL	test1	tb2	f97	float	NULL	NULL	NULL	NULL	float unsigned zerofill
NULL	test1	tb2	f98	double	NULL	NULL	NULL	NULL	double unsigned zerofill
NULL	test1	tb2	f99	float	NULL	NULL	NULL	NULL	float unsigned zerofill
NULL	test1	tb2	f100	double	NULL	NULL	NULL	NULL	double unsigned zerofill
NULL	test1	tb2	f101	date	NULL	NULL	NULL	NULL	date
NULL	test1	tb2	f102	time	NULL	NULL	NULL	NULL	time
NULL	test1	tb2	f103	datetime	NULL	NULL	NULL	NULL	datetime
NULL	test1	tb2	f104	timestamp	NULL	NULL	NULL	NULL	timestamp
NULL	test1	tb2	f105	year	NULL	NULL	NULL	NULL	year(4)
NULL	test1	tb2	f106	year	NULL	NULL	NULL	NULL	year(4)
NULL	test1	tb2	f107	year	NULL	NULL	NULL	NULL	year(4)
1.0000	test1	tb2	f108	enum	5	5	latin1	latin1_swedish_ci	enum('1enum','2enum')
1.0000	test1	tb2	f109	set	9	9	latin1	latin1_swedish_ci	set('1set','2set')
1.0000	test4	t6	f1	char	20	20	latin1	latin1_swedish_ci	char(20)
1.0000	test4	t6	f2	char	25	25	latin1	latin1_swedish_ci	char(25)
NULL	test4	t6	f3	date	NULL	NULL	NULL	NULL	date
NULL	test4	t6	f4	int	NULL	NULL	NULL	NULL	int(11)
1.0000	test4	t6	f5	char	25	25	latin1	latin1_swedish_ci	char(25)
NULL	test4	t6	f6	int	NULL	NULL	NULL	NULL	int(11)
DROP DATABASE test1;
DROP DATABASE test4;
DROP TABLE test.t1;
DROP TABLE test.t2;
DROP TABLE test.t3;
DROP TABLE test.t4;
DROP TABLE test.t7;
DROP TABLE test.t8;
DROP TABLE test.t9;
DROP TABLE test.t10;
DROP TABLE test.t11;
DROP TABLE test.tb1;
DROP TABLE test.tb2;
DROP TABLE test.tb3;
DROP TABLE test.tb4;<|MERGE_RESOLUTION|>--- conflicted
+++ resolved
@@ -371,7 +371,6 @@
 SELECT * FROM information_schema.columns
 WHERE table_schema LIKE 'test%'
 ORDER BY table_schema, table_name, column_name;
-<<<<<<< HEAD
 TABLE_CATALOG	TABLE_SCHEMA	TABLE_NAME	COLUMN_NAME	ORDINAL_POSITION	COLUMN_DEFAULT	IS_NULLABLE	DATA_TYPE	CHARACTER_MAXIMUM_LENGTH	CHARACTER_OCTET_LENGTH	NUMERIC_PRECISION	NUMERIC_SCALE	CHARACTER_SET_NAME	COLLATION_NAME	COLUMN_TYPE	COLUMN_KEY	EXTRA	PRIVILEGES	COLUMN_COMMENT	STORAGE	FORMAT
 NULL	test	t1	f1	1	NULL	YES	char	20	20	NULL	NULL	latin1	latin1_swedish_ci	char(20)			select,insert,update,references		Default	Default
 NULL	test	t1	f2	2	NULL	YES	char	25	25	NULL	NULL	latin1	latin1_swedish_ci	char(25)			select,insert,update,references		Default	Default
@@ -438,9 +437,9 @@
 NULL	test	tb1	f28	20	NULL	YES	int	NULL	NULL	10	0	NULL	NULL	int(10) unsigned zerofill			select,insert,update,references		Default	Default
 NULL	test	tb1	f29	21	NULL	YES	bigint	NULL	NULL	19	0	NULL	NULL	bigint(20)			select,insert,update,references		Default	Default
 NULL	test	tb1	f3	3	NULL	YES	char	1	1	NULL	NULL	latin1	latin1_swedish_ci	char(1)			select,insert,update,references		Default	Default
-NULL	test	tb1	f30	22	NULL	YES	bigint	NULL	NULL	19	0	NULL	NULL	bigint(20) unsigned			select,insert,update,references		Default	Default
-NULL	test	tb1	f31	23	NULL	YES	bigint	NULL	NULL	19	0	NULL	NULL	bigint(20) unsigned zerofill			select,insert,update,references		Default	Default
-NULL	test	tb1	f32	24	NULL	YES	bigint	NULL	NULL	19	0	NULL	NULL	bigint(20) unsigned zerofill			select,insert,update,references		Default	Default
+NULL	test	tb1	f30	22	NULL	YES	bigint	NULL	NULL	20	0	NULL	NULL	bigint(20) unsigned			select,insert,update,references		Default	Default
+NULL	test	tb1	f31	23	NULL	YES	bigint	NULL	NULL	20	0	NULL	NULL	bigint(20) unsigned zerofill			select,insert,update,references		Default	Default
+NULL	test	tb1	f32	24	NULL	YES	bigint	NULL	NULL	20	0	NULL	NULL	bigint(20) unsigned zerofill			select,insert,update,references		Default	Default
 NULL	test	tb1	f33	25	10	NO	decimal	NULL	NULL	10	0	NULL	NULL	decimal(10,0)			select,insert,update,references		Default	Default
 NULL	test	tb1	f34	26	10	NO	decimal	NULL	NULL	10	0	NULL	NULL	decimal(10,0) unsigned			select,insert,update,references		Default	Default
 NULL	test	tb1	f35	27	0000000010	NO	decimal	NULL	NULL	10	0	NULL	NULL	decimal(10,0) unsigned zerofill			select,insert,update,references		Default	Default
@@ -541,9 +540,9 @@
 NULL	test	tb3	f144	21	0000099999	NO	int	NULL	NULL	10	0	NULL	NULL	int(10) unsigned zerofill			select,insert,update,references		Default	Default
 NULL	test	tb3	f145	22	0000099999	NO	int	NULL	NULL	10	0	NULL	NULL	int(10) unsigned zerofill			select,insert,update,references		Default	Default
 NULL	test	tb3	f146	23	999999	NO	bigint	NULL	NULL	19	0	NULL	NULL	bigint(20)			select,insert,update,references		Default	Default
-NULL	test	tb3	f147	24	999999	NO	bigint	NULL	NULL	19	0	NULL	NULL	bigint(20) unsigned			select,insert,update,references		Default	Default
-NULL	test	tb3	f148	25	00000000000000999999	NO	bigint	NULL	NULL	19	0	NULL	NULL	bigint(20) unsigned zerofill			select,insert,update,references		Default	Default
-NULL	test	tb3	f149	26	00000000000000999999	NO	bigint	NULL	NULL	19	0	NULL	NULL	bigint(20) unsigned zerofill			select,insert,update,references		Default	Default
+NULL	test	tb3	f147	24	999999	NO	bigint	NULL	NULL	20	0	NULL	NULL	bigint(20) unsigned			select,insert,update,references		Default	Default
+NULL	test	tb3	f148	25	00000000000000999999	NO	bigint	NULL	NULL	20	0	NULL	NULL	bigint(20) unsigned zerofill			select,insert,update,references		Default	Default
+NULL	test	tb3	f149	26	00000000000000999999	NO	bigint	NULL	NULL	20	0	NULL	NULL	bigint(20) unsigned zerofill			select,insert,update,references		Default	Default
 NULL	test	tb3	f150	27	1000	NO	decimal	NULL	NULL	10	0	NULL	NULL	decimal(10,0)			select,insert,update,references		Default	Default
 NULL	test	tb3	f151	28	999	NO	decimal	NULL	NULL	10	0	NULL	NULL	decimal(10,0) unsigned			select,insert,update,references		Default	Default
 NULL	test	tb3	f152	29	0000001000	NO	decimal	NULL	NULL	10	0	NULL	NULL	decimal(10,0) unsigned zerofill			select,insert,update,references		Default	Default
@@ -684,320 +683,6 @@
 NULL	test4	t6	f4	4	NULL	YES	int	NULL	NULL	10	0	NULL	NULL	int(11)			select,insert,update,references		Default	Default
 NULL	test4	t6	f5	5	NULL	YES	char	25	25	NULL	NULL	latin1	latin1_swedish_ci	char(25)			select,insert,update,references		Default	Default
 NULL	test4	t6	f6	6	NULL	YES	int	NULL	NULL	10	0	NULL	NULL	int(11)			select,insert,update,references		Default	Default
-=======
-TABLE_CATALOG	TABLE_SCHEMA	TABLE_NAME	COLUMN_NAME	ORDINAL_POSITION	COLUMN_DEFAULT	IS_NULLABLE	DATA_TYPE	CHARACTER_MAXIMUM_LENGTH	CHARACTER_OCTET_LENGTH	NUMERIC_PRECISION	NUMERIC_SCALE	CHARACTER_SET_NAME	COLLATION_NAME	COLUMN_TYPE	COLUMN_KEY	EXTRA	PRIVILEGES	COLUMN_COMMENT
-NULL	test	t1	f1	1	NULL	YES	char	20	20	NULL	NULL	latin1	latin1_swedish_ci	char(20)			select,insert,update,references	
-NULL	test	t1	f2	2	NULL	YES	char	25	25	NULL	NULL	latin1	latin1_swedish_ci	char(25)			select,insert,update,references	
-NULL	test	t1	f3	3	NULL	YES	date	NULL	NULL	NULL	NULL	NULL	NULL	date			select,insert,update,references	
-NULL	test	t1	f4	4	NULL	YES	int	NULL	NULL	10	0	NULL	NULL	int(11)			select,insert,update,references	
-NULL	test	t1	f5	5	NULL	YES	char	25	25	NULL	NULL	latin1	latin1_swedish_ci	char(25)			select,insert,update,references	
-NULL	test	t1	f6	6	NULL	YES	int	NULL	NULL	10	0	NULL	NULL	int(11)			select,insert,update,references	
-NULL	test	t10	f1	1	NULL	YES	char	20	20	NULL	NULL	latin1	latin1_swedish_ci	char(20)			select,insert,update,references	
-NULL	test	t10	f2	2	NULL	YES	char	25	25	NULL	NULL	latin1	latin1_swedish_ci	char(25)			select,insert,update,references	
-NULL	test	t10	f3	3	NULL	YES	date	NULL	NULL	NULL	NULL	NULL	NULL	date			select,insert,update,references	
-NULL	test	t10	f4	4	NULL	YES	int	NULL	NULL	10	0	NULL	NULL	int(11)			select,insert,update,references	
-NULL	test	t10	f5	5	NULL	YES	char	25	25	NULL	NULL	latin1	latin1_swedish_ci	char(25)			select,insert,update,references	
-NULL	test	t10	f6	6	NULL	YES	int	NULL	NULL	10	0	NULL	NULL	int(11)			select,insert,update,references	
-NULL	test	t11	f1	1	NULL	YES	char	20	20	NULL	NULL	latin1	latin1_swedish_ci	char(20)			select,insert,update,references	
-NULL	test	t11	f2	2	NULL	YES	char	25	25	NULL	NULL	latin1	latin1_swedish_ci	char(25)			select,insert,update,references	
-NULL	test	t11	f3	3	NULL	YES	date	NULL	NULL	NULL	NULL	NULL	NULL	date			select,insert,update,references	
-NULL	test	t11	f4	4	NULL	YES	int	NULL	NULL	10	0	NULL	NULL	int(11)			select,insert,update,references	
-NULL	test	t11	f5	5	NULL	YES	char	25	25	NULL	NULL	latin1	latin1_swedish_ci	char(25)			select,insert,update,references	
-NULL	test	t11	f6	6	NULL	YES	int	NULL	NULL	10	0	NULL	NULL	int(11)			select,insert,update,references	
-NULL	test	t2	f1	1	NULL	YES	char	20	20	NULL	NULL	latin1	latin1_swedish_ci	char(20)			select,insert,update,references	
-NULL	test	t2	f2	2	NULL	YES	char	25	25	NULL	NULL	latin1	latin1_swedish_ci	char(25)			select,insert,update,references	
-NULL	test	t2	f3	3	NULL	YES	date	NULL	NULL	NULL	NULL	NULL	NULL	date			select,insert,update,references	
-NULL	test	t2	f4	4	NULL	YES	int	NULL	NULL	10	0	NULL	NULL	int(11)			select,insert,update,references	
-NULL	test	t2	f5	5	NULL	YES	char	25	25	NULL	NULL	latin1	latin1_swedish_ci	char(25)			select,insert,update,references	
-NULL	test	t2	f6	6	NULL	YES	int	NULL	NULL	10	0	NULL	NULL	int(11)			select,insert,update,references	
-NULL	test	t3	f1	1	NULL	YES	char	20	20	NULL	NULL	latin1	latin1_swedish_ci	char(20)			select,insert,update,references	
-NULL	test	t3	f2	2	NULL	YES	char	20	20	NULL	NULL	latin1	latin1_swedish_ci	char(20)			select,insert,update,references	
-NULL	test	t3	f3	3	NULL	YES	int	NULL	NULL	10	0	NULL	NULL	int(11)			select,insert,update,references	
-NULL	test	t4	f1	1	NULL	YES	char	20	20	NULL	NULL	latin1	latin1_swedish_ci	char(20)			select,insert,update,references	
-NULL	test	t4	f2	2	NULL	YES	char	25	25	NULL	NULL	latin1	latin1_swedish_ci	char(25)			select,insert,update,references	
-NULL	test	t4	f3	3	NULL	YES	date	NULL	NULL	NULL	NULL	NULL	NULL	date			select,insert,update,references	
-NULL	test	t4	f4	4	NULL	YES	int	NULL	NULL	10	0	NULL	NULL	int(11)			select,insert,update,references	
-NULL	test	t4	f5	5	NULL	YES	char	25	25	NULL	NULL	latin1	latin1_swedish_ci	char(25)			select,insert,update,references	
-NULL	test	t4	f6	6	NULL	YES	int	NULL	NULL	10	0	NULL	NULL	int(11)			select,insert,update,references	
-NULL	test	t7	f1	1	NULL	YES	char	20	20	NULL	NULL	latin1	latin1_swedish_ci	char(20)			select,insert,update,references	
-NULL	test	t7	f2	2	NULL	YES	char	25	25	NULL	NULL	latin1	latin1_swedish_ci	char(25)			select,insert,update,references	
-NULL	test	t7	f3	3	NULL	YES	date	NULL	NULL	NULL	NULL	NULL	NULL	date			select,insert,update,references	
-NULL	test	t7	f4	4	NULL	YES	int	NULL	NULL	10	0	NULL	NULL	int(11)			select,insert,update,references	
-NULL	test	t8	f1	1	NULL	YES	char	20	20	NULL	NULL	latin1	latin1_swedish_ci	char(20)			select,insert,update,references	
-NULL	test	t8	f2	2	NULL	YES	char	25	25	NULL	NULL	latin1	latin1_swedish_ci	char(25)			select,insert,update,references	
-NULL	test	t8	f3	3	NULL	YES	date	NULL	NULL	NULL	NULL	NULL	NULL	date			select,insert,update,references	
-NULL	test	t8	f4	4	NULL	YES	int	NULL	NULL	10	0	NULL	NULL	int(11)			select,insert,update,references	
-NULL	test	t9	f1	1	NULL	YES	int	NULL	NULL	10	0	NULL	NULL	int(11)			select,insert,update,references	
-NULL	test	t9	f2	2	NULL	YES	char	25	25	NULL	NULL	latin1	latin1_swedish_ci	char(25)			select,insert,update,references	
-NULL	test	t9	f3	3	NULL	YES	int	NULL	NULL	10	0	NULL	NULL	int(11)			select,insert,update,references	
-NULL	test	tb1	f1	1	NULL	YES	char	1	1	NULL	NULL	latin1	latin1_swedish_ci	char(1)			select,insert,update,references	
-NULL	test	tb1	f12	4	NULL	YES	binary	1	1	NULL	NULL	NULL	NULL	binary(1)			select,insert,update,references	
-NULL	test	tb1	f13	5	NULL	YES	tinyint	NULL	NULL	3	0	NULL	NULL	tinyint(4)			select,insert,update,references	
-NULL	test	tb1	f14	6	NULL	YES	tinyint	NULL	NULL	3	0	NULL	NULL	tinyint(3) unsigned			select,insert,update,references	
-NULL	test	tb1	f15	7	NULL	YES	tinyint	NULL	NULL	3	0	NULL	NULL	tinyint(3) unsigned zerofill			select,insert,update,references	
-NULL	test	tb1	f16	8	NULL	YES	tinyint	NULL	NULL	3	0	NULL	NULL	tinyint(3) unsigned zerofill			select,insert,update,references	
-NULL	test	tb1	f17	9	NULL	YES	smallint	NULL	NULL	5	0	NULL	NULL	smallint(6)			select,insert,update,references	
-NULL	test	tb1	f18	10	NULL	YES	smallint	NULL	NULL	5	0	NULL	NULL	smallint(5) unsigned			select,insert,update,references	
-NULL	test	tb1	f19	11	NULL	YES	smallint	NULL	NULL	5	0	NULL	NULL	smallint(5) unsigned zerofill			select,insert,update,references	
-NULL	test	tb1	f2	2	NULL	YES	char	1	1	NULL	NULL	latin1	latin1_bin	char(1)			select,insert,update,references	
-NULL	test	tb1	f20	12	NULL	YES	smallint	NULL	NULL	5	0	NULL	NULL	smallint(5) unsigned zerofill			select,insert,update,references	
-NULL	test	tb1	f21	13	NULL	YES	mediumint	NULL	NULL	7	0	NULL	NULL	mediumint(9)			select,insert,update,references	
-NULL	test	tb1	f22	14	NULL	YES	mediumint	NULL	NULL	7	0	NULL	NULL	mediumint(8) unsigned			select,insert,update,references	
-NULL	test	tb1	f23	15	NULL	YES	mediumint	NULL	NULL	7	0	NULL	NULL	mediumint(8) unsigned zerofill			select,insert,update,references	
-NULL	test	tb1	f24	16	NULL	YES	mediumint	NULL	NULL	7	0	NULL	NULL	mediumint(8) unsigned zerofill			select,insert,update,references	
-NULL	test	tb1	f25	17	NULL	YES	int	NULL	NULL	10	0	NULL	NULL	int(11)			select,insert,update,references	
-NULL	test	tb1	f26	18	NULL	YES	int	NULL	NULL	10	0	NULL	NULL	int(10) unsigned			select,insert,update,references	
-NULL	test	tb1	f27	19	NULL	YES	int	NULL	NULL	10	0	NULL	NULL	int(10) unsigned zerofill			select,insert,update,references	
-NULL	test	tb1	f28	20	NULL	YES	int	NULL	NULL	10	0	NULL	NULL	int(10) unsigned zerofill			select,insert,update,references	
-NULL	test	tb1	f29	21	NULL	YES	bigint	NULL	NULL	19	0	NULL	NULL	bigint(20)			select,insert,update,references	
-NULL	test	tb1	f3	3	NULL	YES	char	1	1	NULL	NULL	latin1	latin1_swedish_ci	char(1)			select,insert,update,references	
-NULL	test	tb1	f30	22	NULL	YES	bigint	NULL	NULL	20	0	NULL	NULL	bigint(20) unsigned			select,insert,update,references	
-NULL	test	tb1	f31	23	NULL	YES	bigint	NULL	NULL	20	0	NULL	NULL	bigint(20) unsigned zerofill			select,insert,update,references	
-NULL	test	tb1	f32	24	NULL	YES	bigint	NULL	NULL	20	0	NULL	NULL	bigint(20) unsigned zerofill			select,insert,update,references	
-NULL	test	tb1	f33	25	10	NO	decimal	NULL	NULL	10	0	NULL	NULL	decimal(10,0)			select,insert,update,references	
-NULL	test	tb1	f34	26	10	NO	decimal	NULL	NULL	10	0	NULL	NULL	decimal(10,0) unsigned			select,insert,update,references	
-NULL	test	tb1	f35	27	0000000010	NO	decimal	NULL	NULL	10	0	NULL	NULL	decimal(10,0) unsigned zerofill			select,insert,update,references	
-NULL	test	tb1	f36	28	0000000010	NO	decimal	NULL	NULL	10	0	NULL	NULL	decimal(10,0) unsigned zerofill			select,insert,update,references	
-NULL	test	tb1	f37	29	10	NO	decimal	NULL	NULL	10	0	NULL	NULL	decimal(10,0)			select,insert,update,references	
-NULL	test	tb1	f38	30	10	NO	decimal	NULL	NULL	64	0	NULL	NULL	decimal(64,0)			select,insert,update,references	
-NULL	test	tb1	f39	31	10	NO	decimal	NULL	NULL	10	0	NULL	NULL	decimal(10,0) unsigned			select,insert,update,references	
-NULL	test	tb1	f40	32	10	NO	decimal	NULL	NULL	64	0	NULL	NULL	decimal(64,0) unsigned			select,insert,update,references	
-NULL	test	tb1	f41	33	0000000010	NO	decimal	NULL	NULL	10	0	NULL	NULL	decimal(10,0) unsigned zerofill			select,insert,update,references	
-NULL	test	tb1	f42	34	0000000000000000000000000000000000000000000000000000000000000010	NO	decimal	NULL	NULL	64	0	NULL	NULL	decimal(64,0) unsigned zerofill			select,insert,update,references	
-NULL	test	tb1	f43	35	0000000010	NO	decimal	NULL	NULL	10	0	NULL	NULL	decimal(10,0) unsigned zerofill			select,insert,update,references	
-NULL	test	tb1	f44	36	0000000000000000000000000000000000000000000000000000000000000010	NO	decimal	NULL	NULL	64	0	NULL	NULL	decimal(64,0) unsigned zerofill			select,insert,update,references	
-NULL	test	tb1	f45	37	10	NO	decimal	NULL	NULL	10	0	NULL	NULL	decimal(10,0)			select,insert,update,references	
-NULL	test	tb1	f46	38	9.900000000000000000000000000000	NO	decimal	NULL	NULL	63	30	NULL	NULL	decimal(63,30)			select,insert,update,references	
-NULL	test	tb1	f47	39	10	NO	decimal	NULL	NULL	10	0	NULL	NULL	decimal(10,0) unsigned			select,insert,update,references	
-NULL	test	tb1	f48	40	9.900000000000000000000000000000	NO	decimal	NULL	NULL	63	30	NULL	NULL	decimal(63,30) unsigned			select,insert,update,references	
-NULL	test	tb1	f49	41	0000000010	NO	decimal	NULL	NULL	10	0	NULL	NULL	decimal(10,0) unsigned zerofill			select,insert,update,references	
-NULL	test	tb1	f50	42	000000000000000000000000000000009.900000000000000000000000000000	NO	decimal	NULL	NULL	63	30	NULL	NULL	decimal(63,30) unsigned zerofill			select,insert,update,references	
-NULL	test	tb1	f51	43	0000000010	NO	decimal	NULL	NULL	10	0	NULL	NULL	decimal(10,0) unsigned zerofill			select,insert,update,references	
-NULL	test	tb1	f52	44	000000000000000000000000000000009.900000000000000000000000000000	NO	decimal	NULL	NULL	63	30	NULL	NULL	decimal(63,30) unsigned zerofill			select,insert,update,references	
-NULL	test	tb1	f53	45	99	NO	decimal	NULL	NULL	10	0	NULL	NULL	decimal(10,0)			select,insert,update,references	
-NULL	test	tb1	f54	46	99	NO	decimal	NULL	NULL	10	0	NULL	NULL	decimal(10,0) unsigned			select,insert,update,references	
-NULL	test	tb1	f55	47	0000000099	NO	decimal	NULL	NULL	10	0	NULL	NULL	decimal(10,0) unsigned zerofill			select,insert,update,references	
-NULL	test	tb1	f56	48	0000000099	NO	decimal	NULL	NULL	10	0	NULL	NULL	decimal(10,0) unsigned zerofill			select,insert,update,references	
-NULL	test	tb1	f57	49	99	NO	decimal	NULL	NULL	10	0	NULL	NULL	decimal(10,0)			select,insert,update,references	
-NULL	test	tb1	f58	50	99	NO	decimal	NULL	NULL	64	0	NULL	NULL	decimal(64,0)			select,insert,update,references	
-NULL	test	tb2	f100	42	00000000000000000008.8	NO	double	NULL	NULL	22	NULL	NULL	NULL	double unsigned zerofill			select,insert,update,references	
-NULL	test	tb2	f101	43	2000-01-01	NO	date	NULL	NULL	NULL	NULL	NULL	NULL	date			select,insert,update,references	
-NULL	test	tb2	f102	44	00:00:20	NO	time	NULL	NULL	NULL	NULL	NULL	NULL	time			select,insert,update,references	
-NULL	test	tb2	f103	45	0002-02-02 00:00:00	NO	datetime	NULL	NULL	NULL	NULL	NULL	NULL	datetime			select,insert,update,references	
-NULL	test	tb2	f104	46	2000-12-31 23:59:59	NO	timestamp	NULL	NULL	NULL	NULL	NULL	NULL	timestamp			select,insert,update,references	
-NULL	test	tb2	f105	47	2000	NO	year	NULL	NULL	NULL	NULL	NULL	NULL	year(4)			select,insert,update,references	
-NULL	test	tb2	f106	48	2000	NO	year	NULL	NULL	NULL	NULL	NULL	NULL	year(4)			select,insert,update,references	
-NULL	test	tb2	f107	49	2000	NO	year	NULL	NULL	NULL	NULL	NULL	NULL	year(4)			select,insert,update,references	
-NULL	test	tb2	f108	50	1enum	NO	enum	5	5	NULL	NULL	latin1	latin1_swedish_ci	enum('1enum','2enum')			select,insert,update,references	
-NULL	test	tb2	f109	51	1set	NO	set	9	9	NULL	NULL	latin1	latin1_swedish_ci	set('1set','2set')			select,insert,update,references	
-NULL	test	tb2	f59	1	NULL	YES	decimal	NULL	NULL	10	0	NULL	NULL	decimal(10,0) unsigned			select,insert,update,references	
-NULL	test	tb2	f60	2	NULL	YES	decimal	NULL	NULL	64	0	NULL	NULL	decimal(64,0) unsigned			select,insert,update,references	
-NULL	test	tb2	f61	3	NULL	YES	decimal	NULL	NULL	10	0	NULL	NULL	decimal(10,0) unsigned zerofill			select,insert,update,references	
-NULL	test	tb2	f62	4	NULL	YES	decimal	NULL	NULL	64	0	NULL	NULL	decimal(64,0) unsigned zerofill			select,insert,update,references	
-NULL	test	tb2	f63	5	NULL	YES	decimal	NULL	NULL	10	0	NULL	NULL	decimal(10,0) unsigned zerofill			select,insert,update,references	
-NULL	test	tb2	f64	6	NULL	YES	decimal	NULL	NULL	64	0	NULL	NULL	decimal(64,0) unsigned zerofill			select,insert,update,references	
-NULL	test	tb2	f65	7	NULL	YES	decimal	NULL	NULL	10	0	NULL	NULL	decimal(10,0)			select,insert,update,references	
-NULL	test	tb2	f66	8	NULL	YES	decimal	NULL	NULL	63	30	NULL	NULL	decimal(63,30)			select,insert,update,references	
-NULL	test	tb2	f67	9	NULL	YES	decimal	NULL	NULL	10	0	NULL	NULL	decimal(10,0) unsigned			select,insert,update,references	
-NULL	test	tb2	f68	10	NULL	YES	decimal	NULL	NULL	63	30	NULL	NULL	decimal(63,30) unsigned			select,insert,update,references	
-NULL	test	tb2	f69	11	NULL	YES	decimal	NULL	NULL	10	0	NULL	NULL	decimal(10,0) unsigned zerofill			select,insert,update,references	
-NULL	test	tb2	f70	12	NULL	YES	decimal	NULL	NULL	63	30	NULL	NULL	decimal(63,30) unsigned zerofill			select,insert,update,references	
-NULL	test	tb2	f71	13	NULL	YES	decimal	NULL	NULL	10	0	NULL	NULL	decimal(10,0) unsigned zerofill			select,insert,update,references	
-NULL	test	tb2	f72	14	NULL	YES	decimal	NULL	NULL	63	30	NULL	NULL	decimal(63,30) unsigned zerofill			select,insert,update,references	
-NULL	test	tb2	f73	15	NULL	YES	double	NULL	NULL	22	NULL	NULL	NULL	double			select,insert,update,references	
-NULL	test	tb2	f74	16	NULL	YES	double	NULL	NULL	22	NULL	NULL	NULL	double unsigned			select,insert,update,references	
-NULL	test	tb2	f75	17	NULL	YES	double	NULL	NULL	22	NULL	NULL	NULL	double unsigned zerofill			select,insert,update,references	
-NULL	test	tb2	f76	18	NULL	YES	double	NULL	NULL	22	NULL	NULL	NULL	double unsigned zerofill			select,insert,update,references	
-NULL	test	tb2	f77	19	7.7	YES	double	NULL	NULL	22	NULL	NULL	NULL	double			select,insert,update,references	
-NULL	test	tb2	f78	20	7.7	YES	double	NULL	NULL	22	NULL	NULL	NULL	double unsigned			select,insert,update,references	
-NULL	test	tb2	f79	21	00000000000000000007.7	YES	double	NULL	NULL	22	NULL	NULL	NULL	double unsigned zerofill			select,insert,update,references	
-NULL	test	tb2	f80	22	00000000000000000008.8	YES	double	NULL	NULL	22	NULL	NULL	NULL	double unsigned zerofill			select,insert,update,references	
-NULL	test	tb2	f81	23	8.8	NO	float	NULL	NULL	12	NULL	NULL	NULL	float			select,insert,update,references	
-NULL	test	tb2	f82	24	8.8	NO	float	NULL	NULL	12	NULL	NULL	NULL	float unsigned			select,insert,update,references	
-NULL	test	tb2	f83	25	0000000008.8	NO	float	NULL	NULL	12	NULL	NULL	NULL	float unsigned zerofill			select,insert,update,references	
-NULL	test	tb2	f84	26	0000000008.8	NO	float	NULL	NULL	12	NULL	NULL	NULL	float unsigned zerofill			select,insert,update,references	
-NULL	test	tb2	f85	27	8.8	NO	float	NULL	NULL	12	NULL	NULL	NULL	float			select,insert,update,references	
-NULL	test	tb2	f86	28	8.8	NO	float	NULL	NULL	12	NULL	NULL	NULL	float			select,insert,update,references	
-NULL	test	tb2	f87	29	8.8	NO	float	NULL	NULL	12	NULL	NULL	NULL	float unsigned			select,insert,update,references	
-NULL	test	tb2	f88	30	8.8	NO	float	NULL	NULL	12	NULL	NULL	NULL	float unsigned			select,insert,update,references	
-NULL	test	tb2	f89	31	0000000008.8	NO	float	NULL	NULL	12	NULL	NULL	NULL	float unsigned zerofill			select,insert,update,references	
-NULL	test	tb2	f90	32	0000000008.8	NO	float	NULL	NULL	12	NULL	NULL	NULL	float unsigned zerofill			select,insert,update,references	
-NULL	test	tb2	f91	33	0000000008.8	NO	float	NULL	NULL	12	NULL	NULL	NULL	float unsigned zerofill			select,insert,update,references	
-NULL	test	tb2	f92	34	0000000008.8	NO	float	NULL	NULL	12	NULL	NULL	NULL	float unsigned zerofill			select,insert,update,references	
-NULL	test	tb2	f93	35	8.8	NO	float	NULL	NULL	12	NULL	NULL	NULL	float			select,insert,update,references	
-NULL	test	tb2	f94	36	8.8	NO	double	NULL	NULL	22	NULL	NULL	NULL	double			select,insert,update,references	
-NULL	test	tb2	f95	37	8.8	NO	float	NULL	NULL	12	NULL	NULL	NULL	float unsigned			select,insert,update,references	
-NULL	test	tb2	f96	38	8.8	NO	double	NULL	NULL	22	NULL	NULL	NULL	double unsigned			select,insert,update,references	
-NULL	test	tb2	f97	39	0000000008.8	NO	float	NULL	NULL	12	NULL	NULL	NULL	float unsigned zerofill			select,insert,update,references	
-NULL	test	tb2	f98	40	00000000000000000008.8	NO	double	NULL	NULL	22	NULL	NULL	NULL	double unsigned zerofill			select,insert,update,references	
-NULL	test	tb2	f99	41	0000000008.8	NO	float	NULL	NULL	12	NULL	NULL	NULL	float unsigned zerofill			select,insert,update,references	
-NULL	test	tb3	f118	1	a	NO	char	1	1	NULL	NULL	latin1	latin1_swedish_ci	char(1)			select,insert,update,references	
-NULL	test	tb3	f119	2		NO	char	1	1	NULL	NULL	latin1	latin1_bin	char(1)			select,insert,update,references	
-NULL	test	tb3	f120	3		NO	char	1	1	NULL	NULL	latin1	latin1_swedish_ci	char(1)			select,insert,update,references	
-NULL	test	tb3	f121	4	NULL	YES	char	50	50	NULL	NULL	latin1	latin1_swedish_ci	char(50)			select,insert,update,references	
-NULL	test	tb3	f122	5	NULL	YES	char	50	50	NULL	NULL	latin1	latin1_swedish_ci	char(50)			select,insert,update,references	
-NULL	test	tb3	f129	6		NO	binary	1	1	NULL	NULL	NULL	NULL	binary(1)			select,insert,update,references	
-NULL	test	tb3	f130	7	99	NO	tinyint	NULL	NULL	3	0	NULL	NULL	tinyint(4)			select,insert,update,references	
-NULL	test	tb3	f131	8	99	NO	tinyint	NULL	NULL	3	0	NULL	NULL	tinyint(3) unsigned			select,insert,update,references	
-NULL	test	tb3	f132	9	099	NO	tinyint	NULL	NULL	3	0	NULL	NULL	tinyint(3) unsigned zerofill			select,insert,update,references	
-NULL	test	tb3	f133	10	099	NO	tinyint	NULL	NULL	3	0	NULL	NULL	tinyint(3) unsigned zerofill			select,insert,update,references	
-NULL	test	tb3	f134	11	999	NO	smallint	NULL	NULL	5	0	NULL	NULL	smallint(6)			select,insert,update,references	
-NULL	test	tb3	f135	12	999	NO	smallint	NULL	NULL	5	0	NULL	NULL	smallint(5) unsigned			select,insert,update,references	
-NULL	test	tb3	f136	13	00999	NO	smallint	NULL	NULL	5	0	NULL	NULL	smallint(5) unsigned zerofill			select,insert,update,references	
-NULL	test	tb3	f137	14	00999	NO	smallint	NULL	NULL	5	0	NULL	NULL	smallint(5) unsigned zerofill			select,insert,update,references	
-NULL	test	tb3	f138	15	9999	NO	mediumint	NULL	NULL	7	0	NULL	NULL	mediumint(9)			select,insert,update,references	
-NULL	test	tb3	f139	16	9999	NO	mediumint	NULL	NULL	7	0	NULL	NULL	mediumint(8) unsigned			select,insert,update,references	
-NULL	test	tb3	f140	17	00009999	NO	mediumint	NULL	NULL	7	0	NULL	NULL	mediumint(8) unsigned zerofill			select,insert,update,references	
-NULL	test	tb3	f141	18	00009999	NO	mediumint	NULL	NULL	7	0	NULL	NULL	mediumint(8) unsigned zerofill			select,insert,update,references	
-NULL	test	tb3	f142	19	99999	NO	int	NULL	NULL	10	0	NULL	NULL	int(11)			select,insert,update,references	
-NULL	test	tb3	f143	20	99999	NO	int	NULL	NULL	10	0	NULL	NULL	int(10) unsigned			select,insert,update,references	
-NULL	test	tb3	f144	21	0000099999	NO	int	NULL	NULL	10	0	NULL	NULL	int(10) unsigned zerofill			select,insert,update,references	
-NULL	test	tb3	f145	22	0000099999	NO	int	NULL	NULL	10	0	NULL	NULL	int(10) unsigned zerofill			select,insert,update,references	
-NULL	test	tb3	f146	23	999999	NO	bigint	NULL	NULL	19	0	NULL	NULL	bigint(20)			select,insert,update,references	
-NULL	test	tb3	f147	24	999999	NO	bigint	NULL	NULL	20	0	NULL	NULL	bigint(20) unsigned			select,insert,update,references	
-NULL	test	tb3	f148	25	00000000000000999999	NO	bigint	NULL	NULL	20	0	NULL	NULL	bigint(20) unsigned zerofill			select,insert,update,references	
-NULL	test	tb3	f149	26	00000000000000999999	NO	bigint	NULL	NULL	20	0	NULL	NULL	bigint(20) unsigned zerofill			select,insert,update,references	
-NULL	test	tb3	f150	27	1000	NO	decimal	NULL	NULL	10	0	NULL	NULL	decimal(10,0)			select,insert,update,references	
-NULL	test	tb3	f151	28	999	NO	decimal	NULL	NULL	10	0	NULL	NULL	decimal(10,0) unsigned			select,insert,update,references	
-NULL	test	tb3	f152	29	0000001000	NO	decimal	NULL	NULL	10	0	NULL	NULL	decimal(10,0) unsigned zerofill			select,insert,update,references	
-NULL	test	tb3	f153	30	NULL	YES	decimal	NULL	NULL	10	0	NULL	NULL	decimal(10,0) unsigned zerofill			select,insert,update,references	
-NULL	test	tb3	f154	31	NULL	YES	decimal	NULL	NULL	10	0	NULL	NULL	decimal(10,0)			select,insert,update,references	
-NULL	test	tb3	f155	32	NULL	YES	decimal	NULL	NULL	64	0	NULL	NULL	decimal(64,0)			select,insert,update,references	
-NULL	test	tb3	f156	33	NULL	YES	decimal	NULL	NULL	10	0	NULL	NULL	decimal(10,0) unsigned			select,insert,update,references	
-NULL	test	tb3	f157	34	NULL	YES	decimal	NULL	NULL	64	0	NULL	NULL	decimal(64,0) unsigned			select,insert,update,references	
-NULL	test	tb3	f158	35	NULL	YES	decimal	NULL	NULL	10	0	NULL	NULL	decimal(10,0) unsigned zerofill			select,insert,update,references	
-NULL	test	tb3	f159	36	NULL	YES	decimal	NULL	NULL	64	0	NULL	NULL	decimal(64,0) unsigned zerofill			select,insert,update,references	
-NULL	test	tb3	f160	37	NULL	YES	decimal	NULL	NULL	10	0	NULL	NULL	decimal(10,0) unsigned zerofill			select,insert,update,references	
-NULL	test	tb3	f161	38	NULL	YES	decimal	NULL	NULL	64	0	NULL	NULL	decimal(64,0) unsigned zerofill			select,insert,update,references	
-NULL	test	tb3	f162	39	NULL	YES	decimal	NULL	NULL	10	0	NULL	NULL	decimal(10,0)			select,insert,update,references	
-NULL	test	tb3	f163	40	NULL	YES	decimal	NULL	NULL	63	30	NULL	NULL	decimal(63,30)			select,insert,update,references	
-NULL	test	tb3	f164	41	NULL	YES	decimal	NULL	NULL	10	0	NULL	NULL	decimal(10,0) unsigned			select,insert,update,references	
-NULL	test	tb3	f165	42	NULL	YES	decimal	NULL	NULL	63	30	NULL	NULL	decimal(63,30) unsigned			select,insert,update,references	
-NULL	test	tb3	f166	43	NULL	YES	decimal	NULL	NULL	10	0	NULL	NULL	decimal(10,0) unsigned zerofill			select,insert,update,references	
-NULL	test	tb3	f167	44	NULL	YES	decimal	NULL	NULL	63	30	NULL	NULL	decimal(63,30) unsigned zerofill			select,insert,update,references	
-NULL	test	tb3	f168	45	NULL	YES	decimal	NULL	NULL	10	0	NULL	NULL	decimal(10,0) unsigned zerofill			select,insert,update,references	
-NULL	test	tb3	f169	46	NULL	YES	decimal	NULL	NULL	63	30	NULL	NULL	decimal(63,30) unsigned zerofill			select,insert,update,references	
-NULL	test	tb3	f170	47	NULL	YES	decimal	NULL	NULL	10	0	NULL	NULL	decimal(10,0)			select,insert,update,references	
-NULL	test	tb3	f171	48	NULL	YES	decimal	NULL	NULL	10	0	NULL	NULL	decimal(10,0) unsigned			select,insert,update,references	
-NULL	test	tb3	f172	49	NULL	YES	decimal	NULL	NULL	10	0	NULL	NULL	decimal(10,0) unsigned zerofill			select,insert,update,references	
-NULL	test	tb3	f173	50	NULL	YES	decimal	NULL	NULL	10	0	NULL	NULL	decimal(10,0) unsigned zerofill			select,insert,update,references	
-NULL	test	tb3	f174	51	NULL	YES	decimal	NULL	NULL	10	0	NULL	NULL	decimal(10,0)			select,insert,update,references	
-NULL	test	tb3	f175	52	NULL	YES	decimal	NULL	NULL	64	0	NULL	NULL	decimal(64,0)			select,insert,update,references	
-NULL	test	tb4	f176	1	9	NO	decimal	NULL	NULL	10	0	NULL	NULL	decimal(10,0) unsigned			select,insert,update,references	
-NULL	test	tb4	f177	2	9	NO	decimal	NULL	NULL	64	0	NULL	NULL	decimal(64,0) unsigned			select,insert,update,references	
-NULL	test	tb4	f178	3	0000000009	NO	decimal	NULL	NULL	10	0	NULL	NULL	decimal(10,0) unsigned zerofill			select,insert,update,references	
-NULL	test	tb4	f179	4	0000000000000000000000000000000000000000000000000000000000000009	NO	decimal	NULL	NULL	64	0	NULL	NULL	decimal(64,0) unsigned zerofill			select,insert,update,references	
-NULL	test	tb4	f180	5	0000000009	NO	decimal	NULL	NULL	10	0	NULL	NULL	decimal(10,0) unsigned zerofill			select,insert,update,references	
-NULL	test	tb4	f181	6	0000000000000000000000000000000000000000000000000000000000000009	NO	decimal	NULL	NULL	64	0	NULL	NULL	decimal(64,0) unsigned zerofill			select,insert,update,references	
-NULL	test	tb4	f182	7	9	NO	decimal	NULL	NULL	10	0	NULL	NULL	decimal(10,0)			select,insert,update,references	
-NULL	test	tb4	f183	8	9.000000000000000000000000000000	NO	decimal	NULL	NULL	63	30	NULL	NULL	decimal(63,30)			select,insert,update,references	
-NULL	test	tb4	f184	9	9	NO	decimal	NULL	NULL	10	0	NULL	NULL	decimal(10,0) unsigned			select,insert,update,references	
-NULL	test	tb4	f185	10	9.000000000000000000000000000000	NO	decimal	NULL	NULL	63	30	NULL	NULL	decimal(63,30) unsigned			select,insert,update,references	
-NULL	test	tb4	f186	11	0000000009	NO	decimal	NULL	NULL	10	0	NULL	NULL	decimal(10,0) unsigned zerofill			select,insert,update,references	
-NULL	test	tb4	f187	12	000000000000000000000000000000009.000000000000000000000000000000	NO	decimal	NULL	NULL	63	30	NULL	NULL	decimal(63,30) unsigned zerofill			select,insert,update,references	
-NULL	test	tb4	f188	13	0000000009	NO	decimal	NULL	NULL	10	0	NULL	NULL	decimal(10,0) unsigned zerofill			select,insert,update,references	
-NULL	test	tb4	f189	14	000000000000000000000000000000009.000000000000000000000000000000	NO	decimal	NULL	NULL	63	30	NULL	NULL	decimal(63,30) unsigned zerofill			select,insert,update,references	
-NULL	test	tb4	f190	15	88.8	NO	double	NULL	NULL	22	NULL	NULL	NULL	double			select,insert,update,references	
-NULL	test	tb4	f191	16	88.8	NO	double	NULL	NULL	22	NULL	NULL	NULL	double unsigned			select,insert,update,references	
-NULL	test	tb4	f192	17	00000000000000000088.8	NO	double	NULL	NULL	22	NULL	NULL	NULL	double unsigned zerofill			select,insert,update,references	
-NULL	test	tb4	f193	18	00000000000000000088.8	NO	double	NULL	NULL	22	NULL	NULL	NULL	double unsigned zerofill			select,insert,update,references	
-NULL	test	tb4	f194	19	55.5	NO	double	NULL	NULL	22	NULL	NULL	NULL	double			select,insert,update,references	
-NULL	test	tb4	f195	20	55.5	NO	double	NULL	NULL	22	NULL	NULL	NULL	double unsigned			select,insert,update,references	
-NULL	test	tb4	f196	21	00000000000000000055.5	NO	double	NULL	NULL	22	NULL	NULL	NULL	double unsigned zerofill			select,insert,update,references	
-NULL	test	tb4	f197	22	00000000000000000055.5	NO	double	NULL	NULL	22	NULL	NULL	NULL	double unsigned zerofill			select,insert,update,references	
-NULL	test	tb4	f198	23	NULL	YES	float	NULL	NULL	12	NULL	NULL	NULL	float			select,insert,update,references	
-NULL	test	tb4	f199	24	NULL	YES	float	NULL	NULL	12	NULL	NULL	NULL	float unsigned			select,insert,update,references	
-NULL	test	tb4	f200	25	NULL	YES	float	NULL	NULL	12	NULL	NULL	NULL	float unsigned zerofill			select,insert,update,references	
-NULL	test	tb4	f201	26	NULL	YES	float	NULL	NULL	12	NULL	NULL	NULL	float unsigned zerofill			select,insert,update,references	
-NULL	test	tb4	f202	27	NULL	YES	float	NULL	NULL	12	NULL	NULL	NULL	float			select,insert,update,references	
-NULL	test	tb4	f203	28	NULL	YES	float	NULL	NULL	12	NULL	NULL	NULL	float			select,insert,update,references	
-NULL	test	tb4	f204	29	NULL	YES	float	NULL	NULL	12	NULL	NULL	NULL	float unsigned			select,insert,update,references	
-NULL	test	tb4	f205	30	NULL	YES	float	NULL	NULL	12	NULL	NULL	NULL	float unsigned			select,insert,update,references	
-NULL	test	tb4	f206	31	NULL	YES	float	NULL	NULL	12	NULL	NULL	NULL	float unsigned zerofill			select,insert,update,references	
-NULL	test	tb4	f207	32	NULL	YES	float	NULL	NULL	12	NULL	NULL	NULL	float unsigned zerofill			select,insert,update,references	
-NULL	test	tb4	f208	33	NULL	YES	float	NULL	NULL	12	NULL	NULL	NULL	float unsigned zerofill			select,insert,update,references	
-NULL	test	tb4	f209	34	NULL	YES	float	NULL	NULL	12	NULL	NULL	NULL	float unsigned zerofill			select,insert,update,references	
-NULL	test	tb4	f210	35	NULL	YES	float	NULL	NULL	12	NULL	NULL	NULL	float			select,insert,update,references	
-NULL	test	tb4	f211	36	NULL	YES	double	NULL	NULL	22	NULL	NULL	NULL	double			select,insert,update,references	
-NULL	test	tb4	f212	37	NULL	YES	float	NULL	NULL	12	NULL	NULL	NULL	float unsigned			select,insert,update,references	
-NULL	test	tb4	f213	38	NULL	YES	double	NULL	NULL	22	NULL	NULL	NULL	double unsigned			select,insert,update,references	
-NULL	test	tb4	f214	39	NULL	YES	float	NULL	NULL	12	NULL	NULL	NULL	float unsigned zerofill			select,insert,update,references	
-NULL	test	tb4	f215	40	NULL	YES	double	NULL	NULL	22	NULL	NULL	NULL	double unsigned zerofill			select,insert,update,references	
-NULL	test	tb4	f216	41	NULL	YES	float	NULL	NULL	12	NULL	NULL	NULL	float unsigned zerofill			select,insert,update,references	
-NULL	test	tb4	f217	42	NULL	YES	double	NULL	NULL	22	NULL	NULL	NULL	double unsigned zerofill			select,insert,update,references	
-NULL	test	tb4	f218	43	NULL	YES	date	NULL	NULL	NULL	NULL	NULL	NULL	date			select,insert,update,references	
-NULL	test	tb4	f219	44	NULL	YES	time	NULL	NULL	NULL	NULL	NULL	NULL	time			select,insert,update,references	
-NULL	test	tb4	f220	45	NULL	YES	datetime	NULL	NULL	NULL	NULL	NULL	NULL	datetime			select,insert,update,references	
-NULL	test	tb4	f221	46	CURRENT_TIMESTAMP	NO	timestamp	NULL	NULL	NULL	NULL	NULL	NULL	timestamp		on update CURRENT_TIMESTAMP	select,insert,update,references	
-NULL	test	tb4	f222	47	NULL	YES	year	NULL	NULL	NULL	NULL	NULL	NULL	year(4)			select,insert,update,references	
-NULL	test	tb4	f223	48	NULL	YES	year	NULL	NULL	NULL	NULL	NULL	NULL	year(4)			select,insert,update,references	
-NULL	test	tb4	f224	49	NULL	YES	year	NULL	NULL	NULL	NULL	NULL	NULL	year(4)			select,insert,update,references	
-NULL	test	tb4	f225	50	NULL	YES	enum	5	5	NULL	NULL	latin1	latin1_swedish_ci	enum('1enum','2enum')			select,insert,update,references	
-NULL	test	tb4	f226	51	NULL	YES	set	9	9	NULL	NULL	latin1	latin1_swedish_ci	set('1set','2set')			select,insert,update,references	
-NULL	test	tb4	f236	52	NULL	YES	char	95	95	NULL	NULL	latin1	latin1_swedish_ci	char(95)			select,insert,update,references	
-NULL	test	tb4	f237	54	NULL	YES	char	130	130	NULL	NULL	latin1	latin1_bin	char(130)			select,insert,update,references	
-NULL	test	tb4	f238	55	NULL	YES	varchar	25000	25000	NULL	NULL	latin1	latin1_bin	varchar(25000)			select,insert,update,references	
-NULL	test	tb4	f239	56	NULL	YES	varbinary	0	0	NULL	NULL	NULL	NULL	varbinary(0)			select,insert,update,references	
-NULL	test	tb4	f240	57	NULL	YES	varchar	1200	1200	NULL	NULL	latin1	latin1_swedish_ci	varchar(1200)			select,insert,update,references	
-NULL	test	tb4	f241	53	NULL	YES	char	255	255	NULL	NULL	latin1	latin1_swedish_ci	char(255)			select,insert,update,references	
-NULL	test1	tb2	f100	42	00000000000000000008.8	NO	double	NULL	NULL	22	NULL	NULL	NULL	double unsigned zerofill			select,insert,update,references	
-NULL	test1	tb2	f101	43	2000-01-01	NO	date	NULL	NULL	NULL	NULL	NULL	NULL	date			select,insert,update,references	
-NULL	test1	tb2	f102	44	00:00:20	NO	time	NULL	NULL	NULL	NULL	NULL	NULL	time			select,insert,update,references	
-NULL	test1	tb2	f103	45	0002-02-02 00:00:00	NO	datetime	NULL	NULL	NULL	NULL	NULL	NULL	datetime			select,insert,update,references	
-NULL	test1	tb2	f104	46	2000-12-31 23:59:59	NO	timestamp	NULL	NULL	NULL	NULL	NULL	NULL	timestamp			select,insert,update,references	
-NULL	test1	tb2	f105	47	2000	NO	year	NULL	NULL	NULL	NULL	NULL	NULL	year(4)			select,insert,update,references	
-NULL	test1	tb2	f106	48	2000	NO	year	NULL	NULL	NULL	NULL	NULL	NULL	year(4)			select,insert,update,references	
-NULL	test1	tb2	f107	49	2000	NO	year	NULL	NULL	NULL	NULL	NULL	NULL	year(4)			select,insert,update,references	
-NULL	test1	tb2	f108	50	1enum	NO	enum	5	5	NULL	NULL	latin1	latin1_swedish_ci	enum('1enum','2enum')			select,insert,update,references	
-NULL	test1	tb2	f109	51	1set	NO	set	9	9	NULL	NULL	latin1	latin1_swedish_ci	set('1set','2set')			select,insert,update,references	
-NULL	test1	tb2	f59	1	NULL	YES	decimal	NULL	NULL	10	0	NULL	NULL	decimal(10,0) unsigned			select,insert,update,references	
-NULL	test1	tb2	f60	2	NULL	YES	decimal	NULL	NULL	64	0	NULL	NULL	decimal(64,0) unsigned			select,insert,update,references	
-NULL	test1	tb2	f61	3	NULL	YES	decimal	NULL	NULL	10	0	NULL	NULL	decimal(10,0) unsigned zerofill			select,insert,update,references	
-NULL	test1	tb2	f62	4	NULL	YES	decimal	NULL	NULL	64	0	NULL	NULL	decimal(64,0) unsigned zerofill			select,insert,update,references	
-NULL	test1	tb2	f63	5	NULL	YES	decimal	NULL	NULL	10	0	NULL	NULL	decimal(10,0) unsigned zerofill			select,insert,update,references	
-NULL	test1	tb2	f64	6	NULL	YES	decimal	NULL	NULL	64	0	NULL	NULL	decimal(64,0) unsigned zerofill			select,insert,update,references	
-NULL	test1	tb2	f65	7	NULL	YES	decimal	NULL	NULL	10	0	NULL	NULL	decimal(10,0)			select,insert,update,references	
-NULL	test1	tb2	f66	8	NULL	YES	decimal	NULL	NULL	63	30	NULL	NULL	decimal(63,30)			select,insert,update,references	
-NULL	test1	tb2	f67	9	NULL	YES	decimal	NULL	NULL	10	0	NULL	NULL	decimal(10,0) unsigned			select,insert,update,references	
-NULL	test1	tb2	f68	10	NULL	YES	decimal	NULL	NULL	63	30	NULL	NULL	decimal(63,30) unsigned			select,insert,update,references	
-NULL	test1	tb2	f69	11	NULL	YES	decimal	NULL	NULL	10	0	NULL	NULL	decimal(10,0) unsigned zerofill			select,insert,update,references	
-NULL	test1	tb2	f70	12	NULL	YES	decimal	NULL	NULL	63	30	NULL	NULL	decimal(63,30) unsigned zerofill			select,insert,update,references	
-NULL	test1	tb2	f71	13	NULL	YES	decimal	NULL	NULL	10	0	NULL	NULL	decimal(10,0) unsigned zerofill			select,insert,update,references	
-NULL	test1	tb2	f72	14	NULL	YES	decimal	NULL	NULL	63	30	NULL	NULL	decimal(63,30) unsigned zerofill			select,insert,update,references	
-NULL	test1	tb2	f73	15	NULL	YES	double	NULL	NULL	22	NULL	NULL	NULL	double			select,insert,update,references	
-NULL	test1	tb2	f74	16	NULL	YES	double	NULL	NULL	22	NULL	NULL	NULL	double unsigned			select,insert,update,references	
-NULL	test1	tb2	f75	17	NULL	YES	double	NULL	NULL	22	NULL	NULL	NULL	double unsigned zerofill			select,insert,update,references	
-NULL	test1	tb2	f76	18	NULL	YES	double	NULL	NULL	22	NULL	NULL	NULL	double unsigned zerofill			select,insert,update,references	
-NULL	test1	tb2	f77	19	7.7	YES	double	NULL	NULL	22	NULL	NULL	NULL	double			select,insert,update,references	
-NULL	test1	tb2	f78	20	7.7	YES	double	NULL	NULL	22	NULL	NULL	NULL	double unsigned			select,insert,update,references	
-NULL	test1	tb2	f79	21	00000000000000000007.7	YES	double	NULL	NULL	22	NULL	NULL	NULL	double unsigned zerofill			select,insert,update,references	
-NULL	test1	tb2	f80	22	00000000000000000008.8	YES	double	NULL	NULL	22	NULL	NULL	NULL	double unsigned zerofill			select,insert,update,references	
-NULL	test1	tb2	f81	23	8.8	NO	float	NULL	NULL	12	NULL	NULL	NULL	float			select,insert,update,references	
-NULL	test1	tb2	f82	24	8.8	NO	float	NULL	NULL	12	NULL	NULL	NULL	float unsigned			select,insert,update,references	
-NULL	test1	tb2	f83	25	0000000008.8	NO	float	NULL	NULL	12	NULL	NULL	NULL	float unsigned zerofill			select,insert,update,references	
-NULL	test1	tb2	f84	26	0000000008.8	NO	float	NULL	NULL	12	NULL	NULL	NULL	float unsigned zerofill			select,insert,update,references	
-NULL	test1	tb2	f85	27	8.8	NO	float	NULL	NULL	12	NULL	NULL	NULL	float			select,insert,update,references	
-NULL	test1	tb2	f86	28	8.8	NO	float	NULL	NULL	12	NULL	NULL	NULL	float			select,insert,update,references	
-NULL	test1	tb2	f87	29	8.8	NO	float	NULL	NULL	12	NULL	NULL	NULL	float unsigned			select,insert,update,references	
-NULL	test1	tb2	f88	30	8.8	NO	float	NULL	NULL	12	NULL	NULL	NULL	float unsigned			select,insert,update,references	
-NULL	test1	tb2	f89	31	0000000008.8	NO	float	NULL	NULL	12	NULL	NULL	NULL	float unsigned zerofill			select,insert,update,references	
-NULL	test1	tb2	f90	32	0000000008.8	NO	float	NULL	NULL	12	NULL	NULL	NULL	float unsigned zerofill			select,insert,update,references	
-NULL	test1	tb2	f91	33	0000000008.8	NO	float	NULL	NULL	12	NULL	NULL	NULL	float unsigned zerofill			select,insert,update,references	
-NULL	test1	tb2	f92	34	0000000008.8	NO	float	NULL	NULL	12	NULL	NULL	NULL	float unsigned zerofill			select,insert,update,references	
-NULL	test1	tb2	f93	35	8.8	NO	float	NULL	NULL	12	NULL	NULL	NULL	float			select,insert,update,references	
-NULL	test1	tb2	f94	36	8.8	NO	double	NULL	NULL	22	NULL	NULL	NULL	double			select,insert,update,references	
-NULL	test1	tb2	f95	37	8.8	NO	float	NULL	NULL	12	NULL	NULL	NULL	float unsigned			select,insert,update,references	
-NULL	test1	tb2	f96	38	8.8	NO	double	NULL	NULL	22	NULL	NULL	NULL	double unsigned			select,insert,update,references	
-NULL	test1	tb2	f97	39	0000000008.8	NO	float	NULL	NULL	12	NULL	NULL	NULL	float unsigned zerofill			select,insert,update,references	
-NULL	test1	tb2	f98	40	00000000000000000008.8	NO	double	NULL	NULL	22	NULL	NULL	NULL	double unsigned zerofill			select,insert,update,references	
-NULL	test1	tb2	f99	41	0000000008.8	NO	float	NULL	NULL	12	NULL	NULL	NULL	float unsigned zerofill			select,insert,update,references	
-NULL	test4	t6	f1	1	NULL	YES	char	20	20	NULL	NULL	latin1	latin1_swedish_ci	char(20)			select,insert,update,references	
-NULL	test4	t6	f2	2	NULL	YES	char	25	25	NULL	NULL	latin1	latin1_swedish_ci	char(25)			select,insert,update,references	
-NULL	test4	t6	f3	3	NULL	YES	date	NULL	NULL	NULL	NULL	NULL	NULL	date			select,insert,update,references	
-NULL	test4	t6	f4	4	NULL	YES	int	NULL	NULL	10	0	NULL	NULL	int(11)			select,insert,update,references	
-NULL	test4	t6	f5	5	NULL	YES	char	25	25	NULL	NULL	latin1	latin1_swedish_ci	char(25)			select,insert,update,references	
-NULL	test4	t6	f6	6	NULL	YES	int	NULL	NULL	10	0	NULL	NULL	int(11)			select,insert,update,references	
->>>>>>> 821ac1e9
 ##########################################################################
 # Show the quotient of CHARACTER_OCTET_LENGTH and CHARACTER_MAXIMUM_LENGTH
 ##########################################################################
