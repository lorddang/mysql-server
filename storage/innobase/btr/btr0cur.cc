/*****************************************************************************

Copyright (c) 1994, 2014, Oracle and/or its affiliates. All Rights Reserved.
Copyright (c) 2008, Google Inc.
Copyright (c) 2012, Facebook Inc.

Portions of this file contain modifications contributed and copyrighted by
Google, Inc. Those modifications are gratefully acknowledged and are described
briefly in the InnoDB documentation. The contributions by Google are
incorporated with their permission, and subject to the conditions contained in
the file COPYING.Google.

This program is free software; you can redistribute it and/or modify it under
the terms of the GNU General Public License as published by the Free Software
Foundation; version 2 of the License.

This program is distributed in the hope that it will be useful, but WITHOUT
ANY WARRANTY; without even the implied warranty of MERCHANTABILITY or FITNESS
FOR A PARTICULAR PURPOSE. See the GNU General Public License for more details.

You should have received a copy of the GNU General Public License along with
this program; if not, write to the Free Software Foundation, Inc.,
51 Franklin Street, Suite 500, Boston, MA 02110-1335 USA

*****************************************************************************/

/**************************************************//**
@file btr/btr0cur.cc
The index tree cursor

All changes that row operations make to a B-tree or the records
there must go through this module! Undo log records are written here
of every modify or insert of a clustered index record.

			NOTE!!!
To make sure we do not run out of disk space during a pessimistic
insert or update, we have to reserve 2 x the height of the index tree
many pages in the tablespace before we start the operation, because
if leaf splitting has been started, it is difficult to undo, except
by crashing the database and doing a roll-forward.

Created 10/16/1994 Heikki Tuuri
*******************************************************/

#include "btr0cur.h"

#ifdef UNIV_NONINL
#include "btr0cur.ic"
#endif

#include "row0upd.h"
#ifndef UNIV_HOTBACKUP
#include "mtr0log.h"
#include "page0page.h"
#include "page0zip.h"
#include "rem0rec.h"
#include "rem0cmp.h"
#include "buf0lru.h"
#include "btr0btr.h"
#include "btr0sea.h"
#include "row0log.h"
#include "row0purge.h"
#include "row0upd.h"
#include "trx0rec.h"
#include "trx0roll.h"
#include "que0que.h"
#include "row0row.h"
#include "srv0srv.h"
#include "ibuf0ibuf.h"
#include "lock0lock.h"
#include "zlib.h"
#include "srv0start.h"

/** Buffered B-tree operation types, introduced as part of delete buffering. */
enum btr_op_t {
	BTR_NO_OP = 0,			/*!< Not buffered */
	BTR_INSERT_OP,			/*!< Insert, do not ignore UNIQUE */
	BTR_INSERT_IGNORE_UNIQUE_OP,	/*!< Insert, ignoring UNIQUE */
	BTR_DELETE_OP,			/*!< Purge a delete-marked record */
	BTR_DELMARK_OP			/*!< Mark a record for deletion */
};

/** Modification types for the B-tree operation. */
enum btr_intention_t {
	BTR_INTENTION_DELETE,
	BTR_INTENTION_BOTH,
	BTR_INTENTION_INSERT
};
#if BTR_INTENTION_DELETE > BTR_INTENTION_BOTH
#error "BTR_INTENTION_DELETE > BTR_INTENTION_BOTH"
#endif
#if BTR_INTENTION_BOTH > BTR_INTENTION_INSERT
#error "BTR_INTENTION_BOTH > BTR_INTENTION_INSERT"
#endif

/** For the index->lock scalability improvement, only possibility of clear
performance regression observed was caused by grown huge history list length.
That is because the exclusive use of index->lock also worked as reserving
free blocks and read IO bandwidth with priority. To avoid huge glowing history
list as same level with previous implementation, prioritizes pessimistic tree
operations by purge as the previous, when it seems to be growing huge.

 Experimentally, the history list length starts to affect to performance
throughput clearly from about 100000. */
#define BTR_CUR_FINE_HISTORY_LENGTH	100000

/** Number of searches down the B-tree in btr_cur_search_to_nth_level(). */
ulint	btr_cur_n_non_sea	= 0;
/** Number of successful adaptive hash index lookups in
btr_cur_search_to_nth_level(). */
ulint	btr_cur_n_sea		= 0;
/** Old value of btr_cur_n_non_sea.  Copied by
srv_refresh_innodb_monitor_stats().  Referenced by
srv_printf_innodb_monitor(). */
ulint	btr_cur_n_non_sea_old	= 0;
/** Old value of btr_cur_n_sea.  Copied by
srv_refresh_innodb_monitor_stats().  Referenced by
srv_printf_innodb_monitor(). */
ulint	btr_cur_n_sea_old	= 0;

#ifdef UNIV_DEBUG
/* Flag to limit optimistic insert records */
uint	btr_cur_limit_optimistic_insert_debug = 0;
#endif /* UNIV_DEBUG */

/** In the optimistic insert, if the insert does not fit, but this much space
can be released by page reorganize, then it is reorganized */
#define BTR_CUR_PAGE_REORGANIZE_LIMIT	(UNIV_PAGE_SIZE / 32)

/** The structure of a BLOB part header */
/* @{ */
/*--------------------------------------*/
#define BTR_BLOB_HDR_PART_LEN		0	/*!< BLOB part len on this
						page */
#define BTR_BLOB_HDR_NEXT_PAGE_NO	4	/*!< next BLOB part page no,
						FIL_NULL if none */
/*--------------------------------------*/
#define BTR_BLOB_HDR_SIZE		8	/*!< Size of a BLOB
						part header, in bytes */

/** Estimated table level stats from sampled value.
@param value sampled stats
@param index index being sampled
@param sample number of sampled rows
@param ext_size external stored data size
@param not_empty table not empty
@return estimated table wide stats from sampled value */
#define BTR_TABLE_STATS_FROM_SAMPLE(value, index, sample, ext_size, not_empty) \
	(((value) * static_cast<int64_t>(index->stat_n_leaf_pages) \
	  + (sample) - 1 + (ext_size) + (not_empty)) / ((sample) + (ext_size)))

/* @} */
#endif /* !UNIV_HOTBACKUP */

/** A BLOB field reference full of zero, for use in assertions and tests.
Initially, BLOB field references are set to zero, in
dtuple_convert_big_rec(). */
const byte field_ref_zero[BTR_EXTERN_FIELD_REF_SIZE] = {
	0, 0, 0, 0, 0,
	0, 0, 0, 0, 0,
	0, 0, 0, 0, 0,
	0, 0, 0, 0, 0,
};

#ifndef UNIV_HOTBACKUP
/*******************************************************************//**
Marks all extern fields in a record as owned by the record. This function
should be called if the delete mark of a record is removed: a not delete
marked record always owns all its extern fields. */
static
void
btr_cur_unmark_extern_fields(
/*=========================*/
	page_zip_des_t*	page_zip,/*!< in/out: compressed page whose uncompressed
				part will be updated, or NULL */
	rec_t*		rec,	/*!< in/out: record in a clustered index */
	dict_index_t*	index,	/*!< in: index of the page */
	const ulint*	offsets,/*!< in: array returned by rec_get_offsets() */
	mtr_t*		mtr);	/*!< in: mtr, or NULL if not logged */
/*******************************************************************//**
Adds path information to the cursor for the current page, for which
the binary search has been performed. */
static
void
btr_cur_add_path_info(
/*==================*/
	btr_cur_t*	cursor,		/*!< in: cursor positioned on a page */
	ulint		height,		/*!< in: height of the page in tree;
					0 means leaf node */
	ulint		root_height);	/*!< in: root node height in tree */
/***********************************************************//**
Frees the externally stored fields for a record, if the field is mentioned
in the update vector. */
static
void
btr_rec_free_updated_extern_fields(
/*===============================*/
	dict_index_t*	index,	/*!< in: index of rec; the index tree MUST be
				X-latched */
	rec_t*		rec,	/*!< in: record */
	page_zip_des_t*	page_zip,/*!< in: compressed page whose uncompressed
				part will be updated, or NULL */
	const ulint*	offsets,/*!< in: rec_get_offsets(rec, index) */
	const upd_t*	update,	/*!< in: update vector */
	bool		rollback,/*!< in: performing rollback? */
	mtr_t*		mtr);	/*!< in: mini-transaction handle which contains
				an X-latch to record page and to the tree */
/***********************************************************//**
Frees the externally stored fields for a record. */
static
void
btr_rec_free_externally_stored_fields(
/*==================================*/
	dict_index_t*	index,	/*!< in: index of the data, the index
				tree MUST be X-latched */
	rec_t*		rec,	/*!< in: record */
	const ulint*	offsets,/*!< in: rec_get_offsets(rec, index) */
	page_zip_des_t*	page_zip,/*!< in: compressed page whose uncompressed
				part will be updated, or NULL */
	bool		rollback,/*!< in: performing rollback? */
	mtr_t*		mtr);	/*!< in: mini-transaction handle which contains
				an X-latch to record page and to the index
				tree */
#endif /* !UNIV_HOTBACKUP */

#ifndef UNIV_HOTBACKUP
/*==================== B-TREE SEARCH =========================*/

#if MTR_MEMO_PAGE_S_FIX != RW_S_LATCH
#error "MTR_MEMO_PAGE_S_FIX != RW_S_LATCH"
#endif
#if MTR_MEMO_PAGE_X_FIX != RW_X_LATCH
#error "MTR_MEMO_PAGE_X_FIX != RW_X_LATCH"
#endif
#if MTR_MEMO_PAGE_SX_FIX != RW_SX_LATCH
#error "MTR_MEMO_PAGE_SX_FIX != RW_SX_LATCH"
#endif

/** Latches the leaf page or pages requested.
@param[in]	block		leaf page where the search converged
@param[in]	page_id		page id of the leaf
@param[in]	latch_mode	BTR_SEARCH_LEAF, ...
@param[in]	cursor		cursor
@param[in]	mtr		mini-transaction */

void
btr_cur_latch_leaves(
	buf_block_t*		block,
	const page_id_t&	page_id,
	const page_size_t&	page_size,
	ulint			latch_mode,
	btr_cur_t*		cursor,
	mtr_t*			mtr)
{
	ulint		mode;
	ulint		left_page_no;
	ulint		right_page_no;
	buf_block_t*	get_block;
	page_t*		page = buf_block_get_frame(block);
	bool		spatial;

	spatial = dict_index_is_spatial(cursor->index) && cursor->rtr_info;
	ut_ad(buf_page_in_file(&block->page));

	switch (latch_mode) {
	case BTR_SEARCH_LEAF:
	case BTR_MODIFY_LEAF:
	case BTR_SEARCH_TREE:
		if (spatial) {
                        cursor->rtr_info->tree_savepoints[RTR_MAX_LEVELS]
				= mtr_set_savepoint(mtr);
                }

		mode = latch_mode == BTR_MODIFY_LEAF ? RW_X_LATCH : RW_S_LATCH;
		get_block = btr_block_get(page_id, page_size, mode,
					  cursor->index, mtr);
#ifdef UNIV_BTR_DEBUG
		ut_a(page_is_comp(get_block->frame) == page_is_comp(page));
#endif /* UNIV_BTR_DEBUG */
		get_block->check_index_page_at_flush = TRUE;
		if (spatial) {
                        cursor->rtr_info->tree_blocks[RTR_MAX_LEVELS]
				= get_block;
                }

		return;
	case BTR_MODIFY_TREE:
		/* It is exclusive for other operations which calls
		btr_page_set_prev() */
		ut_ad(mtr_memo_contains_flagged(mtr,
			dict_index_get_lock(cursor->index),
			MTR_MEMO_X_LOCK | MTR_MEMO_SX_LOCK)
		      || dict_table_is_intrinsic(cursor->index->table));
		/* x-latch also siblings from left to right */
		left_page_no = btr_page_get_prev(page, mtr);

		if (left_page_no != FIL_NULL) {
			if (spatial) {
				cursor->rtr_info->tree_savepoints[
					RTR_MAX_LEVELS] = mtr_set_savepoint(mtr);
			}
			get_block = btr_block_get(
				page_id_t(page_id.space(), left_page_no),
				page_size, RW_X_LATCH, cursor->index, mtr);
#ifdef UNIV_BTR_DEBUG
			ut_a(page_is_comp(get_block->frame)
			     == page_is_comp(page));
			ut_a(btr_page_get_next(get_block->frame, mtr)
			     == page_get_page_no(page));
#endif /* UNIV_BTR_DEBUG */
			get_block->check_index_page_at_flush = TRUE;

			if (spatial) {
				cursor->rtr_info->tree_blocks[RTR_MAX_LEVELS]
					= get_block;
			}
                }

		if (spatial) {
                        cursor->rtr_info->tree_savepoints[RTR_MAX_LEVELS + 1]
				= mtr_set_savepoint(mtr);
                }

		get_block = btr_block_get(
			page_id, page_size, RW_X_LATCH, cursor->index, mtr);
#ifdef UNIV_BTR_DEBUG
		ut_a(page_is_comp(get_block->frame) == page_is_comp(page));
#endif /* UNIV_BTR_DEBUG */
		get_block->check_index_page_at_flush = TRUE;

		if (spatial) {
                        cursor->rtr_info->tree_blocks[RTR_MAX_LEVELS + 1]
				= get_block;
                }

		right_page_no = btr_page_get_next(page, mtr);

		if (right_page_no != FIL_NULL) {
			if (spatial) {
				cursor->rtr_info->tree_savepoints[
					RTR_MAX_LEVELS + 2] = mtr_set_savepoint(
								mtr);
			}
			get_block = btr_block_get(
				page_id_t(page_id.space(), right_page_no),
				page_size, RW_X_LATCH, cursor->index, mtr);
#ifdef UNIV_BTR_DEBUG
			ut_a(page_is_comp(get_block->frame)
			     == page_is_comp(page));
			ut_a(btr_page_get_prev(get_block->frame, mtr)
			     == page_get_page_no(page));
#endif /* UNIV_BTR_DEBUG */
			get_block->check_index_page_at_flush = TRUE;
			if (spatial) {
				cursor->rtr_info->tree_blocks[
					RTR_MAX_LEVELS + 2] = get_block;
			}
		}

		return;

	case BTR_SEARCH_PREV:
	case BTR_MODIFY_PREV:
		mode = latch_mode == BTR_SEARCH_PREV ? RW_S_LATCH : RW_X_LATCH;
		/* latch also left sibling */
		rw_lock_s_lock(&block->lock);
		left_page_no = btr_page_get_prev(page, mtr);
		rw_lock_s_unlock(&block->lock);

		if (left_page_no != FIL_NULL) {
			get_block = btr_block_get(
				page_id_t(page_id.space(), left_page_no),
				page_size, mode, cursor->index, mtr);
			cursor->left_block = get_block;
#ifdef UNIV_BTR_DEBUG
			ut_a(page_is_comp(get_block->frame)
			     == page_is_comp(page));
			ut_a(btr_page_get_next(get_block->frame, mtr)
			     == page_get_page_no(page));
#endif /* UNIV_BTR_DEBUG */
			get_block->check_index_page_at_flush = TRUE;
		}

		get_block = btr_block_get(page_id, page_size, mode,
					  cursor->index, mtr);
#ifdef UNIV_BTR_DEBUG
		ut_a(page_is_comp(get_block->frame) == page_is_comp(page));
#endif /* UNIV_BTR_DEBUG */
		get_block->check_index_page_at_flush = TRUE;
		return;
	case BTR_CONT_MODIFY_TREE:
		ut_ad(dict_index_is_spatial(cursor->index));
		return;
	}

	ut_error;
}

/** Optimistically latches the leaf page or pages requested.
@param[in]	block		guessed buffer block
@param[in]	modify_clock	modify clock value
@param[in,out]	latch_mode	BTR_SEARCH_LEAF, ...
@param[in,out]	cursor		cursor
@param[in]	file		file name
@param[in]	line		line where called
@param[in]	mtr		mini-transaction
@return true if success */

bool
btr_cur_optimistic_latch_leaves(
	buf_block_t*	block,
	ib_uint64_t	modify_clock,
	ulint*		latch_mode,
	btr_cur_t*	cursor,
	const char*	file,
	ulint		line,
	mtr_t*		mtr)
{
	ulint		mode;
	ulint		left_page_no;

	switch (*latch_mode) {
	case BTR_SEARCH_LEAF:
	case BTR_MODIFY_LEAF:
		return(buf_page_optimistic_get(*latch_mode, block,
				modify_clock, file, line, mtr));
	case BTR_SEARCH_PREV:
	case BTR_MODIFY_PREV:
		mode = *latch_mode == BTR_SEARCH_PREV
			? RW_S_LATCH : RW_X_LATCH;

		buf_page_mutex_enter(block);
		if (buf_block_get_state(block) != BUF_BLOCK_FILE_PAGE) {
			buf_page_mutex_exit(block);
			return(false);
		}
		/* pin the block not to be relocated */
		buf_block_buf_fix_inc(block, file, line);
		buf_page_mutex_exit(block);

		rw_lock_s_lock(&block->lock);
		if (block->modify_clock != modify_clock) {
			rw_lock_s_unlock(&block->lock);

			goto unpin_failed;
		}
		left_page_no = btr_page_get_prev(
			buf_block_get_frame(block), mtr);
		rw_lock_s_unlock(&block->lock);

		if (left_page_no != FIL_NULL) {
			const page_id_t	page_id(
				dict_index_get_space(cursor->index),
				left_page_no);

			cursor->left_block = btr_block_get(
				page_id,
				dict_table_page_size(cursor->index->table),
				mode, cursor->index, mtr);
			cursor->left_block->check_index_page_at_flush = TRUE;
		} else {
			cursor->left_block = NULL;
		}

		if (buf_page_optimistic_get(mode, block, modify_clock,
					    file, line, mtr)) {
			if (btr_page_get_prev(buf_block_get_frame(block), mtr)
			    == left_page_no) {
				/* adjust buf_fix_count */
				buf_page_mutex_enter(block);
				buf_block_buf_fix_dec(block);
				buf_page_mutex_exit(block);

				*latch_mode = mode;
				return(true);
			} else {
				/* release the block */
				btr_leaf_page_release(block, mode, mtr);
			}
		}

		/* release the left block */
		if (cursor->left_block != NULL) {
			btr_leaf_page_release(cursor->left_block,
					      mode, mtr);
		}
unpin_failed:
		/* unpin the block */
		buf_page_mutex_enter(block);
		buf_block_buf_fix_dec(block);
		buf_page_mutex_exit(block);

		return(false);

	default:
		ut_error;
		return(false);
	}
}

/**
Gets intention in btr_intention_t from latch_mode, and cleares the intention
at the latch_mode.
@param latch_mode	in/out: pointer to latch_mode
@return intention for latching tree */
static
btr_intention_t
btr_cur_get_and_clear_intention(
	ulint	*latch_mode)
{
	btr_intention_t	intention;

	switch (*latch_mode & (BTR_LATCH_FOR_INSERT | BTR_LATCH_FOR_DELETE)) {
	case BTR_LATCH_FOR_INSERT:
		intention = BTR_INTENTION_INSERT;
		break;
	case BTR_LATCH_FOR_DELETE:
		intention = BTR_INTENTION_DELETE;
		break;
	default:
		/* both or unknown */
		intention = BTR_INTENTION_BOTH;
	}
	*latch_mode &= ~(BTR_LATCH_FOR_INSERT | BTR_LATCH_FOR_DELETE);

	return(intention);
}

/**
Gets the desired latch type for the root leaf (root page is root leaf)
at the latch mode.
@param latch_mode	in: BTR_SEARCH_LEAF, ...
@return latch type */
static
rw_lock_type_t
btr_cur_latch_for_root_leaf(
	ulint	latch_mode)
{
	switch (latch_mode) {
	case BTR_SEARCH_LEAF:
	case BTR_SEARCH_TREE:
	case BTR_SEARCH_PREV:
		return(RW_S_LATCH);
	case BTR_MODIFY_LEAF:
	case BTR_MODIFY_TREE:
	case BTR_MODIFY_PREV:
		return(RW_X_LATCH);
	case BTR_CONT_MODIFY_TREE:
	case BTR_CONT_SEARCH_TREE:
		/* A root page should be latched already,
		and don't need to be latched here.
		fall through (RW_NO_LATCH) */
	case BTR_NO_LATCHES:
		return(RW_NO_LATCH);
	}

	ut_error;
	return(RW_NO_LATCH); /* avoid compiler warnings */
}

/** Detects whether the modifying record might need a modifying tree structure.
@param[in]	index		index
@param[in]	page		page
@param[in]	lock_intention	lock intention for the tree operation
@param[in]	rec		record (current node_ptr)
@param[in]	rec_size	size of the record or max size of node_ptr
@param[in]	page_size	page size
@param[in]	mtr		mtr
@return true if tree modification is needed */
static
bool
btr_cur_will_modify_tree(
	dict_index_t*	index,
	const page_t*	page,
	btr_intention_t	lock_intention,
	const rec_t*	rec,
	ulint		rec_size,
	const page_size_t&	page_size,
	mtr_t*		mtr)
{
	ut_ad(!page_is_leaf(page));
	ut_ad(mtr_memo_contains_flagged(mtr, dict_index_get_lock(index),
					MTR_MEMO_X_LOCK
					| MTR_MEMO_SX_LOCK)
	      || dict_table_is_intrinsic(index->table));

	/* Pessimistic delete of the first record causes delete & insert
	of node_ptr at upper level. And a subsequent page shrink is
	possible. It causes delete of node_ptr at the upper level.
	So we should pay attention also to 2nd record not only
	first record and last record. Because if the "delete & insert" are
	done for the different page, the 2nd record become
	first record and following compress might delete the record and causes
	the uppper level node_ptr modification. */

	if (lock_intention <= BTR_INTENTION_BOTH) {
		ulint	margin;

		/* check delete will cause. (BTR_INTENTION_BOTH
		or BTR_INTENTION_DELETE) */
		/* first, 2nd, 2nd-last and last records are 4 records */
		if (page_get_n_recs(page) < 5) {
			return(true);
		}

		/* is first, 2nd or last record */
		if (page_rec_is_first(rec, page)
		    || (mach_read_from_4(page + FIL_PAGE_NEXT) != FIL_NULL
			&& (page_rec_is_last(rec, page)
			    || page_rec_is_second_last(rec, page)))
		    || (mach_read_from_4(page + FIL_PAGE_PREV) != FIL_NULL
			&& page_rec_is_second(rec, page))) {
			return(true);
		}

		if (lock_intention == BTR_INTENTION_BOTH) {
			/* Delete at leftmost record in a page causes delete
			& insert at its parent page. After that, the delete
			might cause btr_compress() and delete record at its
			parent page. Thus we should consider max 2 deletes. */

			margin = rec_size * 2;
		} else {
			ut_ad(lock_intention == BTR_INTENTION_DELETE);

			margin = rec_size;
		}
		/* NOTE: call mach_read_from_4() directly to avoid assertion
		failure. It is safe because we already have SX latch of the
		index tree */
		if (page_get_data_size(page)
			< margin + BTR_CUR_PAGE_COMPRESS_LIMIT
		    || (mach_read_from_4(page + FIL_PAGE_NEXT)
				== FIL_NULL
			&& mach_read_from_4(page + FIL_PAGE_PREV)
				== FIL_NULL)) {
			return(true);
		}
	}

	if (lock_intention >= BTR_INTENTION_BOTH) {
		/* check insert will cause. BTR_INTENTION_BOTH
		or BTR_INTENTION_INSERT*/
		/* needs 2 records' space for the case the single split and
		insert cannot fit.
		page_get_max_insert_size_after_reorganize() includes space
		for page directory already */
		ulint	max_size
			= page_get_max_insert_size_after_reorganize(page, 2);

		if (max_size < BTR_CUR_PAGE_REORGANIZE_LIMIT + rec_size
		    || max_size < rec_size * 2) {
			return(true);
		}
		/* TODO: optimize this condition for compressed page.
		this is based on the worst compress rate.
		currently looking only uncompressed page, but we can look
		also compressed page page_zip_available() if already in the
		buffer pool */
		/* needs 2 records' space also for worst compress rate. */
		if (page_size.is_compressed()
		    && page_zip_empty_size(index->n_fields,
					   page_size.physical())
		       < rec_size * 2 + page_get_data_size(page)
			 + page_dir_calc_reserved_space(
				page_get_n_recs(page) + 2) + 1) {
			return(true);
		}
	}

	return(false);
}

/********************************************************************//**
Searches an index tree and positions a tree cursor on a given level.
NOTE: n_fields_cmp in tuple must be set so that it cannot be compared
to node pointer page number fields on the upper levels of the tree!
Note that if mode is PAGE_CUR_LE, which is used in inserts, then
cursor->up_match and cursor->low_match both will have sensible values.
If mode is PAGE_CUR_GE, then up_match will a have a sensible value.

If mode is PAGE_CUR_LE , cursor is left at the place where an insert of the
search tuple should be performed in the B-tree. InnoDB does an insert
immediately after the cursor. Thus, the cursor may end up on a user record,
or on a page infimum record. */

void
btr_cur_search_to_nth_level(
/*========================*/
	dict_index_t*	index,	/*!< in: index */
	ulint		level,	/*!< in: the tree level of search */
	const dtuple_t*	tuple,	/*!< in: data tuple; NOTE: n_fields_cmp in
				tuple must be set so that it cannot get
				compared to the node ptr page number field! */
	ulint		mode,	/*!< in: PAGE_CUR_L, ...;
				Inserts should always be made using
				PAGE_CUR_LE to search the position! */
	ulint		latch_mode, /*!< in: BTR_SEARCH_LEAF, ..., ORed with
				at most one of BTR_INSERT, BTR_DELETE_MARK,
				BTR_DELETE, or BTR_ESTIMATE;
				cursor->left_block is used to store a pointer
				to the left neighbor page, in the cases
				BTR_SEARCH_PREV and BTR_MODIFY_PREV;
				NOTE that if has_search_latch
				is != 0, we maybe do not have a latch set
				on the cursor page, we assume
				the caller uses his search latch
				to protect the record! */
	btr_cur_t*	cursor, /*!< in/out: tree cursor; the cursor page is
				s- or x-latched, but see also above! */
	ulint		has_search_latch,/*!< in: info on the latch mode the
				caller currently has on btr_search_latch:
				RW_S_LATCH, or 0 */
	const char*	file,	/*!< in: file name */
	ulint		line,	/*!< in: line where called */
	mtr_t*		mtr)	/*!< in: mtr */
{
	page_t*		page = NULL; /* remove warning */
	buf_block_t*	block;
	buf_block_t*	guess;
	ulint		height;
	ulint		up_match;
	ulint		low_match;
	ulint		savepoint;
	ulint		rw_latch;
	ulint		page_mode;
	ulint		search_mode = 0;
	ulint		buf_mode;
	ulint		estimate;
	ulint		node_ptr_max_size = UNIV_PAGE_SIZE / 2;
	page_cur_t*	page_cursor;
	btr_op_t	btr_op;
	ulint		root_height = 0; /* remove warning */

	ulint		upper_rw_latch, root_leaf_rw_latch;
	btr_intention_t	lock_intention;
	bool		modify_external;
	buf_block_t*	tree_blocks[BTR_MAX_LEVELS];
	ulint		tree_savepoints[BTR_MAX_LEVELS];
	ulint		n_blocks = 0;
	ulint		n_releases = 0;
	bool		detected_same_key_root = false;

	bool		retrying_for_search_prev = false;
	ulint		leftmost_from_level = 0;
	buf_block_t**	prev_tree_blocks = NULL;
	ulint*		prev_tree_savepoints = NULL;
	ulint		prev_n_blocks = 0;
	ulint		prev_n_releases = 0;
	bool		need_path = true;
	bool		rtree_parent_modified = false;
	bool		mbr_adj = false;
	bool		found = false;

	DBUG_ENTER("btr_cur_search_to_nth_level");

#ifdef BTR_CUR_ADAPT
	btr_search_t*	info;
#endif
	mem_heap_t*	heap		= NULL;
	ulint		offsets_[REC_OFFS_NORMAL_SIZE];
	ulint*		offsets		= offsets_;
	ulint		offsets2_[REC_OFFS_NORMAL_SIZE];
	ulint*		offsets2	= offsets2_;
	rec_offs_init(offsets_);
	rec_offs_init(offsets2_);
	/* Currently, PAGE_CUR_LE is the only search mode used for searches
	ending to upper levels */

	ut_ad(level == 0 || mode == PAGE_CUR_LE
	      || RTREE_SEARCH_MODE(mode));
	ut_ad(dict_index_check_search_tuple(index, tuple));
	ut_ad(!dict_index_is_ibuf(index) || ibuf_inside(mtr));
	ut_ad(dtuple_check_typed(tuple));
	ut_ad(!(index->type & DICT_FTS));
	ut_ad(index->page != FIL_NULL);

	UNIV_MEM_INVALID(&cursor->up_match, sizeof cursor->up_match);
	UNIV_MEM_INVALID(&cursor->low_match, sizeof cursor->low_match);
#ifdef UNIV_DEBUG
	cursor->up_match = ULINT_UNDEFINED;
	cursor->low_match = ULINT_UNDEFINED;
#endif

	ibool	s_latch_by_caller;

	s_latch_by_caller = latch_mode & BTR_ALREADY_S_LATCHED;

	ut_ad(!s_latch_by_caller
	      || srv_read_only_mode
	      || mtr_memo_contains(mtr, dict_index_get_lock(index),
				   BTR_LATCH_MODE_WITHOUT_FLAGS(latch_mode)
				   == BTR_SEARCH_TREE
				   ? MTR_MEMO_SX_LOCK : MTR_MEMO_S_LOCK));

	/* These flags are mutually exclusive, they are lumped together
	with the latch mode for historical reasons. It's possible for
	none of the flags to be set. */
	switch (UNIV_EXPECT(latch_mode
			    & (BTR_INSERT | BTR_DELETE | BTR_DELETE_MARK),
			    0)) {
	case 0:
		btr_op = BTR_NO_OP;
		break;
	case BTR_INSERT:
		btr_op = (latch_mode & BTR_IGNORE_SEC_UNIQUE)
			? BTR_INSERT_IGNORE_UNIQUE_OP
			: BTR_INSERT_OP;
		break;
	case BTR_DELETE:
		btr_op = BTR_DELETE_OP;
		ut_a(cursor->purge_node);
		break;
	case BTR_DELETE_MARK:
		btr_op = BTR_DELMARK_OP;
		break;
	default:
		/* only one of BTR_INSERT, BTR_DELETE, BTR_DELETE_MARK
		should be specified at a time */
		ut_error;
	}

	/* Operations on the insert buffer tree cannot be buffered. */
	ut_ad(btr_op == BTR_NO_OP || !dict_index_is_ibuf(index));
	/* Operations on the clustered index cannot be buffered. */
	ut_ad(btr_op == BTR_NO_OP || !dict_index_is_clust(index));
	/* Operations on the temporary table(indexes) cannot be buffered. */
	ut_ad(btr_op == BTR_NO_OP || !dict_table_is_temporary(index->table));

	estimate = latch_mode & BTR_ESTIMATE;

	lock_intention = btr_cur_get_and_clear_intention(&latch_mode);

	modify_external = latch_mode & BTR_MODIFY_EXTERNAL;

	/* Turn the flags unrelated to the latch mode off. */
	latch_mode = BTR_LATCH_MODE_WITHOUT_FLAGS(latch_mode);

	ut_ad(!modify_external || latch_mode == BTR_MODIFY_LEAF);

	ut_ad(!s_latch_by_caller
	      || latch_mode == BTR_SEARCH_LEAF
	      || latch_mode == BTR_SEARCH_TREE
	      || latch_mode == BTR_MODIFY_LEAF);

	cursor->flag = BTR_CUR_BINARY;
	cursor->index = index;

#ifndef BTR_CUR_ADAPT
	guess = NULL;
#else
	info = btr_search_get_info(index);

	if (!buf_pool_is_obsolete(info->withdraw_clock)) {
		guess = info->root_guess;
	} else {
		guess = NULL;
	}

#ifdef BTR_CUR_HASH_ADAPT

# ifdef UNIV_SEARCH_PERF_STAT
	info->n_searches++;
# endif
	/* Use of AHI is disabled for intrinsic table as these tables re-use
	the index-id and AHI validation is based on index-id. */
	if (rw_lock_get_writer(&btr_search_latch) == RW_LOCK_NOT_LOCKED
	    && latch_mode <= BTR_MODIFY_LEAF
	    && info->last_hash_succ
	    && !index->disable_ahi
	    && !estimate
# ifdef PAGE_CUR_LE_OR_EXTENDS
	    && mode != PAGE_CUR_LE_OR_EXTENDS
# endif /* PAGE_CUR_LE_OR_EXTENDS */
	    && !dict_index_is_spatial(index)
	    /* If !has_search_latch, we do a dirty read of
	    btr_search_enabled below, and btr_search_guess_on_hash()
	    will have to check it again. */
	    && UNIV_LIKELY(btr_search_enabled)
	    && !modify_external
	    && btr_search_guess_on_hash(index, info, tuple, mode,
					latch_mode, cursor,
					has_search_latch, mtr)) {

		/* Search using the hash index succeeded */

		ut_ad(cursor->up_match != ULINT_UNDEFINED
		      || mode != PAGE_CUR_GE);
		ut_ad(cursor->up_match != ULINT_UNDEFINED
		      || mode != PAGE_CUR_LE);
		ut_ad(cursor->low_match != ULINT_UNDEFINED
		      || mode != PAGE_CUR_LE);
		btr_cur_n_sea++;

		DBUG_VOID_RETURN;
	}
# endif /* BTR_CUR_HASH_ADAPT */
#endif /* BTR_CUR_ADAPT */
	btr_cur_n_non_sea++;

	/* If the hash search did not succeed, do binary search down the
	tree */

	if (has_search_latch) {
		/* Release possible search latch to obey latching order */
		rw_lock_s_unlock(&btr_search_latch);
	}

	/* Store the position of the tree latch we push to mtr so that we
	know how to release it when we have latched leaf node(s) */

	savepoint = mtr_set_savepoint(mtr);

	switch (latch_mode) {
	case BTR_MODIFY_TREE:
		/* Most of delete-intended operations are purging.
		Free blocks and read IO bandwidth should be prior
		for them, when the history list is glowing huge. */
		if (lock_intention == BTR_INTENTION_DELETE
		    && trx_sys->rseg_history_len > BTR_CUR_FINE_HISTORY_LENGTH
			&& buf_get_n_pending_read_ios()) {
			mtr_x_lock(dict_index_get_lock(index), mtr);
		} else if (dict_index_is_spatial(index)
			   && lock_intention <= BTR_INTENTION_BOTH) {
			/* X lock the if there is possibility of
			pessimistic delete on spatial index. As we could
			lock upward for the tree */

			mtr_x_lock(dict_index_get_lock(index), mtr);
		} else {
			mtr_sx_lock(dict_index_get_lock(index), mtr);
		}
		upper_rw_latch = RW_X_LATCH;
		break;
	case BTR_CONT_MODIFY_TREE:
	case BTR_CONT_SEARCH_TREE:
		/* Do nothing */
		ut_ad(srv_read_only_mode
		      || mtr_memo_contains_flagged(mtr,
						   dict_index_get_lock(index),
						   MTR_MEMO_X_LOCK
						   | MTR_MEMO_SX_LOCK));
		if (dict_index_is_spatial(index)
		    && latch_mode == BTR_CONT_MODIFY_TREE) {
			/* If we are about to locating parent page for split
			and/or merge operation for R-Tree index, X latch
			the parent */
			upper_rw_latch = RW_X_LATCH;
		} else {
			upper_rw_latch = RW_NO_LATCH;
		}
		break;
	default:
		if (!srv_read_only_mode) {
			if (s_latch_by_caller) {
#ifdef UNIV_SYNC_DEBUG
				ut_ad(rw_lock_own(dict_index_get_lock(index),
				              RW_LOCK_S));
#endif /* UNIV_SYNC_DEBUG */
			} else if (!modify_external) {
				/* BTR_SEARCH_TREE is intended to be used with
				BTR_ALREADY_S_LATCHED */
				ut_ad(latch_mode != BTR_SEARCH_TREE);

				mtr_s_lock(dict_index_get_lock(index), mtr);
			} else {
				/* BTR_MODIFY_EXTERNAL needs to be excluded */
				mtr_sx_lock(dict_index_get_lock(index), mtr);
			}
			upper_rw_latch = RW_S_LATCH;
		} else {
			upper_rw_latch = RW_NO_LATCH;
		}
	}
	root_leaf_rw_latch = btr_cur_latch_for_root_leaf(latch_mode);

	page_cursor = btr_cur_get_page_cur(cursor);

	const ulint		space = dict_index_get_space(index);
	const page_size_t	page_size(dict_table_page_size(index->table));

	/* Start with the root page. */
	page_id_t		page_id(space, dict_index_get_page(index));

	if (root_leaf_rw_latch == RW_X_LATCH) {
		node_ptr_max_size = dict_index_node_ptr_max_size(index);
	}

	up_match = 0;
	low_match = 0;

	height = ULINT_UNDEFINED;

	/* We use these modified search modes on non-leaf levels of the
	B-tree. These let us end up in the right B-tree leaf. In that leaf
	we use the original search mode. */

	switch (mode) {
	case PAGE_CUR_GE:
		page_mode = PAGE_CUR_L;
		break;
	case PAGE_CUR_G:
		page_mode = PAGE_CUR_LE;
		break;
	default:
#ifdef PAGE_CUR_LE_OR_EXTENDS
		ut_ad(mode == PAGE_CUR_L || mode == PAGE_CUR_LE
		      || RTREE_SEARCH_MODE(mode)
		      || mode == PAGE_CUR_LE_OR_EXTENDS);
#else /* PAGE_CUR_LE_OR_EXTENDS */
		ut_ad(mode == PAGE_CUR_L || mode == PAGE_CUR_LE
		      || RTREE_SEARCH_MODE(mode));
#endif /* PAGE_CUR_LE_OR_EXTENDS */
		page_mode = mode;
		break;
	}

	/* Loop and search until we arrive at the desired level */

search_loop:
	buf_mode = BUF_GET;
	rw_latch = RW_NO_LATCH;
	rtree_parent_modified = false;

	if (height != 0) {
		/* We are about to fetch the root or a non-leaf page. */
		if ((latch_mode != BTR_MODIFY_TREE
		     || height == level)
		    && !retrying_for_search_prev) {
			/* If doesn't have SX or X latch of index,
			each pages should be latched before reading. */
			if (modify_external
			    && height == ULINT_UNDEFINED
			    && upper_rw_latch == RW_S_LATCH) {
				/* needs sx-latch of root page
				for fseg operation */
				rw_latch = RW_SX_LATCH;
			} else {
				rw_latch = upper_rw_latch;
			}
		}
	} else if (latch_mode <= BTR_MODIFY_LEAF) {
		rw_latch = latch_mode;

		if (btr_op != BTR_NO_OP
		    && ibuf_should_try(index, btr_op != BTR_INSERT_OP)) {

			/* Try to buffer the operation if the leaf
			page is not in the buffer pool. */

			buf_mode = btr_op == BTR_DELETE_OP
				? BUF_GET_IF_IN_POOL_OR_WATCH
				: BUF_GET_IF_IN_POOL;
		}
	}

retry_page_get:
	ut_ad(n_blocks < BTR_MAX_LEVELS);
	tree_savepoints[n_blocks] = mtr_set_savepoint(mtr);
	block = buf_page_get_gen(page_id, page_size, rw_latch, guess,
				 buf_mode, file, line, mtr);
	tree_blocks[n_blocks] = block;

	if (block == NULL) {
		/* This must be a search to perform an insert/delete
		mark/ delete; try using the insert/delete buffer */

		ut_ad(height == 0);
		ut_ad(cursor->thr);

		switch (btr_op) {
		case BTR_INSERT_OP:
		case BTR_INSERT_IGNORE_UNIQUE_OP:
			ut_ad(buf_mode == BUF_GET_IF_IN_POOL);
			ut_ad(!dict_index_is_spatial(index));

			if (ibuf_insert(IBUF_OP_INSERT, tuple, index,
					page_id, page_size, cursor->thr)) {

				cursor->flag = BTR_CUR_INSERT_TO_IBUF;

				goto func_exit;
			}
			break;

		case BTR_DELMARK_OP:
			ut_ad(buf_mode == BUF_GET_IF_IN_POOL);
			ut_ad(!dict_index_is_spatial(index));

			if (ibuf_insert(IBUF_OP_DELETE_MARK, tuple,
					index, page_id, page_size,
					cursor->thr)) {

				cursor->flag = BTR_CUR_DEL_MARK_IBUF;

				goto func_exit;
			}

			break;

		case BTR_DELETE_OP:
			ut_ad(buf_mode == BUF_GET_IF_IN_POOL_OR_WATCH);
			ut_ad(!dict_index_is_spatial(index));

			if (!row_purge_poss_sec(cursor->purge_node,
						index, tuple)) {

				/* The record cannot be purged yet. */
				cursor->flag = BTR_CUR_DELETE_REF;
			} else if (ibuf_insert(IBUF_OP_DELETE, tuple,
					       index, page_id, page_size,
					       cursor->thr)) {

				/* The purge was buffered. */
				cursor->flag = BTR_CUR_DELETE_IBUF;
			} else {
				/* The purge could not be buffered. */
				buf_pool_watch_unset(page_id);
				break;
			}

			buf_pool_watch_unset(page_id);
			goto func_exit;

		default:
			ut_error;
		}

		/* Insert to the insert/delete buffer did not succeed, we
		must read the page from disk. */

		buf_mode = BUF_GET;

		goto retry_page_get;
	}

	if (retrying_for_search_prev && height != 0) {
		/* also latch left sibling */
		ulint		left_page_no;
		buf_block_t*	get_block;

		ut_ad(rw_latch == RW_NO_LATCH);

		rw_latch = upper_rw_latch;

		rw_lock_s_lock(&block->lock);
		left_page_no = btr_page_get_prev(
			buf_block_get_frame(block), mtr);
		rw_lock_s_unlock(&block->lock);

		if (left_page_no != FIL_NULL) {
			ut_ad(prev_n_blocks < leftmost_from_level);

			prev_tree_savepoints[prev_n_blocks]
				= mtr_set_savepoint(mtr);
			get_block = buf_page_get_gen(
				page_id_t(page_id.space(), left_page_no),
				page_size, rw_latch, NULL, buf_mode,
				file, line, mtr);
			prev_tree_blocks[prev_n_blocks] = get_block;
			prev_n_blocks++;

			/* BTR_MODIFY_TREE doesn't update prev/next_page_no,
			without their parent page's lock. So, not needed to
			retry here, because we have the parent page's lock. */
		}

		/* release RW_NO_LATCH page and lock with RW_S_LATCH */
		mtr_release_block_at_savepoint(
			mtr, tree_savepoints[n_blocks],
			tree_blocks[n_blocks]);

		tree_savepoints[n_blocks] = mtr_set_savepoint(mtr);
		block = buf_page_get_gen(page_id, page_size, rw_latch, NULL,
					 buf_mode, file, line, mtr);
		tree_blocks[n_blocks] = block;
	}

	block->check_index_page_at_flush = TRUE;
	page = buf_block_get_frame(block);

	if (height == ULINT_UNDEFINED
	    && page_is_leaf(page)
	    && rw_latch != RW_NO_LATCH
	    && rw_latch != root_leaf_rw_latch) {
		/* We should retry to get the page, because the root page
		is latched with different level as a leaf page. */
		ut_ad(root_leaf_rw_latch != RW_NO_LATCH);
		ut_ad(rw_latch == RW_S_LATCH || rw_latch == RW_SX_LATCH);
		ut_ad(rw_latch == RW_S_LATCH || modify_external);

		ut_ad(n_blocks == 0);
		mtr_release_block_at_savepoint(
			mtr, tree_savepoints[n_blocks],
			tree_blocks[n_blocks]);

		upper_rw_latch = root_leaf_rw_latch;
		goto search_loop;
	}

	if (rw_latch != RW_NO_LATCH) {
#ifdef UNIV_ZIP_DEBUG
		const page_zip_des_t*	page_zip
			= buf_block_get_page_zip(block);
		ut_a(!page_zip || page_zip_validate(page_zip, page, index));
#endif /* UNIV_ZIP_DEBUG */

		buf_block_dbg_add_level(
			block, dict_index_is_ibuf(index)
			? SYNC_IBUF_TREE_NODE : SYNC_TREE_NODE);
	}

	ut_ad(fil_page_index_page_check(page));
	ut_ad(index->id == btr_page_get_index_id(page));

	if (UNIV_UNLIKELY(height == ULINT_UNDEFINED)) {
		/* We are in the root node */

		height = btr_page_get_level(page, mtr);
		root_height = height;
		cursor->tree_height = root_height + 1;

		if (dict_index_is_spatial(index)) {
			ut_ad(cursor->rtr_info);

			node_seq_t      seq_no = rtr_get_current_ssn_id(index);

			/* If SSN in memory is not initialized, fetch
			it from root page */
			if (seq_no < 1) {
				node_seq_t      root_seq_no;

				root_seq_no = page_get_ssn_id(page);

				mutex_enter(&(index->rtr_ssn.mutex));
				index->rtr_ssn.seq_no = root_seq_no + 1;
				mutex_exit(&(index->rtr_ssn.mutex));
			}

			/* Save the MBR */
			cursor->rtr_info->thr = cursor->thr;
			rtr_get_mbr_from_tuple(tuple, &cursor->rtr_info->mbr);
		}

#ifdef BTR_CUR_ADAPT
		if (block != guess) {
			info->root_guess = block;
			info->withdraw_clock = buf_withdraw_clock;
		}
#endif
	}

	if (height == 0) {
		if (rw_latch == RW_NO_LATCH) {

			btr_cur_latch_leaves(
				block, page_id, page_size, latch_mode,
				cursor, mtr);
		}

		switch (latch_mode) {
		case BTR_MODIFY_TREE:
		case BTR_CONT_MODIFY_TREE:
		case BTR_CONT_SEARCH_TREE:
			break;
		default:
			if (!s_latch_by_caller
			    && !srv_read_only_mode
			    && !modify_external) {
				/* Release the tree s-latch */
				/* NOTE: BTR_MODIFY_EXTERNAL
				needs to keep tree sx-latch */
				mtr_release_s_latch_at_savepoint(
					mtr, savepoint,
					dict_index_get_lock(index));
			}

			/* release upper blocks */
			if (retrying_for_search_prev) {
				for (;
				     prev_n_releases < prev_n_blocks;
				     prev_n_releases++) {
					mtr_release_block_at_savepoint(
						mtr,
						prev_tree_savepoints[
							prev_n_releases],
						prev_tree_blocks[
							prev_n_releases]);
				}
			}

			for (; n_releases < n_blocks; n_releases++) {
				if (n_releases == 0 && modify_external) {
					/* keep latch of root page */
					ut_ad(mtr_memo_contains_flagged(
						mtr, tree_blocks[n_releases],
						MTR_MEMO_PAGE_SX_FIX
						| MTR_MEMO_PAGE_X_FIX));
					continue;
				}

				mtr_release_block_at_savepoint(
					mtr, tree_savepoints[n_releases],
					tree_blocks[n_releases]);
			}
		}

		page_mode = mode;
	}

	if (dict_index_is_spatial(index)) {
		/* Remember the page search mode */
		search_mode = page_mode;

		/* Some adjustment on search mode, when the
		page search mode is PAGE_CUR_RTREE_LOCATE
		or PAGE_CUR_RTREE_INSERT, as we are searching
		with MBRs. When it is not the target level, we
		should search all sub-trees that "CONTAIN" the
		search range/MBR. When it is at the target
		level, the search becomes PAGE_CUR_LE */
		if (page_mode == PAGE_CUR_RTREE_LOCATE
		    && level == height) {
			page_mode = PAGE_CUR_LE;
		}

		if (page_mode == PAGE_CUR_RTREE_INSERT) {
			page_mode = (level == height)
					? PAGE_CUR_LE
					: PAGE_CUR_RTREE_INSERT;

			ut_ad(!page_is_leaf(page) || page_mode == PAGE_CUR_LE);
		}

		/* "need_path" indicates if we need to tracking the parent
		pages, if it is not spatial comparison, then no need to
		track it */
		if (page_mode < PAGE_CUR_CONTAIN) {
			need_path = false;
		}

		up_match = 0;
		low_match = 0;

		if (latch_mode == BTR_MODIFY_TREE
		    || latch_mode == BTR_CONT_MODIFY_TREE
		    || latch_mode == BTR_CONT_SEARCH_TREE) {
			/* Tree are locked, no need for Page Lock to protect
			the "path" */
			cursor->rtr_info->need_page_lock = false;
		}
        }

	if (dict_index_is_spatial(index) && page_mode >= PAGE_CUR_CONTAIN) {
		found = rtr_cur_search_with_match(
			block, index, tuple, page_mode, page_cursor,
			need_path ? cursor->rtr_info : NULL);

		/* Need to use BTR_MODIFY_TREE to do the MBR adjustment */
		if (search_mode == PAGE_CUR_RTREE_INSERT
		    && cursor->rtr_info->mbr_adj) {
			if (latch_mode & BTR_MODIFY_LEAF) {
				/* Parent MBR needs updated, should retry
				with BTR_MODIFY_TREE */
				goto func_exit;
			} else if (latch_mode & BTR_MODIFY_TREE) {
				rtree_parent_modified = true;
				cursor->rtr_info->mbr_adj = false;
				mbr_adj = true;
			} else {
				ut_ad(0);
			}
		}
	} else {
		page_cur_search_with_match(
			block, index, tuple, page_mode, &up_match,
			&low_match, page_cursor,
			need_path ? cursor->rtr_info : NULL);
	}

	if (estimate) {
		btr_cur_add_path_info(cursor, height, root_height);
	}

	/* If this is the desired level, leave the loop */

	ut_ad(height == btr_page_get_level(page_cur_get_page(page_cursor),
					   mtr));

	/* Add Predicate lock if it is serializable isolation
	and only if it is in the search case */
	if (dict_index_is_spatial(index)
	    && cursor->rtr_info->need_prdt_lock
	    && mode != PAGE_CUR_RTREE_INSERT
	    && mode != PAGE_CUR_RTREE_LOCATE
	    && mode >= PAGE_CUR_CONTAIN) {
		trx_t*		trx = thr_get_trx(cursor->thr);
		lock_prdt_t	prdt;

		lock_mutex_enter();
		lock_init_prdt_from_mbr(
			&prdt, &cursor->rtr_info->mbr, mode,
			trx->lock.lock_heap);
		lock_mutex_exit();

		if (rw_latch == RW_NO_LATCH && height != 0) {
			rw_lock_s_lock(&(block->lock));
		}

		lock_prdt_lock(block, &prdt, index, LOCK_S,
			       LOCK_PREDICATE, cursor->thr, mtr);

		if (rw_latch == RW_NO_LATCH && height != 0) {
			rw_lock_s_unlock(&(block->lock));
		}
	}

	if (level != height) {

		const rec_t*	node_ptr;
		ut_ad(height > 0);

		height--;
		guess = NULL;

		node_ptr = page_cur_get_rec(page_cursor);

		offsets = rec_get_offsets(
			node_ptr, index, offsets, ULINT_UNDEFINED, &heap);

		/* If the rec is the first or last in the page for
		pessimistic delete intention, it might cause node_ptr insert
		for the upper level. We should change the intention and retry.
		*/
		if (lock_intention == BTR_INTENTION_DELETE
		    && latch_mode == BTR_MODIFY_TREE
		    && ((mach_read_from_4(page + FIL_PAGE_PREV) != FIL_NULL
			 && page_rec_is_first(node_ptr, page))
			|| (mach_read_from_4(page + FIL_PAGE_NEXT) != FIL_NULL
			    && page_rec_is_last(node_ptr, page)))) {
			ut_ad(upper_rw_latch == RW_X_LATCH);
			/* release all blocks */
			for (; n_releases <= n_blocks; n_releases++) {
				mtr_release_block_at_savepoint(
					mtr, tree_savepoints[n_releases],
					tree_blocks[n_releases]);
			}

			lock_intention = BTR_INTENTION_BOTH;

			page_id.reset(space, dict_index_get_page(index));
			up_match = 0;
			low_match = 0;
			height = ULINT_UNDEFINED;

			n_blocks = 0;
			n_releases = 0;

			goto search_loop;
		}

		if (dict_index_is_spatial(index)) {
			if (page_rec_is_supremum(node_ptr)) {
				cursor->low_match = 0;
				cursor->up_match = 0;
				goto func_exit;
			}

			/* If we are doing insertion or record locating,
			remember the tree nodes we visited */
			if (page_mode == PAGE_CUR_RTREE_INSERT
			    || (search_mode == PAGE_CUR_RTREE_LOCATE
			        && (latch_mode != BTR_MODIFY_LEAF))) {
				bool		add_latch = false;

				if (latch_mode == BTR_MODIFY_TREE
				    && rw_latch == RW_NO_LATCH) {
					ut_ad(mtr_memo_contains_flagged(
						mtr, dict_index_get_lock(index),
						MTR_MEMO_X_LOCK
						| MTR_MEMO_SX_LOCK));
					rw_lock_s_lock(&block->lock);
					add_latch = true;
				}

				/* Store the parent cursor location */
#ifdef UNIV_DEBUG
				ulint	num_stored = rtr_store_parent_path(
					block, cursor, latch_mode,
					height + 1, mtr);
#else
				rtr_store_parent_path(
					block, cursor, latch_mode,
					height + 1, mtr);
#endif

				if (page_mode == PAGE_CUR_RTREE_INSERT) {
					btr_pcur_t*     r_cursor =
						rtr_get_parent_cursor(
							cursor, height + 1,
							true);
					/* If it is insertion, there should
					be only one parent for each level
					traverse */
#ifdef UNIV_DEBUG
					ut_ad(num_stored == 1);
#endif

					node_ptr = btr_pcur_get_rec(r_cursor);

				}

				if (add_latch) {
					rw_lock_s_unlock(&block->lock);
				}

				ut_ad(!page_rec_is_supremum(node_ptr));
			}

			ut_ad(page_mode == search_mode
			      || (page_mode == PAGE_CUR_WITHIN
				  && search_mode == PAGE_CUR_RTREE_LOCATE));

			page_mode = search_mode;
		}

		/* If the first or the last record of the page
		or the same key value to the first record or last record,
		the another page might be choosen when BTR_CONT_MODIFY_TREE.
		So, the parent page should not released to avoiding deadlock
		with blocking the another search with the same key value. */
		if (!detected_same_key_root
		    && lock_intention == BTR_INTENTION_BOTH
		    && !dict_index_is_unique(index)
		    && latch_mode == BTR_MODIFY_TREE
		    && (up_match >= rec_offs_n_fields(offsets) - 1
			|| low_match >= rec_offs_n_fields(offsets) - 1)) {
			const rec_t*	first_rec
						= page_rec_get_next_const(
							page_get_infimum_rec(
								page));
			ulint		matched_fields;

			ut_ad(upper_rw_latch == RW_X_LATCH);

			if (node_ptr == first_rec
			    || page_rec_is_last(node_ptr, page)) {
				detected_same_key_root = true;
			} else {
				matched_fields = 0;

				offsets2 = rec_get_offsets(
					first_rec, index, offsets2,
					ULINT_UNDEFINED, &heap);
				cmp_rec_rec_with_match(node_ptr, first_rec,
					offsets, offsets2, index, FALSE,
					&matched_fields);

				if (matched_fields
				    >= rec_offs_n_fields(offsets) - 1) {
					detected_same_key_root = true;
				} else {
					const rec_t*	last_rec;

					last_rec = page_rec_get_prev_const(
							page_get_supremum_rec(
								page));

					matched_fields = 0;

					offsets2 = rec_get_offsets(
						last_rec, index, offsets2,
						ULINT_UNDEFINED, &heap);
					cmp_rec_rec_with_match(
						node_ptr, last_rec,
						offsets, offsets2, index,
						FALSE, &matched_fields);
					if (matched_fields
					    >= rec_offs_n_fields(offsets) - 1) {
						detected_same_key_root = true;
					}
				}
			}
		}

		/* If the page might cause modify_tree,
		we should not release the parent page's lock. */
		if (!detected_same_key_root
		    && latch_mode == BTR_MODIFY_TREE
		    && !btr_cur_will_modify_tree(
				index, page, lock_intention, node_ptr,
				node_ptr_max_size, page_size, mtr)
		    && !rtree_parent_modified) {
			ut_ad(upper_rw_latch == RW_X_LATCH);
			ut_ad(n_releases <= n_blocks);

			/* we can release upper blocks */
			for (; n_releases < n_blocks; n_releases++) {
				if (n_releases == 0) {
					/* we should not release root page
					to pin to same block. */
					continue;
				}

				/* release unused blocks to unpin */
				mtr_release_block_at_savepoint(
					mtr, tree_savepoints[n_releases],
					tree_blocks[n_releases]);
			}
		}

		if (height == level
		    && latch_mode == BTR_MODIFY_TREE) {
			ut_ad(upper_rw_latch == RW_X_LATCH);
			/* we should sx-latch root page, if released already.
			It contains seg_header. */
			if (n_releases > 0) {
				mtr_block_sx_latch_at_savepoint(
					mtr, tree_savepoints[0],
					tree_blocks[0]);
			}

			/* x-latch the branch blocks not released yet. */
			for (ulint i = n_releases; i <= n_blocks; i++) {
				mtr_block_x_latch_at_savepoint(
					mtr, tree_savepoints[i],
					tree_blocks[i]);
			}
		}

		/* We should consider prev_page of parent page, if the node_ptr
		is the leftmost of the page. because BTR_SEARCH_PREV and
		BTR_MODIFY_PREV latches prev_page of the leaf page. */
		if ((latch_mode == BTR_SEARCH_PREV
		     || latch_mode == BTR_MODIFY_PREV)
		    && !retrying_for_search_prev) {
			/* block should be latched for consistent
			   btr_page_get_prev() */
			ut_ad(mtr_memo_contains_flagged(mtr, block,
				MTR_MEMO_PAGE_S_FIX
				| MTR_MEMO_PAGE_X_FIX));

			if (btr_page_get_prev(page, mtr) != FIL_NULL
			    && page_rec_is_first(node_ptr, page)) {

				if (leftmost_from_level == 0) {
					leftmost_from_level = height + 1;
				}
			} else {
				leftmost_from_level = 0;
			}

			if (height == 0 && leftmost_from_level > 0) {
				/* should retry to get also prev_page
				from level==leftmost_from_level. */
				retrying_for_search_prev = true;

				prev_tree_blocks
					= static_cast<buf_block_t**>(
						ut_malloc(sizeof(buf_block_t*)
							* leftmost_from_level));
				prev_tree_savepoints
					= static_cast<ulint*>(
						ut_malloc(sizeof(ulint)
							* leftmost_from_level));

				/* back to the level (leftmost_from_level+1) */
				ulint	idx = n_blocks
					- (leftmost_from_level - 1);

				page_id.reset(
					space,
					tree_blocks[idx]->page.id.page_no());

				for (ulint i = n_blocks
					       - (leftmost_from_level - 1);
				     i <= n_blocks; i++) {
					mtr_release_block_at_savepoint(
						mtr, tree_savepoints[i],
						tree_blocks[i]);
				}

				n_blocks -= (leftmost_from_level - 1);
				height = leftmost_from_level;
				ut_ad(n_releases == 0);

				/* replay up_match, low_match */
				up_match = 0;
				low_match = 0;
				for (ulint i = 0; i < n_blocks; i++) {
					page_cur_search_with_match(
						tree_blocks[i], index, tuple,
						page_mode, &up_match,
						&low_match, page_cursor,
						need_path ? cursor->rtr_info
							  : NULL);
				}

				goto search_loop;
			}
		}

		/* Go to the child node */
		page_id.reset(
			space,
			btr_node_ptr_get_child_page_no(node_ptr, offsets));

		n_blocks++;

		if (UNIV_UNLIKELY(height == 0 && dict_index_is_ibuf(index))) {
			/* We're doing a search on an ibuf tree and we're one
			level above the leaf page. */

			ut_ad(level == 0);

			buf_mode = BUF_GET;
			rw_latch = RW_NO_LATCH;
			goto retry_page_get;
		}

		if (dict_index_is_spatial(index) && need_path
		    && page_mode != PAGE_CUR_RTREE_INSERT) {
			rtr_node_path_t* path =
				cursor->rtr_info->path;

			if (!path->empty() && found) {
#ifdef UNIV_DEBUG
				node_visit_t    last_visit = path->back();

				ut_ad(last_visit.page_no == page_id.page_no());
#endif /* UNIV_DEBUG */

				path->pop_back();

#ifdef UNIV_DEBUG
				if (page_mode == PAGE_CUR_RTREE_LOCATE
				    && (latch_mode != BTR_MODIFY_LEAF)) {
					btr_pcur_t*	cur
					= cursor->rtr_info->parent_path->back(
					  ).cursor;
					rec_t*	my_node_ptr
						= btr_pcur_get_rec(cur);

					offsets = rec_get_offsets(
						my_node_ptr, index, offsets,
						ULINT_UNDEFINED, &heap);

					ulint	my_page_no
					= btr_node_ptr_get_child_page_no(
						my_node_ptr, offsets);

					ut_ad(page_id.page_no() == my_page_no);

				}
#endif
			}
		}


		goto search_loop;
	}

	if (level != 0) {
		if (upper_rw_latch == RW_NO_LATCH) {
			/* latch the page */
			buf_block_t*	child_block;

			if (latch_mode == BTR_CONT_MODIFY_TREE) {
				child_block = btr_block_get(
					page_id, page_size, RW_X_LATCH,
					index, mtr);
			} else {
				ut_ad(latch_mode == BTR_CONT_SEARCH_TREE);
				child_block = btr_block_get(
					page_id, page_size, RW_SX_LATCH,
					index, mtr);
			}

			btr_assert_not_corrupted(child_block, index);
		} else {
			ut_ad(mtr_memo_contains(mtr, block, upper_rw_latch));
			btr_assert_not_corrupted(block, index);

			if (s_latch_by_caller) {
				ut_ad(latch_mode == BTR_SEARCH_TREE);
				/* to exclude modifying tree operations
				should sx-latch the index. */
				ut_ad(mtr_memo_contains(
					mtr, dict_index_get_lock(index),
					MTR_MEMO_SX_LOCK));
				/* because has sx-latch of index,
				can release upper blocks. */
				for (; n_releases < n_blocks; n_releases++) {
					mtr_release_block_at_savepoint(
						mtr,
						tree_savepoints[n_releases],
						tree_blocks[n_releases]);
				}
			}
		}

		if (page_mode <= PAGE_CUR_LE) {
			cursor->low_match = low_match;
			cursor->up_match = up_match;
		}
	} else {
		cursor->low_match = low_match;
		cursor->up_match = up_match;

#ifdef BTR_CUR_ADAPT
		/* We do a dirty read of btr_search_enabled here.  We
		will properly check btr_search_enabled again in
		btr_search_build_page_hash_index() before building a
		page hash index, while holding btr_search_latch. */
		if (btr_search_enabled && !index->disable_ahi) {
			btr_search_info_update(index, cursor);
		}
#endif
		ut_ad(cursor->up_match != ULINT_UNDEFINED
		      || mode != PAGE_CUR_GE);
		ut_ad(cursor->up_match != ULINT_UNDEFINED
		      || mode != PAGE_CUR_LE);
		ut_ad(cursor->low_match != ULINT_UNDEFINED
		      || mode != PAGE_CUR_LE);
	}

	/* For spatial index, remember  what blocks are still latched */
	if (dict_index_is_spatial(index)
	    && (latch_mode == BTR_MODIFY_TREE
		|| latch_mode == BTR_MODIFY_LEAF)) {
		for (ulint i = 0; i < n_releases; i++) {
			cursor->rtr_info->tree_blocks[i] = NULL;
			cursor->rtr_info->tree_savepoints[i] = 0;
		}

		for (ulint i = n_releases; i <= n_blocks; i++) {
			cursor->rtr_info->tree_blocks[i] = tree_blocks[i];
			cursor->rtr_info->tree_savepoints[i] = tree_savepoints[i];
		}
	}

func_exit:

	if (UNIV_LIKELY_NULL(heap)) {
		mem_heap_free(heap);
	}

	if (retrying_for_search_prev) {
		ut_free(prev_tree_blocks);
		ut_free(prev_tree_savepoints);
	}

	if (has_search_latch) {

		rw_lock_s_lock(&btr_search_latch);
	}

	if (mbr_adj) {
		/* remember that we will need to adjust parent MBR */
		cursor->rtr_info->mbr_adj = true;
	}

	DBUG_VOID_RETURN;
}

/** Searches an index tree and positions a tree cursor on a given level.
This function will avoid latching the traversal path and so should be
used only for cases where-in latching is not needed.

@param[in,out]	index	index
@param[in]	level	the tree level of search
@param[in]	tuple	data tuple; Note: n_fields_cmp in compared
			to the node ptr page node field
@param[in]	mode	PAGE_CUR_L, ....
			Insert should always be made using PAGE_CUR_LE
			to search the position.
@param[in,out]	cursor	tree cursor; points to record of interest.
@param[in]	file	file name
@param[in[	line	line where called from
@param[in,out]	mtr	mtr
@param[in]	mark_dirty
			if true then mark the block as dirty */

void
btr_cur_search_to_nth_level_with_no_latch(
	dict_index_t*		index,
	ulint			level,
	const dtuple_t*		tuple,
	ulint			mode,
	btr_cur_t*		cursor,
	const char*		file,
	ulint			line,
	mtr_t*			mtr,
	bool			mark_dirty)
{
	page_t*		page = NULL; /* remove warning */
	buf_block_t*	block;
	ulint		height;
	ulint		up_match;
	ulint		low_match;
	ulint		rw_latch;
	ulint		page_mode;
	ulint		buf_mode;
	page_cur_t*	page_cursor;
	ulint		root_height = 0; /* remove warning */
	ulint		n_blocks = 0;

	mem_heap_t*	heap		= NULL;
	ulint		offsets_[REC_OFFS_NORMAL_SIZE];
	ulint*		offsets		= offsets_;
	rec_offs_init(offsets_);

	DBUG_ENTER("btr_cur_search_to_nth_level_with_no_latch");

	ut_ad(dict_table_is_intrinsic(index->table));
	ut_ad(level == 0 || mode == PAGE_CUR_LE);
	ut_ad(dict_index_check_search_tuple(index, tuple));
	ut_ad(dtuple_check_typed(tuple));
	ut_ad(index->page != FIL_NULL);

	UNIV_MEM_INVALID(&cursor->up_match, sizeof cursor->up_match);
	UNIV_MEM_INVALID(&cursor->low_match, sizeof cursor->low_match);
#ifdef UNIV_DEBUG
	cursor->up_match = ULINT_UNDEFINED;
	cursor->low_match = ULINT_UNDEFINED;
#endif /* UNIV_DEBUG */

	cursor->flag = BTR_CUR_BINARY;
	cursor->index = index;

	page_cursor = btr_cur_get_page_cur(cursor);

        const ulint		space = dict_index_get_space(index);
        const page_size_t	page_size(dict_table_page_size(index->table));
        /* Start with the root page. */
        page_id_t		page_id(space, dict_index_get_page(index));

	up_match = 0;
	low_match = 0;

	height = ULINT_UNDEFINED;

	/* We use these modified search modes on non-leaf levels of the
	B-tree. These let us end up in the right B-tree leaf. In that leaf
	we use the original search mode. */

	switch (mode) {
	case PAGE_CUR_GE:
		page_mode = PAGE_CUR_L;
		break;
	case PAGE_CUR_G:
		page_mode = PAGE_CUR_LE;
		break;
	default:
		page_mode = mode;
		break;
	}

	/* Loop and search until we arrive at the desired level */
	bool at_desired_level = false;
	while (!at_desired_level) {
		buf_mode = BUF_GET;
		rw_latch = RW_NO_LATCH;

		ut_ad(n_blocks < BTR_MAX_LEVELS);

		block = buf_page_get_gen(page_id, page_size, rw_latch, NULL,
				buf_mode, file, line, mtr, mark_dirty);

		block->check_index_page_at_flush = TRUE;
		page = buf_block_get_frame(block);

		if (height == ULINT_UNDEFINED) {
			/* We are in the root node */

			height = btr_page_get_level(page, mtr);
			root_height = height;
			cursor->tree_height = root_height + 1;
		}

		if (height == 0) {
			/* On leaf level. Switch back to original search mode.*/
			page_mode = mode;
		}

		page_cur_search_with_match(
				block, index, tuple, page_mode, &up_match,
				&low_match, page_cursor, NULL);

		ut_ad(height == btr_page_get_level(
			page_cur_get_page(page_cursor), mtr));

		if (level != height) {

			const rec_t*	node_ptr;
			ut_ad(height > 0);

			height--;

			node_ptr = page_cur_get_rec(page_cursor);

			offsets = rec_get_offsets(
					node_ptr, index, offsets,
					ULINT_UNDEFINED, &heap);

			/* Go to the child node */
			page_id.reset(space, btr_node_ptr_get_child_page_no(
				node_ptr, offsets));

			n_blocks++;
		} else {
			/* If this is the desired level, leave the loop */
			at_desired_level = true;
		}
	}

	cursor->low_match = low_match;
	cursor->up_match = up_match;

	if (heap != NULL) {
		mem_heap_free(heap);
	}

	DBUG_VOID_RETURN;
}

/*****************************************************************//**
Opens a cursor at either end of an index. */

void
btr_cur_open_at_index_side_func(
/*============================*/
	bool		from_left,	/*!< in: true if open to the low end,
					false if to the high end */
	dict_index_t*	index,		/*!< in: index */
	ulint		latch_mode,	/*!< in: latch mode */
	btr_cur_t*	cursor,		/*!< in/out: cursor */
	ulint		level,		/*!< in: level to search for
					(0=leaf). */
	const char*	file,		/*!< in: file name */
	ulint		line,		/*!< in: line where called */
	mtr_t*		mtr)		/*!< in/out: mini-transaction */
{
	page_cur_t*	page_cursor;
	ulint		node_ptr_max_size = UNIV_PAGE_SIZE / 2;
	ulint		height;
	ulint		root_height = 0; /* remove warning */
	rec_t*		node_ptr;
	ulint		estimate;
	ulint		savepoint;
	ulint		upper_rw_latch, root_leaf_rw_latch;
	btr_intention_t	lock_intention;
	buf_block_t*	tree_blocks[BTR_MAX_LEVELS];
	ulint		tree_savepoints[BTR_MAX_LEVELS];
	ulint		n_blocks = 0;
	ulint		n_releases = 0;
	mem_heap_t*	heap		= NULL;
	ulint		offsets_[REC_OFFS_NORMAL_SIZE];
	ulint*		offsets		= offsets_;
	rec_offs_init(offsets_);

	estimate = latch_mode & BTR_ESTIMATE;
	latch_mode &= ~BTR_ESTIMATE;

	ut_ad(level != ULINT_UNDEFINED);

	bool	s_latch_by_caller;

	s_latch_by_caller = latch_mode & BTR_ALREADY_S_LATCHED;
	latch_mode &= ~BTR_ALREADY_S_LATCHED;

	lock_intention = btr_cur_get_and_clear_intention(&latch_mode);

	ut_ad(!(latch_mode & BTR_MODIFY_EXTERNAL));

	/* This function doesn't need to lock left page of the leaf page */
	if (latch_mode == BTR_SEARCH_PREV) {
		latch_mode = BTR_SEARCH_LEAF;
	} else if (latch_mode == BTR_MODIFY_PREV) {
		latch_mode = BTR_MODIFY_LEAF;
	}

	/* Store the position of the tree latch we push to mtr so that we
	know how to release it when we have latched the leaf node */

	savepoint = mtr_set_savepoint(mtr);

	switch (latch_mode) {
	case BTR_CONT_MODIFY_TREE:
	case BTR_CONT_SEARCH_TREE:
		upper_rw_latch = RW_NO_LATCH;
		break;
	case BTR_MODIFY_TREE:
		/* Most of delete-intended operations are purging.
		Free blocks and read IO bandwidth should be prior
		for them, when the history list is glowing huge. */
		if (lock_intention == BTR_INTENTION_DELETE
		    && trx_sys->rseg_history_len > BTR_CUR_FINE_HISTORY_LENGTH
		    && buf_get_n_pending_read_ios()) {
			mtr_x_lock(dict_index_get_lock(index), mtr);
		} else {
			mtr_sx_lock(dict_index_get_lock(index), mtr);
		}
		upper_rw_latch = RW_X_LATCH;
		break;
	default:
		ut_ad(!s_latch_by_caller
		      || mtr_memo_contains(mtr, dict_index_get_lock(index),
					   latch_mode == BTR_SEARCH_TREE
					   ? MTR_MEMO_SX_LOCK
					   : MTR_MEMO_S_LOCK));
		if (!srv_read_only_mode) {
			if (!s_latch_by_caller) {
				/* BTR_SEARCH_TREE is intended to be used with
				BTR_ALREADY_S_LATCHED */
				ut_ad(latch_mode != BTR_SEARCH_TREE);

				mtr_s_lock(dict_index_get_lock(index), mtr);
			}
			upper_rw_latch = RW_S_LATCH;
		} else {
			upper_rw_latch = RW_NO_LATCH;
		}
	}
	root_leaf_rw_latch = btr_cur_latch_for_root_leaf(latch_mode);

	page_cursor = btr_cur_get_page_cur(cursor);
	cursor->index = index;

	page_id_t		page_id(dict_index_get_space(index),
					dict_index_get_page(index));
	const page_size_t&	page_size = dict_table_page_size(index->table);

	if (root_leaf_rw_latch == RW_X_LATCH) {
		node_ptr_max_size = dict_index_node_ptr_max_size(index);
	}

	height = ULINT_UNDEFINED;

	for (;;) {
		buf_block_t*	block;
		page_t*		page;
		ulint		rw_latch;

		ut_ad(n_blocks < BTR_MAX_LEVELS);

		if (height != 0
		    && (latch_mode != BTR_MODIFY_TREE
			|| height == level)) {
			rw_latch = upper_rw_latch;
		} else {
			rw_latch = RW_NO_LATCH;
		}

		tree_savepoints[n_blocks] = mtr_set_savepoint(mtr);
		block = buf_page_get_gen(page_id, page_size, rw_latch, NULL,
					 BUF_GET, file, line, mtr);
		tree_blocks[n_blocks] = block;

		page = buf_block_get_frame(block);

		if (height == ULINT_UNDEFINED
		    && btr_page_get_level(page, mtr) == 0
		    && rw_latch != RW_NO_LATCH
		    && rw_latch != root_leaf_rw_latch) {
			/* We should retry to get the page, because the root page
			is latched with different level as a leaf page. */
			ut_ad(root_leaf_rw_latch != RW_NO_LATCH);
			ut_ad(rw_latch == RW_S_LATCH);

			ut_ad(n_blocks == 0);
			mtr_release_block_at_savepoint(
				mtr, tree_savepoints[n_blocks],
				tree_blocks[n_blocks]);

			upper_rw_latch = root_leaf_rw_latch;
			continue;
		}

		ut_ad(fil_page_index_page_check(page));
		ut_ad(index->id == btr_page_get_index_id(page));

		block->check_index_page_at_flush = TRUE;

		if (height == ULINT_UNDEFINED) {
			/* We are in the root node */

			height = btr_page_get_level(page, mtr);
			root_height = height;
			ut_a(height >= level);
		} else {
			/* TODO: flag the index corrupted if this fails */
			ut_ad(height == btr_page_get_level(page, mtr));
		}

		if (height == level) {
			if (srv_read_only_mode) {
				btr_cur_latch_leaves(
					block, page_id, page_size,
					latch_mode, cursor, mtr);
			} else if (height == 0) {
				if (rw_latch == RW_NO_LATCH) {
					btr_cur_latch_leaves(
						block, page_id, page_size,
						latch_mode, cursor, mtr);
				}
				/* In versions <= 3.23.52 we had
				forgotten to release the tree latch
				here. If in an index scan we had to
				scan far to find a record visible to
				the current transaction, that could
				starve others waiting for the tree
				latch. */

				switch (latch_mode) {
				case BTR_MODIFY_TREE:
				case BTR_CONT_MODIFY_TREE:
				case BTR_CONT_SEARCH_TREE:
					break;
				default:
					if (!s_latch_by_caller) {
						/* Release the tree s-latch */
						mtr_release_s_latch_at_savepoint(
							mtr, savepoint,
							dict_index_get_lock(
								index));
					}

					/* release upper blocks */
					for (; n_releases < n_blocks;
					     n_releases++) {
						mtr_release_block_at_savepoint(
							mtr,
							tree_savepoints[
								n_releases],
							tree_blocks[
								n_releases]);
					}
				}
			} else { /* height != 0 */
				/* We already have the block latched. */
				ut_ad(latch_mode == BTR_SEARCH_TREE);
				ut_ad(s_latch_by_caller);
				ut_ad(upper_rw_latch == RW_S_LATCH);

				ut_ad(mtr_memo_contains(mtr, block,
							upper_rw_latch));

				if (s_latch_by_caller) {
					/* to exclude modifying tree operations
					should sx-latch the index. */
					ut_ad(mtr_memo_contains(
						mtr,
						dict_index_get_lock(index),
						MTR_MEMO_SX_LOCK));
					/* because has sx-latch of index,
					can release upper blocks. */
					for (; n_releases < n_blocks;
					     n_releases++) {
						mtr_release_block_at_savepoint(
							mtr,
							tree_savepoints[
								n_releases],
							tree_blocks[
								n_releases]);
					}
				}
			}
		}

		if (from_left) {
			page_cur_set_before_first(block, page_cursor);
		} else {
			page_cur_set_after_last(block, page_cursor);
		}

		if (height == level) {
			if (estimate) {
				btr_cur_add_path_info(cursor, height,
						      root_height);
			}

			break;
		}

		ut_ad(height > 0);

		if (from_left) {
			page_cur_move_to_next(page_cursor);
		} else {
			page_cur_move_to_prev(page_cursor);
		}

		if (estimate) {
			btr_cur_add_path_info(cursor, height, root_height);
		}

		height--;

		node_ptr = page_cur_get_rec(page_cursor);
		offsets = rec_get_offsets(node_ptr, cursor->index, offsets,
					  ULINT_UNDEFINED, &heap);

		/* If the rec is the first or last in the page for
		pessimistic delete intention, it might cause node_ptr insert
		for the upper level. We should change the intention and retry.
		*/
		if (lock_intention == BTR_INTENTION_DELETE
		    && latch_mode == BTR_MODIFY_TREE
		    && ((mach_read_from_4(page + FIL_PAGE_PREV) != FIL_NULL
			 && page_rec_is_first(node_ptr, page))
			|| (mach_read_from_4(page + FIL_PAGE_NEXT) != FIL_NULL
			    && page_rec_is_last(node_ptr, page)))) {
			ut_ad(upper_rw_latch == RW_X_LATCH);
			/* release all blocks */
			for (; n_releases <= n_blocks; n_releases++) {
				mtr_release_block_at_savepoint(
					mtr, tree_savepoints[n_releases],
					tree_blocks[n_releases]);
			}

			lock_intention = BTR_INTENTION_BOTH;

			page_id.set_page_no(dict_index_get_page(index));

			height = ULINT_UNDEFINED;

			n_blocks = 0;
			n_releases = 0;

			continue;
		}

		if (latch_mode == BTR_MODIFY_TREE
		    && !btr_cur_will_modify_tree(
				cursor->index, page, lock_intention, node_ptr,
				node_ptr_max_size, page_size, mtr)) {
			ut_ad(upper_rw_latch == RW_X_LATCH);
			ut_ad(n_releases <= n_blocks);

			/* we can release upper blocks */
			for (; n_releases < n_blocks; n_releases++) {
				if (n_releases == 0) {
					/* we should not release root page
					to pin to same block. */
					continue;
				}

				/* release unused blocks to unpin */
				mtr_release_block_at_savepoint(
					mtr, tree_savepoints[n_releases],
					tree_blocks[n_releases]);
			}
		}

		if (height == level
		    && latch_mode == BTR_MODIFY_TREE) {
			ut_ad(upper_rw_latch == RW_X_LATCH);
			/* we should sx-latch root page, if released already.
			It contains seg_header. */
			if (n_releases > 0) {
				mtr_block_sx_latch_at_savepoint(
					mtr, tree_savepoints[0],
					tree_blocks[0]);
			}

			/* x-latch the branch blocks not released yet. */
			for (ulint i = n_releases; i <= n_blocks; i++) {
				mtr_block_x_latch_at_savepoint(
					mtr, tree_savepoints[i],
					tree_blocks[i]);
			}
		}

		/* Go to the child node */
		page_id.set_page_no(
			btr_node_ptr_get_child_page_no(node_ptr, offsets));

		n_blocks++;
	}

	if (heap) {
		mem_heap_free(heap);
	}
}

/** Opens a cursor at either end of an index.
Avoid taking latches on buffer, just pin (by incrementing fix_count)
to keep them in buffer pool. This mode is used by intrinsic table
as they are not shared and so there is no need of latching.
@param[in]	from_left	true if open to low end, false if open
				to high end.
@param[in]	index		index
@param[in,out]	cursor		cursor
@param[in]	file		file name
@param[in]	line		line where called
@param[in,out]	mtr		mini transaction
*/

void
btr_cur_open_at_index_side_with_no_latch_func(
	bool		from_left,
	dict_index_t*	index,
	btr_cur_t*	cursor,
	ulint		level,
	const char*	file,
	ulint		line,
	mtr_t*		mtr)
{
	page_cur_t*	page_cursor;
	ulint		height;
	rec_t*		node_ptr;
	ulint		n_blocks = 0;
	mem_heap_t*	heap		= NULL;
	ulint		offsets_[REC_OFFS_NORMAL_SIZE];
	ulint*		offsets		= offsets_;
	rec_offs_init(offsets_);

	ut_ad(level != ULINT_UNDEFINED);

	page_cursor = btr_cur_get_page_cur(cursor);
	cursor->index = index;
	page_id_t		page_id(dict_index_get_space(index),
					dict_index_get_page(index));
	const page_size_t&	page_size = dict_table_page_size(index->table);

	height = ULINT_UNDEFINED;

	for (;;) {
		buf_block_t*	block;
		page_t*		page;
		ulint		rw_latch = RW_NO_LATCH;

		ut_ad(n_blocks < BTR_MAX_LEVELS);

		block = buf_page_get_gen(page_id, page_size, rw_latch, NULL,
					 BUF_GET, file, line, mtr);

		page = buf_block_get_frame(block);

		ut_ad(fil_page_index_page_check(page));
		ut_ad(index->id == btr_page_get_index_id(page));
		block->check_index_page_at_flush = TRUE;

		if (height == ULINT_UNDEFINED) {
			/* We are in the root node */

			height = btr_page_get_level(page, mtr);
			ut_a(height >= level);
		} else {
			/* TODO: flag the index corrupted if this fails */
			ut_ad(height == btr_page_get_level(page, mtr));
		}

		if (from_left) {
			page_cur_set_before_first(block, page_cursor);
		} else {
			page_cur_set_after_last(block, page_cursor);
		}

		if (height == level) {
			break;
		}

		ut_ad(height > 0);

		if (from_left) {
			page_cur_move_to_next(page_cursor);
		} else {
			page_cur_move_to_prev(page_cursor);
		}

		height--;

		node_ptr = page_cur_get_rec(page_cursor);
		offsets = rec_get_offsets(node_ptr, cursor->index, offsets,
					  ULINT_UNDEFINED, &heap);

		/* Go to the child node */
		page_id.set_page_no(
			btr_node_ptr_get_child_page_no(node_ptr, offsets));

		n_blocks++;
	}

	if (heap != NULL) {
		mem_heap_free(heap);
	}
}

/**********************************************************************//**
Positions a cursor at a randomly chosen position within a B-tree. */

void
btr_cur_open_at_rnd_pos_func(
/*=========================*/
	dict_index_t*	index,		/*!< in: index */
	ulint		latch_mode,	/*!< in: BTR_SEARCH_LEAF, ... */
	btr_cur_t*	cursor,		/*!< in/out: B-tree cursor */
	const char*	file,		/*!< in: file name */
	ulint		line,		/*!< in: line where called */
	mtr_t*		mtr)		/*!< in: mtr */
{
	page_cur_t*	page_cursor;
	ulint		node_ptr_max_size = UNIV_PAGE_SIZE / 2;
	ulint		height;
	rec_t*		node_ptr;
	ulint		savepoint;
	ulint		upper_rw_latch, root_leaf_rw_latch;
	btr_intention_t	lock_intention;
	buf_block_t*	tree_blocks[BTR_MAX_LEVELS];
	ulint		tree_savepoints[BTR_MAX_LEVELS];
	ulint		n_blocks = 0;
	ulint		n_releases = 0;
	mem_heap_t*	heap		= NULL;
	ulint		offsets_[REC_OFFS_NORMAL_SIZE];
	ulint*		offsets		= offsets_;
	rec_offs_init(offsets_);

	ut_ad(!dict_index_is_spatial(index));

	lock_intention = btr_cur_get_and_clear_intention(&latch_mode);

	ut_ad(!(latch_mode & BTR_MODIFY_EXTERNAL));

	savepoint = mtr_set_savepoint(mtr);

	switch (latch_mode) {
	case BTR_MODIFY_TREE:
		/* Most of delete-intended operations are purging.
		Free blocks and read IO bandwidth should be prior
		for them, when the history list is glowing huge. */
		if (lock_intention == BTR_INTENTION_DELETE
		    && trx_sys->rseg_history_len > BTR_CUR_FINE_HISTORY_LENGTH
		    && buf_get_n_pending_read_ios()) {
			mtr_x_lock(dict_index_get_lock(index), mtr);
		} else {
			mtr_sx_lock(dict_index_get_lock(index), mtr);
		}
		upper_rw_latch = RW_X_LATCH;
		break;
	case BTR_SEARCH_PREV:
	case BTR_MODIFY_PREV:
		/* This function doesn't support left uncle
		   page lock for left leaf page lock, when
		   needed. */
	case BTR_SEARCH_TREE:
	case BTR_CONT_MODIFY_TREE:
	case BTR_CONT_SEARCH_TREE:
		ut_ad(0);
		/* fall through */
	default:
		if (!srv_read_only_mode) {
			mtr_s_lock(dict_index_get_lock(index), mtr);
			upper_rw_latch = RW_S_LATCH;
		} else {
			upper_rw_latch = RW_NO_LATCH;
		}
	}
	root_leaf_rw_latch = btr_cur_latch_for_root_leaf(latch_mode);

	page_cursor = btr_cur_get_page_cur(cursor);
	cursor->index = index;

	page_id_t		page_id(dict_index_get_space(index),
					dict_index_get_page(index));
	const page_size_t&	page_size = dict_table_page_size(index->table);

	if (root_leaf_rw_latch == RW_X_LATCH) {
		node_ptr_max_size = dict_index_node_ptr_max_size(index);
	}

	height = ULINT_UNDEFINED;

	for (;;) {
		buf_block_t*	block;
		page_t*		page;
		ulint		rw_latch;

		ut_ad(n_blocks < BTR_MAX_LEVELS);

		if (height != 0
		    && latch_mode != BTR_MODIFY_TREE) {
			rw_latch = upper_rw_latch;
		} else {
			rw_latch = RW_NO_LATCH;
		}

		tree_savepoints[n_blocks] = mtr_set_savepoint(mtr);
		block = buf_page_get_gen(page_id, page_size, rw_latch, NULL,
					 BUF_GET, file, line, mtr);
		tree_blocks[n_blocks] = block;

		page = buf_block_get_frame(block);

		if (height == ULINT_UNDEFINED
		    && btr_page_get_level(page, mtr) == 0
		    && rw_latch != RW_NO_LATCH
		    && rw_latch != root_leaf_rw_latch) {
			/* We should retry to get the page, because the root page
			is latched with different level as a leaf page. */
			ut_ad(root_leaf_rw_latch != RW_NO_LATCH);
			ut_ad(rw_latch == RW_S_LATCH);

			ut_ad(n_blocks == 0);
			mtr_release_block_at_savepoint(
				mtr, tree_savepoints[n_blocks],
				tree_blocks[n_blocks]);

			upper_rw_latch = root_leaf_rw_latch;
			continue;
		}

		ut_ad(fil_page_index_page_check(page));
		ut_ad(index->id == btr_page_get_index_id(page));

		if (height == ULINT_UNDEFINED) {
			/* We are in the root node */

			height = btr_page_get_level(page, mtr);
		}

		if (height == 0) {
			if (rw_latch == RW_NO_LATCH
			    || srv_read_only_mode) {
				btr_cur_latch_leaves(
					block, page_id, page_size,
					latch_mode, cursor, mtr);
			}

			/* btr_cur_open_at_index_side_func() and
			btr_cur_search_to_nth_level() release
			tree s-latch here.*/
			switch (latch_mode) {
			case BTR_MODIFY_TREE:
			case BTR_CONT_MODIFY_TREE:
			case BTR_CONT_SEARCH_TREE:
				break;
			default:
				/* Release the tree s-latch */
				if (!srv_read_only_mode) {
					mtr_release_s_latch_at_savepoint(
						mtr, savepoint,
						dict_index_get_lock(index));
				}

				/* release upper blocks */
				for (; n_releases < n_blocks; n_releases++) {
					mtr_release_block_at_savepoint(
						mtr,
						tree_savepoints[n_releases],
						tree_blocks[n_releases]);
				}
			}
		}

		page_cur_open_on_rnd_user_rec(block, page_cursor);

		if (height == 0) {

			break;
		}

		ut_ad(height > 0);

		height--;

		node_ptr = page_cur_get_rec(page_cursor);
		offsets = rec_get_offsets(node_ptr, cursor->index, offsets,
					  ULINT_UNDEFINED, &heap);

		/* If the rec is the first or last in the page for
		pessimistic delete intention, it might cause node_ptr insert
		for the upper level. We should change the intention and retry.
		*/
		if (lock_intention == BTR_INTENTION_DELETE
		    && latch_mode == BTR_MODIFY_TREE
		    && ((mach_read_from_4(page + FIL_PAGE_PREV) != FIL_NULL
			 && page_rec_is_first(node_ptr, page))
			|| (mach_read_from_4(page + FIL_PAGE_NEXT) != FIL_NULL
			    && page_rec_is_last(node_ptr, page)))) {
			ut_ad(upper_rw_latch == RW_X_LATCH);
			/* release all blocks */
			for (; n_releases <= n_blocks; n_releases++) {
				mtr_release_block_at_savepoint(
					mtr, tree_savepoints[n_releases],
					tree_blocks[n_releases]);
			}

			lock_intention = BTR_INTENTION_BOTH;

			page_id.set_page_no(dict_index_get_page(index));

			height = ULINT_UNDEFINED;

			n_blocks = 0;
			n_releases = 0;

			continue;
		}

		if (latch_mode == BTR_MODIFY_TREE
		    && !btr_cur_will_modify_tree(
				cursor->index, page, lock_intention, node_ptr,
				node_ptr_max_size, page_size, mtr)) {
			ut_ad(upper_rw_latch == RW_X_LATCH);
			ut_ad(n_releases <= n_blocks);

			/* we can release upper blocks */
			for (; n_releases < n_blocks; n_releases++) {
				if (n_releases == 0) {
					/* we should not release root page
					to pin to same block. */
					continue;
				}

				/* release unused blocks to unpin */
				mtr_release_block_at_savepoint(
					mtr, tree_savepoints[n_releases],
					tree_blocks[n_releases]);
			}
		}

		if (height == 0
		    && latch_mode == BTR_MODIFY_TREE) {
			ut_ad(upper_rw_latch == RW_X_LATCH);
			/* we should sx-latch root page, if released already.
			It contains seg_header. */
			if (n_releases > 0) {
				mtr_block_sx_latch_at_savepoint(
					mtr, tree_savepoints[0],
					tree_blocks[0]);
			}

			/* x-latch the branch blocks not released yet. */
			for (ulint i = n_releases; i <= n_blocks; i++) {
				mtr_block_x_latch_at_savepoint(
					mtr, tree_savepoints[i],
					tree_blocks[i]);
			}
		}

		/* Go to the child node */
		page_id.set_page_no(
			btr_node_ptr_get_child_page_no(node_ptr, offsets));

		n_blocks++;
	}

	if (UNIV_LIKELY_NULL(heap)) {
		mem_heap_free(heap);
	}
}

/*==================== B-TREE INSERT =========================*/

/*************************************************************//**
Inserts a record if there is enough space, or if enough space can
be freed by reorganizing. Differs from btr_cur_optimistic_insert because
no heuristics is applied to whether it pays to use CPU time for
reorganizing the page or not.

IMPORTANT: The caller will have to update IBUF_BITMAP_FREE
if this is a compressed leaf page in a secondary index.
This has to be done either within the same mini-transaction,
or by invoking ibuf_reset_free_bits() before mtr_commit().

@return pointer to inserted record if succeed, else NULL */
static __attribute__((nonnull, warn_unused_result))
rec_t*
btr_cur_insert_if_possible(
/*=======================*/
	btr_cur_t*	cursor,	/*!< in: cursor on page after which to insert;
				cursor stays valid */
	const dtuple_t*	tuple,	/*!< in: tuple to insert; the size info need not
				have been stored to tuple */
	ulint**		offsets,/*!< out: offsets on *rec */
	mem_heap_t**	heap,	/*!< in/out: pointer to memory heap, or NULL */
	ulint		n_ext,	/*!< in: number of externally stored columns */
	mtr_t*		mtr)	/*!< in/out: mini-transaction */
{
	page_cur_t*	page_cursor;
	rec_t*		rec;

	ut_ad(dtuple_check_typed(tuple));

	ut_ad(mtr_is_block_fix(
		mtr, btr_cur_get_block(cursor),
		MTR_MEMO_PAGE_X_FIX, cursor->index->table));
	page_cursor = btr_cur_get_page_cur(cursor);

	/* Now, try the insert */
	rec = page_cur_tuple_insert(page_cursor, tuple, cursor->index,
				    offsets, heap, n_ext, mtr);

	/* If the record did not fit, reorganize.
	For compressed pages, page_cur_tuple_insert()
	attempted this already. */
	if (!rec && !page_cur_get_page_zip(page_cursor)
	    && btr_page_reorganize(page_cursor, cursor->index, mtr)) {
		rec = page_cur_tuple_insert(
			page_cursor, tuple, cursor->index,
			offsets, heap, n_ext, mtr);
	}

	ut_ad(!rec || rec_offs_validate(rec, cursor->index, *offsets));
	return(rec);
}

/*************************************************************//**
For an insert, checks the locks and does the undo logging if desired.
@return DB_SUCCESS, DB_WAIT_LOCK, DB_FAIL, or error number */
UNIV_INLINE __attribute__((warn_unused_result, nonnull(2,3,5,6)))
dberr_t
btr_cur_ins_lock_and_undo(
/*======================*/
	ulint		flags,	/*!< in: undo logging and locking flags: if
				not zero, the parameters index and thr
				should be specified */
	btr_cur_t*	cursor,	/*!< in: cursor on page after which to insert */
	dtuple_t*	entry,	/*!< in/out: entry to insert */
	que_thr_t*	thr,	/*!< in: query thread or NULL */
	mtr_t*		mtr,	/*!< in/out: mini-transaction */
	ibool*		inherit)/*!< out: TRUE if the inserted new record maybe
				should inherit LOCK_GAP type locks from the
				successor record */
{
	dict_index_t*	index;
	dberr_t		err = DB_SUCCESS;
	rec_t*		rec;
	roll_ptr_t	roll_ptr;

	/* Check if we have to wait for a lock: enqueue an explicit lock
	request if yes */

	rec = btr_cur_get_rec(cursor);
	index = cursor->index;

	ut_ad(!dict_index_is_online_ddl(index)
	      || dict_index_is_clust(index)
	      || (flags & BTR_CREATE_FLAG));
	ut_ad(mtr->is_named_space(index->space));

	/* Check if there is predicate or GAP lock preventing the insertion */
	if (!(flags & BTR_NO_LOCKING_FLAG)) {
		if (dict_index_is_spatial(index)) {
			lock_prdt_t	prdt;
			rtr_mbr_t	mbr;

			rtr_get_mbr_from_tuple(entry, &mbr);

			/* Use on stack MBR variable to test if a lock is
			needed. If so, the predicate (MBR) will be allocated
			from lock heap in lock_prdt_insert_check_and_lock() */
			lock_init_prdt_from_mbr(
				&prdt, &mbr, 0, NULL);

			err = lock_prdt_insert_check_and_lock(
				flags, rec, btr_cur_get_block(cursor),
				index, thr, mtr, &prdt);
			*inherit = false;
		} else {
			err = lock_rec_insert_check_and_lock(
				flags, rec, btr_cur_get_block(cursor),
				index, thr, mtr, inherit);
		}
	}

	if (err != DB_SUCCESS
	    || !dict_index_is_clust(index) || dict_index_is_ibuf(index)) {

		return(err);
	}

	err = trx_undo_report_row_operation(flags, TRX_UNDO_INSERT_OP,
					    thr, index, entry,
					    NULL, 0, NULL, NULL,
					    &roll_ptr);
	if (err != DB_SUCCESS) {

		return(err);
	}

	/* Now we can fill in the roll ptr field in entry
	(except if table is intrinsic) */

	if (!(flags & BTR_KEEP_SYS_FLAG)
	    && !dict_table_is_intrinsic(index->table)) {

		row_upd_index_entry_sys_field(entry, index,
					      DATA_ROLL_PTR, roll_ptr);
	}

	return(DB_SUCCESS);
}

/**
Prefetch siblings of the leaf for the pessimistic operation.
@param block	leaf page */
static
void
btr_cur_prefetch_siblings(
	buf_block_t*	block)
{
	page_t*	page = buf_block_get_frame(block);

	ut_ad(page_is_leaf(page));

	ulint left_page_no = fil_page_get_prev(page);
	ulint right_page_no = fil_page_get_next(page);

	if (left_page_no != FIL_NULL) {
		buf_read_page_background(
			page_id_t(block->page.id.space(), left_page_no),
			block->page.size, false);
	}
	if (right_page_no != FIL_NULL) {
		buf_read_page_background(
			page_id_t(block->page.id.space(), right_page_no),
			block->page.size, false);
	}
	if (left_page_no != FIL_NULL
	    || right_page_no != FIL_NULL) {
		os_aio_simulated_wake_handler_threads();
	}
}

/*************************************************************//**
Tries to perform an insert to a page in an index tree, next to cursor.
It is assumed that mtr holds an x-latch on the page. The operation does
not succeed if there is too little space on the page. If there is just
one record on the page, the insert will always succeed; this is to
prevent trying to split a page with just one record.
@return DB_SUCCESS, DB_WAIT_LOCK, DB_FAIL, or error number */

dberr_t
btr_cur_optimistic_insert(
/*======================*/
	ulint		flags,	/*!< in: undo logging and locking flags: if not
				zero, the parameters index and thr should be
				specified */
	btr_cur_t*	cursor,	/*!< in: cursor on page after which to insert;
				cursor stays valid */
	ulint**		offsets,/*!< out: offsets on *rec */
	mem_heap_t**	heap,	/*!< in/out: pointer to memory heap, or NULL */
	dtuple_t*	entry,	/*!< in/out: entry to insert */
	rec_t**		rec,	/*!< out: pointer to inserted record if
				succeed */
	big_rec_t**	big_rec,/*!< out: big rec vector whose fields have to
				be stored externally by the caller, or
				NULL */
	ulint		n_ext,	/*!< in: number of externally stored columns */
	que_thr_t*	thr,	/*!< in: query thread or NULL */
	mtr_t*		mtr)	/*!< in/out: mini-transaction;
				if this function returns DB_SUCCESS on
				a leaf page of a secondary index in a
				compressed tablespace, the caller must
				mtr_commit(mtr) before latching
				any further pages */
{
	big_rec_t*	big_rec_vec	= NULL;
	dict_index_t*	index;
	page_cur_t*	page_cursor;
	buf_block_t*	block;
	page_t*		page;
	rec_t*		dummy;
	ibool		leaf;
	ibool		reorg;
<<<<<<< HEAD
	ibool		inherit;
=======
	ibool		inherit = TRUE;
	ulint		zip_size;
>>>>>>> 8c5928b6
	ulint		rec_size;
	dberr_t		err;

	*big_rec = NULL;

	block = btr_cur_get_block(cursor);
	page = buf_block_get_frame(block);
	index = cursor->index;

	/* Block are not latched for insert if table is intrinsic
	and index is auto-generated clustered index. */
	ut_ad(mtr_is_block_fix(mtr, block, MTR_MEMO_PAGE_X_FIX, index->table));
	ut_ad(!dict_index_is_online_ddl(index)
	      || dict_index_is_clust(index)
	      || (flags & BTR_CREATE_FLAG));
	ut_ad(dtuple_check_typed(entry));

	const page_size_t&	page_size = block->page.size;

#ifdef UNIV_DEBUG_VALGRIND
	if (page_size.is_compressed()) {
		UNIV_MEM_ASSERT_RW(page, page_size.logical());
		UNIV_MEM_ASSERT_RW(block->page.zip.data, page_size.physical());
	}
#endif /* UNIV_DEBUG_VALGRIND */

	leaf = page_is_leaf(page);

	/* Calculate the record size when entry is converted to a record */
	rec_size = rec_get_converted_size(index, entry, n_ext);

	if (page_zip_rec_needs_ext(rec_size, page_is_comp(page),
				   dtuple_get_n_fields(entry), page_size)) {

		/* The record is so big that we have to store some fields
		externally on separate database pages */
		big_rec_vec = dtuple_convert_big_rec(index, 0, entry, &n_ext);

		if (UNIV_UNLIKELY(big_rec_vec == NULL)) {

			return(DB_TOO_BIG_RECORD);
		}

		rec_size = rec_get_converted_size(index, entry, n_ext);
	}

	if (page_size.is_compressed()) {
		/* Estimate the free space of an empty compressed page.
		Subtract one byte for the encoded heap_no in the
		modification log. */
		ulint	free_space_zip = page_zip_empty_size(
			cursor->index->n_fields, page_size.physical());
		ulint	n_uniq = dict_index_get_n_unique_in_tree(index);

		ut_ad(dict_table_is_comp(index->table));

		if (free_space_zip == 0) {
too_big:
			if (big_rec_vec) {
				dtuple_convert_back_big_rec(
					index, entry, big_rec_vec);
			}

			return(DB_TOO_BIG_RECORD);
		}

		/* Subtract one byte for the encoded heap_no in the
		modification log. */
		free_space_zip--;

		/* There should be enough room for two node pointer
		records on an empty non-leaf page.  This prevents
		infinite page splits. */

		if (entry->n_fields >= n_uniq
		    && (REC_NODE_PTR_SIZE
			+ rec_get_converted_size_comp_prefix(
				index, entry->fields, n_uniq, NULL)
			/* On a compressed page, there is
			a two-byte entry in the dense
			page directory for every record.
			But there is no record header. */
			- (REC_N_NEW_EXTRA_BYTES - 2)
			> free_space_zip / 2)) {
			goto too_big;
		}
	}

	LIMIT_OPTIMISTIC_INSERT_DEBUG(page_get_n_recs(page),
				      goto fail);

	if (leaf && page_size.is_compressed()
	    && (page_get_data_size(page) + rec_size
		>= dict_index_zip_pad_optimal_page_size(index))) {
		/* If compression padding tells us that insertion will
		result in too packed up page i.e.: which is likely to
		cause compression failure then don't do an optimistic
		insertion. */
fail:
		err = DB_FAIL;

		/* prefetch siblings of the leaf for the pessimistic
		operation, if the page is leaf. */
		if (page_is_leaf(page)) {
			btr_cur_prefetch_siblings(block);
		}
fail_err:

		if (big_rec_vec) {
			dtuple_convert_back_big_rec(index, entry, big_rec_vec);
		}

		return(err);
	}

	ulint	max_size = page_get_max_insert_size_after_reorganize(page, 1);

	if (page_has_garbage(page)) {
		if ((max_size < rec_size
		     || max_size < BTR_CUR_PAGE_REORGANIZE_LIMIT)
		    && page_get_n_recs(page) > 1
		    && page_get_max_insert_size(page, 1) < rec_size) {

			goto fail;
		}
	} else if (max_size < rec_size) {
		goto fail;
	}

	/* If there have been many consecutive inserts to the
	clustered index leaf page of an uncompressed table, check if
	we have to split the page to reserve enough free space for
	future updates of records. */

	if (leaf && !page_size.is_compressed() && dict_index_is_clust(index)
	    && page_get_n_recs(page) >= 2
	    && dict_index_get_space_reserve() + rec_size > max_size
	    && (btr_page_get_split_rec_to_right(cursor, &dummy)
		|| btr_page_get_split_rec_to_left(cursor, &dummy))) {
		goto fail;
	}

	page_cursor = btr_cur_get_page_cur(cursor);

	DBUG_PRINT("ib_cur", ("insert %s (" IB_ID_FMT ") by " TRX_ID_FMT
			      ": %s",
			      index->name, index->id,
			      thr != NULL
			      ? trx_get_id_for_print(thr_get_trx(thr))
			      : 0,
			      rec_printer(entry).str().c_str()));


	/* Now, try the insert */
	{
		const rec_t*	page_cursor_rec = page_cur_get_rec(page_cursor);

		if (dict_table_is_intrinsic(index->table)) {

			index->rec_cache.rec_size = rec_size;

			*rec = page_cur_tuple_direct_insert(
				page_cursor, entry, index, n_ext, mtr);
		} else {
			/* Check locks and write to the undo log,
			if specified */
			err = btr_cur_ins_lock_and_undo(flags, cursor, entry,
							thr, mtr, &inherit);

			if (err != DB_SUCCESS) {
				goto fail_err;
			}

			*rec = page_cur_tuple_insert(
				page_cursor, entry, index, offsets, heap,
				n_ext, mtr);
		}

		reorg = page_cursor_rec != page_cur_get_rec(page_cursor);
	}

	if (*rec) {
	} else if (page_size.is_compressed()) {
		/* Reset the IBUF_BITMAP_FREE bits, because
		page_cur_tuple_insert() will have attempted page
		reorganize before failing. */
		if (leaf
		    && !dict_index_is_clust(index)
		    && !dict_table_is_temporary(index->table)) {
			ibuf_reset_free_bits(block);
		}

		goto fail;
	} else {

		/* For intrinsic table we take a consistent path
		to re-organize using pessimistic path. */
		if (dict_table_is_intrinsic(index->table)) {
			goto fail;
		}

		ut_ad(!reorg);

		/* If the record did not fit, reorganize */
		if (!btr_page_reorganize(page_cursor, index, mtr)) {
			ut_ad(0);
			goto fail;
		}

		ut_ad(page_get_max_insert_size(page, 1) == max_size);

		reorg = TRUE;

		*rec = page_cur_tuple_insert(page_cursor, entry, index,
					     offsets, heap, n_ext, mtr);

		if (UNIV_UNLIKELY(!*rec)) {
			ib_logf(IB_LOG_LEVEL_ERROR, "Cannot insert tuple");
			dtuple_print(stderr, entry);
			fputs(" into ", stderr);
			dict_index_name_print(stderr, thr_get_trx(thr), index);
			ib_logf(IB_LOG_LEVEL_ERROR, "Max insert size %lu",
				(ulong) max_size);
			ut_error;
		}
	}

#ifdef BTR_CUR_HASH_ADAPT
	if (!index->disable_ahi) {
		if (!reorg && leaf && (cursor->flag == BTR_CUR_HASH)) {
			btr_search_update_hash_node_on_insert(cursor);
		} else {
			btr_search_update_hash_on_insert(cursor);
		}
	}
#endif /* BTR_CUR_HASH_ADAPT */

	if (!(flags & BTR_NO_LOCKING_FLAG) && inherit) {

		lock_update_insert(block, *rec);
	}

	if (leaf
	    && !dict_index_is_clust(index)
	    && !dict_table_is_temporary(index->table)) {
		/* Update the free bits of the B-tree page in the
		insert buffer bitmap. */

		/* The free bits in the insert buffer bitmap must
		never exceed the free space on a page.  It is safe to
		decrement or reset the bits in the bitmap in a
		mini-transaction that is committed before the
		mini-transaction that affects the free space. */

		/* It is unsafe to increment the bits in a separately
		committed mini-transaction, because in crash recovery,
		the free bits could momentarily be set too high. */

		if (page_size.is_compressed()) {
			/* Update the bits in the same mini-transaction. */
			ibuf_update_free_bits_zip(block, mtr);
		} else {
			/* Decrement the bits in a separate
			mini-transaction. */
			ibuf_update_free_bits_if_full(
				block, max_size,
				rec_size + PAGE_DIR_SLOT_SIZE);
		}
	}

	*big_rec = big_rec_vec;

	return(DB_SUCCESS);
}

/*************************************************************//**
Performs an insert on a page of an index tree. It is assumed that mtr
holds an x-latch on the tree and on the cursor page. If the insert is
made on the leaf level, to avoid deadlocks, mtr must also own x-latches
to brothers of page, if those brothers exist.
@return DB_SUCCESS or error number */

dberr_t
btr_cur_pessimistic_insert(
/*=======================*/
	ulint		flags,	/*!< in: undo logging and locking flags: if not
				zero, the parameter thr should be
				specified; if no undo logging is specified,
				then the caller must have reserved enough
				free extents in the file space so that the
				insertion will certainly succeed */
	btr_cur_t*	cursor,	/*!< in: cursor after which to insert;
				cursor stays valid */
	ulint**		offsets,/*!< out: offsets on *rec */
	mem_heap_t**	heap,	/*!< in/out: pointer to memory heap
				that can be emptied, or NULL */
	dtuple_t*	entry,	/*!< in/out: entry to insert */
	rec_t**		rec,	/*!< out: pointer to inserted record if
				succeed */
	big_rec_t**	big_rec,/*!< out: big rec vector whose fields have to
				be stored externally by the caller, or
				NULL */
	ulint		n_ext,	/*!< in: number of externally stored columns */
	que_thr_t*	thr,	/*!< in: query thread or NULL */
	mtr_t*		mtr)	/*!< in/out: mini-transaction */
{
	dict_index_t*	index		= cursor->index;
	big_rec_t*	big_rec_vec	= NULL;
	dberr_t		err;
<<<<<<< HEAD
	ibool		dummy_inh;
	bool		success;
=======
	ibool		inherit = FALSE;
	ibool		success;
>>>>>>> 8c5928b6
	ulint		n_reserved	= 0;

	ut_ad(dtuple_check_typed(entry));

	*big_rec = NULL;

	ut_ad(mtr_memo_contains_flagged(
		mtr, dict_index_get_lock(btr_cur_get_index(cursor)),
		MTR_MEMO_X_LOCK | MTR_MEMO_SX_LOCK)
	      || dict_table_is_intrinsic(cursor->index->table));
	ut_ad(mtr_is_block_fix(
		mtr, btr_cur_get_block(cursor),
		MTR_MEMO_PAGE_X_FIX, cursor->index->table));
	ut_ad(!dict_index_is_online_ddl(index)
	      || dict_index_is_clust(index)
	      || (flags & BTR_CREATE_FLAG));

	cursor->flag = BTR_CUR_BINARY;

	/* Check locks and write to undo log, if specified */

	err = btr_cur_ins_lock_and_undo(flags, cursor, entry,
					thr, mtr, &inherit);

	if (err != DB_SUCCESS) {

		return(err);
	}

	if (!(flags & BTR_NO_UNDO_LOG_FLAG)
	    || dict_table_is_intrinsic(index->table)) {
		/* First reserve enough free space for the file segments
		of the index tree, so that the insert will not fail because
		of lack of space */

		ulint	n_extents = cursor->tree_height / 16 + 3;

		success = fsp_reserve_free_extents(&n_reserved, index->space,
						   n_extents, FSP_NORMAL, mtr);
		if (!success) {
			return(DB_OUT_OF_FILE_SPACE);
		}
	}

	if (page_zip_rec_needs_ext(rec_get_converted_size(index, entry, n_ext),
				   dict_table_is_comp(index->table),
				   dtuple_get_n_fields(entry),
				   dict_table_page_size(index->table))) {
		/* The record is so big that we have to store some fields
		externally on separate database pages */

		if (UNIV_LIKELY_NULL(big_rec_vec)) {
			/* This should never happen, but we handle
			the situation in a robust manner. */
			ut_ad(0);
			dtuple_convert_back_big_rec(index, entry, big_rec_vec);
		}

		big_rec_vec = dtuple_convert_big_rec(index, 0, entry, &n_ext);

		if (big_rec_vec == NULL) {

			if (n_reserved > 0) {
				fil_space_release_free_extents(index->space,
							       n_reserved);
			}
			return(DB_TOO_BIG_RECORD);
		}
	}

	if (dict_index_get_page(index)
	    == btr_cur_get_block(cursor)->page.id.page_no()) {

		/* The page is the root page */
		*rec = btr_root_raise_and_insert(
			flags, cursor, offsets, heap, entry, n_ext, mtr);
	} else {
		*rec = btr_page_split_and_insert(
			flags, cursor, offsets, heap, entry, n_ext, mtr);
	}

	ut_ad(page_rec_get_next(btr_cur_get_rec(cursor)) == *rec
	      || dict_index_is_spatial(index));

	if (!(flags & BTR_NO_LOCKING_FLAG)) {
		/* The cursor might be moved to the other page,
		and the max trx id field should be updated after
		the cursor was fixed. */
		if (!dict_index_is_clust(index)) {
			page_update_max_trx_id(
				btr_cur_get_block(cursor),
				btr_cur_get_page_zip(cursor),
				thr_get_trx(thr)->id, mtr);
		}
		if (!page_rec_is_infimum(btr_cur_get_rec(cursor))
		    || btr_page_get_prev(
			buf_block_get_frame(
				btr_cur_get_block(cursor)), mtr)
		       == FIL_NULL) {
			/* split and inserted need to call
			lock_update_insert() always. */
			inherit = TRUE;
		}
	}

#ifdef BTR_CUR_ADAPT
	if (!index->disable_ahi) {
		btr_search_update_hash_on_insert(cursor);
	}
#endif
	if (inherit && !(flags & BTR_NO_LOCKING_FLAG)) {

		lock_update_insert(btr_cur_get_block(cursor), *rec);
	}

	if (n_reserved > 0) {
		fil_space_release_free_extents(index->space, n_reserved);
	}

	*big_rec = big_rec_vec;

	return(DB_SUCCESS);
}

/*==================== B-TREE UPDATE =========================*/

/*************************************************************//**
For an update, checks the locks and does the undo logging.
@return DB_SUCCESS, DB_WAIT_LOCK, or error number */
UNIV_INLINE __attribute__((warn_unused_result, nonnull(2,3,6,7)))
dberr_t
btr_cur_upd_lock_and_undo(
/*======================*/
	ulint		flags,	/*!< in: undo logging and locking flags */
	btr_cur_t*	cursor,	/*!< in: cursor on record to update */
	const ulint*	offsets,/*!< in: rec_get_offsets() on cursor */
	const upd_t*	update,	/*!< in: update vector */
	ulint		cmpl_info,/*!< in: compiler info on secondary index
				updates */
	que_thr_t*	thr,	/*!< in: query thread
				(can be NULL if BTR_NO_LOCKING_FLAG) */
	mtr_t*		mtr,	/*!< in/out: mini-transaction */
	roll_ptr_t*	roll_ptr)/*!< out: roll pointer */
{
	dict_index_t*	index;
	const rec_t*	rec;
	dberr_t		err;

	ut_ad(thr || (flags & BTR_NO_LOCKING_FLAG));

	rec = btr_cur_get_rec(cursor);
	index = cursor->index;

	ut_ad(rec_offs_validate(rec, index, offsets));
	ut_ad(mtr->is_named_space(index->space));

	if (!dict_index_is_clust(index)) {
		ut_ad(dict_index_is_online_ddl(index)
		      == !!(flags & BTR_CREATE_FLAG));

		/* We do undo logging only when we update a clustered index
		record */
		return(lock_sec_rec_modify_check_and_lock(
			       flags, btr_cur_get_block(cursor), rec,
			       index, thr, mtr));
	}

	/* Check if we have to wait for a lock: enqueue an explicit lock
	request if yes */

	if (!(flags & BTR_NO_LOCKING_FLAG)) {
		err = lock_clust_rec_modify_check_and_lock(
			flags, btr_cur_get_block(cursor), rec, index,
			offsets, thr);
		if (err != DB_SUCCESS) {
			return(err);
		}
	}

	/* Append the info about the update in the undo log */

	return(trx_undo_report_row_operation(
		       flags, TRX_UNDO_MODIFY_OP, thr,
		       index, NULL, update,
		       cmpl_info, rec, offsets, roll_ptr));
}

/***********************************************************//**
Writes a redo log record of updating a record in-place. */
void
btr_cur_update_in_place_log(
/*========================*/
	ulint		flags,		/*!< in: flags */
	const rec_t*	rec,		/*!< in: record */
	dict_index_t*	index,		/*!< in: index of the record */
	const upd_t*	update,		/*!< in: update vector */
	trx_id_t	trx_id,		/*!< in: transaction id */
	roll_ptr_t	roll_ptr,	/*!< in: roll ptr */
	mtr_t*		mtr)		/*!< in: mtr */
{
	byte*		log_ptr;
	const page_t*	page	= page_align(rec);
	ut_ad(flags < 256);
	ut_ad(!!page_is_comp(page) == dict_table_is_comp(index->table));

	log_ptr = mlog_open_and_write_index(mtr, rec, index, page_is_comp(page)
					    ? MLOG_COMP_REC_UPDATE_IN_PLACE
					    : MLOG_REC_UPDATE_IN_PLACE,
					    1 + DATA_ROLL_PTR_LEN + 14 + 2
					    + MLOG_BUF_MARGIN);

	if (!log_ptr) {
		/* Logging in mtr is switched off during crash recovery */
		return;
	}

	/* For secondary indexes, we could skip writing the dummy system fields
	to the redo log but we have to change redo log parsing of
	MLOG_REC_UPDATE_IN_PLACE/MLOG_COMP_REC_UPDATE_IN_PLACE or we have to add
	new redo log record. For now, just write dummy sys fields to the redo
	log if we are updating a secondary index record.
	*/
	mach_write_to_1(log_ptr, flags);
	log_ptr++;

	if (dict_index_is_clust(index)) {
		log_ptr = row_upd_write_sys_vals_to_log(
				index, trx_id, roll_ptr, log_ptr, mtr);
	} else {
		/* Dummy system fields for a secondary index */
		/* TRX_ID Position */
		log_ptr += mach_write_compressed(log_ptr, 0);
		/* ROLL_PTR */
		trx_write_roll_ptr(log_ptr, 0);
		log_ptr += DATA_ROLL_PTR_LEN;
		/* TRX_ID */
		log_ptr += mach_u64_write_compressed(log_ptr, 0);
	}

	mach_write_to_2(log_ptr, page_offset(rec));
	log_ptr += 2;

	row_upd_index_write_log(update, log_ptr, mtr);
}
#endif /* UNIV_HOTBACKUP */

/***********************************************************//**
Parses a redo log record of updating a record in-place.
@return end of log record or NULL */

byte*
btr_cur_parse_update_in_place(
/*==========================*/
	byte*		ptr,	/*!< in: buffer */
	byte*		end_ptr,/*!< in: buffer end */
	page_t*		page,	/*!< in/out: page or NULL */
	page_zip_des_t*	page_zip,/*!< in/out: compressed page, or NULL */
	dict_index_t*	index)	/*!< in: index corresponding to page */
{
	ulint		flags;
	rec_t*		rec;
	upd_t*		update;
	ulint		pos;
	trx_id_t	trx_id;
	roll_ptr_t	roll_ptr;
	ulint		rec_offset;
	mem_heap_t*	heap;
	ulint*		offsets;

	if (end_ptr < ptr + 1) {

		return(NULL);
	}

	flags = mach_read_from_1(ptr);
	ptr++;

	ptr = row_upd_parse_sys_vals(ptr, end_ptr, &pos, &trx_id, &roll_ptr);

	if (ptr == NULL) {

		return(NULL);
	}

	if (end_ptr < ptr + 2) {

		return(NULL);
	}

	rec_offset = mach_read_from_2(ptr);
	ptr += 2;

	ut_a(rec_offset <= UNIV_PAGE_SIZE);

	heap = mem_heap_create(256);

	ptr = row_upd_index_parse(ptr, end_ptr, heap, &update);

	if (!ptr || !page) {

		goto func_exit;
	}

	ut_a((ibool)!!page_is_comp(page) == dict_table_is_comp(index->table));
	rec = page + rec_offset;

	/* We do not need to reserve btr_search_latch, as the page is only
	being recovered, and there cannot be a hash index to it. */

	offsets = rec_get_offsets(rec, index, NULL, ULINT_UNDEFINED, &heap);

	if (!(flags & BTR_KEEP_SYS_FLAG)) {
		row_upd_rec_sys_fields_in_recovery(rec, page_zip, offsets,
						   pos, trx_id, roll_ptr);
	}

	row_upd_rec_in_place(rec, index, offsets, update, page_zip);

func_exit:
	mem_heap_free(heap);

	return(ptr);
}

#ifndef UNIV_HOTBACKUP
/*************************************************************//**
See if there is enough place in the page modification log to log
an update-in-place.

@retval false if out of space; IBUF_BITMAP_FREE will be reset
outside mtr if the page was recompressed
@retval true if enough place;

IMPORTANT: The caller will have to update IBUF_BITMAP_FREE if this is
a secondary index leaf page. This has to be done either within the
same mini-transaction, or by invoking ibuf_reset_free_bits() before
mtr_commit(mtr). */

bool
btr_cur_update_alloc_zip_func(
/*==========================*/
	page_zip_des_t*	page_zip,/*!< in/out: compressed page */
	page_cur_t*	cursor,	/*!< in/out: B-tree page cursor */
	dict_index_t*	index,	/*!< in: the index corresponding to cursor */
#ifdef UNIV_DEBUG
	ulint*		offsets,/*!< in/out: offsets of the cursor record */
#endif /* UNIV_DEBUG */
	ulint		length,	/*!< in: size needed */
	bool		create,	/*!< in: true=delete-and-insert,
				false=update-in-place */
	mtr_t*		mtr)	/*!< in/out: mini-transaction */
{
	const page_t*	page = page_cur_get_page(cursor);

	ut_ad(page_zip == page_cur_get_page_zip(cursor));
	ut_ad(page_zip);
	ut_ad(!dict_index_is_ibuf(index));
	ut_ad(rec_offs_validate(page_cur_get_rec(cursor), index, offsets));

	if (page_zip_available(page_zip, dict_index_is_clust(index),
			       length, create)) {
		return(true);
	}

	if (!page_zip->m_nonempty && !page_has_garbage(page)) {
		/* The page has been freshly compressed, so
		reorganizing it will not help. */
		return(false);
	}

	if (create && page_is_leaf(page)
	    && (length + page_get_data_size(page)
		>= dict_index_zip_pad_optimal_page_size(index))) {
		return(false);
	}

	if (!btr_page_reorganize(cursor, index, mtr)) {
		goto out_of_space;
	}

	rec_offs_make_valid(page_cur_get_rec(cursor), index, offsets);

	/* After recompressing a page, we must make sure that the free
	bits in the insert buffer bitmap will not exceed the free
	space on the page.  Because this function will not attempt
	recompression unless page_zip_available() fails above, it is
	safe to reset the free bits if page_zip_available() fails
	again, below.  The free bits can safely be reset in a separate
	mini-transaction.  If page_zip_available() succeeds below, we
	can be sure that the btr_page_reorganize() above did not reduce
	the free space available on the page. */

	if (page_zip_available(page_zip, dict_index_is_clust(index),
			       length, create)) {
		return(true);
	}

out_of_space:
	ut_ad(rec_offs_validate(page_cur_get_rec(cursor), index, offsets));

	/* Out of space: reset the free bits. */
	if (!dict_index_is_clust(index)
	    && !dict_table_is_temporary(index->table)
	    && page_is_leaf(page)) {
		ibuf_reset_free_bits(page_cur_get_block(cursor));
	}

	return(false);
}

/*************************************************************//**
Updates a record when the update causes no size changes in its fields.
We assume here that the ordering fields of the record do not change.
@return locking or undo log related error code, or
@retval DB_SUCCESS on success
@retval DB_ZIP_OVERFLOW if there is not enough space left
on the compressed page (IBUF_BITMAP_FREE was reset outside mtr) */

dberr_t
btr_cur_update_in_place(
/*====================*/
	ulint		flags,	/*!< in: undo logging and locking flags */
	btr_cur_t*	cursor,	/*!< in: cursor on the record to update;
				cursor stays valid and positioned on the
				same record */
	ulint*		offsets,/*!< in/out: offsets on cursor->page_cur.rec */
	const upd_t*	update,	/*!< in: update vector */
	ulint		cmpl_info,/*!< in: compiler info on secondary index
				updates */
	que_thr_t*	thr,	/*!< in: query thread */
	trx_id_t	trx_id,	/*!< in: transaction id */
	mtr_t*		mtr)	/*!< in/out: mini-transaction; if this
				is a secondary index, the caller must
				mtr_commit(mtr) before latching any
				further pages */
{
	dict_index_t*	index;
	buf_block_t*	block;
	page_zip_des_t*	page_zip;
	dberr_t		err;
	rec_t*		rec;
	roll_ptr_t	roll_ptr	= 0;
	ulint		was_delete_marked;
	ibool		is_hashed;

	rec = btr_cur_get_rec(cursor);
	index = cursor->index;
	ut_ad(rec_offs_validate(rec, index, offsets));
	ut_ad(!!page_rec_is_comp(rec) == dict_table_is_comp(index->table));
	ut_ad(trx_id > 0
	      || (flags & BTR_KEEP_SYS_FLAG)
	      || dict_table_is_intrinsic(index->table));
	/* The insert buffer tree should never be updated in place. */
	ut_ad(!dict_index_is_ibuf(index));
	ut_ad(dict_index_is_online_ddl(index) == !!(flags & BTR_CREATE_FLAG)
	      || dict_index_is_clust(index));
	ut_ad(thr_get_trx(thr)->id == trx_id
	      || (flags & ~(BTR_KEEP_POS_FLAG | BTR_KEEP_IBUF_BITMAP))
	      == (BTR_NO_UNDO_LOG_FLAG | BTR_NO_LOCKING_FLAG
		  | BTR_CREATE_FLAG | BTR_KEEP_SYS_FLAG));
	ut_ad(fil_page_index_page_check(btr_cur_get_page(cursor)));
	ut_ad(btr_page_get_index_id(btr_cur_get_page(cursor)) == index->id);

	DBUG_PRINT("ib_cur", ("update-in-place %s (" IB_ID_FMT
			      ") by " TRX_ID_FMT ": %s",
			      index->name, index->id, trx_id,
			      rec_printer(rec, offsets).str().c_str()));

	block = btr_cur_get_block(cursor);
	page_zip = buf_block_get_page_zip(block);

	/* Check that enough space is available on the compressed page. */
	if (page_zip) {
		if (!btr_cur_update_alloc_zip(
			    page_zip, btr_cur_get_page_cur(cursor),
			    index, offsets, rec_offs_size(offsets),
			    false, mtr)) {
			return(DB_ZIP_OVERFLOW);
		}

		rec = btr_cur_get_rec(cursor);
	}

	/* Do lock checking and undo logging */
	err = btr_cur_upd_lock_and_undo(flags, cursor, offsets,
					update, cmpl_info,
					thr, mtr, &roll_ptr);
	if (UNIV_UNLIKELY(err != DB_SUCCESS)) {
		/* We may need to update the IBUF_BITMAP_FREE
		bits after a reorganize that was done in
		btr_cur_update_alloc_zip(). */
		goto func_exit;
	}

	if (!(flags & BTR_KEEP_SYS_FLAG)
	    && !dict_table_is_intrinsic(index->table)) {
		row_upd_rec_sys_fields(rec, NULL, index, offsets,
				       thr_get_trx(thr), roll_ptr);
	}

	was_delete_marked = rec_get_deleted_flag(
		rec, page_is_comp(buf_block_get_frame(block)));

	is_hashed = (block->index != NULL);

	if (is_hashed) {
		/* TO DO: Can we skip this if none of the fields
		index->search_info->curr_n_fields
		are being updated? */

		/* The function row_upd_changes_ord_field_binary works only
		if the update vector was built for a clustered index, we must
		NOT call it if index is secondary */

		if (!dict_index_is_clust(index)
		    || row_upd_changes_ord_field_binary(index, update, thr,
							NULL, NULL)) {

			/* Remove possible hash index pointer to this record */
			btr_search_update_hash_on_delete(cursor);
		}

		rw_lock_x_lock(&btr_search_latch);
	}

	row_upd_rec_in_place(rec, index, offsets, update, page_zip);

	if (is_hashed) {
		rw_lock_x_unlock(&btr_search_latch);
	}

	btr_cur_update_in_place_log(flags, rec, index, update,
				    trx_id, roll_ptr, mtr);

	if (was_delete_marked
	    && !rec_get_deleted_flag(
		    rec, page_is_comp(buf_block_get_frame(block)))) {
		/* The new updated record owns its possible externally
		stored fields */

		btr_cur_unmark_extern_fields(page_zip,
					     rec, index, offsets, mtr);
	}

	ut_ad(err == DB_SUCCESS);

func_exit:
	if (page_zip
	    && !(flags & BTR_KEEP_IBUF_BITMAP)
	    && !dict_index_is_clust(index)
	    && !dict_table_is_temporary(index->table)
	    && page_is_leaf(buf_block_get_frame(block))) {
		/* Update the free bits in the insert buffer. */
		ibuf_update_free_bits_zip(block, mtr);
	}

	return(err);
}

/*************************************************************//**
Tries to update a record on a page in an index tree. It is assumed that mtr
holds an x-latch on the page. The operation does not succeed if there is too
little space on the page or if the update would result in too empty a page,
so that tree compression is recommended. We assume here that the ordering
fields of the record do not change.
@return error code, including
@retval DB_SUCCESS on success
@retval DB_OVERFLOW if the updated record does not fit
@retval DB_UNDERFLOW if the page would become too empty
@retval DB_ZIP_OVERFLOW if there is not enough space left
on the compressed page (IBUF_BITMAP_FREE was reset outside mtr) */

dberr_t
btr_cur_optimistic_update(
/*======================*/
	ulint		flags,	/*!< in: undo logging and locking flags */
	btr_cur_t*	cursor,	/*!< in: cursor on the record to update;
				cursor stays valid and positioned on the
				same record */
	ulint**		offsets,/*!< out: offsets on cursor->page_cur.rec */
	mem_heap_t**	heap,	/*!< in/out: pointer to NULL or memory heap */
	const upd_t*	update,	/*!< in: update vector; this must also
				contain trx id and roll ptr fields */
	ulint		cmpl_info,/*!< in: compiler info on secondary index
				updates */
	que_thr_t*	thr,	/*!< in: query thread */
	trx_id_t	trx_id,	/*!< in: transaction id */
	mtr_t*		mtr)	/*!< in/out: mini-transaction; if this
				is a secondary index, the caller must
				mtr_commit(mtr) before latching any
				further pages */
{
	dict_index_t*	index;
	page_cur_t*	page_cursor;
	dberr_t		err;
	buf_block_t*	block;
	page_t*		page;
	page_zip_des_t*	page_zip;
	rec_t*		rec;
	ulint		max_size;
	ulint		new_rec_size;
	ulint		old_rec_size;
	dtuple_t*	new_entry;
	roll_ptr_t	roll_ptr;
	ulint		i;
	ulint		n_ext;

	block = btr_cur_get_block(cursor);
	page = buf_block_get_frame(block);
	rec = btr_cur_get_rec(cursor);
	index = cursor->index;
	ut_ad(trx_id > 0
	      || (flags & BTR_KEEP_SYS_FLAG)
	      || dict_table_is_intrinsic(index->table));
	ut_ad(!!page_rec_is_comp(rec) == dict_table_is_comp(index->table));
	ut_ad(mtr_is_block_fix(mtr, block, MTR_MEMO_PAGE_X_FIX, index->table));
	/* This is intended only for leaf page updates */
	ut_ad(page_is_leaf(page));
	/* The insert buffer tree should never be updated in place. */
	ut_ad(!dict_index_is_ibuf(index));
	ut_ad(dict_index_is_online_ddl(index) == !!(flags & BTR_CREATE_FLAG)
	      || dict_index_is_clust(index));
	ut_ad(thr_get_trx(thr)->id == trx_id
	      || (flags & ~(BTR_KEEP_POS_FLAG | BTR_KEEP_IBUF_BITMAP))
	      == (BTR_NO_UNDO_LOG_FLAG | BTR_NO_LOCKING_FLAG
		  | BTR_CREATE_FLAG | BTR_KEEP_SYS_FLAG));
	ut_ad(fil_page_index_page_check(page));
	ut_ad(btr_page_get_index_id(page) == index->id);

	*offsets = rec_get_offsets(rec, index, *offsets,
				   ULINT_UNDEFINED, heap);
#if defined UNIV_DEBUG || defined UNIV_BLOB_LIGHT_DEBUG
	ut_a(!rec_offs_any_null_extern(rec, *offsets)
	     || trx_is_recv(thr_get_trx(thr)));
#endif /* UNIV_DEBUG || UNIV_BLOB_LIGHT_DEBUG */

	if (!row_upd_changes_field_size_or_external(index, *offsets, update)) {

		/* The simplest and the most common case: the update does not
		change the size of any field and none of the updated fields is
		externally stored in rec or update, and there is enough space
		on the compressed page to log the update. */

		return(btr_cur_update_in_place(
			       flags, cursor, *offsets, update,
			       cmpl_info, thr, trx_id, mtr));
	}

	if (rec_offs_any_extern(*offsets)) {
any_extern:
		/* Externally stored fields are treated in pessimistic
		update */

		/* prefetch siblings of the leaf for the pessimistic
		operation. */
		btr_cur_prefetch_siblings(block);

		return(DB_OVERFLOW);
	}

	for (i = 0; i < upd_get_n_fields(update); i++) {
		if (dfield_is_ext(&upd_get_nth_field(update, i)->new_val)) {

			goto any_extern;
		}
	}

	DBUG_PRINT("ib_cur", ("update %s (" IB_ID_FMT ") by " TRX_ID_FMT
			      ": %s",
			      index->name, index->id, trx_id,
			      rec_printer(rec, *offsets).str().c_str()));

	page_cursor = btr_cur_get_page_cur(cursor);

	if (!*heap) {
		*heap = mem_heap_create(
			rec_offs_size(*offsets)
			+ DTUPLE_EST_ALLOC(rec_offs_n_fields(*offsets)));
	}

	new_entry = row_rec_to_index_entry(rec, index, *offsets,
					   &n_ext, *heap);
	/* We checked above that there are no externally stored fields. */
	ut_a(!n_ext);

	/* The page containing the clustered index record
	corresponding to new_entry is latched in mtr.
	Thus the following call is safe. */
	row_upd_index_replace_new_col_vals_index_pos(new_entry, index, update,
						     FALSE, *heap);
	old_rec_size = rec_offs_size(*offsets);
	new_rec_size = rec_get_converted_size(index, new_entry, 0);

	page_zip = buf_block_get_page_zip(block);
#ifdef UNIV_ZIP_DEBUG
	ut_a(!page_zip || page_zip_validate(page_zip, page, index));
#endif /* UNIV_ZIP_DEBUG */

	if (page_zip) {
		if (!btr_cur_update_alloc_zip(
			    page_zip, page_cursor, index, *offsets,
			    new_rec_size, true, mtr)) {
			return(DB_ZIP_OVERFLOW);
		}

		rec = page_cur_get_rec(page_cursor);
	}

	if (UNIV_UNLIKELY(new_rec_size
			  >= (page_get_free_space_of_empty(page_is_comp(page))
			      / 2))) {
		/* We may need to update the IBUF_BITMAP_FREE
		bits after a reorganize that was done in
		btr_cur_update_alloc_zip(). */
		err = DB_OVERFLOW;
		goto func_exit;
	}

	if (UNIV_UNLIKELY(page_get_data_size(page)
			  - old_rec_size + new_rec_size
			  < BTR_CUR_PAGE_COMPRESS_LIMIT)) {
		/* We may need to update the IBUF_BITMAP_FREE
		bits after a reorganize that was done in
		btr_cur_update_alloc_zip(). */

		/* The page would become too empty */
		err = DB_UNDERFLOW;
		goto func_exit;
	}

	/* We do not attempt to reorganize if the page is compressed.
	This is because the page may fail to compress after reorganization. */
	max_size = page_zip
		? page_get_max_insert_size(page, 1)
		: (old_rec_size
		   + page_get_max_insert_size_after_reorganize(page, 1));

	if (!(((max_size >= BTR_CUR_PAGE_REORGANIZE_LIMIT)
	       && (max_size >= new_rec_size))
	      || (page_get_n_recs(page) <= 1))) {

		/* We may need to update the IBUF_BITMAP_FREE
		bits after a reorganize that was done in
		btr_cur_update_alloc_zip(). */

		/* There was not enough space, or it did not pay to
		reorganize: for simplicity, we decide what to do assuming a
		reorganization is needed, though it might not be necessary */

		err = DB_OVERFLOW;
		goto func_exit;
	}

	/* Do lock checking and undo logging */
	err = btr_cur_upd_lock_and_undo(flags, cursor, *offsets,
					update, cmpl_info,
					thr, mtr, &roll_ptr);
	if (err != DB_SUCCESS) {
		/* We may need to update the IBUF_BITMAP_FREE
		bits after a reorganize that was done in
		btr_cur_update_alloc_zip(). */
		goto func_exit;
	}

	/* Ok, we may do the replacement. Store on the page infimum the
	explicit locks on rec, before deleting rec (see the comment in
	btr_cur_pessimistic_update). */
	if (!dict_table_is_locking_disabled(index->table)) {
		lock_rec_store_on_page_infimum(block, rec);
	}

	btr_search_update_hash_on_delete(cursor);

	page_cur_delete_rec(page_cursor, index, *offsets, mtr);

	page_cur_move_to_prev(page_cursor);

	if (!(flags & BTR_KEEP_SYS_FLAG)
	    && !dict_table_is_intrinsic(index->table)) {
		row_upd_index_entry_sys_field(new_entry, index, DATA_ROLL_PTR,
					      roll_ptr);
		row_upd_index_entry_sys_field(new_entry, index, DATA_TRX_ID,
					      trx_id);
	}

	/* There are no externally stored columns in new_entry */
	rec = btr_cur_insert_if_possible(
		cursor, new_entry, offsets, heap, 0/*n_ext*/, mtr);
	ut_a(rec); /* <- We calculated above the insert would fit */

	/* Restore the old explicit lock state on the record */
	if (!dict_table_is_locking_disabled(index->table)) {
		lock_rec_restore_from_page_infimum(block, rec, block);
	}

	page_cur_move_to_next(page_cursor);
	ut_ad(err == DB_SUCCESS);

func_exit:
	if (page_zip
	    && !(flags & BTR_KEEP_IBUF_BITMAP)
	    && !dict_index_is_clust(index)
	    && !dict_table_is_temporary(index->table)) {
		/* Update the free bits in the insert buffer. */
		ibuf_update_free_bits_zip(block, mtr);
	}

	if (err != DB_SUCCESS) {
		/* prefetch siblings of the leaf for the pessimistic
		operation. */
		btr_cur_prefetch_siblings(block);
	}

	return(err);
}

/*************************************************************//**
If, in a split, a new supremum record was created as the predecessor of the
updated record, the supremum record must inherit exactly the locks on the
updated record. In the split it may have inherited locks from the successor
of the updated record, which is not correct. This function restores the
right locks for the new supremum. */
static
void
btr_cur_pess_upd_restore_supremum(
/*==============================*/
	buf_block_t*	block,	/*!< in: buffer block of rec */
	const rec_t*	rec,	/*!< in: updated record */
	mtr_t*		mtr)	/*!< in: mtr */
{
	page_t*		page;
	buf_block_t*	prev_block;

	page = buf_block_get_frame(block);

	if (page_rec_get_next(page_get_infimum_rec(page)) != rec) {
		/* Updated record is not the first user record on its page */

		return;
	}

	const ulint	prev_page_no = btr_page_get_prev(page, mtr);

	const page_id_t	page_id(block->page.id.space(), prev_page_no);

	ut_ad(prev_page_no != FIL_NULL);
	prev_block = buf_page_get_with_no_latch(page_id, block->page.size, mtr);
#ifdef UNIV_BTR_DEBUG
	ut_a(btr_page_get_next(prev_block->frame, mtr)
	     == page_get_page_no(page));
#endif /* UNIV_BTR_DEBUG */

	/* We must already have an x-latch on prev_block! */
	ut_ad(mtr_memo_contains(mtr, prev_block, MTR_MEMO_PAGE_X_FIX));

	lock_rec_reset_and_inherit_gap_locks(prev_block, block,
					     PAGE_HEAP_NO_SUPREMUM,
					     page_rec_get_heap_no(rec));
}

/*************************************************************//**
Performs an update of a record on a page of a tree. It is assumed
that mtr holds an x-latch on the tree and on the cursor page. If the
update is made on the leaf level, to avoid deadlocks, mtr must also
own x-latches to brothers of page, if those brothers exist. We assume
here that the ordering fields of the record do not change.
@return DB_SUCCESS or error code */

dberr_t
btr_cur_pessimistic_update(
/*=======================*/
	ulint		flags,	/*!< in: undo logging, locking, and rollback
				flags */
	btr_cur_t*	cursor,	/*!< in/out: cursor on the record to update;
				cursor may become invalid if *big_rec == NULL
				|| !(flags & BTR_KEEP_POS_FLAG) */
	ulint**		offsets,/*!< out: offsets on cursor->page_cur.rec */
	mem_heap_t**	offsets_heap,
				/*!< in/out: pointer to memory heap
				that can be emptied, or NULL */
	mem_heap_t*	entry_heap,
				/*!< in/out: memory heap for allocating
				big_rec and the index tuple */
	big_rec_t**	big_rec,/*!< out: big rec vector whose fields have to
				be stored externally by the caller, or NULL */
	upd_t*		update,	/*!< in/out: update vector; this is allowed to
				also contain trx id and roll ptr fields.
				Non-updated columns that are moved offpage will
				be appended to this. */
	ulint		cmpl_info,/*!< in: compiler info on secondary index
				updates */
	que_thr_t*	thr,	/*!< in: query thread */
	trx_id_t	trx_id,	/*!< in: transaction id */
	mtr_t*		mtr)	/*!< in/out: mini-transaction; must be
				committed before latching any further pages */
{
	big_rec_t*	big_rec_vec	= NULL;
	big_rec_t*	dummy_big_rec;
	dict_index_t*	index;
	buf_block_t*	block;
	page_t*		page;
	page_zip_des_t*	page_zip;
	rec_t*		rec;
	page_cur_t*	page_cursor;
	dberr_t		err;
	dberr_t		optim_err;
	roll_ptr_t	roll_ptr;
	ibool		was_first;
	ulint		n_reserved	= 0;
	ulint		n_ext;

	*offsets = NULL;
	*big_rec = NULL;

	block = btr_cur_get_block(cursor);
	page = buf_block_get_frame(block);
	page_zip = buf_block_get_page_zip(block);
	index = cursor->index;

	ut_ad(mtr_memo_contains_flagged(mtr, dict_index_get_lock(index),
					MTR_MEMO_X_LOCK |
					MTR_MEMO_SX_LOCK)
	      || dict_table_is_intrinsic(index->table));
	ut_ad(mtr_is_block_fix(mtr, block, MTR_MEMO_PAGE_X_FIX, index->table));
#ifdef UNIV_ZIP_DEBUG
	ut_a(!page_zip || page_zip_validate(page_zip, page, index));
#endif /* UNIV_ZIP_DEBUG */
	/* The insert buffer tree should never be updated in place. */
	ut_ad(!dict_index_is_ibuf(index));
	ut_ad(trx_id > 0
	      || (flags & BTR_KEEP_SYS_FLAG)
	      || dict_table_is_intrinsic(index->table));
	ut_ad(dict_index_is_online_ddl(index) == !!(flags & BTR_CREATE_FLAG)
	      || dict_index_is_clust(index));
	ut_ad(thr_get_trx(thr)->id == trx_id
	      || (flags & ~BTR_KEEP_POS_FLAG)
	      == (BTR_NO_UNDO_LOG_FLAG | BTR_NO_LOCKING_FLAG
		  | BTR_CREATE_FLAG | BTR_KEEP_SYS_FLAG));

	err = optim_err = btr_cur_optimistic_update(
		flags | BTR_KEEP_IBUF_BITMAP,
		cursor, offsets, offsets_heap, update,
		cmpl_info, thr, trx_id, mtr);

	switch (err) {
	case DB_ZIP_OVERFLOW:
	case DB_UNDERFLOW:
	case DB_OVERFLOW:
		break;
	default:
	err_exit:
		/* We suppressed this with BTR_KEEP_IBUF_BITMAP.
		For DB_ZIP_OVERFLOW, the IBUF_BITMAP_FREE bits were
		already reset by btr_cur_update_alloc_zip() if the
		page was recompressed. */
		if (page_zip
		    && optim_err != DB_ZIP_OVERFLOW
		    && !dict_index_is_clust(index)
		    && !dict_table_is_temporary(index->table)
		    && page_is_leaf(page)) {
			ibuf_update_free_bits_zip(block, mtr);
		}

		if (big_rec_vec != NULL) {
			dtuple_big_rec_free(big_rec_vec);
		}

		return(err);
	}

	rec = btr_cur_get_rec(cursor);

	*offsets = rec_get_offsets(
		rec, index, *offsets, ULINT_UNDEFINED, offsets_heap);

	dtuple_t*	new_entry = row_rec_to_index_entry(
		rec, index, *offsets, &n_ext, entry_heap);

	/* The page containing the clustered index record
	corresponding to new_entry is latched in mtr.  If the
	clustered index record is delete-marked, then its externally
	stored fields cannot have been purged yet, because then the
	purge would also have removed the clustered index record
	itself.  Thus the following call is safe. */
	row_upd_index_replace_new_col_vals_index_pos(new_entry, index, update,
						     FALSE, entry_heap);

	/* We have to set appropriate extern storage bits in the new
	record to be inserted: we have to remember which fields were such */

	ut_ad(!page_is_comp(page) || !rec_get_node_ptr_flag(rec));
	ut_ad(rec_offs_validate(rec, index, *offsets));
	n_ext += btr_push_update_extern_fields(new_entry, update, entry_heap);

	/* UNDO logging is also turned-off during normal operation on intrinsic
	table so condition needs to ensure that table is not intrinsic. */
	if ((flags & BTR_NO_UNDO_LOG_FLAG)
	    && rec_offs_any_extern(*offsets)
	    && !dict_table_is_intrinsic(index->table)) {
		/* We are in a transaction rollback undoing a row
		update: we must free possible externally stored fields
		which got new values in the update, if they are not
		inherited values. They can be inherited if we have
		updated the primary key to another value, and then
		update it back again. */

		ut_ad(big_rec_vec == NULL);
		ut_ad(dict_index_is_clust(index));
		ut_ad(thr_get_trx(thr)->in_rollback);

		DBUG_EXECUTE_IF("ib_blob_update_rollback", DBUG_SUICIDE(););
		RECOVERY_CRASH(99);

		btr_rec_free_updated_extern_fields(
			index, rec, page_zip, *offsets, update, true, mtr);
	}

	if (page_zip_rec_needs_ext(
			rec_get_converted_size(index, new_entry, n_ext),
			page_is_comp(page),
			dict_index_get_n_fields(index),
			block->page.size)) {

		big_rec_vec = dtuple_convert_big_rec(index, update, new_entry, &n_ext);
		if (UNIV_UNLIKELY(big_rec_vec == NULL)) {

			/* We cannot goto return_after_reservations,
			because we may need to update the
			IBUF_BITMAP_FREE bits, which was suppressed by
			BTR_KEEP_IBUF_BITMAP. */
#ifdef UNIV_ZIP_DEBUG
			ut_a(!page_zip
			     || page_zip_validate(page_zip, page, index));
#endif /* UNIV_ZIP_DEBUG */
			if (n_reserved > 0) {
				fil_space_release_free_extents(
					index->space, n_reserved);
			}

			err = DB_TOO_BIG_RECORD;
			goto err_exit;
		}

		ut_ad(page_is_leaf(page));
		ut_ad(dict_index_is_clust(index));
		ut_ad(flags & BTR_KEEP_POS_FLAG);
	}

	/* Do lock checking and undo logging */
	err = btr_cur_upd_lock_and_undo(flags, cursor, *offsets,
					update, cmpl_info,
					thr, mtr, &roll_ptr);
	if (err != DB_SUCCESS) {
		goto err_exit;
	}

	if (optim_err == DB_OVERFLOW) {

		/* First reserve enough free space for the file segments
		of the index tree, so that the update will not fail because
		of lack of space */

		ulint	n_extents = cursor->tree_height / 16 + 3;

		if (!fsp_reserve_free_extents(
		            &n_reserved, index->space, n_extents,
		            flags & BTR_NO_UNDO_LOG_FLAG
		            ? FSP_CLEANING : FSP_NORMAL,
		            mtr)) {
			err = DB_OUT_OF_FILE_SPACE;
			goto err_exit;
		}
	}

	if (!(flags & BTR_KEEP_SYS_FLAG)
	    && !dict_table_is_intrinsic(index->table)) {
		row_upd_index_entry_sys_field(new_entry, index, DATA_ROLL_PTR,
					      roll_ptr);
		row_upd_index_entry_sys_field(new_entry, index, DATA_TRX_ID,
					      trx_id);
	}

	/* Store state of explicit locks on rec on the page infimum record,
	before deleting rec. The page infimum acts as a dummy carrier of the
	locks, taking care also of lock releases, before we can move the locks
	back on the actual record. There is a special case: if we are
	inserting on the root page and the insert causes a call of
	btr_root_raise_and_insert. Therefore we cannot in the lock system
	delete the lock structs set on the root page even if the root
	page carries just node pointers. */
	if (!dict_table_is_locking_disabled(index->table)) {
		lock_rec_store_on_page_infimum(block, rec);
	}

	btr_search_update_hash_on_delete(cursor);

#ifdef UNIV_ZIP_DEBUG
	ut_a(!page_zip || page_zip_validate(page_zip, page, index));
#endif /* UNIV_ZIP_DEBUG */
	page_cursor = btr_cur_get_page_cur(cursor);

	page_cur_delete_rec(page_cursor, index, *offsets, mtr);

	page_cur_move_to_prev(page_cursor);

	rec = btr_cur_insert_if_possible(cursor, new_entry,
					 offsets, offsets_heap, n_ext, mtr);

	if (rec) {
		page_cursor->rec = rec;

		if (!dict_table_is_locking_disabled(index->table)) {
			lock_rec_restore_from_page_infimum(
				btr_cur_get_block(cursor), rec, block);
		}

		if (!rec_get_deleted_flag(rec, rec_offs_comp(*offsets))) {
			/* The new inserted record owns its possible externally
			stored fields */
			btr_cur_unmark_extern_fields(
				page_zip, rec, index, *offsets, mtr);
		}

		bool adjust = big_rec_vec && (flags & BTR_KEEP_POS_FLAG);

		if (btr_cur_compress_if_useful(cursor, adjust, mtr)) {
			if (adjust) {
				rec_offs_make_valid(
					page_cursor->rec, index, *offsets);
			}
		} else if (page_zip
			   && !dict_index_is_clust(index)
			   && !dict_table_is_temporary(index->table)
			   && page_is_leaf(page)) {
			/* Update the free bits in the insert buffer.
			This is the same block which was skipped by
			BTR_KEEP_IBUF_BITMAP. */
			ibuf_update_free_bits_zip(block, mtr);
		}

		if (!srv_read_only_mode
		    && !big_rec_vec
		    && page_is_leaf(page)
		    && !dict_index_is_online_ddl(index)) {

			mtr_memo_release(mtr, dict_index_get_lock(index),
					 MTR_MEMO_X_LOCK | MTR_MEMO_SX_LOCK);

			/* NOTE: We cannot release root block latch here, because it
			has segment header and already modified in most of cases.*/
		}

		err = DB_SUCCESS;
		goto return_after_reservations;
	} else {
		/* If the page is compressed and it initially
		compresses very well, and there is a subsequent insert
		of a badly-compressing record, it is possible for
		btr_cur_optimistic_update() to return DB_UNDERFLOW and
		btr_cur_insert_if_possible() to return FALSE. */
		ut_a(page_zip || optim_err != DB_UNDERFLOW);

		/* Out of space: reset the free bits.
		This is the same block which was skipped by
		BTR_KEEP_IBUF_BITMAP. */
		if (!dict_index_is_clust(index)
		    && !dict_table_is_temporary(index->table)
		    && page_is_leaf(page)) {
			ibuf_reset_free_bits(block);
		}
	}

	if (big_rec_vec) {
		ut_ad(page_is_leaf(page));
		ut_ad(dict_index_is_clust(index));
		ut_ad(flags & BTR_KEEP_POS_FLAG);

		/* btr_page_split_and_insert() in
		btr_cur_pessimistic_insert() invokes
		mtr_memo_release(mtr, index->lock, MTR_MEMO_SX_LOCK).
		We must keep the index->lock when we created a
		big_rec, so that row_upd_clust_rec() can store the
		big_rec in the same mini-transaction. */

		mtr_sx_lock(dict_index_get_lock(index), mtr);
	}

	/* Was the record to be updated positioned as the first user
	record on its page? */
	was_first = page_cur_is_before_first(page_cursor);

	/* Lock checks and undo logging were already performed by
	btr_cur_upd_lock_and_undo(). We do not try
	btr_cur_optimistic_insert() because
	btr_cur_insert_if_possible() already failed above. */

	err = btr_cur_pessimistic_insert(BTR_NO_UNDO_LOG_FLAG
					 | BTR_NO_LOCKING_FLAG
					 | BTR_KEEP_SYS_FLAG,
					 cursor, offsets, offsets_heap,
					 new_entry, &rec,
					 &dummy_big_rec, n_ext, NULL, mtr);
	ut_a(rec);
	ut_a(err == DB_SUCCESS);
	ut_a(dummy_big_rec == NULL);
	ut_ad(rec_offs_validate(rec, cursor->index, *offsets));
	page_cursor->rec = rec;

	/* Multiple transactions cannot simultaneously operate on the
	same temp-table in parallel.
	max_trx_id is ignored for temp tables because it not required
	for MVCC. */
	if (dict_index_is_sec_or_ibuf(index)
	    && !dict_table_is_temporary(index->table)) {
		/* Update PAGE_MAX_TRX_ID in the index page header.
		It was not updated by btr_cur_pessimistic_insert()
		because of BTR_NO_LOCKING_FLAG. */
		buf_block_t*	rec_block;

		rec_block = btr_cur_get_block(cursor);

		page_update_max_trx_id(rec_block,
				       buf_block_get_page_zip(rec_block),
				       trx_id, mtr);
	}

	if (!rec_get_deleted_flag(rec, rec_offs_comp(*offsets))) {
		/* The new inserted record owns its possible externally
		stored fields */
		buf_block_t*	rec_block = btr_cur_get_block(cursor);

#ifdef UNIV_ZIP_DEBUG
		ut_a(!page_zip || page_zip_validate(page_zip, page, index));
		page = buf_block_get_frame(rec_block);
#endif /* UNIV_ZIP_DEBUG */
		page_zip = buf_block_get_page_zip(rec_block);

		btr_cur_unmark_extern_fields(page_zip,
					     rec, index, *offsets, mtr);
	}

	if (!dict_table_is_locking_disabled(index->table)) {
		lock_rec_restore_from_page_infimum(
			btr_cur_get_block(cursor), rec, block);
	}

	/* If necessary, restore also the correct lock state for a new,
	preceding supremum record created in a page split. While the old
	record was nonexistent, the supremum might have inherited its locks
	from a wrong record. */

	if (!was_first && !dict_table_is_locking_disabled(index->table)) {
		btr_cur_pess_upd_restore_supremum(btr_cur_get_block(cursor),
						  rec, mtr);
	}

return_after_reservations:
#ifdef UNIV_ZIP_DEBUG
	ut_a(!page_zip || page_zip_validate(page_zip, page, index));
#endif /* UNIV_ZIP_DEBUG */

	if (n_reserved > 0) {
		fil_space_release_free_extents(index->space, n_reserved);
	}

	*big_rec = big_rec_vec;

	return(err);
}

/*==================== B-TREE DELETE MARK AND UNMARK ===============*/

/****************************************************************//**
Writes the redo log record for delete marking or unmarking of an index
record. */
UNIV_INLINE
void
btr_cur_del_mark_set_clust_rec_log(
/*===============================*/
	rec_t*		rec,	/*!< in: record */
	dict_index_t*	index,	/*!< in: index of the record */
	trx_id_t	trx_id,	/*!< in: transaction id */
	roll_ptr_t	roll_ptr,/*!< in: roll ptr to the undo log record */
	mtr_t*		mtr)	/*!< in: mtr */
{
	byte*	log_ptr;

	ut_ad(!!page_rec_is_comp(rec) == dict_table_is_comp(index->table));
	ut_ad(mtr->is_named_space(index->space));

	log_ptr = mlog_open_and_write_index(mtr, rec, index,
					    page_rec_is_comp(rec)
					    ? MLOG_COMP_REC_CLUST_DELETE_MARK
					    : MLOG_REC_CLUST_DELETE_MARK,
					    1 + 1 + DATA_ROLL_PTR_LEN
					    + 14 + 2);

	if (!log_ptr) {
		/* Logging in mtr is switched off during crash recovery */
		return;
	}

	*log_ptr++ = 0;
	*log_ptr++ = 1;

	log_ptr = row_upd_write_sys_vals_to_log(
		index, trx_id, roll_ptr, log_ptr, mtr);
	mach_write_to_2(log_ptr, page_offset(rec));
	log_ptr += 2;

	mlog_close(mtr, log_ptr);
}
#endif /* !UNIV_HOTBACKUP */

/****************************************************************//**
Parses the redo log record for delete marking or unmarking of a clustered
index record.
@return end of log record or NULL */

byte*
btr_cur_parse_del_mark_set_clust_rec(
/*=================================*/
	byte*		ptr,	/*!< in: buffer */
	byte*		end_ptr,/*!< in: buffer end */
	page_t*		page,	/*!< in/out: page or NULL */
	page_zip_des_t*	page_zip,/*!< in/out: compressed page, or NULL */
	dict_index_t*	index)	/*!< in: index corresponding to page */
{
	ulint		flags;
	ulint		val;
	ulint		pos;
	trx_id_t	trx_id;
	roll_ptr_t	roll_ptr;
	ulint		offset;
	rec_t*		rec;

	ut_ad(!page
	      || !!page_is_comp(page) == dict_table_is_comp(index->table));

	if (end_ptr < ptr + 2) {

		return(NULL);
	}

	flags = mach_read_from_1(ptr);
	ptr++;
	val = mach_read_from_1(ptr);
	ptr++;

	ptr = row_upd_parse_sys_vals(ptr, end_ptr, &pos, &trx_id, &roll_ptr);

	if (ptr == NULL) {

		return(NULL);
	}

	if (end_ptr < ptr + 2) {

		return(NULL);
	}

	offset = mach_read_from_2(ptr);
	ptr += 2;

	ut_a(offset <= UNIV_PAGE_SIZE);

	if (page) {
		rec = page + offset;

		/* We do not need to reserve btr_search_latch, as the page
		is only being recovered, and there cannot be a hash index to
		it. Besides, these fields are being updated in place
		and the adaptive hash index does not depend on them. */

		btr_rec_set_deleted_flag(rec, page_zip, val);

		if (!(flags & BTR_KEEP_SYS_FLAG)) {
			mem_heap_t*	heap		= NULL;
			ulint		offsets_[REC_OFFS_NORMAL_SIZE];
			rec_offs_init(offsets_);

			row_upd_rec_sys_fields_in_recovery(
				rec, page_zip,
				rec_get_offsets(rec, index, offsets_,
						ULINT_UNDEFINED, &heap),
				pos, trx_id, roll_ptr);
			if (UNIV_LIKELY_NULL(heap)) {
				mem_heap_free(heap);
			}
		}
	}

	return(ptr);
}

#ifndef UNIV_HOTBACKUP
/***********************************************************//**
Marks a clustered index record deleted. Writes an undo log record to
undo log on this delete marking. Writes in the trx id field the id
of the deleting transaction, and in the roll ptr field pointer to the
undo log record created.
@return DB_SUCCESS, DB_LOCK_WAIT, or error number */

dberr_t
btr_cur_del_mark_set_clust_rec(
/*===========================*/
	ulint		flags,  /*!< in: undo logging and locking flags */
	buf_block_t*	block,	/*!< in/out: buffer block of the record */
	rec_t*		rec,	/*!< in/out: record */
	dict_index_t*	index,	/*!< in: clustered index of the record */
	const ulint*	offsets,/*!< in: rec_get_offsets(rec) */
	que_thr_t*	thr,	/*!< in: query thread */
	mtr_t*		mtr)	/*!< in/out: mini-transaction */
{
	roll_ptr_t	roll_ptr;
	dberr_t		err;
	page_zip_des_t*	page_zip;
	trx_t*		trx;

	ut_ad(dict_index_is_clust(index));
	ut_ad(rec_offs_validate(rec, index, offsets));
	ut_ad(!!page_rec_is_comp(rec) == dict_table_is_comp(index->table));
	ut_ad(buf_block_get_frame(block) == page_align(rec));
	ut_ad(page_is_leaf(page_align(rec)));
	ut_ad(mtr->is_named_space(index->space));

	if (rec_get_deleted_flag(rec, rec_offs_comp(offsets))) {
		/* While cascading delete operations, this becomes possible. */
		ut_ad(rec_get_trx_id(rec, index) == thr_get_trx(thr)->id);
		return(DB_SUCCESS);
	}

	err = lock_clust_rec_modify_check_and_lock(BTR_NO_LOCKING_FLAG, block,
						   rec, index, offsets, thr);

	if (err != DB_SUCCESS) {

		return(err);
	}

	err = trx_undo_report_row_operation(flags, TRX_UNDO_MODIFY_OP, thr,
					    index, NULL, NULL, 0, rec, offsets,
					    &roll_ptr);
	if (err != DB_SUCCESS) {

		return(err);
	}

	/* The btr_search_latch is not needed here, because
	the adaptive hash index does not depend on the delete-mark
	and the delete-mark is being updated in place. */

	page_zip = buf_block_get_page_zip(block);

	btr_rec_set_deleted_flag(rec, page_zip, TRUE);

	/* For intrinsic table, roll-ptr is not maintained as there is no UNDO
	logging. Skip updating it. */
	if (dict_table_is_intrinsic(index->table)) {
		return(err);
	}

	trx = thr_get_trx(thr);
	/* This function must not be invoked during rollback
	(of a TRX_STATE_PREPARE transaction or otherwise). */
	ut_ad(trx_state_eq(trx, TRX_STATE_ACTIVE));
	ut_ad(!trx->in_rollback);

	DBUG_PRINT("ib_cur", ("delete-mark clust %s (" IB_ID_FMT
			      ") by " TRX_ID_FMT ": %s",
			      index->table_name, index->id,
			      trx_get_id_for_print(trx),
			      rec_printer(rec, offsets).str().c_str()));

	if (dict_index_is_online_ddl(index)) {
		row_log_table_delete(rec, index, offsets, NULL);
	}

	row_upd_rec_sys_fields(rec, page_zip, index, offsets, trx, roll_ptr);

	btr_cur_del_mark_set_clust_rec_log(rec, index, trx->id,
					   roll_ptr, mtr);

	return(err);
}

/****************************************************************//**
Writes the redo log record for a delete mark setting of a secondary
index record. */
UNIV_INLINE
void
btr_cur_del_mark_set_sec_rec_log(
/*=============================*/
	rec_t*		rec,	/*!< in: record */
	ibool		val,	/*!< in: value to set */
	mtr_t*		mtr)	/*!< in: mtr */
{
	byte*	log_ptr;
	ut_ad(val <= 1);

	log_ptr = mlog_open(mtr, 11 + 1 + 2);

	if (!log_ptr) {
		/* Logging in mtr is switched off during crash recovery:
		in that case mlog_open returns NULL */
		return;
	}

	log_ptr = mlog_write_initial_log_record_fast(
		rec, MLOG_REC_SEC_DELETE_MARK, log_ptr, mtr);
	mach_write_to_1(log_ptr, val);
	log_ptr++;

	mach_write_to_2(log_ptr, page_offset(rec));
	log_ptr += 2;

	mlog_close(mtr, log_ptr);
}
#endif /* !UNIV_HOTBACKUP */

/****************************************************************//**
Parses the redo log record for delete marking or unmarking of a secondary
index record.
@return end of log record or NULL */

byte*
btr_cur_parse_del_mark_set_sec_rec(
/*===============================*/
	byte*		ptr,	/*!< in: buffer */
	byte*		end_ptr,/*!< in: buffer end */
	page_t*		page,	/*!< in/out: page or NULL */
	page_zip_des_t*	page_zip)/*!< in/out: compressed page, or NULL */
{
	ulint	val;
	ulint	offset;
	rec_t*	rec;

	if (end_ptr < ptr + 3) {

		return(NULL);
	}

	val = mach_read_from_1(ptr);
	ptr++;

	offset = mach_read_from_2(ptr);
	ptr += 2;

	ut_a(offset <= UNIV_PAGE_SIZE);

	if (page) {
		rec = page + offset;

		/* We do not need to reserve btr_search_latch, as the page
		is only being recovered, and there cannot be a hash index to
		it. Besides, the delete-mark flag is being updated in place
		and the adaptive hash index does not depend on it. */

		btr_rec_set_deleted_flag(rec, page_zip, val);
	}

	return(ptr);
}

#ifndef UNIV_HOTBACKUP
/***********************************************************//**
Sets a secondary index record delete mark to TRUE or FALSE.
@return DB_SUCCESS, DB_LOCK_WAIT, or error number */

dberr_t
btr_cur_del_mark_set_sec_rec(
/*=========================*/
	ulint		flags,	/*!< in: locking flag */
	btr_cur_t*	cursor,	/*!< in: cursor */
	ibool		val,	/*!< in: value to set */
	que_thr_t*	thr,	/*!< in: query thread */
	mtr_t*		mtr)	/*!< in/out: mini-transaction */
{
	buf_block_t*	block;
	rec_t*		rec;
	dberr_t		err;

	block = btr_cur_get_block(cursor);
	rec = btr_cur_get_rec(cursor);

	err = lock_sec_rec_modify_check_and_lock(flags,
						 btr_cur_get_block(cursor),
						 rec, cursor->index, thr, mtr);
	if (err != DB_SUCCESS) {

		return(err);
	}

	ut_ad(!!page_rec_is_comp(rec)
	      == dict_table_is_comp(cursor->index->table));

	DBUG_PRINT("ib_cur", ("delete-mark=%u sec %u:%u:%u in %s("
			      IB_ID_FMT ") by " TRX_ID_FMT,
			      unsigned(val),
			      block->page.id.space(), block->page.id.page_no(),
			      unsigned(page_rec_get_heap_no(rec)),
			      cursor->index->name, cursor->index->id,
			      trx_get_id_for_print(thr_get_trx(thr))));

	/* We do not need to reserve btr_search_latch, as the
	delete-mark flag is being updated in place and the adaptive
	hash index does not depend on it. */
	btr_rec_set_deleted_flag(rec, buf_block_get_page_zip(block), val);

	btr_cur_del_mark_set_sec_rec_log(rec, val, mtr);

	return(DB_SUCCESS);
}

/***********************************************************//**
Sets a secondary index record's delete mark to the given value. This
function is only used by the insert buffer merge mechanism. */

void
btr_cur_set_deleted_flag_for_ibuf(
/*==============================*/
	rec_t*		rec,		/*!< in/out: record */
	page_zip_des_t*	page_zip,	/*!< in/out: compressed page
					corresponding to rec, or NULL
					when the tablespace is
					uncompressed */
	ibool		val,		/*!< in: value to set */
	mtr_t*		mtr)		/*!< in/out: mini-transaction */
{
	/* We do not need to reserve btr_search_latch, as the page
	has just been read to the buffer pool and there cannot be
	a hash index to it.  Besides, the delete-mark flag is being
	updated in place and the adaptive hash index does not depend
	on it. */

	btr_rec_set_deleted_flag(rec, page_zip, val);

	btr_cur_del_mark_set_sec_rec_log(rec, val, mtr);
}

/*==================== B-TREE RECORD REMOVE =========================*/

/*************************************************************//**
Tries to compress a page of the tree if it seems useful. It is assumed
that mtr holds an x-latch on the tree and on the cursor page. To avoid
deadlocks, mtr must also own x-latches to brothers of page, if those
brothers exist. NOTE: it is assumed that the caller has reserved enough
free extents so that the compression will always succeed if done!
@return TRUE if compression occurred */

ibool
btr_cur_compress_if_useful(
/*=======================*/
	btr_cur_t*	cursor,	/*!< in/out: cursor on the page to compress;
				cursor does not stay valid if !adjust and
				compression occurs */
	ibool		adjust,	/*!< in: TRUE if should adjust the
				cursor position even if compression occurs */
	mtr_t*		mtr)	/*!< in/out: mini-transaction */
{
	/* Avoid applying compression as we don't accept lot of page garbage
	given the workload of intrinsic table. */
	if (dict_table_is_intrinsic(cursor->index->table)) {
		return (FALSE);
	}

	ut_ad(mtr_memo_contains_flagged(
		mtr, dict_index_get_lock(btr_cur_get_index(cursor)),
		MTR_MEMO_X_LOCK | MTR_MEMO_SX_LOCK)
	      || dict_table_is_intrinsic(cursor->index->table));
	ut_ad(mtr_is_block_fix(
		mtr, btr_cur_get_block(cursor),
		MTR_MEMO_PAGE_X_FIX, cursor->index->table));

	if (dict_index_is_spatial(cursor->index)) {
		const page_t*   page = btr_cur_get_page(cursor);

		/* Check whether page lock prevents the compression */
		if (!lock_test_prdt_page_lock(
			page_get_space_id(page), page_get_page_no(page))) {
			return(false);
		}
	}

	return(btr_cur_compress_recommendation(cursor, mtr)
	       && btr_compress(cursor, adjust, mtr));
}

/*******************************************************//**
Removes the record on which the tree cursor is positioned on a leaf page.
It is assumed that the mtr has an x-latch on the page where the cursor is
positioned, but no latch on the whole tree.
@return TRUE if success, i.e., the page did not become too empty */

ibool
btr_cur_optimistic_delete_func(
/*===========================*/
	btr_cur_t*	cursor,	/*!< in: cursor on leaf page, on the record to
				delete; cursor stays valid: if deletion
				succeeds, on function exit it points to the
				successor of the deleted record */
#ifdef UNIV_DEBUG
	ulint		flags,	/*!< in: BTR_CREATE_FLAG or 0 */
#endif /* UNIV_DEBUG */
	mtr_t*		mtr)	/*!< in: mtr; if this function returns
				TRUE on a leaf page of a secondary
				index, the mtr must be committed
				before latching any further pages */
{
	buf_block_t*	block;
	rec_t*		rec;
	mem_heap_t*	heap		= NULL;
	ulint		offsets_[REC_OFFS_NORMAL_SIZE];
	ulint*		offsets		= offsets_;
	ibool		no_compress_needed;
	rec_offs_init(offsets_);

	ut_ad(flags == 0 || flags == BTR_CREATE_FLAG);
	ut_ad(mtr_memo_contains(mtr, btr_cur_get_block(cursor),
				MTR_MEMO_PAGE_X_FIX));
	ut_ad(mtr_is_block_fix(mtr, btr_cur_get_block(cursor),
			       MTR_MEMO_PAGE_X_FIX, cursor->index->table));
	ut_ad(mtr->is_named_space(cursor->index->space));

	/* This is intended only for leaf page deletions */

	block = btr_cur_get_block(cursor);

	ut_ad(page_is_leaf(buf_block_get_frame(block)));
	ut_ad(!dict_index_is_online_ddl(cursor->index)
	      || dict_index_is_clust(cursor->index)
	      || (flags & BTR_CREATE_FLAG));

	rec = btr_cur_get_rec(cursor);
	offsets = rec_get_offsets(rec, cursor->index, offsets,
				  ULINT_UNDEFINED, &heap);

	no_compress_needed = !rec_offs_any_extern(offsets)
		&& btr_cur_can_delete_without_compress(
			cursor, rec_offs_size(offsets), mtr);

	if (no_compress_needed) {

		page_t*		page	= buf_block_get_frame(block);
		page_zip_des_t*	page_zip= buf_block_get_page_zip(block);

		lock_update_delete(block, rec);

		btr_search_update_hash_on_delete(cursor);

		if (page_zip) {
#ifdef UNIV_ZIP_DEBUG
			ut_a(page_zip_validate(page_zip, page, cursor->index));
#endif /* UNIV_ZIP_DEBUG */
			page_cur_delete_rec(btr_cur_get_page_cur(cursor),
					    cursor->index, offsets, mtr);
#ifdef UNIV_ZIP_DEBUG
			ut_a(page_zip_validate(page_zip, page, cursor->index));
#endif /* UNIV_ZIP_DEBUG */

			/* On compressed pages, the IBUF_BITMAP_FREE
			space is not affected by deleting (purging)
			records, because it is defined as the minimum
			of space available *without* reorganize, and
			space available in the modification log. */
		} else {
			const ulint	max_ins
				= page_get_max_insert_size_after_reorganize(
					page, 1);

			page_cur_delete_rec(btr_cur_get_page_cur(cursor),
					    cursor->index, offsets, mtr);

			/* The change buffer does not handle inserts
			into non-leaf pages, into clustered indexes,
			or into the change buffer. */
			if (!dict_index_is_clust(cursor->index)
			    && !dict_table_is_temporary(cursor->index->table)
			    && !dict_index_is_ibuf(cursor->index)) {
				ibuf_update_free_bits_low(block, max_ins, mtr);
			}
		}
	} else {
		/* prefetch siblings of the leaf for the pessimistic
		operation. */
		btr_cur_prefetch_siblings(block);
	}

	if (UNIV_LIKELY_NULL(heap)) {
		mem_heap_free(heap);
	}

	return(no_compress_needed);
}

/*************************************************************//**
Removes the record on which the tree cursor is positioned. Tries
to compress the page if its fillfactor drops below a threshold
or if it is the only page on the level. It is assumed that mtr holds
an x-latch on the tree and on the cursor page. To avoid deadlocks,
mtr must also own x-latches to brothers of page, if those brothers
exist.
@return TRUE if compression occurred and FALSE if not or something
wrong. */

ibool
btr_cur_pessimistic_delete(
/*=======================*/
	dberr_t*	err,	/*!< out: DB_SUCCESS or DB_OUT_OF_FILE_SPACE;
				the latter may occur because we may have
				to update node pointers on upper levels,
				and in the case of variable length keys
				these may actually grow in size */
	ibool		has_reserved_extents, /*!< in: TRUE if the
				caller has already reserved enough free
				extents so that he knows that the operation
				will succeed */
	btr_cur_t*	cursor,	/*!< in: cursor on the record to delete;
				if compression does not occur, the cursor
				stays valid: it points to successor of
				deleted record on function exit */
	ulint		flags,	/*!< in: BTR_CREATE_FLAG or 0 */
	bool		rollback,/*!< in: performing rollback? */
	mtr_t*		mtr)	/*!< in: mtr */
{
	buf_block_t*	block;
	page_t*		page;
	page_zip_des_t*	page_zip;
	dict_index_t*	index;
	rec_t*		rec;
	ulint		n_reserved	= 0;
	bool		success;
	ibool		ret		= FALSE;
	ulint		level;
	mem_heap_t*	heap;
	ulint*		offsets;
#ifdef UNIV_DEBUG
	bool		parent_latched	= false;
#endif

	block = btr_cur_get_block(cursor);
	page = buf_block_get_frame(block);
	index = btr_cur_get_index(cursor);

	ut_ad(flags == 0 || flags == BTR_CREATE_FLAG);
	ut_ad(!dict_index_is_online_ddl(index)
	      || dict_index_is_clust(index)
	      || (flags & BTR_CREATE_FLAG));
	ut_ad(mtr_memo_contains_flagged(mtr, dict_index_get_lock(index),
					MTR_MEMO_X_LOCK
					| MTR_MEMO_SX_LOCK)
	      || dict_table_is_intrinsic(index->table));
	ut_ad(mtr_is_block_fix(mtr, block, MTR_MEMO_PAGE_X_FIX, index->table));
	ut_ad(mtr->is_named_space(index->space));

	if (!has_reserved_extents) {
		/* First reserve enough free space for the file segments
		of the index tree, so that the node pointer updates will
		not fail because of lack of space */

		ulint	n_extents = cursor->tree_height / 32 + 1;

		success = fsp_reserve_free_extents(&n_reserved,
						   index->space,
						   n_extents,
						   FSP_CLEANING, mtr);
		if (!success) {
			*err = DB_OUT_OF_FILE_SPACE;

			return(FALSE);
		}
	}

	heap = mem_heap_create(1024);
	rec = btr_cur_get_rec(cursor);
	page_zip = buf_block_get_page_zip(block);
#ifdef UNIV_ZIP_DEBUG
	ut_a(!page_zip || page_zip_validate(page_zip, page, index));
#endif /* UNIV_ZIP_DEBUG */

	offsets = rec_get_offsets(rec, index, NULL, ULINT_UNDEFINED, &heap);

	if (rec_offs_any_extern(offsets)) {
		btr_rec_free_externally_stored_fields(index,
						      rec, offsets, page_zip,
						      rollback, mtr);
#ifdef UNIV_ZIP_DEBUG
		ut_a(!page_zip || page_zip_validate(page_zip, page, index));
#endif /* UNIV_ZIP_DEBUG */
	}

	if (UNIV_UNLIKELY(page_get_n_recs(page) < 2)
	    && UNIV_UNLIKELY(dict_index_get_page(index)
			     != block->page.id.page_no())) {

		/* If there is only one record, drop the whole page in
		btr_discard_page, if this is not the root page */

		btr_discard_page(cursor, mtr);

		ret = TRUE;

		goto return_after_reservations;
	}

	if (flags == 0) {
		lock_update_delete(block, rec);
	}

	level = btr_page_get_level(page, mtr);

	if (level > 0
	    && UNIV_UNLIKELY(rec == page_rec_get_next(
				     page_get_infimum_rec(page)))) {

		rec_t*	next_rec = page_rec_get_next(rec);

		if (btr_page_get_prev(page, mtr) == FIL_NULL) {

			/* If we delete the leftmost node pointer on a
			non-leaf level, we must mark the new leftmost node
			pointer as the predefined minimum record */

			/* This will make page_zip_validate() fail until
			page_cur_delete_rec() completes.  This is harmless,
			because everything will take place within a single
			mini-transaction and because writing to the redo log
			is an atomic operation (performed by mtr_commit()). */
			btr_set_min_rec_mark(next_rec, mtr);
		} else if (dict_index_is_spatial(index)) {
			/* For rtree, if delete the leftmost node pointer,
			we need to update parent page. */
			rtr_mbr_t	father_mbr;
			rec_t*		father_rec;
			btr_cur_t	father_cursor;
			ulint*		offsets;
			bool		upd_ret;
			ulint		len;

			rtr_page_get_father_block(NULL, heap, index,
						  block, mtr, NULL,
						  &father_cursor);
			offsets = rec_get_offsets(
				btr_cur_get_rec(&father_cursor), index,
				NULL, ULINT_UNDEFINED, &heap);

			father_rec = btr_cur_get_rec(&father_cursor);
			rtr_read_mbr(rec_get_nth_field(
				father_rec, offsets, 0, &len), &father_mbr);

			upd_ret = rtr_update_mbr_field(&father_cursor, offsets,
						       NULL, page, &father_mbr,
						       next_rec, mtr);

			if (!upd_ret) {
				*err = DB_ERROR;

				mem_heap_free(heap);
				return(FALSE);
			}

			ut_d(parent_latched = true);
		} else {
			/* Otherwise, if we delete the leftmost node pointer
			on a page, we have to change the parent node pointer
			so that it is equal to the new leftmost node pointer
			on the page */

			btr_node_ptr_delete(index, block, mtr);

			dtuple_t*	node_ptr = dict_index_build_node_ptr(
				index, next_rec, block->page.id.page_no(),
				heap, level);

			btr_insert_on_non_leaf_level(
				flags, index, level + 1, node_ptr, mtr);

			ut_d(parent_latched = true);
		}
	}

	btr_search_update_hash_on_delete(cursor);

	page_cur_delete_rec(btr_cur_get_page_cur(cursor), index, offsets, mtr);
#ifdef UNIV_ZIP_DEBUG
	ut_a(!page_zip || page_zip_validate(page_zip, page, index));
#endif /* UNIV_ZIP_DEBUG */

	/* btr_check_node_ptr() needs parent block latched */
	ut_ad(!parent_latched || btr_check_node_ptr(index, block, mtr));

return_after_reservations:
	*err = DB_SUCCESS;

	mem_heap_free(heap);

	if (ret == FALSE) {
		ret = btr_cur_compress_if_useful(cursor, FALSE, mtr);
	}

	if (!srv_read_only_mode
	    && page_is_leaf(page)
	    && !dict_index_is_online_ddl(index)) {

		mtr_memo_release(mtr, dict_index_get_lock(index),
				 MTR_MEMO_X_LOCK | MTR_MEMO_SX_LOCK);

		/* NOTE: We cannot release root block latch here, because it
		has segment header and already modified in most of cases.*/
	}

	if (n_reserved > 0) {
		fil_space_release_free_extents(index->space, n_reserved);
	}

	return(ret);
}

/*******************************************************************//**
Adds path information to the cursor for the current page, for which
the binary search has been performed. */
static
void
btr_cur_add_path_info(
/*==================*/
	btr_cur_t*	cursor,		/*!< in: cursor positioned on a page */
	ulint		height,		/*!< in: height of the page in tree;
					0 means leaf node */
	ulint		root_height)	/*!< in: root node height in tree */
{
	btr_path_t*	slot;
	const rec_t*	rec;
	const page_t*	page;

	ut_a(cursor->path_arr);

	if (root_height >= BTR_PATH_ARRAY_N_SLOTS - 1) {
		/* Do nothing; return empty path */

		slot = cursor->path_arr;
		slot->nth_rec = ULINT_UNDEFINED;

		return;
	}

	if (height == 0) {
		/* Mark end of slots for path */
		slot = cursor->path_arr + root_height + 1;
		slot->nth_rec = ULINT_UNDEFINED;
	}

	rec = btr_cur_get_rec(cursor);

	slot = cursor->path_arr + (root_height - height);

	page = page_align(rec);

	slot->nth_rec = page_rec_get_n_recs_before(rec);
	slot->n_recs = page_get_n_recs(page);
	slot->page_no = page_get_page_no(page);
	slot->page_level = btr_page_get_level_low(page);
}

/*******************************************************************//**
Estimate the number of rows between slot1 and slot2 for any level on a
B-tree. This function starts from slot1->page and reads a few pages to
the right, counting their records. If we reach slot2->page quickly then
we know exactly how many records there are between slot1 and slot2 and
we set is_n_rows_exact to TRUE. If we cannot reach slot2->page quickly
then we calculate the average number of records in the pages scanned
so far and assume that all pages that we did not scan up to slot2->page
contain the same number of records, then we multiply that average to
the number of pages between slot1->page and slot2->page (which is
n_rows_on_prev_level). In this case we set is_n_rows_exact to FALSE.
@return number of rows (exact or estimated) */
static
int64_t
btr_estimate_n_rows_in_range_on_level(
/*==================================*/
	dict_index_t*	index,			/*!< in: index */
	btr_path_t*	slot1,			/*!< in: left border */
	btr_path_t*	slot2,			/*!< in: right border */
	int64_t		n_rows_on_prev_level,	/*!< in: number of rows
						on the previous level for the
						same descend paths; used to
						determine the numbe of pages
						on this level */
	ibool*		is_n_rows_exact)	/*!< out: TRUE if the returned
						value is exact i.e. not an
						estimation */
{
	int64_t		n_rows;
	ulint		n_pages_read;
	ulint		level;

	n_rows = 0;
	n_pages_read = 0;

	/* Assume by default that we will scan all pages between
	slot1->page_no and slot2->page_no */
	*is_n_rows_exact = TRUE;

	/* add records from slot1->page_no which are to the right of
	the record which serves as a left border of the range, if any */
	if (slot1->nth_rec < slot1->n_recs) {
		n_rows += slot1->n_recs - slot1->nth_rec;
	}

	/* add records from slot2->page_no which are to the left of
	the record which servers as a right border of the range, if any */
	if (slot2->nth_rec > 1) {
		n_rows += slot2->nth_rec - 1;
	}

	/* count the records in the pages between slot1->page_no and
	slot2->page_no (non inclusive), if any */

	/* Do not read more than this number of pages in order not to hurt
	performance with this code which is just an estimation. If we read
	this many pages before reaching slot2->page_no then we estimate the
	average from the pages scanned so far */
#	define N_PAGES_READ_LIMIT	10

	page_id_t		page_id(
		dict_index_get_space(index), slot1->page_no);

	bool			found;
	const page_size_t&	page_size = fil_space_get_page_size(
		dict_index_get_space(index), &found);

	ut_ad(found);

	level = slot1->page_level;

	do {
		mtr_t		mtr;
		page_t*		page;
		buf_block_t*	block;

		mtr_start(&mtr);

		/* Fetch the page. Because we are not holding the
		index->lock, the tree may have changed and we may be
		attempting to read a page that is no longer part of
		the B-tree. We pass BUF_GET_POSSIBLY_FREED in order to
		silence a debug assertion about this. */
		block = buf_page_get_gen(page_id, page_size, RW_S_LATCH,
					 NULL, BUF_GET_POSSIBLY_FREED,
					 __FILE__, __LINE__, &mtr);

		page = buf_block_get_frame(block);

		/* It is possible that the tree has been reorganized in the
		meantime and this is a different page. If this happens the
		calculated estimate will be bogus, which is not fatal as
		this is only an estimate. We are sure that a page with
		page_no exists because InnoDB never frees pages, only
		reuses them. */
		if (!fil_page_index_page_check(page)
		    || btr_page_get_index_id(page) != index->id
		    || btr_page_get_level_low(page) != level) {

			/* The page got reused for something else */
			mtr_commit(&mtr);
			goto inexact;
		}

		/* It is possible but highly unlikely that the page was
		originally written by an old version of InnoDB that did
		not initialize FIL_PAGE_TYPE on other than B-tree pages.
		For example, this could be an almost-empty BLOB page
		that happens to contain the magic values in the fields
		that we checked above. */

		n_pages_read++;

		if (page_id.page_no() != slot1->page_no) {
			/* Do not count the records on slot1->page_no,
			we already counted them before this loop. */
			n_rows += page_get_n_recs(page);
		}

		page_id.set_page_no(btr_page_get_next(page, &mtr));

		mtr_commit(&mtr);

		if (n_pages_read == N_PAGES_READ_LIMIT
		    || page_id.page_no() == FIL_NULL) {
			/* Either we read too many pages or
			we reached the end of the level without passing
			through slot2->page_no, the tree must have changed
			in the meantime */
			goto inexact;
		}

	} while (page_id.page_no() != slot2->page_no);

	return(n_rows);

inexact:

	*is_n_rows_exact = FALSE;

	/* We did interrupt before reaching slot2->page */

	if (n_pages_read > 0) {
		/* The number of pages on this level is
		n_rows_on_prev_level, multiply it by the
		average number of recs per page so far */
		n_rows = n_rows_on_prev_level
			* n_rows / n_pages_read;
	} else {
		/* The tree changed before we could even
		start with slot1->page_no */
		n_rows = 10;
	}

	return(n_rows);
}

/*******************************************************************//**
Estimates the number of rows in a given index range.
@return estimated number of rows */

int64_t
btr_estimate_n_rows_in_range(
/*=========================*/
	dict_index_t*	index,	/*!< in: index */
	const dtuple_t*	tuple1,	/*!< in: range start, may also be empty tuple */
	ulint		mode1,	/*!< in: search mode for range start */
	const dtuple_t*	tuple2,	/*!< in: range end, may also be empty tuple */
	ulint		mode2)	/*!< in: search mode for range end */
{
	btr_path_t	path1[BTR_PATH_ARRAY_N_SLOTS];
	btr_path_t	path2[BTR_PATH_ARRAY_N_SLOTS];
	btr_cur_t	cursor;
	btr_path_t*	slot1;
	btr_path_t*	slot2;
	ibool		diverged;
	ibool		diverged_lot;
	ulint		divergence_level;
	int64_t		n_rows;
	ibool		is_n_rows_exact;
	ulint		i;
	mtr_t		mtr;
	int64_t		table_n_rows;

	table_n_rows = dict_table_get_n_rows(index->table);

	mtr_start(&mtr);

	cursor.path_arr = path1;

	if (dtuple_get_n_fields(tuple1) > 0) {

		btr_cur_search_to_nth_level(index, 0, tuple1, mode1,
					    BTR_SEARCH_LEAF | BTR_ESTIMATE,
					    &cursor, 0,
					    __FILE__, __LINE__, &mtr);
	} else {
		btr_cur_open_at_index_side(true, index,
					   BTR_SEARCH_LEAF | BTR_ESTIMATE,
					   &cursor, 0, &mtr);
	}

	mtr_commit(&mtr);

	mtr_start(&mtr);

	cursor.path_arr = path2;

	if (dtuple_get_n_fields(tuple2) > 0) {

		btr_cur_search_to_nth_level(index, 0, tuple2, mode2,
					    BTR_SEARCH_LEAF | BTR_ESTIMATE,
					    &cursor, 0,
					    __FILE__, __LINE__, &mtr);
	} else {
		btr_cur_open_at_index_side(false, index,
					   BTR_SEARCH_LEAF | BTR_ESTIMATE,
					   &cursor, 0, &mtr);
	}

	mtr_commit(&mtr);

	/* We have the path information for the range in path1 and path2 */

	n_rows = 1;
	is_n_rows_exact = TRUE;
	diverged = FALSE;	    /* This becomes true when the path is not
				    the same any more */
	diverged_lot = FALSE;	    /* This becomes true when the paths are
				    not the same or adjacent any more */
	divergence_level = 1000000; /* This is the level where paths diverged
				    a lot */
	for (i = 0; ; i++) {
		ut_ad(i < BTR_PATH_ARRAY_N_SLOTS);

		slot1 = path1 + i;
		slot2 = path2 + i;

		if (slot1->nth_rec == ULINT_UNDEFINED
		    || slot2->nth_rec == ULINT_UNDEFINED) {

			if (i > divergence_level + 1 && !is_n_rows_exact) {
				/* In trees whose height is > 1 our algorithm
				tends to underestimate: multiply the estimate
				by 2: */

				n_rows = n_rows * 2;
			}

			DBUG_EXECUTE_IF("bug14007649", return(n_rows););

			/* Do not estimate the number of rows in the range
			to over 1 / 2 of the estimated rows in the whole
			table */

			if (n_rows > table_n_rows / 2 && !is_n_rows_exact) {

				n_rows = table_n_rows / 2;

				/* If there are just 0 or 1 rows in the table,
				then we estimate all rows are in the range */

				if (n_rows == 0) {
					n_rows = table_n_rows;
				}
			}

			return(n_rows);
		}

		if (!diverged && slot1->nth_rec != slot2->nth_rec) {

			diverged = TRUE;

			if (slot1->nth_rec < slot2->nth_rec) {
				n_rows = slot2->nth_rec - slot1->nth_rec;

				if (n_rows > 1) {
					diverged_lot = TRUE;
					divergence_level = i;
				}
			} else {
				/* It is possible that
				slot1->nth_rec >= slot2->nth_rec
				if, for example, we have a single page
				tree which contains (inf, 5, 6, supr)
				and we select where x > 20 and x < 30;
				in this case slot1->nth_rec will point
				to the supr record and slot2->nth_rec
				will point to 6 */
				n_rows = 0;
			}

		} else if (diverged && !diverged_lot) {

			if (slot1->nth_rec < slot1->n_recs
			    || slot2->nth_rec > 1) {

				diverged_lot = TRUE;
				divergence_level = i;

				n_rows = 0;

				if (slot1->nth_rec < slot1->n_recs) {
					n_rows += slot1->n_recs
						- slot1->nth_rec;
				}

				if (slot2->nth_rec > 1) {
					n_rows += slot2->nth_rec - 1;
				}
			}
		} else if (diverged_lot) {

			n_rows = btr_estimate_n_rows_in_range_on_level(
				index, slot1, slot2, n_rows,
				&is_n_rows_exact);
		}
	}
}

/*******************************************************************//**
Record the number of non_null key values in a given index for
each n-column prefix of the index where 1 <= n <= dict_index_get_n_unique(index).
The estimates are eventually stored in the array:
index->stat_n_non_null_key_vals[], which is indexed from 0 to n-1. */
static
void
btr_record_not_null_field_in_rec(
/*=============================*/
	ulint		n_unique,	/*!< in: dict_index_get_n_unique(index),
					number of columns uniquely determine
					an index entry */
	const ulint*	offsets,	/*!< in: rec_get_offsets(rec, index),
					its size could be for all fields or
					that of "n_unique" */
	ib_uint64_t*	n_not_null)	/*!< in/out: array to record number of
					not null rows for n-column prefix */
{
	ulint	i;

	ut_ad(rec_offs_n_fields(offsets) >= n_unique);

	if (n_not_null == NULL) {
		return;
	}

	for (i = 0; i < n_unique; i++) {
		if (rec_offs_nth_sql_null(offsets, i)) {
			break;
		}

		n_not_null[i]++;
	}
}

/*******************************************************************//**
Estimates the number of different key values in a given index, for
each n-column prefix of the index where 1 <= n <= dict_index_get_n_unique(index).
The estimates are stored in the array index->stat_n_diff_key_vals[] (indexed
0..n_uniq-1) and the number of pages that were sampled is saved in
index->stat_n_sample_sizes[].
If innodb_stats_method is nulls_ignored, we also record the number of
non-null values for each prefix and stored the estimates in
array index->stat_n_non_null_key_vals. */

void
btr_estimate_number_of_different_key_vals(
/*======================================*/
	dict_index_t*	index)	/*!< in: index */
{
	btr_cur_t	cursor;
	page_t*		page;
	rec_t*		rec;
	ulint		n_cols;
	ib_uint64_t*	n_diff;
	ib_uint64_t*	n_not_null;
	ibool		stats_null_not_equal;
	uintmax_t	n_sample_pages; /* number of pages to sample */
	ulint		not_empty_flag	= 0;
	ulint		total_external_size = 0;
	ulint		i;
	ulint		j;
	uintmax_t	add_on;
	mtr_t		mtr;
	mem_heap_t*	heap		= NULL;
	ulint*		offsets_rec	= NULL;
	ulint*		offsets_next_rec = NULL;

	n_cols = dict_index_get_n_unique(index);

	heap = mem_heap_create((sizeof *n_diff + sizeof *n_not_null)
			       * n_cols
			       + dict_index_get_n_fields(index)
			       * (sizeof *offsets_rec
				  + sizeof *offsets_next_rec));

	n_diff = (ib_uint64_t*) mem_heap_zalloc(
		heap, n_cols * sizeof(n_diff[0]));

	n_not_null = NULL;

	/* Check srv_innodb_stats_method setting, and decide whether we
	need to record non-null value and also decide if NULL is
	considered equal (by setting stats_null_not_equal value) */
	switch (srv_innodb_stats_method) {
	case SRV_STATS_NULLS_IGNORED:
		n_not_null = (ib_uint64_t*) mem_heap_zalloc(
			heap, n_cols * sizeof *n_not_null);
		/* fall through */

	case SRV_STATS_NULLS_UNEQUAL:
		/* for both SRV_STATS_NULLS_IGNORED and SRV_STATS_NULLS_UNEQUAL
		case, we will treat NULLs as unequal value */
		stats_null_not_equal = TRUE;
		break;

	case SRV_STATS_NULLS_EQUAL:
		stats_null_not_equal = FALSE;
		break;

	default:
		ut_error;
	}

	/* It makes no sense to test more pages than are contained
	in the index, thus we lower the number if it is too high */
	if (srv_stats_transient_sample_pages > index->stat_index_size) {
		if (index->stat_index_size > 0) {
			n_sample_pages = index->stat_index_size;
		} else {
			n_sample_pages = 1;
		}
	} else {
		n_sample_pages = srv_stats_transient_sample_pages;
	}

	/* We sample some pages in the index to get an estimate */

	for (i = 0; i < n_sample_pages; i++) {
		mtr_start(&mtr);

		btr_cur_open_at_rnd_pos(index, BTR_SEARCH_LEAF, &cursor, &mtr);

		/* Count the number of different key values for each prefix of
		the key on this index page. If the prefix does not determine
		the index record uniquely in the B-tree, then we subtract one
		because otherwise our algorithm would give a wrong estimate
		for an index where there is just one key value. */

		page = btr_cur_get_page(&cursor);

		rec = page_rec_get_next(page_get_infimum_rec(page));

		if (!page_rec_is_supremum(rec)) {
			not_empty_flag = 1;
			offsets_rec = rec_get_offsets(rec, index, offsets_rec,
						      ULINT_UNDEFINED, &heap);

			if (n_not_null != NULL) {
				btr_record_not_null_field_in_rec(
					n_cols, offsets_rec, n_not_null);
			}
		}

		while (!page_rec_is_supremum(rec)) {
			ulint	matched_fields;
			rec_t*	next_rec = page_rec_get_next(rec);
			if (page_rec_is_supremum(next_rec)) {
				total_external_size +=
					btr_rec_get_externally_stored_len(
						rec, offsets_rec);
				break;
			}

			offsets_next_rec = rec_get_offsets(next_rec, index,
							   offsets_next_rec,
							   ULINT_UNDEFINED,
							   &heap);

			cmp_rec_rec_with_match(rec, next_rec,
					       offsets_rec, offsets_next_rec,
					       index, stats_null_not_equal,
					       &matched_fields);

			for (j = matched_fields; j < n_cols; j++) {
				/* We add one if this index record has
				a different prefix from the previous */

				n_diff[j]++;
			}

			if (n_not_null != NULL) {
				btr_record_not_null_field_in_rec(
					n_cols, offsets_next_rec, n_not_null);
			}

			total_external_size
				+= btr_rec_get_externally_stored_len(
					rec, offsets_rec);

			rec = next_rec;
			/* Initialize offsets_rec for the next round
			and assign the old offsets_rec buffer to
			offsets_next_rec. */
			{
				ulint*	offsets_tmp = offsets_rec;
				offsets_rec = offsets_next_rec;
				offsets_next_rec = offsets_tmp;
			}
		}


		if (n_cols == dict_index_get_n_unique_in_tree(index)) {

			/* If there is more than one leaf page in the tree,
			we add one because we know that the first record
			on the page certainly had a different prefix than the
			last record on the previous index page in the
			alphabetical order. Before this fix, if there was
			just one big record on each clustered index page, the
			algorithm grossly underestimated the number of rows
			in the table. */

			if (btr_page_get_prev(page, &mtr) != FIL_NULL
			    || btr_page_get_next(page, &mtr) != FIL_NULL) {

				n_diff[n_cols - 1]++;
			}
		}

		mtr_commit(&mtr);
	}

	/* If we saw k borders between different key values on
	n_sample_pages leaf pages, we can estimate how many
	there will be in index->stat_n_leaf_pages */

	/* We must take into account that our sample actually represents
	also the pages used for external storage of fields (those pages are
	included in index->stat_n_leaf_pages) */

	for (j = 0; j < n_cols; j++) {
		index->stat_n_diff_key_vals[j]
			= BTR_TABLE_STATS_FROM_SAMPLE(
				n_diff[j], index, n_sample_pages,
				total_external_size, not_empty_flag);

		/* If the tree is small, smaller than
		10 * n_sample_pages + total_external_size, then
		the above estimate is ok. For bigger trees it is common that we
		do not see any borders between key values in the few pages
		we pick. But still there may be n_sample_pages
		different key values, or even more. Let us try to approximate
		that: */

		add_on = index->stat_n_leaf_pages
			/ (10 * (n_sample_pages
				 + total_external_size));

		if (add_on > n_sample_pages) {
			add_on = n_sample_pages;
		}

		index->stat_n_diff_key_vals[j] += add_on;

		index->stat_n_sample_sizes[j] = n_sample_pages;

		/* Update the stat_n_non_null_key_vals[] with our
		sampled result. stat_n_non_null_key_vals[] is created
		and initialized to zero in dict_index_add_to_cache(),
		along with stat_n_diff_key_vals[] array */
		if (n_not_null != NULL) {
			index->stat_n_non_null_key_vals[j] =
				 BTR_TABLE_STATS_FROM_SAMPLE(
					n_not_null[j], index, n_sample_pages,
					total_external_size, not_empty_flag);
		}
	}

	mem_heap_free(heap);
}

/*================== EXTERNAL STORAGE OF BIG FIELDS ===================*/

/***********************************************************//**
Gets the offset of the pointer to the externally stored part of a field.
@return offset of the pointer to the externally stored part */
static
ulint
btr_rec_get_field_ref_offs(
/*=======================*/
	const ulint*	offsets,/*!< in: array returned by rec_get_offsets() */
	ulint		n)	/*!< in: index of the external field */
{
	ulint	field_ref_offs;
	ulint	local_len;

	ut_a(rec_offs_nth_extern(offsets, n));
	field_ref_offs = rec_get_nth_field_offs(offsets, n, &local_len);
	ut_a(local_len != UNIV_SQL_NULL);
	ut_a(local_len >= BTR_EXTERN_FIELD_REF_SIZE);

	return(field_ref_offs + local_len - BTR_EXTERN_FIELD_REF_SIZE);
}

/** Gets a pointer to the externally stored part of a field.
@param rec record
@param offsets rec_get_offsets(rec)
@param n index of the externally stored field
@return pointer to the externally stored part */
#define btr_rec_get_field_ref(rec, offsets, n)			\
	((rec) + btr_rec_get_field_ref_offs(offsets, n))

/** Gets the externally stored size of a record, in units of a database page.
@param[in]	rec	record
@param[in]	offsets	array returned by rec_get_offsets()
@return externally stored part, in units of a database page */

ulint
btr_rec_get_externally_stored_len(
	const rec_t*	rec,
	const ulint*	offsets)
{
	ulint	n_fields;
	ulint	total_extern_len = 0;
	ulint	i;

	ut_ad(!rec_offs_comp(offsets) || !rec_get_node_ptr_flag(rec));

	if (!rec_offs_any_extern(offsets)) {
		return(0);
	}

	n_fields = rec_offs_n_fields(offsets);

	for (i = 0; i < n_fields; i++) {
		if (rec_offs_nth_extern(offsets, i)) {

			ulint	extern_len = mach_read_from_4(
				btr_rec_get_field_ref(rec, offsets, i)
				+ BTR_EXTERN_LEN + 4);

			total_extern_len += ut_calc_align(extern_len,
							  UNIV_PAGE_SIZE);
		}
	}

	return(total_extern_len / UNIV_PAGE_SIZE);
}

/*******************************************************************//**
Sets the ownership bit of an externally stored field in a record. */
static
void
btr_cur_set_ownership_of_extern_field(
/*==================================*/
	page_zip_des_t*	page_zip,/*!< in/out: compressed page whose uncompressed
				part will be updated, or NULL */
	rec_t*		rec,	/*!< in/out: clustered index record */
	dict_index_t*	index,	/*!< in: index of the page */
	const ulint*	offsets,/*!< in: array returned by rec_get_offsets() */
	ulint		i,	/*!< in: field number */
	ibool		val,	/*!< in: value to set */
	mtr_t*		mtr)	/*!< in: mtr, or NULL if not logged */
{
	byte*	data;
	ulint	local_len;
	ulint	byte_val;

	data = rec_get_nth_field(rec, offsets, i, &local_len);
	ut_ad(rec_offs_nth_extern(offsets, i));
	ut_a(local_len >= BTR_EXTERN_FIELD_REF_SIZE);

	local_len -= BTR_EXTERN_FIELD_REF_SIZE;

	byte_val = mach_read_from_1(data + local_len + BTR_EXTERN_LEN);

	if (val) {
		byte_val = byte_val & (~BTR_EXTERN_OWNER_FLAG);
	} else {
#if defined UNIV_DEBUG || defined UNIV_BLOB_LIGHT_DEBUG
		ut_a(!(byte_val & BTR_EXTERN_OWNER_FLAG));
#endif /* UNIV_DEBUG || UNIV_BLOB_LIGHT_DEBUG */
		byte_val = byte_val | BTR_EXTERN_OWNER_FLAG;
	}

	if (page_zip) {
		mach_write_to_1(data + local_len + BTR_EXTERN_LEN, byte_val);
		page_zip_write_blob_ptr(page_zip, rec, index, offsets, i, mtr);
	} else if (mtr != NULL) {

		mlog_write_ulint(data + local_len + BTR_EXTERN_LEN, byte_val,
				 MLOG_1BYTE, mtr);
	} else {
		mach_write_to_1(data + local_len + BTR_EXTERN_LEN, byte_val);
	}
}

/*******************************************************************//**
Marks non-updated off-page fields as disowned by this record. The ownership
must be transferred to the updated record which is inserted elsewhere in the
index tree. In purge only the owner of externally stored field is allowed
to free the field. */

void
btr_cur_disown_inherited_fields(
/*============================*/
	page_zip_des_t*	page_zip,/*!< in/out: compressed page whose uncompressed
				part will be updated, or NULL */
	rec_t*		rec,	/*!< in/out: record in a clustered index */
	dict_index_t*	index,	/*!< in: index of the page */
	const ulint*	offsets,/*!< in: array returned by rec_get_offsets() */
	const upd_t*	update,	/*!< in: update vector */
	mtr_t*		mtr)	/*!< in/out: mini-transaction */
{
	ulint	i;

	ut_ad(rec_offs_validate(rec, index, offsets));
	ut_ad(!rec_offs_comp(offsets) || !rec_get_node_ptr_flag(rec));
	ut_ad(rec_offs_any_extern(offsets));
	ut_ad(mtr);

	for (i = 0; i < rec_offs_n_fields(offsets); i++) {
		if (rec_offs_nth_extern(offsets, i)
		    && !upd_get_field_by_field_no(update, i)) {
			btr_cur_set_ownership_of_extern_field(
				page_zip, rec, index, offsets, i, FALSE, mtr);
		}
	}
}

/*******************************************************************//**
Marks all extern fields in a record as owned by the record. This function
should be called if the delete mark of a record is removed: a not delete
marked record always owns all its extern fields. */
static
void
btr_cur_unmark_extern_fields(
/*=========================*/
	page_zip_des_t*	page_zip,/*!< in/out: compressed page whose uncompressed
				part will be updated, or NULL */
	rec_t*		rec,	/*!< in/out: record in a clustered index */
	dict_index_t*	index,	/*!< in: index of the page */
	const ulint*	offsets,/*!< in: array returned by rec_get_offsets() */
	mtr_t*		mtr)	/*!< in: mtr, or NULL if not logged */
{
	ulint	n;
	ulint	i;

	ut_ad(!rec_offs_comp(offsets) || !rec_get_node_ptr_flag(rec));
	n = rec_offs_n_fields(offsets);

	if (!rec_offs_any_extern(offsets)) {

		return;
	}

	for (i = 0; i < n; i++) {
		if (rec_offs_nth_extern(offsets, i)) {

			btr_cur_set_ownership_of_extern_field(
				page_zip, rec, index, offsets, i, TRUE, mtr);
		}
	}
}

/*******************************************************************//**
Flags the data tuple fields that are marked as extern storage in the
update vector.  We use this function to remember which fields we must
mark as extern storage in a record inserted for an update.
@return number of flagged external columns */

ulint
btr_push_update_extern_fields(
/*==========================*/
	dtuple_t*	tuple,	/*!< in/out: data tuple */
	const upd_t*	update,	/*!< in: update vector */
	mem_heap_t*	heap)	/*!< in: memory heap */
{
	ulint			n_pushed	= 0;
	ulint			n;
	const upd_field_t*	uf;

	ut_ad(tuple);
	ut_ad(update);

	uf = update->fields;
	n = upd_get_n_fields(update);

	for (; n--; uf++) {
		if (dfield_is_ext(&uf->new_val)) {
			dfield_t*	field
				= dtuple_get_nth_field(tuple, uf->field_no);

			if (!dfield_is_ext(field)) {
				dfield_set_ext(field);
				n_pushed++;
			}

			switch (uf->orig_len) {
				byte*	data;
				ulint	len;
				byte*	buf;
			case 0:
				break;
			case BTR_EXTERN_FIELD_REF_SIZE:
				/* Restore the original locally stored
				part of the column.  In the undo log,
				InnoDB writes a longer prefix of externally
				stored columns, so that column prefixes
				in secondary indexes can be reconstructed. */
				dfield_set_data(field,
						(byte*) dfield_get_data(field)
						+ dfield_get_len(field)
						- BTR_EXTERN_FIELD_REF_SIZE,
						BTR_EXTERN_FIELD_REF_SIZE);
				dfield_set_ext(field);
				break;
			default:
				/* Reconstruct the original locally
				stored part of the column.  The data
				will have to be copied. */
				ut_a(uf->orig_len > BTR_EXTERN_FIELD_REF_SIZE);

				data = (byte*) dfield_get_data(field);
				len = dfield_get_len(field);

				buf = (byte*) mem_heap_alloc(heap,
							     uf->orig_len);
				/* Copy the locally stored prefix. */
				memcpy(buf, data,
				       uf->orig_len
				       - BTR_EXTERN_FIELD_REF_SIZE);
				/* Copy the BLOB pointer. */
				memcpy(buf + uf->orig_len
				       - BTR_EXTERN_FIELD_REF_SIZE,
				       data + len - BTR_EXTERN_FIELD_REF_SIZE,
				       BTR_EXTERN_FIELD_REF_SIZE);

				dfield_set_data(field, buf, uf->orig_len);
				dfield_set_ext(field);
			}
		}
	}

	return(n_pushed);
}

/*******************************************************************//**
Returns the length of a BLOB part stored on the header page.
@return part length */
static
ulint
btr_blob_get_part_len(
/*==================*/
	const byte*	blob_header)	/*!< in: blob header */
{
	return(mach_read_from_4(blob_header + BTR_BLOB_HDR_PART_LEN));
}

/*******************************************************************//**
Returns the page number where the next BLOB part is stored.
@return page number or FIL_NULL if no more pages */
static
ulint
btr_blob_get_next_page_no(
/*======================*/
	const byte*	blob_header)	/*!< in: blob header */
{
	return(mach_read_from_4(blob_header + BTR_BLOB_HDR_NEXT_PAGE_NO));
}

/*******************************************************************//**
Deallocate a buffer block that was reserved for a BLOB part. */
static
void
btr_blob_free(
/*==========*/
	dict_index_t*	index,	/*!< in: index */
	buf_block_t*	block,	/*!< in: buffer block */
	ibool		all,	/*!< in: TRUE=remove also the compressed page
				if there is one */
	mtr_t*		mtr)	/*!< in: mini-transaction to commit */
{
	buf_pool_t*	buf_pool = buf_pool_from_block(block);
	ulint		space = block->page.id.space();
	ulint		page_no	= block->page.id.page_no();

	ut_ad(mtr_is_block_fix(mtr, block, MTR_MEMO_PAGE_X_FIX, index->table));

	mtr_commit(mtr);

	buf_pool_mutex_enter(buf_pool);

	/* Only free the block if it is still allocated to
	the same file page. */

	if (buf_block_get_state(block)
	    == BUF_BLOCK_FILE_PAGE
	    && block->page.id.space() == space
	    && block->page.id.page_no() == page_no) {

		if (!buf_LRU_free_page(&block->page, all)
		    && all && block->page.zip.data) {
			/* Attempt to deallocate the uncompressed page
			if the whole block cannot be deallocted. */

			buf_LRU_free_page(&block->page, false);
		}
	}

	buf_pool_mutex_exit(buf_pool);
}

/** Helper class used while writing blob pages, during insert or update. */
struct btr_blob_log_check_t {
	/** Persistent cursor on a clusterex index record with blobs. */
	btr_pcur_t*	m_pcur;
	/** Mini transaction holding the latches for m_pcur */
	mtr_t*		m_mtr;
	/** rec_get_offsets(rec, index); offset of clust_rec */
	const ulint*	m_offsets;
	/** The block containing clustered record */
	buf_block_t**	m_block;
	/** The clustered record pointer */
	rec_t**		m_rec;
	/** The blob operation code */
	enum blob_op	m_op;

	/** Constructor
	@param[in]	pcur		persistent cursor on a clustered
					index record with blobs.
	@param[in]	mtr		mini-transaction holding latches for
					pcur.
	@param[in]	offsets		offsets of the clust_rec
	@param[in,out]	block		record block containing pcur record
	@param[in,out]	rec		the clustered record pointer
	@param[in]	op		the blob operation code */
	btr_blob_log_check_t(
		btr_pcur_t*	pcur,
		mtr_t*		mtr,
		const ulint*	offsets,
		buf_block_t**	block,
		rec_t**		rec,
		enum blob_op	op)
		: m_pcur(pcur),
		  m_mtr(mtr),
		  m_offsets(offsets),
		  m_block(block),
		  m_rec(rec),
		  m_op(op)
	{
		ut_ad(rec_offs_validate(*m_rec, m_pcur->index(), m_offsets));
		ut_ad((*m_block)->frame == page_align(*m_rec));
		ut_ad(*m_rec == btr_pcur_get_rec(m_pcur));
	}

	/** Check if there is enough space in log file. Commit and re-start the
	mini transaction. */
	void check()
	{
		dict_index_t*	index = m_pcur->index();
		ulint		offs;
		ulint		page_no;

		if (m_op == BTR_STORE_INSERT_BULK) {
			offs = page_offset(*m_rec);
			page_no = page_get_page_no(
				buf_block_get_frame(*m_block));
		} else {
			btr_pcur_store_position(m_pcur, m_mtr);
		}
		m_mtr->commit();

		DEBUG_SYNC_C("blob_write_middle");

		log_free_check();

		const mtr_log_t log_mode = m_mtr->get_log_mode();
		m_mtr->start();
		m_mtr->set_log_mode(log_mode);
		m_mtr->set_named_space(index->space);

		if (m_op == BTR_STORE_INSERT_BULK) {
			page_id_t       page_id(dict_index_get_space(index),
						page_no);
			page_size_t     page_size(dict_table_page_size(
						index->table));
			page_cur_t*	page_cur = &m_pcur->btr_cur.page_cur;

			mtr_x_lock(dict_index_get_lock(index), m_mtr);
			page_cur->block = btr_block_get(
				page_id, page_size, RW_X_LATCH, index, m_mtr);
			page_cur->rec = buf_block_get_frame(page_cur->block)
				+ offs;
		} else {
			ut_ad(m_pcur->rel_pos == BTR_PCUR_ON);
			bool ret = btr_pcur_restore_position(
				BTR_MODIFY_LEAF | BTR_MODIFY_EXTERNAL,
				m_pcur, m_mtr);

			ut_a(ret);
		}

		*m_block	= btr_pcur_get_block(m_pcur);
		*m_rec		= btr_pcur_get_rec(m_pcur);

		ut_d(rec_offs_make_valid(
			*m_rec, index, const_cast<ulint*>(m_offsets)));

		ut_ad(m_mtr->memo_contains_page_flagged(
		      *m_rec,
		      MTR_MEMO_PAGE_X_FIX | MTR_MEMO_PAGE_SX_FIX)
		      || dict_table_is_intrinsic(index->table));

		ut_ad(mtr_memo_contains_flagged(m_mtr,
		      dict_index_get_lock(index),
		      MTR_MEMO_SX_LOCK | MTR_MEMO_X_LOCK)
		      || dict_table_is_intrinsic(index->table));
	}
};


/*******************************************************************//**
Stores the fields in big_rec_vec to the tablespace and puts pointers to
them in rec.  The extern flags in rec will have to be set beforehand.
The fields are stored on pages allocated from leaf node
file segment of the index tree.

TODO: If the allocation extends the tablespace, it will not be redo logged, in
any mini-transaction.  Tablespace extension should be redo-logged, so that
recovery will not fail when the big_rec was written to the extended portion of
the file, in case the file was somehow truncated in the crash.

@return DB_SUCCESS or DB_OUT_OF_FILE_SPACE */

dberr_t
btr_store_big_rec_extern_fields(
/*============================*/
	btr_pcur_t*	pcur,		/*!< in/out: a persistent cursor. if
					btr_mtr is restarted, then this can
					be repositioned. */
	const upd_t*	upd,		/*!< in: update vector */
	ulint*		offsets,	/*!< in/out: rec_get_offsets() on
					pcur. the "external storage" flags
					in offsets will correctly correspond
					to rec when this function returns */
	const big_rec_t*big_rec_vec,	/*!< in: vector containing fields
					to be stored externally */
	mtr_t*		btr_mtr,	/*!< in/out: mtr containing the
					latches to the clustered index. can be
					committed and restarted. */
	enum blob_op	op)		/*! in: operation code */
{
	ulint		rec_page_no;
	byte*		field_ref;
	ulint		extern_len;
	ulint		store_len;
	ulint		page_no;
	ulint		space_id;
	ulint		prev_page_no;
	ulint		hint_page_no;
	ulint		i;
	mtr_t		mtr;
	mem_heap_t*	heap = NULL;
	page_zip_des_t*	page_zip;
	z_stream	c_stream;
	dberr_t		error		= DB_SUCCESS;
	dict_index_t*	index		= pcur->index();
	buf_block_t*	rec_block	= btr_pcur_get_block(pcur);
	rec_t*		rec		= btr_pcur_get_rec(pcur);

	ut_ad(rec_offs_validate(rec, index, offsets));
	ut_ad(rec_offs_any_extern(offsets));
	ut_ad(btr_mtr);
	ut_ad(mtr_memo_contains_flagged(btr_mtr, dict_index_get_lock(index),
					MTR_MEMO_X_LOCK
					| MTR_MEMO_SX_LOCK)
	      || dict_table_is_intrinsic(index->table));
	ut_ad(mtr_is_block_fix(
		btr_mtr, rec_block, MTR_MEMO_PAGE_X_FIX, index->table));
	ut_ad(buf_block_get_frame(rec_block) == page_align(rec));
	ut_a(dict_index_is_clust(index));

	ut_a(dict_table_page_size(index->table)
		.equals_to(rec_block->page.size));

	btr_blob_log_check_t redo_log(pcur, btr_mtr, offsets, &rec_block,
				      &rec, op);
	page_zip = buf_block_get_page_zip(rec_block);
	space_id = rec_block->page.id.space();
	rec_page_no = rec_block->page.id.page_no();
	ut_a(fil_page_index_page_check(page_align(rec)));

	if (page_zip) {
		int	err;

		/* Zlib deflate needs 128 kilobytes for the default
		window size, plus 512 << memLevel, plus a few
		kilobytes for small objects.  We use reduced memLevel
		to limit the memory consumption, and preallocate the
		heap, hoping to avoid memory fragmentation. */
		heap = mem_heap_create(250000);
		page_zip_set_alloc(&c_stream, heap);

		err = deflateInit2(&c_stream, page_zip_level,
				   Z_DEFLATED, 15, 7, Z_DEFAULT_STRATEGY);
		ut_a(err == Z_OK);
	}

#if defined UNIV_DEBUG || defined UNIV_BLOB_LIGHT_DEBUG
	/* All pointers to externally stored columns in the record
	must either be zero or they must be pointers to inherited
	columns, owned by this record or an earlier record version. */
	for (i = 0; i < big_rec_vec->n_fields; i++) {
		field_ref = btr_rec_get_field_ref(
			rec, offsets, big_rec_vec->fields[i].field_no);

		ut_a(!(field_ref[BTR_EXTERN_LEN] & BTR_EXTERN_OWNER_FLAG));
		/* Either this must be an update in place,
		or the BLOB must be inherited, or the BLOB pointer
		must be zero (will be written in this function). */
		ut_a(op == BTR_STORE_UPDATE
		     || (field_ref[BTR_EXTERN_LEN] & BTR_EXTERN_INHERITED_FLAG)
		     || !memcmp(field_ref, field_ref_zero,
				BTR_EXTERN_FIELD_REF_SIZE));
	}
#endif /* UNIV_DEBUG || UNIV_BLOB_LIGHT_DEBUG */

	/* Calculate the total number of pages for blob data */
	ulint	total_blob_pages = 0;
	const page_size_t	page_size(dict_table_page_size(index->table));

	/* Space available in compressed page to carry blob data */
	const ulint	payload_size_zip = page_size.physical()
		- FIL_PAGE_DATA;

	/* Space available in uncompressed page to carry blob data */
	const ulint	payload_size = page_size.physical()
		- FIL_PAGE_DATA - BTR_BLOB_HDR_SIZE - FIL_PAGE_DATA_END;

	if (page_size.is_compressed()) {
		for (ulint i = 0; i < big_rec_vec->n_fields; i++) {
			total_blob_pages
				+= (compressBound(big_rec_vec->fields[i].len)
				    + payload_size_zip - 1) / payload_size_zip;
		}
	} else {
		for (ulint i = 0; i < big_rec_vec->n_fields; i++) {
			total_blob_pages += (big_rec_vec->fields[i].len
					     + payload_size - 1)
				/ payload_size;
		}
	}

	const ulint	n_extents = (total_blob_pages + FSP_EXTENT_SIZE - 1)
		/ FSP_EXTENT_SIZE;
	ulint	n_reserved = 0;
#ifdef UNIV_DEBUG
	ulint	n_used = 0;	/* number of pages used */
#endif /* UNIV_DEBUG */

	if (!fsp_reserve_free_extents(&n_reserved, space_id, n_extents,
				      FSP_BLOB, btr_mtr)) {
		error = DB_OUT_OF_FILE_SPACE;
		goto func_exit;
	}

	ut_ad(n_reserved > 0);
	ut_ad(n_reserved == n_extents);

	/* We have to create a file segment to the tablespace
	for each field and put the pointer to the field in rec */

	for (i = 0; i < big_rec_vec->n_fields; i++) {
		const ulint field_no = big_rec_vec->fields[i].field_no;

		field_ref = btr_rec_get_field_ref(rec, offsets, field_no);
#if defined UNIV_DEBUG || defined UNIV_BLOB_LIGHT_DEBUG
		/* A zero BLOB pointer should have been initially inserted. */
		ut_a(!memcmp(field_ref, field_ref_zero,
			     BTR_EXTERN_FIELD_REF_SIZE));
#endif /* UNIV_DEBUG || UNIV_BLOB_LIGHT_DEBUG */
		extern_len = big_rec_vec->fields[i].len;
		UNIV_MEM_ASSERT_RW(big_rec_vec->fields[i].data,
				   extern_len);

		ut_a(extern_len > 0);

		prev_page_no = FIL_NULL;

		if (page_zip) {
			int	err = deflateReset(&c_stream);
			ut_a(err == Z_OK);

			c_stream.next_in = (Bytef*)
				big_rec_vec->fields[i].data;
			c_stream.avail_in = static_cast<uInt>(extern_len);
		}

		for (ulint blob_npages = 0;; ++blob_npages) {
			buf_block_t*	block;
			page_t*		page;
			const ulint	commit_freq = 4;

			ut_ad(page_align(field_ref) == page_align(rec));

			if (!(blob_npages % commit_freq)) {

				redo_log.check();

				field_ref = btr_rec_get_field_ref(
					rec, offsets, field_no);

				page_zip = buf_block_get_page_zip(rec_block);
				rec_page_no = rec_block->page.id.page_no();
			}

			mtr_start(&mtr);
			mtr.set_named_space(index->space);
			mtr.set_log_mode(btr_mtr->get_log_mode());

			/* Take sx-latch on the root page so that we can do
			page allocations */
			btr_root_get(index, &mtr);
			buf_page_get(rec_block->page.id,
				     rec_block->page.size, RW_X_LATCH, &mtr);

			if (prev_page_no == FIL_NULL) {
				hint_page_no = 1 + rec_page_no;
			} else {
				hint_page_no = prev_page_no + 1;
			}

			if (op == BTR_STORE_INSERT_BULK) {
				mtr_t	alloc_mtr;

				mtr_start(&alloc_mtr);
				if (index->is_redo_skipped) {
					mtr_set_log_mode(&alloc_mtr,
							 MTR_LOG_NO_REDO);
				} else {
					alloc_mtr.set_named_space(index->space);
				}

				block = btr_page_alloc(index, hint_page_no,
					FSP_NO_DIR, 0, &alloc_mtr, &mtr);
				mtr_commit(&alloc_mtr);

			} else {
				block = btr_page_alloc(index, hint_page_no,
					FSP_NO_DIR, 0, &mtr, &mtr);
			}

			ut_a(block != NULL);
			ut_ad(++n_used <= (n_reserved * FSP_EXTENT_SIZE));

			page_no = block->page.id.page_no();
			page = buf_block_get_frame(block);

			if (prev_page_no != FIL_NULL) {
				buf_block_t*	prev_block;
				page_t*		prev_page;

				prev_block = buf_page_get(
					page_id_t(space_id, prev_page_no),
					rec_block->page.size,
					RW_X_LATCH, &mtr);

				buf_block_dbg_add_level(prev_block,
							SYNC_EXTERN_STORAGE);
				prev_page = buf_block_get_frame(prev_block);

				if (page_zip) {
					mlog_write_ulint(
						prev_page + FIL_PAGE_NEXT,
						page_no, MLOG_4BYTES, &mtr);
					memcpy(buf_block_get_page_zip(
						       prev_block)
					       ->data + FIL_PAGE_NEXT,
					       prev_page + FIL_PAGE_NEXT, 4);
				} else {
					mlog_write_ulint(
						prev_page + FIL_PAGE_DATA
						+ BTR_BLOB_HDR_NEXT_PAGE_NO,
						page_no, MLOG_4BYTES, &mtr);
				}

			} else if (dict_index_is_online_ddl(index)) {
				row_log_table_blob_alloc(index, page_no);
			}

			if (page_zip) {
				int		err;
				page_zip_des_t*	blob_page_zip;

				/* Write FIL_PAGE_TYPE to the redo log
				separately, before logging any other
				changes to the page, so that the debug
				assertions in
				recv_parse_or_apply_log_rec_body() can
				be made simpler.  Before InnoDB Plugin
				1.0.4, the initialization of
				FIL_PAGE_TYPE was logged as part of
				the mlog_log_string() below. */

				mlog_write_ulint(page + FIL_PAGE_TYPE,
						 prev_page_no == FIL_NULL
						 ? FIL_PAGE_TYPE_ZBLOB
						 : FIL_PAGE_TYPE_ZBLOB2,
						 MLOG_2BYTES, &mtr);

				c_stream.next_out = page
					+ FIL_PAGE_DATA;
				c_stream.avail_out = static_cast<uInt>(
					payload_size_zip);

				err = deflate(&c_stream, Z_FINISH);
				ut_a(err == Z_OK || err == Z_STREAM_END);
				ut_a(err == Z_STREAM_END
				     || c_stream.avail_out == 0);

				/* Write the "next BLOB page" pointer */
				mlog_write_ulint(page + FIL_PAGE_NEXT,
						 FIL_NULL, MLOG_4BYTES, &mtr);
				/* Initialize the unused "prev page" pointer */
				mlog_write_ulint(page + FIL_PAGE_PREV,
						 FIL_NULL, MLOG_4BYTES, &mtr);
				/* Write a back pointer to the record
				into the otherwise unused area.  This
				information could be useful in
				debugging.  Later, we might want to
				implement the possibility to relocate
				BLOB pages.  Then, we would need to be
				able to adjust the BLOB pointer in the
				record.  We do not store the heap
				number of the record, because it can
				change in page_zip_reorganize() or
				btr_page_reorganize().  However, also
				the page number of the record may
				change when B-tree nodes are split or
				merged.
				NOTE: FIL_PAGE_FILE_FLUSH_LSN space is
				used by R-tree index for a Split Sequence
				Number */
				ut_ad(!dict_index_is_spatial(index));

				mlog_write_ulint(page
						 + FIL_PAGE_FILE_FLUSH_LSN,
						 space_id,
						 MLOG_4BYTES, &mtr);
				mlog_write_ulint(page
						 + FIL_PAGE_FILE_FLUSH_LSN + 4,
						 rec_page_no,
						 MLOG_4BYTES, &mtr);

				/* Zero out the unused part of the page. */
				memset(page + page_zip_get_size(page_zip)
				       - c_stream.avail_out,
				       0, c_stream.avail_out);
				mlog_log_string(page + FIL_PAGE_FILE_FLUSH_LSN,
						page_zip_get_size(page_zip)
						- FIL_PAGE_FILE_FLUSH_LSN,
						&mtr);
				/* Copy the page to compressed storage,
				because it will be flushed to disk
				from there. */
				blob_page_zip = buf_block_get_page_zip(block);
				ut_ad(blob_page_zip);
				ut_ad(page_zip_get_size(blob_page_zip)
				      == page_zip_get_size(page_zip));
				memcpy(blob_page_zip->data, page,
				       page_zip_get_size(page_zip));

				if (err == Z_OK && prev_page_no != FIL_NULL) {

					goto next_zip_page;
				}

				if (err == Z_STREAM_END) {
					mach_write_to_4(field_ref
							+ BTR_EXTERN_LEN, 0);
					mach_write_to_4(field_ref
							+ BTR_EXTERN_LEN + 4,
							c_stream.total_in);
				} else {
					memset(field_ref + BTR_EXTERN_LEN,
					       0, 8);
				}

				if (prev_page_no == FIL_NULL) {
					ut_ad(blob_npages == 0);
					mach_write_to_4(field_ref
							+ BTR_EXTERN_SPACE_ID,
							space_id);

					mach_write_to_4(field_ref
							+ BTR_EXTERN_PAGE_NO,
							page_no);

					mach_write_to_4(field_ref
							+ BTR_EXTERN_OFFSET,
							FIL_PAGE_NEXT);
				}

				/* We compress a page when finish bulk insert.*/
				if (op != BTR_STORE_INSERT_BULK) {
					page_zip_write_blob_ptr(
						page_zip, rec, index, offsets,
						field_no, &mtr);
				}

next_zip_page:
				prev_page_no = page_no;

				/* Commit mtr and release the
				uncompressed page frame to save memory. */
				btr_blob_free(index, block, FALSE, &mtr);

				if (err == Z_STREAM_END) {
					break;
				}
			} else {
				mlog_write_ulint(page + FIL_PAGE_TYPE,
						 FIL_PAGE_TYPE_BLOB,
						 MLOG_2BYTES, &mtr);

				if (extern_len > payload_size) {
					store_len = payload_size;
				} else {
					store_len = extern_len;
				}

				mlog_write_string(page + FIL_PAGE_DATA
						  + BTR_BLOB_HDR_SIZE,
						  (const byte*)
						  big_rec_vec->fields[i].data
						  + big_rec_vec->fields[i].len
						  - extern_len,
						  store_len, &mtr);
				mlog_write_ulint(page + FIL_PAGE_DATA
						 + BTR_BLOB_HDR_PART_LEN,
						 store_len, MLOG_4BYTES, &mtr);
				mlog_write_ulint(page + FIL_PAGE_DATA
						 + BTR_BLOB_HDR_NEXT_PAGE_NO,
						 FIL_NULL, MLOG_4BYTES, &mtr);

				extern_len -= store_len;

				mlog_write_ulint(field_ref + BTR_EXTERN_LEN, 0,
						 MLOG_4BYTES, &mtr);
				mlog_write_ulint(field_ref
						 + BTR_EXTERN_LEN + 4,
						 big_rec_vec->fields[i].len
						 - extern_len,
						 MLOG_4BYTES, &mtr);

				if (prev_page_no == FIL_NULL) {
					ut_ad(blob_npages == 0);
					mlog_write_ulint(field_ref
							 + BTR_EXTERN_SPACE_ID,
							 space_id, MLOG_4BYTES,
							 &mtr);

					mlog_write_ulint(field_ref
							 + BTR_EXTERN_PAGE_NO,
							 page_no, MLOG_4BYTES,
							 &mtr);

					mlog_write_ulint(field_ref
							 + BTR_EXTERN_OFFSET,
							 FIL_PAGE_DATA,
							 MLOG_4BYTES,
							 &mtr);
				}

				prev_page_no = page_no;

				mtr_commit(&mtr);

				if (extern_len == 0) {
					break;
				}
			}
		}

		DBUG_EXECUTE_IF("btr_store_big_rec_extern",
				error = DB_OUT_OF_FILE_SPACE;
				goto func_exit;);

		rec_offs_make_nth_extern(offsets, field_no);
	}

	/* Verify that the number of extents used is the same as the number
	of extents reserved. */
	ut_ad(page_zip != NULL
	      || ((n_used + FSP_EXTENT_SIZE - 1) / FSP_EXTENT_SIZE
		  == n_reserved));
	ut_ad((n_used + FSP_EXTENT_SIZE - 1) / FSP_EXTENT_SIZE <= n_reserved);

func_exit:
	if (page_zip) {
		deflateEnd(&c_stream);
	}

	if (heap != NULL) {
		mem_heap_free(heap);
	}

	fil_space_release_free_extents(space_id, n_reserved);

#if defined UNIV_DEBUG || defined UNIV_BLOB_LIGHT_DEBUG
	/* All pointers to externally stored columns in the record
	must be valid. */
	for (i = 0; i < rec_offs_n_fields(offsets); i++) {
		if (!rec_offs_nth_extern(offsets, i)) {
			continue;
		}

		field_ref = btr_rec_get_field_ref(rec, offsets, i);

		/* The pointer must not be zero if the operation
		succeeded. */
		ut_a(0 != memcmp(field_ref, field_ref_zero,
				 BTR_EXTERN_FIELD_REF_SIZE)
		     || error != DB_SUCCESS);
		/* The column must not be disowned by this record. */
		ut_a(!(field_ref[BTR_EXTERN_LEN] & BTR_EXTERN_OWNER_FLAG));
	}
#endif /* UNIV_DEBUG || UNIV_BLOB_LIGHT_DEBUG */
	return(error);
}

/*******************************************************************//**
Check the FIL_PAGE_TYPE on an uncompressed BLOB page. */
static
void
btr_check_blob_fil_page_type(
/*=========================*/
	ulint		space_id,	/*!< in: space id */
	ulint		page_no,	/*!< in: page number */
	const page_t*	page,		/*!< in: page */
	ibool		read)		/*!< in: TRUE=read, FALSE=purge */
{
	ulint	type = fil_page_get_type(page);

	ut_a(space_id == page_get_space_id(page));
	ut_a(page_no == page_get_page_no(page));

	if (UNIV_UNLIKELY(type != FIL_PAGE_TYPE_BLOB)) {
		ulint	flags = fil_space_get_flags(space_id);

#ifndef UNIV_DEBUG /* Improve debug test coverage */
		if (dict_tf_get_format(flags) == UNIV_FORMAT_A) {
			/* Old versions of InnoDB did not initialize
			FIL_PAGE_TYPE on BLOB pages.  Do not print
			anything about the type mismatch when reading
			a BLOB page that is in Antelope format.*/
			return;
		}
#endif /* !UNIV_DEBUG */

		ib_logf(IB_LOG_LEVEL_FATAL,
			"FIL_PAGE_TYPE=%lu on BLOB %s space %lu"
			" page %lu flags %lx",
			(ulong) type, read ? "read" : "purge",
			(ulong) space_id, (ulong) page_no, (ulong) flags);
	}
}

/*******************************************************************//**
Frees the space in an externally stored field to the file space
management if the field in data is owned by the externally stored field,
in a rollback we may have the additional condition that the field must
not be inherited. */

void
btr_free_externally_stored_field(
/*=============================*/
	dict_index_t*	index,		/*!< in: index of the data, the index
					tree MUST be X-latched; if the tree
					height is 1, then also the root page
					must be X-latched! (this is relevant
					in the case this function is called
					from purge where 'data' is located on
					an undo log page, not an index
					page) */
	byte*		field_ref,	/*!< in/out: field reference */
	const rec_t*	rec,		/*!< in: record containing field_ref, for
					page_zip_write_blob_ptr(), or NULL */
	const ulint*	offsets,	/*!< in: rec_get_offsets(rec, index),
					or NULL */
	page_zip_des_t*	page_zip,	/*!< in: compressed page corresponding
					to rec, or NULL if rec == NULL */
	ulint		i,		/*!< in: field number of field_ref;
					ignored if rec == NULL */
	bool		rollback,	/*!< in: performing rollback? */
	mtr_t*		local_mtr)	/*!< in: mtr
					containing the latch to data an an
					X-latch to the index tree */
{
	page_t*		page;
	const ulint	space_id	= mach_read_from_4(
		field_ref + BTR_EXTERN_SPACE_ID);
	const ulint	start_page	= mach_read_from_4(
		field_ref + BTR_EXTERN_PAGE_NO);
	ulint		page_no;
	ulint		next_page_no;
	mtr_t		mtr;

	ut_ad(dict_index_is_clust(index));
	ut_ad(mtr_memo_contains_flagged(local_mtr, dict_index_get_lock(index),
					MTR_MEMO_X_LOCK
					| MTR_MEMO_SX_LOCK)
	      || dict_table_is_intrinsic(index->table));
	ut_ad(mtr_is_page_fix(
		local_mtr, field_ref, MTR_MEMO_PAGE_X_FIX, index->table));
	ut_ad(!rec || rec_offs_validate(rec, index, offsets));
	ut_ad(!rec || field_ref == btr_rec_get_field_ref(rec, offsets, i));
	ut_ad(local_mtr->is_named_space(
		      page_get_space_id(page_align(field_ref))));

	if (UNIV_UNLIKELY(!memcmp(field_ref, field_ref_zero,
				  BTR_EXTERN_FIELD_REF_SIZE))) {
		/* In the rollback, we may encounter a clustered index
		record with some unwritten off-page columns. There is
		nothing to free then. */
		ut_a(rollback);
		return;
	}

	ut_ad(!(mach_read_from_4(field_ref + BTR_EXTERN_LEN)
	        & ~((BTR_EXTERN_OWNER_FLAG
	             | BTR_EXTERN_INHERITED_FLAG) << 24)));
	ut_ad(space_id == index->space);

	const page_size_t	ext_page_size(dict_table_page_size(index->table));
	const page_size_t&	rec_page_size(rec == NULL
					      ? univ_page_size
					      : ext_page_size);
	if (rec == NULL) {
		/* This is a call from row_purge_upd_exist_or_extern(). */
		ut_ad(!page_zip);
	}

	for (;;) {
#ifdef UNIV_SYNC_DEBUG
		buf_block_t*	rec_block;
#endif /* UNIV_SYNC_DEBUG */
		buf_block_t*	ext_block;

		mtr_start(&mtr);
		mtr.set_named_space(space_id);
		mtr.set_log_mode(local_mtr->get_log_mode());

		ut_ad(!dict_table_is_temporary(index->table)
		      || local_mtr->get_log_mode() == MTR_LOG_NO_REDO);

		const page_t*	p = page_align(field_ref);

		const page_id_t	page_id(page_get_space_id(p),
					page_get_page_no(p));

#ifdef UNIV_SYNC_DEBUG
		rec_block =
#endif /* UNIV_SYNC_DEBUG */
		buf_page_get(page_id, rec_page_size, RW_X_LATCH, &mtr);

		buf_block_dbg_add_level(rec_block, SYNC_NO_ORDER_CHECK);
		page_no = mach_read_from_4(field_ref + BTR_EXTERN_PAGE_NO);

		if (/* There is no external storage data */
		    page_no == FIL_NULL
		    /* This field does not own the externally stored field */
		    || (mach_read_from_1(field_ref + BTR_EXTERN_LEN)
			& BTR_EXTERN_OWNER_FLAG)
		    /* Rollback and inherited field */
		    || (rollback
			&& (mach_read_from_1(field_ref + BTR_EXTERN_LEN)
			    & BTR_EXTERN_INHERITED_FLAG))) {

			/* Do not free */
			mtr_commit(&mtr);

			return;
		}

		if (page_no == start_page && dict_index_is_online_ddl(index)) {
			row_log_table_blob_free(index, start_page);
		}

		ext_block = buf_page_get(
			page_id_t(space_id, page_no), ext_page_size,
			RW_X_LATCH, &mtr);

		buf_block_dbg_add_level(ext_block, SYNC_EXTERN_STORAGE);
		page = buf_block_get_frame(ext_block);

		if (ext_page_size.is_compressed()) {
			/* Note that page_zip will be NULL
			in row_purge_upd_exist_or_extern(). */
			switch (fil_page_get_type(page)) {
			case FIL_PAGE_TYPE_ZBLOB:
			case FIL_PAGE_TYPE_ZBLOB2:
				break;
			default:
				ut_error;
			}
			next_page_no = mach_read_from_4(page + FIL_PAGE_NEXT);

			btr_page_free_low(index, ext_block, ULINT_UNDEFINED,
					  &mtr);

			if (page_zip != NULL) {
				mach_write_to_4(field_ref + BTR_EXTERN_PAGE_NO,
						next_page_no);
				mach_write_to_4(field_ref + BTR_EXTERN_LEN + 4,
						0);
				page_zip_write_blob_ptr(page_zip, rec, index,
							offsets, i, &mtr);
			} else {
				mlog_write_ulint(field_ref
						 + BTR_EXTERN_PAGE_NO,
						 next_page_no,
						 MLOG_4BYTES, &mtr);
				mlog_write_ulint(field_ref
						 + BTR_EXTERN_LEN + 4, 0,
						 MLOG_4BYTES, &mtr);
			}
		} else {
			ut_a(!page_zip);
			btr_check_blob_fil_page_type(space_id, page_no, page,
						     FALSE);

			next_page_no = mach_read_from_4(
				page + FIL_PAGE_DATA
				+ BTR_BLOB_HDR_NEXT_PAGE_NO);

			btr_page_free_low(index, ext_block, ULINT_UNDEFINED,
					  &mtr);

			mlog_write_ulint(field_ref + BTR_EXTERN_PAGE_NO,
					 next_page_no,
					 MLOG_4BYTES, &mtr);
			/* Zero out the BLOB length.  If the server
			crashes during the execution of this function,
			trx_rollback_or_clean_all_recovered() could
			dereference the half-deleted BLOB, fetching a
			wrong prefix for the BLOB. */
			mlog_write_ulint(field_ref + BTR_EXTERN_LEN + 4,
					 0,
					 MLOG_4BYTES, &mtr);
		}

		/* Commit mtr and release the BLOB block to save memory. */
		btr_blob_free(index, ext_block, TRUE, &mtr);
	}
}

/***********************************************************//**
Frees the externally stored fields for a record. */
static
void
btr_rec_free_externally_stored_fields(
/*==================================*/
	dict_index_t*	index,	/*!< in: index of the data, the index
				tree MUST be X-latched */
	rec_t*		rec,	/*!< in/out: record */
	const ulint*	offsets,/*!< in: rec_get_offsets(rec, index) */
	page_zip_des_t*	page_zip,/*!< in: compressed page whose uncompressed
				part will be updated, or NULL */
	bool		rollback,/*!< in: performing rollback? */
	mtr_t*		mtr)	/*!< in: mini-transaction handle which contains
				an X-latch to record page and to the index
				tree */
{
	ulint	n_fields;
	ulint	i;

	ut_ad(rec_offs_validate(rec, index, offsets));
	ut_ad(mtr_is_page_fix(mtr, rec, MTR_MEMO_PAGE_X_FIX, index->table));
	/* Free possible externally stored fields in the record */

	ut_ad(dict_table_is_comp(index->table) == !!rec_offs_comp(offsets));
	n_fields = rec_offs_n_fields(offsets);

	for (i = 0; i < n_fields; i++) {
		if (rec_offs_nth_extern(offsets, i)) {
			btr_free_externally_stored_field(
				index, btr_rec_get_field_ref(rec, offsets, i),
				rec, offsets, page_zip, i, rollback, mtr);
		}
	}
}

/***********************************************************//**
Frees the externally stored fields for a record, if the field is mentioned
in the update vector. */
static
void
btr_rec_free_updated_extern_fields(
/*===============================*/
	dict_index_t*	index,	/*!< in: index of rec; the index tree MUST be
				X-latched */
	rec_t*		rec,	/*!< in/out: record */
	page_zip_des_t*	page_zip,/*!< in: compressed page whose uncompressed
				part will be updated, or NULL */
	const ulint*	offsets,/*!< in: rec_get_offsets(rec, index) */
	const upd_t*	update,	/*!< in: update vector */
	bool		rollback,/*!< in: performing rollback? */
	mtr_t*		mtr)	/*!< in: mini-transaction handle which contains
				an X-latch to record page and to the tree */
{
	ulint	n_fields;
	ulint	i;

	ut_ad(rec_offs_validate(rec, index, offsets));
	ut_ad(mtr_is_page_fix(mtr, rec, MTR_MEMO_PAGE_X_FIX, index->table));

	/* Free possible externally stored fields in the record */

	n_fields = upd_get_n_fields(update);

	for (i = 0; i < n_fields; i++) {
		const upd_field_t* ufield = upd_get_nth_field(update, i);

		if (rec_offs_nth_extern(offsets, ufield->field_no)) {
			ulint	len;
			byte*	data = rec_get_nth_field(
				rec, offsets, ufield->field_no, &len);
			ut_a(len >= BTR_EXTERN_FIELD_REF_SIZE);

			btr_free_externally_stored_field(
				index, data + len - BTR_EXTERN_FIELD_REF_SIZE,
				rec, offsets, page_zip,
				ufield->field_no, rollback, mtr);
		}
	}
}

/*******************************************************************//**
Copies the prefix of an uncompressed BLOB.  The clustered index record
that points to this BLOB must be protected by a lock or a page latch.
@return number of bytes written to buf */
static
ulint
btr_copy_blob_prefix(
/*=================*/
	byte*		buf,	/*!< out: the externally stored part of
				the field, or a prefix of it */
	ulint		len,	/*!< in: length of buf, in bytes */
	ulint		space_id,/*!< in: space id of the BLOB pages */
	ulint		page_no,/*!< in: page number of the first BLOB page */
	ulint		offset)	/*!< in: offset on the first BLOB page */
{
	ulint	copied_len	= 0;

	for (;;) {
		mtr_t		mtr;
		buf_block_t*	block;
		const page_t*	page;
		const byte*	blob_header;
		ulint		part_len;
		ulint		copy_len;

		mtr_start(&mtr);

		block = buf_page_get(page_id_t(space_id, page_no),
				     univ_page_size, RW_S_LATCH, &mtr);
		buf_block_dbg_add_level(block, SYNC_EXTERN_STORAGE);
		page = buf_block_get_frame(block);

		btr_check_blob_fil_page_type(space_id, page_no, page, TRUE);

		blob_header = page + offset;
		part_len = btr_blob_get_part_len(blob_header);
		copy_len = ut_min(part_len, len - copied_len);

		memcpy(buf + copied_len,
		       blob_header + BTR_BLOB_HDR_SIZE, copy_len);
		copied_len += copy_len;

		page_no = btr_blob_get_next_page_no(blob_header);

		mtr_commit(&mtr);

		if (page_no == FIL_NULL || copy_len != part_len) {
			UNIV_MEM_ASSERT_RW(buf, copied_len);
			return(copied_len);
		}

		/* On other BLOB pages except the first the BLOB header
		always is at the page data start: */

		offset = FIL_PAGE_DATA;

		ut_ad(copied_len <= len);
	}
}

/** Copies the prefix of a compressed BLOB.
The clustered index record that points to this BLOB must be protected
by a lock or a page latch.
@param[out]	buf		the externally stored part of the field,
or a prefix of it
@param[in]	len		length of buf, in bytes
@param[in]	page_size	compressed BLOB page size
@param[in]	space_id	space id of the BLOB pages
@param[in]	offset		offset on the first BLOB page
@return number of bytes written to buf */
static
ulint
btr_copy_zblob_prefix(
	byte*			buf,
	ulint			len,
	const page_size_t&	page_size,
	ulint			space_id,
	ulint			page_no,
	ulint			offset)
{
	ulint		page_type = FIL_PAGE_TYPE_ZBLOB;
	mem_heap_t*	heap;
	int		err;
	z_stream	d_stream;

	d_stream.next_out = buf;
	d_stream.avail_out = static_cast<uInt>(len);
	d_stream.next_in = Z_NULL;
	d_stream.avail_in = 0;

	/* Zlib inflate needs 32 kilobytes for the default
	window size, plus a few kilobytes for small objects. */
	heap = mem_heap_create(40000);
	page_zip_set_alloc(&d_stream, heap);

	ut_ad(page_size.is_compressed());
	ut_ad(space_id);

	err = inflateInit(&d_stream);
	ut_a(err == Z_OK);

	for (;;) {
		buf_page_t*	bpage;
		ulint		next_page_no;

		/* There is no latch on bpage directly.  Instead,
		bpage is protected by the B-tree page latch that
		is being held on the clustered index record, or,
		in row_merge_copy_blobs(), by an exclusive table lock. */
		bpage = buf_page_get_zip(page_id_t(space_id, page_no),
					 page_size);

		if (UNIV_UNLIKELY(!bpage)) {
			ib_logf(IB_LOG_LEVEL_ERROR,
				"Cannot load compressed BLOB"
				" page %lu space %lu",
				(ulong) page_no, (ulong) space_id);
			goto func_exit;
		}

		if (UNIV_UNLIKELY
		    (fil_page_get_type(bpage->zip.data) != page_type)) {
			ib_logf(IB_LOG_LEVEL_ERROR,
				"Unexpected type %lu of compressed BLOB"
				" page %lu space %lu",
				(ulong) fil_page_get_type(bpage->zip.data),
				(ulong) page_no, (ulong) space_id);
			ut_ad(0);
			goto end_of_blob;
		}

		next_page_no = mach_read_from_4(bpage->zip.data + offset);

		if (UNIV_LIKELY(offset == FIL_PAGE_NEXT)) {
			/* When the BLOB begins at page header,
			the compressed data payload does not
			immediately follow the next page pointer. */
			offset = FIL_PAGE_DATA;
		} else {
			offset += 4;
		}

		d_stream.next_in = bpage->zip.data + offset;
		d_stream.avail_in = static_cast<uInt>(page_size.physical()
						      - offset);

		err = inflate(&d_stream, Z_NO_FLUSH);
		switch (err) {
		case Z_OK:
			if (!d_stream.avail_out) {
				goto end_of_blob;
			}
			break;
		case Z_STREAM_END:
			if (next_page_no == FIL_NULL) {
				goto end_of_blob;
			}
			/* fall through */
		default:
inflate_error:
			ib_logf(IB_LOG_LEVEL_ERROR,
				"inflate() of compressed BLOB"
				" page %lu space %lu returned %d (%s)",
				(ulong) page_no, (ulong) space_id,
				err, d_stream.msg);
		case Z_BUF_ERROR:
			goto end_of_blob;
		}

		if (next_page_no == FIL_NULL) {
			if (!d_stream.avail_in) {
				ib_logf(IB_LOG_LEVEL_ERROR,
					"Unexpected end of compressed BLOB"
					" page %lu space %lu",
					(ulong) page_no,
					(ulong) space_id);
			} else {
				err = inflate(&d_stream, Z_FINISH);
				switch (err) {
				case Z_STREAM_END:
				case Z_BUF_ERROR:
					break;
				default:
					goto inflate_error;
				}
			}

end_of_blob:
			buf_page_release_zip(bpage);
			goto func_exit;
		}

		buf_page_release_zip(bpage);

		/* On other BLOB pages except the first
		the BLOB header always is at the page header: */

		page_no = next_page_no;
		offset = FIL_PAGE_NEXT;
		page_type = FIL_PAGE_TYPE_ZBLOB2;
	}

func_exit:
	inflateEnd(&d_stream);
	mem_heap_free(heap);
	UNIV_MEM_ASSERT_RW(buf, d_stream.total_out);
	return(d_stream.total_out);
}

/** Copies the prefix of an externally stored field of a record.
The clustered index record that points to this BLOB must be protected
by a lock or a page latch.
@param[out]	buf		the externally stored part of the
field, or a prefix of it
@param[in]	len		length of buf, in bytes
@param[in]	page_size	BLOB page size
@param[in]	space_id	space id of the first BLOB page
@param[in]	page_no		page number of the first BLOB page
@param[in]	offset		offset on the first BLOB page
@return number of bytes written to buf */
static
ulint
btr_copy_externally_stored_field_prefix_low(
	byte*			buf,
	ulint			len,
	const page_size_t&	page_size,
	ulint			space_id,
	ulint			page_no,
	ulint			offset)
{
	if (len == 0) {
		return(0);
	}

	if (page_size.is_compressed()) {
		return(btr_copy_zblob_prefix(buf, len, page_size,
					     space_id, page_no, offset));
	} else {
		ut_ad(page_size.equals_to(univ_page_size));
		return(btr_copy_blob_prefix(buf, len, space_id,
					    page_no, offset));
	}
}

/** Copies the prefix of an externally stored field of a record.
The clustered index record must be protected by a lock or a page latch.
@param[out]	buf		the field, or a prefix of it
@param[in]	len		length of buf, in bytes
@param[in]	page_size	BLOB page size
@param[in]	data		'internally' stored part of the field
containing also the reference to the external part; must be protected by
a lock or a page latch
@param[in]	local_len	length of data, in bytes
@return the length of the copied field, or 0 if the column was being
or has been deleted */
ulint
btr_copy_externally_stored_field_prefix(
	byte*			buf,
	ulint			len,
	const page_size_t&	page_size,
	const byte*		data,
	ulint			local_len)
{
	ulint	space_id;
	ulint	page_no;
	ulint	offset;

	ut_a(local_len >= BTR_EXTERN_FIELD_REF_SIZE);

	local_len -= BTR_EXTERN_FIELD_REF_SIZE;

	if (UNIV_UNLIKELY(local_len >= len)) {
		memcpy(buf, data, len);
		return(len);
	}

	memcpy(buf, data, local_len);
	data += local_len;

	ut_a(memcmp(data, field_ref_zero, BTR_EXTERN_FIELD_REF_SIZE));

	if (!mach_read_from_4(data + BTR_EXTERN_LEN + 4)) {
		/* The externally stored part of the column has been
		(partially) deleted.  Signal the half-deleted BLOB
		to the caller. */

		return(0);
	}

	space_id = mach_read_from_4(data + BTR_EXTERN_SPACE_ID);

	page_no = mach_read_from_4(data + BTR_EXTERN_PAGE_NO);

	offset = mach_read_from_4(data + BTR_EXTERN_OFFSET);

	return(local_len
	       + btr_copy_externally_stored_field_prefix_low(buf + local_len,
							     len - local_len,
							     page_size,
							     space_id, page_no,
							     offset));
}

/** Copies an externally stored field of a record to mem heap.
The clustered index record must be protected by a lock or a page latch.
@param[out]	len		length of the whole field
@param[in]	data		'internally' stored part of the field
containing also the reference to the external part; must be protected by
a lock or a page latch
@param[in]	page_size	BLOB page size
@param[in]	local_len	length of data
@param[in,out]	heap		mem heap
@return the whole field copied to heap */
byte*
btr_copy_externally_stored_field(
	ulint*			len,
	const byte*		data,
	const page_size_t&	page_size,
	ulint			local_len,
	mem_heap_t*		heap)
{
	ulint	space_id;
	ulint	page_no;
	ulint	offset;
	ulint	extern_len;
	byte*	buf;

	ut_a(local_len >= BTR_EXTERN_FIELD_REF_SIZE);

	local_len -= BTR_EXTERN_FIELD_REF_SIZE;

	space_id = mach_read_from_4(data + local_len + BTR_EXTERN_SPACE_ID);

	page_no = mach_read_from_4(data + local_len + BTR_EXTERN_PAGE_NO);

	offset = mach_read_from_4(data + local_len + BTR_EXTERN_OFFSET);

	/* Currently a BLOB cannot be bigger than 4 GB; we
	leave the 4 upper bytes in the length field unused */

	extern_len = mach_read_from_4(data + local_len + BTR_EXTERN_LEN + 4);

	buf = (byte*) mem_heap_alloc(heap, local_len + extern_len);

	memcpy(buf, data, local_len);
	*len = local_len
		+ btr_copy_externally_stored_field_prefix_low(buf + local_len,
							      extern_len,
							      page_size,
							      space_id,
							      page_no, offset);

	return(buf);
}

/** Copies an externally stored field of a record to mem heap.
@param[in]	rec		record in a clustered index; must be
protected by a lock or a page latch
@param[in]	offset		array returned by rec_get_offsets()
@param[in]	page_size	BLOB page size
@param[in]	no		field number
@param[out]	len		length of the field
@param[in,out]	heap		mem heap
@return the field copied to heap, or NULL if the field is incomplete */
byte*
btr_rec_copy_externally_stored_field(
	const rec_t*		rec,
	const ulint*		offsets,
	const page_size_t&	page_size,
	ulint			no,
	ulint*			len,
	mem_heap_t*		heap)
{
	ulint		local_len;
	const byte*	data;

	ut_a(rec_offs_nth_extern(offsets, no));

	/* An externally stored field can contain some initial
	data from the field, and in the last 20 bytes it has the
	space id, page number, and offset where the rest of the
	field data is stored, and the data length in addition to
	the data stored locally. We may need to store some data
	locally to get the local record length above the 128 byte
	limit so that field offsets are stored in two bytes, and
	the extern bit is available in those two bytes. */

	data = rec_get_nth_field(rec, offsets, no, &local_len);

	ut_a(local_len >= BTR_EXTERN_FIELD_REF_SIZE);

	if (UNIV_UNLIKELY
	    (!memcmp(data + local_len - BTR_EXTERN_FIELD_REF_SIZE,
		     field_ref_zero, BTR_EXTERN_FIELD_REF_SIZE))) {
		/* The externally stored field was not written yet.
		This record should only be seen by
		recv_recovery_rollback_active() or any
		TRX_ISO_READ_UNCOMMITTED transactions. */
		return(NULL);
	}

	return(btr_copy_externally_stored_field(len, data,
						page_size, local_len, heap));
}
#endif /* !UNIV_HOTBACKUP */<|MERGE_RESOLUTION|>--- conflicted
+++ resolved
@@ -671,6 +671,36 @@
 	return(false);
 }
 
+/** Detects whether the modifying record might need a opposite modification
+to the intention.
+@param[in]	page		page
+@param[in]	lock_intention	lock intention for the tree operation
+@param[in]	rec		record (current node_ptr)
+@return	true if tree modification is needed */
+static
+bool
+btr_cur_need_opposite_intention(
+	const page_t*	page,
+	btr_intention_t	lock_intention,
+	const rec_t*	rec)
+{
+	switch (lock_intention) {
+	case BTR_INTENTION_DELETE:
+		return((mach_read_from_4(page + FIL_PAGE_PREV) != FIL_NULL
+			&& page_rec_is_first(rec, page))
+		       || (mach_read_from_4(page + FIL_PAGE_NEXT) != FIL_NULL
+			   && page_rec_is_last(rec, page)));
+	case BTR_INTENTION_INSERT:
+		return(mach_read_from_4(page + FIL_PAGE_NEXT) != FIL_NULL
+		       && page_rec_is_last(rec, page));
+	case BTR_INTENTION_BOTH:
+		return(false);
+	}
+
+	ut_error;
+	return(false);
+}
+
 /********************************************************************//**
 Searches an index tree and positions a tree cursor on a given level.
 NOTE: n_fields_cmp in tuple must be set so that it cannot be compared
@@ -1432,12 +1462,10 @@
 		pessimistic delete intention, it might cause node_ptr insert
 		for the upper level. We should change the intention and retry.
 		*/
-		if (lock_intention == BTR_INTENTION_DELETE
-		    && latch_mode == BTR_MODIFY_TREE
-		    && ((mach_read_from_4(page + FIL_PAGE_PREV) != FIL_NULL
-			 && page_rec_is_first(node_ptr, page))
-			|| (mach_read_from_4(page + FIL_PAGE_NEXT) != FIL_NULL
-			    && page_rec_is_last(node_ptr, page)))) {
+		if (latch_mode == BTR_MODIFY_TREE
+		    && btr_cur_need_opposite_intention(
+			page, lock_intention, node_ptr)) {
+
 			ut_ad(upper_rw_latch == RW_X_LATCH);
 			/* release all blocks */
 			for (; n_releases <= n_blocks; n_releases++) {
@@ -2305,12 +2333,10 @@
 		pessimistic delete intention, it might cause node_ptr insert
 		for the upper level. We should change the intention and retry.
 		*/
-		if (lock_intention == BTR_INTENTION_DELETE
-		    && latch_mode == BTR_MODIFY_TREE
-		    && ((mach_read_from_4(page + FIL_PAGE_PREV) != FIL_NULL
-			 && page_rec_is_first(node_ptr, page))
-			|| (mach_read_from_4(page + FIL_PAGE_NEXT) != FIL_NULL
-			    && page_rec_is_last(node_ptr, page)))) {
+		if (latch_mode == BTR_MODIFY_TREE
+		    && btr_cur_need_opposite_intention(
+			page, lock_intention, node_ptr)) {
+
 			ut_ad(upper_rw_latch == RW_X_LATCH);
 			/* release all blocks */
 			for (; n_releases <= n_blocks; n_releases++) {
@@ -2673,12 +2699,10 @@
 		pessimistic delete intention, it might cause node_ptr insert
 		for the upper level. We should change the intention and retry.
 		*/
-		if (lock_intention == BTR_INTENTION_DELETE
-		    && latch_mode == BTR_MODIFY_TREE
-		    && ((mach_read_from_4(page + FIL_PAGE_PREV) != FIL_NULL
-			 && page_rec_is_first(node_ptr, page))
-			|| (mach_read_from_4(page + FIL_PAGE_NEXT) != FIL_NULL
-			    && page_rec_is_last(node_ptr, page)))) {
+		if (latch_mode == BTR_MODIFY_TREE
+		    && btr_cur_need_opposite_intention(
+			page, lock_intention, node_ptr)) {
+
 			ut_ad(upper_rw_latch == RW_X_LATCH);
 			/* release all blocks */
 			for (; n_releases <= n_blocks; n_releases++) {
@@ -2966,12 +2990,7 @@
 	rec_t*		dummy;
 	ibool		leaf;
 	ibool		reorg;
-<<<<<<< HEAD
-	ibool		inherit;
-=======
 	ibool		inherit = TRUE;
-	ulint		zip_size;
->>>>>>> 8c5928b6
 	ulint		rec_size;
 	dberr_t		err;
 
@@ -3281,13 +3300,8 @@
 	dict_index_t*	index		= cursor->index;
 	big_rec_t*	big_rec_vec	= NULL;
 	dberr_t		err;
-<<<<<<< HEAD
-	ibool		dummy_inh;
+	ibool		inherit = FALSE;
 	bool		success;
-=======
-	ibool		inherit = FALSE;
-	ibool		success;
->>>>>>> 8c5928b6
 	ulint		n_reserved	= 0;
 
 	ut_ad(dtuple_check_typed(entry));
@@ -3373,23 +3387,28 @@
 	      || dict_index_is_spatial(index));
 
 	if (!(flags & BTR_NO_LOCKING_FLAG)) {
-		/* The cursor might be moved to the other page,
-		and the max trx id field should be updated after
-		the cursor was fixed. */
-		if (!dict_index_is_clust(index)) {
-			page_update_max_trx_id(
-				btr_cur_get_block(cursor),
-				btr_cur_get_page_zip(cursor),
-				thr_get_trx(thr)->id, mtr);
-		}
-		if (!page_rec_is_infimum(btr_cur_get_rec(cursor))
-		    || btr_page_get_prev(
-			buf_block_get_frame(
-				btr_cur_get_block(cursor)), mtr)
-		       == FIL_NULL) {
-			/* split and inserted need to call
-			lock_update_insert() always. */
-			inherit = TRUE;
+		ut_ad(!dict_table_is_temporary(index->table));
+		if (dict_index_is_spatial(index)) {
+			/* Do nothing */
+		} else {
+			/* The cursor might be moved to the other page
+			and the max trx id field should be updated after
+			the cursor was fixed. */
+			if (!dict_index_is_clust(index)) {
+				page_update_max_trx_id(
+					btr_cur_get_block(cursor),
+					btr_cur_get_page_zip(cursor),
+					thr_get_trx(thr)->id, mtr);
+			}
+			if (!page_rec_is_infimum(btr_cur_get_rec(cursor))
+			    || btr_page_get_prev(
+				buf_block_get_frame(
+					btr_cur_get_block(cursor)), mtr)
+			       == FIL_NULL) {
+				/* split and inserted need to call
+				lock_update_insert() always. */
+				inherit = TRUE;
+			}
 		}
 	}
 
