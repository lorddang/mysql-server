--- conflicted
+++ resolved
@@ -116,115 +116,7 @@
   regTabPtr.p->m_no_of_attributes= req->noOfAttributes;
   regTabPtr.p->dynTabDescriptor= RNIL;
 
-<<<<<<< HEAD
-  {
-=======
-  getFragmentrec(regFragPtr, fragId, regTabPtr.p);
-  if (regFragPtr.i != RNIL) {
-    jam();
-    terrorCode= ZEXIST_FRAG_ERROR;
-    fragrefuse1Lab(signal, fragOperPtr);
-    return;
-  }
-  if (cfirstfreefrag != RNIL) {
-    jam();
-    seizeFragrecord(regFragPtr);
-  } else {
-    jam();
-    terrorCode= ZFULL_FRAGRECORD_ERROR;
-    fragrefuse1Lab(signal, fragOperPtr);
-    return;
-  }
-  if (!addfragtotab(regTabPtr.p, fragId, regFragPtr.i)) {
-    jam();
-    terrorCode= ZNO_FREE_TAB_ENTRY_ERROR;
-    fragrefuse2Lab(signal, fragOperPtr, regFragPtr);
-    return;
-  }
-
-  regFragPtr.p->fragTableId= regTabPtr.i;
-  regFragPtr.p->fragmentId= fragId;
-  regFragPtr.p->m_tablespace_id= tablespace_id;
-  regFragPtr.p->m_undo_complete= false;
-  regFragPtr.p->m_lcp_scan_op = RNIL; 
-  regFragPtr.p->m_lcp_keep_list = RNIL;
-  regFragPtr.p->noOfPages = 0;
-  regFragPtr.p->noOfVarPages = 0;
-  regFragPtr.p->m_max_page_no = 0;
-  regFragPtr.p->m_free_page_id_list = FREE_PAGE_RNIL;
-  ndbrequire(regFragPtr.p->m_page_map.isEmpty());
-  regFragPtr.p->m_restore_lcp_id = RNIL;
-  for (Uint32 i = 0; i<MAX_FREE_LIST+1; i++)
-    ndbrequire(regFragPtr.p->free_var_page_array[i].isEmpty());
-
-  if ((ERROR_INSERTED(4007) && regTabPtr.p->fragid[0] == fragId) ||
-      (ERROR_INSERTED(4008) && regTabPtr.p->fragid[1] == fragId)) {
-    jam();
-    terrorCode = 1;
-    fragrefuse4Lab(signal, fragOperPtr, regFragPtr, regTabPtr.p, fragId);
-    CLEAR_ERROR_INSERT_VALUE;
-    return;
-  }
-
-  if (regTabPtr.p->tableStatus == NOT_DEFINED) {
-    jam();
-//-----------------------------------------------------------------------------
-// We are setting up references to the header of the tuple.
-// Active operation  This word contains a reference to the operation active
-//                   on the tuple at the moment. RNIL means no one active at
-//                   all.  Not optional.
-// Tuple version     Uses only low 16 bits.  Not optional.
-// Checksum          The third header word is optional and contains a checksum
-//                   of the tuple header.
-// Null-bits         A number of words to contain null bits for all
-//                   non-dynamic attributes. Each word contains upto 32 null
-//                   bits. Each time a new word is needed we allocate the
-//                   complete word. Zero nullable attributes means that there
-//                   is no word at all
-//                   Note that the null-bits are also used for storing the
-//                   data for (non-dynamic) bit types.
-//-----------------------------------------------------------------------------
-    fragOperPtr.p->definingFragment= true;
-    regTabPtr.p->tableStatus= DEFINING;
-    regTabPtr.p->m_bits = 0;
-    regTabPtr.p->m_bits |= (checksumIndicator ? Tablerec::TR_Checksum : 0);
-    regTabPtr.p->m_bits |= (gcpIndicator ? Tablerec::TR_RowGCI : 0);
-    regTabPtr.p->m_bits |= (forceVarPart ? Tablerec::TR_ForceVarPart : 0);
-    
-    regTabPtr.p->m_offsets[MM].m_disk_ref_offset= 0;
-    regTabPtr.p->m_offsets[MM].m_null_words= 0;
-    regTabPtr.p->m_offsets[MM].m_fix_header_size= 0;
-    regTabPtr.p->m_offsets[MM].m_max_var_offset= 0;
-    regTabPtr.p->m_offsets[MM].m_max_dyn_offset= 0;
-    regTabPtr.p->m_offsets[MM].m_dyn_null_words= 0;
-
-    regTabPtr.p->m_offsets[DD].m_disk_ref_offset= 0;
-    regTabPtr.p->m_offsets[DD].m_null_words= 0;
-    regTabPtr.p->m_offsets[DD].m_fix_header_size= 0;
-    regTabPtr.p->m_offsets[DD].m_max_var_offset= 0;
-    regTabPtr.p->m_offsets[DD].m_max_dyn_offset= 0;
-    regTabPtr.p->m_offsets[DD].m_dyn_null_words= 0;
-
-    regTabPtr.p->m_attributes[MM].m_no_of_fixsize= 0;
-    regTabPtr.p->m_attributes[MM].m_no_of_varsize= 0;
-    regTabPtr.p->m_attributes[MM].m_no_of_dynamic= 0;
-    regTabPtr.p->m_attributes[MM].m_no_of_dyn_fix= 0;
-    regTabPtr.p->m_attributes[MM].m_no_of_dyn_var= 0;
-    regTabPtr.p->m_attributes[DD].m_no_of_fixsize= 0;
-    regTabPtr.p->m_attributes[DD].m_no_of_varsize= 0;
-    regTabPtr.p->m_attributes[DD].m_no_of_dynamic= 0;
-    regTabPtr.p->m_attributes[DD].m_no_of_dyn_fix= 0;
-    regTabPtr.p->m_attributes[DD].m_no_of_dyn_var= 0;
-
-    // Reserve space for bitmap length
-    regTabPtr.p->m_dyn_null_bits= DYN_BM_LEN_BITS; 
-    regTabPtr.p->noOfKeyAttr= noOfKeyAttr;
-    regTabPtr.p->noOfCharsets= noOfCharsets;
-    regTabPtr.p->m_no_of_attributes= noOfAttributes;
-    
-    regTabPtr.p->dynTabDescriptor= RNIL;
-    
->>>>>>> c1d4b12d
+  {
     Uint32 offset[10];
     Uint32 allocSize= getTabDescrOffsets(req->noOfAttributes,
                                          req->noOfCharsets,
@@ -283,55 +175,6 @@
   fragOperPtr.p->attributeCount--;
   const bool lastAttr = (fragOperPtr.p->attributeCount == 0);
 
-<<<<<<< HEAD
-=======
-  if ((ERROR_INSERTED(4009) && regTabPtr.p->fragid[0] == fragId &&attrId == 0)||
-      (ERROR_INSERTED(4010) && regTabPtr.p->fragid[0] == fragId && lastAttr) ||
-      (ERROR_INSERTED(4011) && regTabPtr.p->fragid[1] == fragId && attrId ==0)||
-      (ERROR_INSERTED(4012) && regTabPtr.p->fragid[1] == fragId && lastAttr)) {
-    jam();
-    terrorCode = 1;
-    addattrrefuseLab(signal, regFragPtr, fragOperPtr, regTabPtr.p, fragId);
-    CLEAR_ERROR_INSERT_VALUE;
-    return;
-  }
-
-  if (regTabPtr.p->tableStatus != DEFINING)
-  {
-    ndbrequire(regTabPtr.p->tableStatus == DEFINED);
-    signal->theData[0] = fragOperPtr.p->lqhPtrFrag;
-    signal->theData[1] = lastAttr;
-    sendSignal(fragOperPtr.p->lqhBlockrefFrag, GSN_TUP_ADD_ATTCONF, 
-	       signal, 2, JBB);
-    
-    if(lastAttr)
-    {
-      jam();
-      /**
-       * Init Disk_alloc_info
-       */
-      CreateFilegroupImplReq rep;
-      if(regTabPtr.p->m_no_of_disk_attributes)
-      {
-	Tablespace_client tsman(0, c_tsman, 0, 0, 
-				regFragPtr.p->m_tablespace_id);
-	ndbrequire(tsman.get_tablespace_info(&rep) == 0);
-        jamEntry();
-	regFragPtr.p->m_logfile_group_id= rep.tablespace.logfile_group_id;
-      }
-      else
-      {
-	jam();
-	regFragPtr.p->m_logfile_group_id = RNIL;
-      }
-      new (&regFragPtr.p->m_disk_alloc_info)
-	Disk_alloc_info(regTabPtr.p, rep.tablespace.extent_size);
-      releaseFragoperrec(fragOperPtr);      
-    }
-    return;
-  }
-    
->>>>>>> c1d4b12d
   Uint32 firstTabDesIndex= regTabPtr.p->tabDescriptor + (attrId * ZAD_SIZE);
   setTabDescrWord(firstTabDesIndex, attrDescriptor);
   Uint32 attrLen = AttributeDescriptor::getSize(attrDescriptor);
@@ -445,8 +288,8 @@
                    fragOperPtr.p->charsetIndex, attrDes2);
   setTabDescrWord(firstTabDesIndex + 1, attrDes2);
 
-  if (ERROR_INSERTED(4009) && attrId == 0 ||
-      ERROR_INSERTED(4010) && lastAttr)
+  if ((ERROR_INSERTED(4009) && attrId == 0) ||
+      (ERROR_INSERTED(4010) && lastAttr))
   {
     jam();
     CLEAR_ERROR_INSERT_VALUE;
