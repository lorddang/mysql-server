--- conflicted
+++ resolved
@@ -66,11 +66,7 @@
 def	mysql	help_category	help_category_id	1	NULL	NO	smallint	NULL	NULL	5	0	NULL	NULL	smallint(5) unsigned	PRI			
 def	mysql	help_category	name	2	NULL	NO	char	64	192	NULL	NULL	utf8	utf8_general_ci	char(64)	UNI			
 def	mysql	help_category	parent_category_id	3	NULL	YES	smallint	NULL	NULL	5	0	NULL	NULL	smallint(5) unsigned				
-<<<<<<< HEAD
-def	mysql	help_category	url	4	NULL	NO	char	128	384	NULL	NULL	utf8	utf8_general_ci	char(128)				
-=======
 def	mysql	help_category	url	4	NULL	NO	text	65535	65535	NULL	NULL	utf8	utf8_general_ci	text				
->>>>>>> 020dcec4
 def	mysql	help_keyword	help_keyword_id	1	NULL	NO	int	NULL	NULL	10	0	NULL	NULL	int(10) unsigned	PRI			
 def	mysql	help_keyword	name	2	NULL	NO	char	64	192	NULL	NULL	utf8	utf8_general_ci	char(64)	UNI			
 def	mysql	help_relation	help_keyword_id	2	NULL	NO	int	NULL	NULL	10	0	NULL	NULL	int(10) unsigned	PRI			
@@ -80,11 +76,7 @@
 def	mysql	help_topic	help_category_id	3	NULL	NO	smallint	NULL	NULL	5	0	NULL	NULL	smallint(5) unsigned				
 def	mysql	help_topic	help_topic_id	1	NULL	NO	int	NULL	NULL	10	0	NULL	NULL	int(10) unsigned	PRI			
 def	mysql	help_topic	name	2	NULL	NO	char	64	192	NULL	NULL	utf8	utf8_general_ci	char(64)	UNI			
-<<<<<<< HEAD
-def	mysql	help_topic	url	6	NULL	NO	char	128	384	NULL	NULL	utf8	utf8_general_ci	char(128)				
-=======
 def	mysql	help_topic	url	6	NULL	NO	text	65535	65535	NULL	NULL	utf8	utf8_general_ci	text				
->>>>>>> 020dcec4
 def	mysql	host	Alter_priv	12	N	NO	enum	1	3	NULL	NULL	utf8	utf8_general_ci	enum('N','Y')				
 def	mysql	host	Alter_routine_priv	18	N	NO	enum	1	3	NULL	NULL	utf8	utf8_general_ci	enum('N','Y')				
 def	mysql	host	Create_priv	7	N	NO	enum	1	3	NULL	NULL	utf8	utf8_general_ci	enum('N','Y')				
@@ -367,7 +359,7 @@
 NULL	mysql	help_category	help_category_id	smallint	NULL	NULL	NULL	NULL	smallint(5) unsigned
 3.0000	mysql	help_category	name	char	64	192	utf8	utf8_general_ci	char(64)
 NULL	mysql	help_category	parent_category_id	smallint	NULL	NULL	NULL	NULL	smallint(5) unsigned
-3.0000	mysql	help_category	url	char	128	384	utf8	utf8_general_ci	char(128)
+1.0000	mysql	help_category	url	text	65535	65535	utf8	utf8_general_ci	text
 NULL	mysql	help_keyword	help_keyword_id	int	NULL	NULL	NULL	NULL	int(10) unsigned
 3.0000	mysql	help_keyword	name	char	64	192	utf8	utf8_general_ci	char(64)
 NULL	mysql	help_relation	help_topic_id	int	NULL	NULL	NULL	NULL	int(10) unsigned
@@ -377,7 +369,7 @@
 NULL	mysql	help_topic	help_category_id	smallint	NULL	NULL	NULL	NULL	smallint(5) unsigned
 1.0000	mysql	help_topic	description	text	65535	65535	utf8	utf8_general_ci	text
 1.0000	mysql	help_topic	example	text	65535	65535	utf8	utf8_general_ci	text
-3.0000	mysql	help_topic	url	char	128	384	utf8	utf8_general_ci	char(128)
+1.0000	mysql	help_topic	url	text	65535	65535	utf8	utf8_general_ci	text
 3.0000	mysql	host	Host	char	60	180	utf8	utf8_bin	char(60)
 3.0000	mysql	host	Db	char	64	192	utf8	utf8_bin	char(64)
 3.0000	mysql	host	Select_priv	enum	1	3	utf8	utf8_general_ci	enum('N','Y')
