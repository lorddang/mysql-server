/* Copyright (c) 2008, 2014, Oracle and/or its affiliates. All rights reserved.

  This program is free software; you can redistribute it and/or modify
  it under the terms of the GNU General Public License as published by
  the Free Software Foundation; version 2 of the License.

  This program is distributed in the hope that it will be useful,
  but WITHOUT ANY WARRANTY; without even the implied warranty of
  MERCHANTABILITY or FITNESS FOR A PARTICULAR PURPOSE.  See the
  GNU General Public License for more details.

  You should have received a copy of the GNU General Public License
  along with this program; if not, write to the Free Software Foundation,
  51 Franklin Street, Suite 500, Boston, MA 02110-1335 USA */

#ifndef PFS_SERVER_H
#define PFS_SERVER_H

/**
  @file storage/perfschema/pfs_server.h
  Private interface for the server (declarations).
*/

#ifndef PFS_MAX_MUTEX_CLASS
  #define PFS_MAX_MUTEX_CLASS 200
#endif
#ifndef PFS_MAX_RWLOCK_CLASS
  #define PFS_MAX_RWLOCK_CLASS 40
#endif
#ifndef PFS_MAX_COND_CLASS
  #define PFS_MAX_COND_CLASS 80
#endif
#ifndef PFS_MAX_THREAD_CLASS
  #define PFS_MAX_THREAD_CLASS 50
#endif
#ifndef PFS_MAX_FILE_CLASS
  #define PFS_MAX_FILE_CLASS 50
#endif
#ifndef PFS_MAX_FILE_HANDLE
  #define PFS_MAX_FILE_HANDLE 32768
#endif
#ifndef PFS_MAX_SOCKET_CLASS
  #define PFS_MAX_SOCKET_CLASS 10
#endif
#ifndef PFS_MAX_SETUP_ACTOR
  #define PFS_MAX_SETUP_ACTOR 100
#endif
#ifndef PFS_MAX_SETUP_OBJECT
  #define PFS_MAX_SETUP_OBJECT 100
#endif
#ifndef PFS_MAX_STAGE_CLASS
  #define PFS_MAX_STAGE_CLASS 150
#endif
#ifndef PFS_STATEMENTS_STACK_SIZE
  #define PFS_STATEMENTS_STACK_SIZE 10
#endif
#ifndef PFS_MAX_MEMORY_CLASS
  #define PFS_MAX_MEMORY_CLASS 250
#endif

/** Sizing hints, from the server configuration. */
struct PFS_sizing_hints
{
  /** Value of @c Sys_table_def_size */
  long m_table_definition_cache;
  /** Value of @c Sys_table_cache_size */
  long m_table_open_cache;
  /** Value of @c Sys_max_connections */
  long m_max_connections;
  /** Value of @c Sys_open_files_limit */
  long m_open_files_limit;
  /** Value of @c Sys_max_prepared_stmt_count */
  long m_max_prepared_stmt_count;
};

/** Performance schema global sizing parameters. */
struct PFS_global_param
{
  /** True if the performance schema is enabled. */
  bool m_enabled;
  /** Default values for SETUP_CONSUMERS. */
  bool m_consumer_events_stages_current_enabled;
  bool m_consumer_events_stages_history_enabled;
  bool m_consumer_events_stages_history_long_enabled;
  bool m_consumer_events_statements_current_enabled;
  bool m_consumer_events_statements_history_enabled;
  bool m_consumer_events_statements_history_long_enabled;
  bool m_consumer_events_transactions_current_enabled;
  bool m_consumer_events_transactions_history_enabled;
  bool m_consumer_events_transactions_history_long_enabled;
  bool m_consumer_events_waits_current_enabled;
  bool m_consumer_events_waits_history_enabled;
  bool m_consumer_events_waits_history_long_enabled;
  bool m_consumer_global_instrumentation_enabled;
  bool m_consumer_thread_instrumentation_enabled;
  bool m_consumer_statement_digest_enabled;

  /** Default instrument configuration option. */
  char *m_pfs_instrument;

  /**
    Maximum number of instrumented mutex classes.
    @sa mutex_class_lost.
  */
  ulong m_mutex_class_sizing;
  /**
    Maximum number of instrumented rwlock classes.
    @sa rwlock_class_lost.
  */
  ulong m_rwlock_class_sizing;
  /**
    Maximum number of instrumented cond classes.
    @sa cond_class_lost.
  */
  ulong m_cond_class_sizing;
  /**
    Maximum number of instrumented thread classes.
    @sa thread_class_lost.
  */
  ulong m_thread_class_sizing;
  /**
    Maximum number of instrumented table share.
    @sa table_share_lost.
  */
  long m_table_share_sizing;
  /**
    Maximum number of instrumented file classes.
    @sa file_class_lost.
  */
  ulong m_file_class_sizing;
  /**
    Maximum number of instrumented mutex instances.
    @sa mutex_lost.
  */
  long m_mutex_sizing;
  /**
    Maximum number of instrumented rwlock instances.
    @sa rwlock_lost.
  */
  long m_rwlock_sizing;
  /**
    Maximum number of instrumented cond instances.
    @sa cond_lost.
  */
  long m_cond_sizing;
  /**
    Maximum number of instrumented thread instances.
    @sa thread_lost.
  */
  long m_thread_sizing;
  /**
    Maximum number of instrumented table handles.
    @sa table_lost.
  */
  long m_table_sizing;
  /**
    Maximum number of instrumented file instances.
    @sa file_lost.
  */
  long m_file_sizing;
  /**
    Maximum number of instrumented file handles.
    @sa file_handle_lost.
  */
  long m_file_handle_sizing;
  /**
    Maxium number of instrumented socket instances
    @sa socket_lost
  */
  long m_socket_sizing;
  /**
    Maximum number of instrumented socket classes.
    @sa socket_class_lost.
  */
  ulong m_socket_class_sizing;
  /** Maximum number of rows per thread in table EVENTS_WAITS_HISTORY. */
  long m_events_waits_history_sizing;
  /** Maximum number of rows in table EVENTS_WAITS_HISTORY_LONG. */
  long m_events_waits_history_long_sizing;
  /** Maximum number of rows in table SETUP_ACTORS. */
  ulong m_setup_actor_sizing;
  /** Maximum number of rows in table SETUP_OBJECTS. */
  ulong m_setup_object_sizing;
  /** Maximum number of rows in table HOSTS. */
  long m_host_sizing;
  /** Maximum number of rows in table USERS. */
  long m_user_sizing;
  /** Maximum number of rows in table ACCOUNTS. */
  long m_account_sizing;
  /**
    Maximum number of instrumented stage classes.
    @sa stage_class_lost.
  */
  ulong m_stage_class_sizing;
  /** Maximum number of rows per thread in table EVENTS_STAGES_HISTORY. */
  long m_events_stages_history_sizing;
  /** Maximum number of rows in table EVENTS_STAGES_HISTORY_LONG. */
  long m_events_stages_history_long_sizing;
  /**
    Maximum number of instrumented statement classes.
    @sa statement_class_lost.
  */
  ulong m_statement_class_sizing;
  /** Maximum number of rows per thread in table EVENTS_STATEMENTS_HISTORY. */
  long m_events_statements_history_sizing;
  /** Maximum number of rows in table EVENTS_STATEMENTS_HISTORY_LONG. */
  long m_events_statements_history_long_sizing;
  /** Maximum number of digests to be captured */
  long m_digest_sizing;
  /** Maximum number of programs to be captured */
  long m_program_sizing;
<<<<<<< HEAD
=======
  /** Maximum number of prepared statements to be captured */
  long m_prepared_stmt_sizing;
>>>>>>> a9800d0d
  /** Maximum number of rows per thread in table EVENTS_TRANSACTIONS_HISTORY. */
  long m_events_transactions_history_sizing;
  /** Maximum number of rows in table EVENTS_TRANSACTIONS_HISTORY_LONG. */
  long m_events_transactions_history_long_sizing;

  /** Maximum number of session attribute strings per thread */
  long m_session_connect_attrs_sizing;
  /** Maximum size of statement stack */
  ulong m_statement_stack_sizing;

  /**
    Maximum number of instrumented memory classes.
    @sa memory_class_lost.
  */
  ulong m_memory_class_sizing;

  long m_metadata_lock_sizing;

  /** Sizing hints, for auto tuning. */
  PFS_sizing_hints m_hints;
};

/**
  Performance schema sizing values for the server.
  This global variable is set when parsing server startup options.
*/
extern PFS_global_param pfs_param;

/**
  Null initialization.
  Disable all instrumentation, size all internal buffers to 0.
  This pre initialization step is needed to ensure that events can be collected
  and discarded, until such time @c initialize_performance_schema() is called.
*/
void pre_initialize_performance_schema();

/**
  Initialize the performance schema.
  @param param Size parameters to use.
  @return A bootstrap handle, or NULL.
*/
struct PSI_bootstrap*
initialize_performance_schema(PFS_global_param *param);

void pfs_automated_sizing(PFS_global_param *param);

/**
  Initialize the performance schema ACL.
  ACL is strictly enforced when the server is running in normal mode,
  to enforce that only legal operations are allowed.
  When running in bootstrap mode, ACL restrictions are relaxed,
  to allow the bootstrap scripts to DROP / CREATE performance schema tables.
  @sa ACL_internal_schema_registry
  @param bootstrap True if the server is starting in bootstrap mode.
*/
void initialize_performance_schema_acl(bool bootstrap);

void check_performance_schema();

/**
  Initialize the dynamic array holding individual instrument settings collected
  from the server configuration options.
*/
void init_pfs_instrument_array();

/**
  Process one PFS_INSTRUMENT configuration string.
*/
int add_pfs_instr_to_array(const char* name, const char* value);

/**
  Shutdown the performance schema.
*/
void shutdown_performance_schema();

#endif<|MERGE_RESOLUTION|>--- conflicted
+++ resolved
@@ -209,11 +209,8 @@
   long m_digest_sizing;
   /** Maximum number of programs to be captured */
   long m_program_sizing;
-<<<<<<< HEAD
-=======
   /** Maximum number of prepared statements to be captured */
   long m_prepared_stmt_sizing;
->>>>>>> a9800d0d
   /** Maximum number of rows per thread in table EVENTS_TRANSACTIONS_HISTORY. */
   long m_events_transactions_history_sizing;
   /** Maximum number of rows in table EVENTS_TRANSACTIONS_HISTORY_LONG. */
