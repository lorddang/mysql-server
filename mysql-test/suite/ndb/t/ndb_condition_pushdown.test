--- conflicted
+++ resolved
@@ -2403,11 +2403,9 @@
  select * from mytable where s like concat(replace("%Xext","X", "T"),"%") order by i;
  select * from mytable where s not like concat(replace("%Text","T", "X"),"%") order by i;
 
+
 drop table mytable;
 
-<<<<<<< HEAD
-set @@session.optimizer_switch = @old_ecpd;
-=======
 # Bug #13400970   CRASH WITH ICP AND NULL FIELDS
 create table mytab(a char(20),b char(20),
 key a (a)) engine=ndbcluster default charset=latin1;
@@ -2416,6 +2414,5 @@
 
 drop table mytab;
 
-set engine_condition_pushdown = @old_ecpd;
->>>>>>> 500d9b46
+set @@session.optimizer_switch = @old_ecpd;
 DROP TABLE t1,t2,t3,t4,t5;
