/*
   Copyright (c) 2000, 2012, Oracle and/or its affiliates. All rights reserved.

   This program is free software; you can redistribute it and/or modify
   it under the terms of the GNU General Public License as published by
   the Free Software Foundation; version 2 of the License.

   This program is distributed in the hope that it will be useful,
   but WITHOUT ANY WARRANTY; without even the implied warranty of
   MERCHANTABILITY or FITNESS FOR A PARTICULAR PURPOSE.  See the
   GNU General Public License for more details.

   You should have received a copy of the GNU General Public License
   along with this program; if not, write to the Free Software
   Foundation, Inc., 51 Franklin St, Fifth Floor, Boston, MA 02110-1301  USA
*/

/*
  Functions to create a unireg form-file from a FIELD and a fieldname-fieldinfo
  struct.
  In the following functions FIELD * is an ordinary field-structure with
  the following exeptions:
    sc_length,typepos,row,kol,dtype,regnr and field need not to be set.
    str is a (long) to record position where 0 is the first position.
*/

#include "sql_priv.h"
#include "unireg.h"
#include "sql_partition.h"                    // struct partition_info
#include "sql_table.h"                        // validate_comment_length   
#include "sql_class.h"                  // THD, Internal_error_handler
#include <m_ctype.h>
#include <assert.h>

#include <algorithm>

using std::min;
using std::max;

#define FCOMP			17		/* Bytes for a packed field */

static uchar * pack_screens(List<Create_field> &create_fields,
			    uint *info_length, uint *screens, bool small_file);
static uint pack_keys(uchar *keybuff,uint key_count, KEY *key_info,
                      ulong data_offset);
static bool pack_header(uchar *forminfo,enum legacy_db_type table_type,
			List<Create_field> &create_fields,
			uint info_length, uint screens, uint table_options,
			ulong data_offset, handler *file);
static uint get_interval_id(uint *,List<Create_field> &, Create_field *);
static bool pack_fields(File file, List<Create_field> &create_fields,
                        ulong data_offset);
static bool make_empty_rec(THD *thd, int file,
			   uint table_options,
			   List<Create_field> &create_fields,
			   uint reclength, ulong data_offset,
                           handler *handler);
/**
  An interceptor to hijack ER_TOO_MANY_FIELDS error from
  pack_screens and retry again without UNIREG screens.

  XXX: what is a UNIREG  screen?
*/

struct Pack_header_error_handler: public Internal_error_handler
{
  virtual bool handle_condition(THD *thd,
                                uint sql_errno,
                                const char* sqlstate,
                                Sql_condition::enum_warning_level level,
                                const char* msg,
                                Sql_condition ** cond_hdl);
  bool is_handled;
  Pack_header_error_handler() :is_handled(FALSE) {}
};


bool
Pack_header_error_handler::
handle_condition(THD *,
                 uint sql_errno,
                 const char*,
                 Sql_condition::enum_warning_level,
                 const char*,
                 Sql_condition ** cond_hdl)
{
  *cond_hdl= NULL;
  is_handled= (sql_errno == ER_TOO_MANY_FIELDS);
  return is_handled;
}

/*
  Create a frm (table definition) file

  SYNOPSIS
    mysql_create_frm()
    thd			Thread handler
    file_name		Path for file (including database and .frm)
    db                  Name of database
    table               Name of table
    create_info		create info parameters
    create_fields	Fields to create
    keys		number of keys to create
    key_info		Keys to create
    db_file		Handler to use. May be zero, in which case we use
			create_info->db_type
  RETURN
    false  ok
    true   error
*/

bool mysql_create_frm(THD *thd, const char *file_name,
                      const char *db, const char *table,
		      HA_CREATE_INFO *create_info,
		      List<Create_field> &create_fields,
		      uint keys, KEY *key_info,
		      handler *db_file)
{
  LEX_STRING str_db_type;
  uint reclength, info_length, screens, key_info_length, maxlength, i;
  ulong key_buff_length;
  File file;
  ulong filepos, data_offset;
  uchar fileinfo[64],forminfo[288],*keybuff, *forminfo_p= forminfo;
  uchar *screen_buff= NULL;
  char buff[128];
#ifdef WITH_PARTITION_STORAGE_ENGINE
  partition_info *part_info= thd->work_part_info;
#endif
  Pack_header_error_handler pack_header_error_handler;
  int error;
  const uint format_section_header_size= 8;
  uint format_section_length;
  uint tablespace_length= 0;
  DBUG_ENTER("mysql_create_frm");

  DBUG_ASSERT(*fn_rext((char*)file_name)); // Check .frm extension

  if (!(screen_buff=pack_screens(create_fields,&info_length,&screens,0)))
    DBUG_RETURN(1);
  DBUG_ASSERT(db_file != NULL);

 /* If fixed row records, we need one bit to check for deleted rows */
  if (!(create_info->table_options & HA_OPTION_PACK_RECORD))
    create_info->null_bits++;
  data_offset= (create_info->null_bits + 7) / 8;

  thd->push_internal_handler(&pack_header_error_handler);

  error= pack_header(forminfo, ha_legacy_type(create_info->db_type),
                     create_fields,info_length,
                     screens, create_info->table_options,
                     data_offset, db_file);

  thd->pop_internal_handler();

  if (error)
  {
    my_free(screen_buff);
    if (! pack_header_error_handler.is_handled)
      DBUG_RETURN(1);

    // Try again without UNIREG screens (to get more columns)
    if (!(screen_buff=pack_screens(create_fields,&info_length,&screens,1)))
      DBUG_RETURN(1);
    if (pack_header(forminfo, ha_legacy_type(create_info->db_type),
                    create_fields,info_length,
		    screens, create_info->table_options, data_offset, db_file))
    {
      my_free(screen_buff);
      DBUG_RETURN(1);
    }
  }
  reclength=uint2korr(forminfo+266);

  /* Calculate extra data segment length */
  str_db_type.str= (char *) ha_resolve_storage_engine_name(create_info->db_type);
  str_db_type.length= strlen(str_db_type.str);
  /* str_db_type */
  create_info->extra_size= (2 + str_db_type.length +
                            2 + create_info->connect_string.length);
  /*
    Partition:
      Length of partition info = 4 byte
      Potential NULL byte at end of partition info string = 1 byte
      Indicator if auto-partitioned table = 1 byte
      => Total 6 byte
  */
  create_info->extra_size+= 6;
#ifdef WITH_PARTITION_STORAGE_ENGINE
  if (part_info)
  {
    create_info->extra_size+= part_info->part_info_len;
  }
#endif

  for (i= 0; i < keys; i++)
  {
    if (key_info[i].parser_name)
      create_info->extra_size+= key_info[i].parser_name->length + 1;
  }
  /*
    This gives us the byte-position of the character at
    (character-position, not byte-position) TABLE_COMMENT_MAXLEN.
    The trick here is that character-positions start at 0, so the last
    character in a maximum-allowed length string would be at char-pos
    MAXLEN-1; charpos MAXLEN will be the position of the terminator.
    Consequently, bytepos(charpos(MAXLEN)) should be equal to
    comment[length] (which should also be the terminator, or at least
    the first byte after the payload in the strict sense). If this is
    not so (bytepos(charpos(MAXLEN)) comes /before/ the end of the
    string), the string is too long.

    For additional credit, realise that UTF-8 has 1-3 bytes before 6.0,
    and 1-4 bytes in 6.0 (6.0 also has UTF-32).
  */
  if (create_info->comment.length > TABLE_COMMENT_MAXLEN)
  {
    const char *real_table_name= table;
    List_iterator<Create_field> it(create_fields);
    Create_field *field;
    while ((field=it++))
    {
      if (field->field && field->field->table &&
        (real_table_name= field->field->table->s->table_name.str))
         break;
    }
    if (validate_comment_length(thd,
                                create_info->comment.str,
                                &create_info->comment.length,
                                TABLE_COMMENT_MAXLEN,
                                ER_TOO_LONG_TABLE_COMMENT,
                                real_table_name))
    {
      my_free(screen_buff);
      DBUG_RETURN(true);
    }
  }
  /*
    If table comment is longer than TABLE_COMMENT_INLINE_MAXLEN bytes,
    store the comment in an extra segment (up to TABLE_COMMENT_MAXLEN bytes).
    Pre 6.0, the limit was 60 characters, with no extra segment-handling.
  */
  if (create_info->comment.length > TABLE_COMMENT_INLINE_MAXLEN)
  {
    forminfo[46]=255;
    create_info->extra_size+= 2 + create_info->comment.length;
  }
  else{
    strmake((char*) forminfo+47, create_info->comment.str ?
            create_info->comment.str : "", create_info->comment.length);
    forminfo[46]=(uchar) create_info->comment.length;
  }

  /*
    Add room in extra segment for "format section" with additional
    table and column properties
  */
  if (create_info->tablespace)
    tablespace_length= strlen(create_info->tablespace);
  format_section_length=
    format_section_header_size +
    tablespace_length + 1 +
    create_fields.elements;
  create_info->extra_size+= format_section_length;

  if ((file=create_frm(thd, file_name, db, table, reclength, fileinfo,
		       create_info, keys, key_info)) < 0)
  {
    my_free(screen_buff);
    DBUG_RETURN(1);
  }

  key_buff_length= uint4korr(fileinfo+47);
  keybuff=(uchar*) my_malloc(key_buff_length, MYF(0));
  key_info_length= pack_keys(keybuff, keys, key_info, data_offset);

  /*
    Ensure that there are no forms in this newly created form file.
    Even if the form file exists, create_frm must truncate it to
    ensure one form per form file.
  */
  DBUG_ASSERT(uint2korr(fileinfo+8) == 0);

  if (!(filepos= make_new_entry(file, fileinfo, NULL, "")))
    goto err;
  maxlength=(uint) next_io_size((ulong) (uint2korr(forminfo_p)+1000));
  int2store(forminfo+2,maxlength);
  int4store(fileinfo+10,(ulong) (filepos+maxlength));
  fileinfo[26]= (uchar) test((create_info->max_rows == 1) &&
			     (create_info->min_rows == 1) && (keys == 0));
  int2store(fileinfo+28,key_info_length);

#ifdef WITH_PARTITION_STORAGE_ENGINE
  if (part_info)
  {
    fileinfo[61]= (uchar) ha_legacy_type(part_info->default_engine_type);
    DBUG_PRINT("info", ("part_db_type = %d", fileinfo[61]));
  }
#endif
  int2store(fileinfo+59,db_file->extra_rec_buf_length());

  if (mysql_file_pwrite(file, fileinfo, 64, 0L, MYF_RW) ||
      mysql_file_pwrite(file, keybuff, key_info_length,
                        (ulong) uint2korr(fileinfo+6), MYF_RW))
    goto err;
  mysql_file_seek(file,
                  (ulong) uint2korr(fileinfo+6) + (ulong) key_buff_length,
                  MY_SEEK_SET, MYF(0));
  if (make_empty_rec(thd,file,
                     create_info->table_options,
		     create_fields,reclength, data_offset, db_file))
    goto err;

  int2store(buff, create_info->connect_string.length);
  if (mysql_file_write(file, (const uchar*)buff, 2, MYF(MY_NABP)) ||
      mysql_file_write(file, (const uchar*)create_info->connect_string.str,
               create_info->connect_string.length, MYF(MY_NABP)))
      goto err;

  int2store(buff, str_db_type.length);
  if (mysql_file_write(file, (const uchar*)buff, 2, MYF(MY_NABP)) ||
      mysql_file_write(file, (const uchar*)str_db_type.str,
               str_db_type.length, MYF(MY_NABP)))
    goto err;

#ifdef WITH_PARTITION_STORAGE_ENGINE
  if (part_info)
  {
    char auto_partitioned= part_info->is_auto_partitioned ? 1 : 0;
    int4store(buff, part_info->part_info_len);
    if (mysql_file_write(file, (const uchar*)buff, 4, MYF_RW) ||
        mysql_file_write(file, (const uchar*)part_info->part_info_string,
                 part_info->part_info_len + 1, MYF_RW) ||
        mysql_file_write(file, (const uchar*)&auto_partitioned, 1, MYF_RW))
      goto err;
  }
  else
#endif
  {
    memset(buff, 0, 6);
    if (mysql_file_write(file, (uchar*) buff, 6, MYF_RW))
      goto err;
  }
  for (i= 0; i < keys; i++)
  {
    if (key_info[i].parser_name)
    {
      if (mysql_file_write(file, (const uchar*)key_info[i].parser_name->str,
                           key_info[i].parser_name->length + 1, MYF(MY_NABP)))
        goto err;
    }
  }
  if (forminfo[46] == (uchar)255)
  {
    uchar comment_length_buff[2];
    int2store(comment_length_buff,create_info->comment.length);
    if (mysql_file_write(file, comment_length_buff, 2, MYF(MY_NABP)) ||
        mysql_file_write(file, (uchar*) create_info->comment.str,
                         create_info->comment.length, MYF(MY_NABP)))
      goto err;
  }

  /* "Format section" with additional table and column properties */
  {
    uchar *ptr, *format_section_buff;
    if (!(format_section_buff=(uchar*) my_malloc(format_section_length,
                                                 MYF(MY_WME))))
      goto err;
    ptr= format_section_buff;

    /* header */
    const uint format_section_flags=
      create_info->storage_media; // 3 bits
    const uint format_section_unused= 0;
    int2store(ptr+0, format_section_length);
    int4store(ptr+2, format_section_flags);
    int2store(ptr+6, format_section_unused);
    ptr+= format_section_header_size;

    /* tablespace name */
    if (tablespace_length > 0)
      memcpy(ptr, create_info->tablespace, tablespace_length);
    ptr+= tablespace_length;
    *ptr= 0; /* tablespace string terminating zero */
    ptr++;

    /* column properties  */
    Create_field *field;
    List_iterator<Create_field> it(create_fields);
    while ((field=it++))
    {
<<<<<<< HEAD
#ifndef MCP_WL3627
      const uchar field_storage= field->field_storage_type();
      const uchar field_column_format= field->column_format();
#else
      const uchar field_storage= 0; /* Used in MySQL Cluster */
      const uchar field_column_format= 0; /* Used in MySQL Cluster */
#endif
=======
      const uchar field_storage= field->field_storage_type();
      const uchar field_column_format= field->column_format();
>>>>>>> 595b653d
      const uchar field_flags=
        field_storage + (field_column_format << COLUMN_FORMAT_SHIFT);
      *ptr= field_flags;
      ptr++;
    }
    DBUG_ASSERT(format_section_buff + format_section_length == ptr);

    if (mysql_file_write(file, format_section_buff,
                         format_section_length, MYF_RW))
    {
      my_free(format_section_buff);
      goto err;
    }
    DBUG_PRINT("info", ("wrote format section, length: %u",
                        format_section_length));
    my_free(format_section_buff);
  }

  mysql_file_seek(file, filepos, MY_SEEK_SET, MYF(0));
  if (mysql_file_write(file, forminfo, 288, MYF_RW) ||
      mysql_file_write(file, screen_buff, info_length, MYF_RW) ||
      pack_fields(file, create_fields, data_offset))
    goto err;

#ifdef HAVE_CRYPTED_FRM
  if (create_info->password)
  {
    char tmp=2,*disk_buff=0;
    SQL_CRYPT *crypted=new SQL_CRYPT(create_info->password);
    if (!crypted || mysql_file_pwrite(file, &tmp, 1, 26, MYF_RW))// Mark crypted
      goto err;
    uint read_length=uint2korr(forminfo)-256;
    mysql_file_seek(file, filepos+256, MY_SEEK_SET, MYF(0));
    if (read_string(file,(uchar**) &disk_buff,read_length))
      goto err;
    crypted->encode(disk_buff,read_length);
    delete crypted;
    if (mysql_file_pwrite(file, disk_buff, read_length, filepos+256, MYF_RW))
    {
      my_free(disk_buff);
      goto err;
    }
    my_free(disk_buff);
  }
#endif

  my_free(screen_buff);
  my_free(keybuff);

  if (opt_sync_frm && !(create_info->options & HA_LEX_CREATE_TMP_TABLE) &&
      (mysql_file_sync(file, MYF(MY_WME)) ||
       my_sync_dir_by_file(file_name, MYF(MY_WME))))
      goto err2;

  if (mysql_file_close(file, MYF(MY_WME)))
    goto err3;

  {
    /* 
      Restore all UCS2 intervals.
      HEX representation of them is not needed anymore.
    */
    List_iterator<Create_field> it(create_fields);
    Create_field *field;
    while ((field=it++))
    {
      if (field->save_interval)
      {
        field->interval= field->save_interval;
        field->save_interval= 0;
      }
    }
  }
  DBUG_RETURN(0);

err:
  my_free(screen_buff);
  my_free(keybuff);
err2:
  (void) mysql_file_close(file, MYF(MY_WME));
err3:
  mysql_file_delete(key_file_frm, file_name, MYF(0));
  DBUG_RETURN(1);
} /* mysql_create_frm */


/**
  Create a frm (table definition) file and the tables

  @param thd           Thread handler
  @param path          Name of file (including database, without .frm)
  @param db            Data base name
  @param table_name    Table name
  @param create_info   create info parameters
  @param create_fields Fields to create
  @param keys          number of keys to create
  @param key_info      Keys to create
  @param file          Handler to use
  @param no_ha_table   Indicates that only .FRM file (and PAR file if table
                       is partitioned) needs to be created and not a table
                       in the storage engine.

  @retval 0   ok
  @retval 1   error
*/

int rea_create_table(THD *thd, const char *path,
                     const char *db, const char *table_name,
                     HA_CREATE_INFO *create_info,
                     List<Create_field> &create_fields,
                     uint keys, KEY *key_info, handler *file,
                     bool no_ha_table)
{
  DBUG_ENTER("rea_create_table");

  char frm_name[FN_REFLEN];
  strxmov(frm_name, path, reg_ext, NullS);
  if (mysql_create_frm(thd, frm_name, db, table_name, create_info,
                       create_fields, keys, key_info, file))

    DBUG_RETURN(1);

  // Make sure mysql_create_frm din't remove extension
  DBUG_ASSERT(*fn_rext(frm_name));
  if (thd->variables.keep_files_on_create)
    create_info->options|= HA_CREATE_KEEP_FILES;

  if (file->ha_create_handler_files(path, NULL, CHF_CREATE_FLAG,
                                    create_info))
    goto err_handler_frm;

  if (!no_ha_table &&
       ha_create_table(thd, path, db, table_name, create_info, 0))
    goto err_handler;
  DBUG_RETURN(0);

err_handler:
  (void) file->ha_create_handler_files(path, NULL, CHF_DELETE_FLAG, create_info);

err_handler_frm:
  mysql_file_delete(key_file_frm, frm_name, MYF(0));
  DBUG_RETURN(1);
} /* rea_create_table */


	/* Pack screens to a screen for save in a form-file */

static uchar *pack_screens(List<Create_field> &create_fields,
                           uint *info_length, uint *screens,
                           bool small_file)
{
  reg1 uint i;
  uint row,start_row,end_row,fields_on_screen;
  uint length,cols;
  uchar *info,*pos,*start_screen;
  uint fields=create_fields.elements;
  List_iterator<Create_field> it(create_fields);
  DBUG_ENTER("pack_screens");

  start_row=4; end_row=22; cols=80; fields_on_screen=end_row+1-start_row;

  *screens=(fields-1)/fields_on_screen+1;
  length= (*screens) * (SC_INFO_LENGTH+ (cols>> 1)+4);

  Create_field *field;
  while ((field=it++))
    length+=(uint) strlen(field->field_name)+1+TE_INFO_LENGTH+cols/2;

  if (!(info=(uchar*) my_malloc(length,MYF(MY_WME))))
    DBUG_RETURN(0);

  start_screen=0;
  row=end_row;
  pos=info;
  it.rewind();
  for (i=0 ; i < fields ; i++)
  {
    Create_field *cfield=it++;
    if (row++ == end_row)
    {
      if (i)
      {
	length=(uint) (pos-start_screen);
	int2store(start_screen,length);
	start_screen[2]=(uchar) (fields_on_screen+1);
	start_screen[3]=(uchar) (fields_on_screen);
      }
      row=start_row;
      start_screen=pos;
      pos+=4;
      pos[0]= (uchar) start_row-2;	/* Header string */
      pos[1]= (uchar) (cols >> 2);
      pos[2]= (uchar) (cols >> 1) +1;
      strfill((char *) pos+3,(uint) (cols >> 1),' ');
      pos+=(cols >> 1)+4;
    }
    length=(uint) strlen(cfield->field_name);
    if (length > cols-3)
      length=cols-3;

    if (!small_file)
    {
      pos[0]=(uchar) row;
      pos[1]=0;
      pos[2]=(uchar) (length+1);
      pos=(uchar*) strmake((char*) pos+3,cfield->field_name,length)+1;
    }
    cfield->row=(uint8) row;
    cfield->col=(uint8) (length+1);
    cfield->sc_length= min<uint8>(cfield->length, cols - (length + 2));
  }
  length=(uint) (pos-start_screen);
  int2store(start_screen,length);
  start_screen[2]=(uchar) (row-start_row+2);
  start_screen[3]=(uchar) (row-start_row+1);

  *info_length=(uint) (pos-info);
  DBUG_RETURN(info);
} /* pack_screens */


	/* Pack keyinfo and keynames to keybuff for save in form-file. */

static uint pack_keys(uchar *keybuff, uint key_count, KEY *keyinfo,
                      ulong data_offset)
{
  uint key_parts,length;
  uchar *pos, *keyname_pos;
  KEY *key,*end;
  KEY_PART_INFO *key_part,*key_part_end;
  DBUG_ENTER("pack_keys");

  pos=keybuff+6;
  key_parts=0;
  for (key=keyinfo,end=keyinfo+key_count ; key != end ; key++)
  {
    int2store(pos, (key->flags ^ HA_NOSAME));
    int2store(pos+2,key->key_length);
    pos[4]= (uchar) key->key_parts;
    pos[5]= (uchar) key->algorithm;
    int2store(pos+6, key->block_size);
    pos+=8;
    key_parts+=key->key_parts;
    DBUG_PRINT("loop", ("flags: %lu  key_parts: %d at 0x%lx",
                        key->flags, key->key_parts,
                        (long) key->key_part));
    for (key_part=key->key_part,key_part_end=key_part+key->key_parts ;
	 key_part != key_part_end ;
	 key_part++)

    {
      uint offset;
      DBUG_PRINT("loop",("field: %d  startpos: %lu  length: %d",
			 key_part->fieldnr, key_part->offset + data_offset,
                         key_part->length));
      int2store(pos,key_part->fieldnr+1+FIELD_NAME_USED);
      offset= (uint) (key_part->offset+data_offset+1);
      int2store(pos+2, offset);
      pos[4]=0;					// Sort order
      int2store(pos+5,key_part->key_type);
      int2store(pos+7,key_part->length);
      pos+=9;
    }
  }
	/* Save keynames */
  keyname_pos=pos;
  *pos++=(uchar) NAMES_SEP_CHAR;
  for (key=keyinfo ; key != end ; key++)
  {
    uchar *tmp=(uchar*) strmov((char*) pos,key->name);
    *tmp++= (uchar) NAMES_SEP_CHAR;
    *tmp=0;
    pos=tmp;
  }
  *(pos++)=0;
  for (key=keyinfo,end=keyinfo+key_count ; key != end ; key++)
  {
    if (key->flags & HA_USES_COMMENT)
    {
      int2store(pos, key->comment.length);
      uchar *tmp= (uchar*)strnmov((char*) pos+2,key->comment.str,
                                  key->comment.length);
      pos= tmp;
    }
  }

  if (key_count > 127 || key_parts > 127)
  {
    keybuff[0]= (key_count & 0x7f) | 0x80;
    keybuff[1]= key_count >> 7;
    int2store(keybuff+2,key_parts);
  }
  else
  {
    keybuff[0]=(uchar) key_count;
    keybuff[1]=(uchar) key_parts;
    keybuff[2]= keybuff[3]= 0;
  }
  length=(uint) (pos-keyname_pos);
  int2store(keybuff+4,length);
  DBUG_RETURN((uint) (pos-keybuff));
} /* pack_keys */


	/* Make formheader */

static bool pack_header(uchar *forminfo, enum legacy_db_type table_type,
			List<Create_field> &create_fields,
                        uint info_length, uint screens, uint table_options,
                        ulong data_offset, handler *file)
{
  uint length,int_count,int_length,no_empty, int_parts;
  uint time_stamp_pos,null_fields;
  ulong reclength, totlength, n_length, com_length;
  DBUG_ENTER("pack_header");

  if (create_fields.elements > MAX_FIELDS)
  {
    my_message(ER_TOO_MANY_FIELDS, ER(ER_TOO_MANY_FIELDS), MYF(0));
    DBUG_RETURN(1);
  }

  totlength= 0L;
  reclength= data_offset;
  no_empty=int_count=int_parts=int_length=time_stamp_pos=null_fields=
    com_length=0;
  n_length=2L;

	/* Check fields */

  List_iterator<Create_field> it(create_fields);
  Create_field *field;
  while ((field=it++))
  {
    if (validate_comment_length(current_thd,
                                field->comment.str,
                                &field->comment.length,
                                COLUMN_COMMENT_MAXLEN,
                                ER_TOO_LONG_FIELD_COMMENT,
                                (char *) field->field_name))
      DBUG_RETURN(true);
    totlength+= field->length;
    com_length+= field->comment.length;
    if (MTYP_TYPENR(field->unireg_check) == Field::NOEMPTY ||
	field->unireg_check & MTYP_NOEMPTY_BIT)
    {
      field->unireg_check= (Field::utype) ((uint) field->unireg_check |
					   MTYP_NOEMPTY_BIT);
      no_empty++;
    }
    /* 
      We mark first TIMESTAMP field with NOW() in DEFAULT or ON UPDATE 
      as auto-update field.
    */
    if (field->sql_type == MYSQL_TYPE_TIMESTAMP &&
        MTYP_TYPENR(field->unireg_check) != Field::NONE &&
	!time_stamp_pos)
      time_stamp_pos= (uint) field->offset+ (uint) data_offset + 1;
    length=field->pack_length;
    /* Ensure we don't have any bugs when generating offsets */
    DBUG_ASSERT(reclength == field->offset + data_offset);
    if ((uint) field->offset+ (uint) data_offset+ length > reclength)
      reclength=(uint) (field->offset+ data_offset + length);
    n_length+= (ulong) strlen(field->field_name)+1;
    field->interval_id=0;
    field->save_interval= 0;
    if (field->interval)
    {
      uint old_int_count=int_count;

      if (field->charset->mbminlen > 1)
      {
        /* 
          Escape UCS2 intervals using HEX notation to avoid
          problems with delimiters between enum elements.
          As the original representation is still needed in 
          the function make_empty_rec to create a record of
          filled with default values it is saved in save_interval
          The HEX representation is created from this copy.
        */
        field->save_interval= field->interval;
        field->interval= (TYPELIB*) sql_alloc(sizeof(TYPELIB));
        *field->interval= *field->save_interval; 
        field->interval->type_names= 
          (const char **) sql_alloc(sizeof(char*) * 
				    (field->interval->count+1));
        field->interval->type_names[field->interval->count]= 0;
        field->interval->type_lengths=
          (uint *) sql_alloc(sizeof(uint) * field->interval->count);
 
        for (uint pos= 0; pos < field->interval->count; pos++)
        {
          char *dst;
          const char *src= field->save_interval->type_names[pos];
          uint hex_length;
          length= field->save_interval->type_lengths[pos];
          hex_length= length * 2;
          field->interval->type_lengths[pos]= hex_length;
          field->interval->type_names[pos]= dst= (char*) sql_alloc(hex_length +
                                                                   1);
          octet2hex(dst, src, length);
        }
      }

      field->interval_id=get_interval_id(&int_count,create_fields,field);
      if (old_int_count != int_count)
      {
	for (const char **pos=field->interval->type_names ; *pos ; pos++)
	  int_length+=(uint) strlen(*pos)+1;	// field + suffix prefix
	int_parts+=field->interval->count+1;
      }
    }
    if (f_maybe_null(field->pack_flag))
      null_fields++;
  }
  int_length+=int_count*2;			// 255 prefix + 0 suffix

	/* Save values in forminfo */

  if (reclength > (ulong) file->max_record_length())
  {
    my_error(ER_TOO_BIG_ROWSIZE, MYF(0), static_cast<long>(file->max_record_length()));
    DBUG_RETURN(1);
  }
  /* Hack to avoid bugs with small static rows in MySQL */
  reclength= max<size_t>(file->min_record_length(table_options), reclength);
  if (info_length+(ulong) create_fields.elements*FCOMP+288+
      n_length+int_length+com_length > 65535L || int_count > 255)
  {
    my_message(ER_TOO_MANY_FIELDS, ER(ER_TOO_MANY_FIELDS), MYF(0));
    DBUG_RETURN(1);
  }

  memset(forminfo, 0, 288);
  length=(info_length+create_fields.elements*FCOMP+288+n_length+int_length+
	  com_length);
  int2store(forminfo,length);
  forminfo[256] = (uint8) screens;
  int2store(forminfo+258,create_fields.elements);
  int2store(forminfo+260,info_length);
  int2store(forminfo+262,totlength);
  int2store(forminfo+264,no_empty);
  int2store(forminfo+266,reclength);
  int2store(forminfo+268,n_length);
  int2store(forminfo+270,int_count);
  int2store(forminfo+272,int_parts);
  int2store(forminfo+274,int_length);
  int2store(forminfo+276,time_stamp_pos);
  int2store(forminfo+278,80);			/* Columns needed */
  int2store(forminfo+280,22);			/* Rows needed */
  int2store(forminfo+282,null_fields);
  int2store(forminfo+284,com_length);
  /* Up to forminfo+288 is free to use for additional information */
  DBUG_RETURN(0);
} /* pack_header */


	/* get each unique interval each own id */

static uint get_interval_id(uint *int_count,List<Create_field> &create_fields,
			    Create_field *last_field)
{
  List_iterator<Create_field> it(create_fields);
  Create_field *field;
  TYPELIB *interval=last_field->interval;

  while ((field=it++) != last_field)
  {
    if (field->interval_id && field->interval->count == interval->count)
    {
      const char **a,**b;
      for (a=field->interval->type_names, b=interval->type_names ;
	   *a && !strcmp(*a,*b);
	   a++,b++) ;

      if (! *a)
      {
	return field->interval_id;		// Re-use last interval
      }
    }
  }
  return ++*int_count;				// New unique interval
}


	/* Save fields, fieldnames and intervals */

static bool pack_fields(File file, List<Create_field> &create_fields,
                        ulong data_offset)
{
  reg2 uint i;
  uint int_count, comment_length=0;
  uchar buff[MAX_FIELD_WIDTH];
  Create_field *field;
  DBUG_ENTER("pack_fields");

	/* Write field info */

  List_iterator<Create_field> it(create_fields);

  int_count=0;
  while ((field=it++))
  {
    uint recpos;
    buff[0]= (uchar) field->row;
    buff[1]= (uchar) field->col;
    buff[2]= (uchar) field->sc_length;
    int2store(buff+3, field->length);
    /* The +1 is here becasue the col offset in .frm file have offset 1 */
    recpos= field->offset+1 + (uint) data_offset;
    int3store(buff+5,recpos);
    int2store(buff+8,field->pack_flag);
    DBUG_ASSERT(field->unireg_check < 256);
    buff[10]= (uchar) field->unireg_check;
    buff[12]= (uchar) field->interval_id;
    buff[13]= (uchar) field->sql_type; 
    if (field->sql_type == MYSQL_TYPE_GEOMETRY)
    {
      buff[11]= 0;
      buff[14]= (uchar) field->geom_type;
#ifndef HAVE_SPATIAL
      DBUG_ASSERT(0);                           // Should newer happen
#endif
    }
    else if (field->charset) 
    {
      buff[11]= (uchar) (field->charset->number >> 8);
      buff[14]= (uchar) field->charset->number;
    }
    else
    {
      buff[11]= buff[14]= 0;			// Numerical
    }
    int2store(buff+15, field->comment.length);
    comment_length+= field->comment.length;
    set_if_bigger(int_count,field->interval_id);
    if (mysql_file_write(file, buff, FCOMP, MYF_RW))
      DBUG_RETURN(1);
  }

	/* Write fieldnames */
  buff[0]=(uchar) NAMES_SEP_CHAR;
  if (mysql_file_write(file, buff, 1, MYF_RW))
    DBUG_RETURN(1);
  i=0;
  it.rewind();
  while ((field=it++))
  {
    char *pos= strmov((char*) buff,field->field_name);
    *pos++=NAMES_SEP_CHAR;
    if (i == create_fields.elements-1)
      *pos++=0;
    if (mysql_file_write(file, buff, (size_t) (pos-(char*) buff), MYF_RW))
      DBUG_RETURN(1);
    i++;
  }

	/* Write intervals */
  if (int_count)
  {
    String tmp((char*) buff,sizeof(buff), &my_charset_bin);
    tmp.length(0);
    it.rewind();
    int_count=0;
    while ((field=it++))
    {
      if (field->interval_id > int_count)
      {
        unsigned char  sep= 0;
        unsigned char  occ[256];
        uint           i;
        unsigned char *val= NULL;

        memset(occ, 0, sizeof(occ));

        for (i=0; (val= (unsigned char*) field->interval->type_names[i]); i++)
          for (uint j = 0; j < field->interval->type_lengths[i]; j++)
            occ[(unsigned int) (val[j])]= 1;

        if (!occ[(unsigned char)NAMES_SEP_CHAR])
          sep= (unsigned char) NAMES_SEP_CHAR;
        else if (!occ[(unsigned int)','])
          sep= ',';
        else
        {
          for (uint i=1; i<256; i++)
          {
            if(!occ[i])
            {
              sep= i;
              break;
            }
          }

          if(!sep)    /* disaster, enum uses all characters, none left as separator */
          {
            my_message(ER_WRONG_FIELD_TERMINATORS,ER(ER_WRONG_FIELD_TERMINATORS),
                       MYF(0));
            DBUG_RETURN(1);
          }
        }

        int_count= field->interval_id;
        tmp.append(sep);
        for (const char **pos=field->interval->type_names ; *pos ; pos++)
        {
          tmp.append(*pos);
          tmp.append(sep);
        }
        tmp.append('\0');                      // End of intervall
      }
    }
    if (mysql_file_write(file, (uchar*) tmp.ptr(), tmp.length(), MYF_RW))
      DBUG_RETURN(1);
  }
  if (comment_length)
  {
    it.rewind();
    int_count=0;
    while ((field=it++))
    {
      if (field->comment.length)
        if (mysql_file_write(file, (uchar*) field->comment.str,
                             field->comment.length, MYF_RW))
	  DBUG_RETURN(1);
    }
  }
  DBUG_RETURN(0);
}


/**
   Creates a record buffer consisting of default values for all columns and
   stores it in the formfile (.frm file.)

   The value stored for each column is

   - The default value if the column has one.
   - 1 if the column type is @c enum.
   - Special messages if the unireg type is YES or NO.
   - A buffer full of only zeroes in all other cases. This also happens if the
     default is a function.

   @param thd           The current session.
   @param file          The .frm file.
   @param table_options Describes how to pack the values in the buffer.
   @param create_fields A list of column definition objects.
   @param reclength     Length of the record buffer in bytes.
   @param data_offset   Offset inside the buffer before the values.
   @param handler       The storage engine.

   @retval true An error occured.
   @retval false Success.

*/

static bool make_empty_rec(THD *thd, File file,
			   uint table_options,
			   List<Create_field> &create_fields,
			   uint reclength,
                           ulong data_offset,
                           handler *handler)
{
  int error= 0;
  Field::utype type;
  uint null_count;
  uchar *buff,*null_pos;
  TABLE table;
  TABLE_SHARE share;
  Create_field *field;
  enum_check_fields old_count_cuted_fields= thd->count_cuted_fields;
  DBUG_ENTER("make_empty_rec");

  /* We need a table to generate columns for default values */
  memset(&table, 0, sizeof(table));
  memset(&share, 0, sizeof(share));
  table.s= &share;

  if (!(buff=(uchar*) my_malloc((size_t) reclength,MYF(MY_WME | MY_ZEROFILL))))
  {
    DBUG_RETURN(1);
  }

  table.in_use= thd;
  table.s->db_low_byte_first= handler->low_byte_first();

  null_count=0;
  if (!(table_options & HA_OPTION_PACK_RECORD))
  {
    null_count++;			// Need one bit for delete mark
    *buff|= 1;
  }
  null_pos= buff;

  List_iterator<Create_field> it(create_fields);
  thd->count_cuted_fields= CHECK_FIELD_WARN;    // To find wrong default values
  while ((field=it++))
  {
    /*
      regfield don't have to be deleted as it's allocated with sql_alloc()
    */
    Field *regfield= make_field(&share,
                                buff+field->offset + data_offset,
                                field->length,
                                null_pos + null_count / 8,
                                null_count & 7,
                                field->pack_flag,
                                field->sql_type,
                                field->charset,
                                field->geom_type,
                                field->unireg_check,
                                field->save_interval ? field->save_interval :
                                field->interval, 
                                field->field_name);
    if (!regfield)
    {
      error= 1;
      goto err;                                 // End of memory
    }

    /* save_in_field() will access regfield->table->in_use */
    regfield->init(&table);

    if (!(field->flags & NOT_NULL_FLAG))
    {
      *regfield->null_ptr|= regfield->null_bit;
      null_count++;
    }

    if (field->sql_type == MYSQL_TYPE_BIT && !f_bit_as_char(field->pack_flag))
      null_count+= field->length & 7;

    type= (Field::utype) MTYP_TYPENR(field->unireg_check);

    if (field->def)
    {
      /*
        Storing the value of a function is pointless as this function may not
        be constant.
      */
      DBUG_ASSERT(field->def->type() != Item::FUNC_ITEM);
      int res= field->def->save_in_field(regfield, 1);
      /* If not ok or warning of level 'note' */
      if (res != 0 && res != 3)
      {
        /*
          clear current error and report INVALID DEFAULT value error message
          */
        if (thd->is_error())
          thd->clear_error();

        my_error(ER_INVALID_DEFAULT, MYF(0), regfield->field_name);
        error= 1;
        delete regfield; //To avoid memory leak
        goto err;
      }
    }
    else if (regfield->real_type() == MYSQL_TYPE_ENUM &&
	     (field->flags & NOT_NULL_FLAG))
    {
      regfield->set_notnull();
      regfield->store((longlong) 1, TRUE);
    }
    else if (type == Field::YES)		// Old unireg type
      regfield->store(ER(ER_YES),(uint) strlen(ER(ER_YES)),system_charset_info);
    else if (type == Field::NO)			// Old unireg type
      regfield->store(ER(ER_NO), (uint) strlen(ER(ER_NO)),system_charset_info);
    else
      regfield->reset();
  }
  DBUG_ASSERT(data_offset == ((null_count + 7) / 8));

  /*
    We need to set the unused bits to 1. If the number of bits is a multiple
    of 8 there are no unused bits.
  */
  if (null_count & 7)
    *(null_pos + null_count / 8)|= ~(((uchar) 1 << (null_count & 7)) - 1);

  error= mysql_file_write(file, buff, (size_t) reclength, MYF_RW) != 0;

err:
  my_free(buff);
  thd->count_cuted_fields= old_count_cuted_fields;
  DBUG_RETURN(error);
} /* make_empty_rec */<|MERGE_RESOLUTION|>--- conflicted
+++ resolved
@@ -390,18 +390,8 @@
     List_iterator<Create_field> it(create_fields);
     while ((field=it++))
     {
-<<<<<<< HEAD
-#ifndef MCP_WL3627
       const uchar field_storage= field->field_storage_type();
       const uchar field_column_format= field->column_format();
-#else
-      const uchar field_storage= 0; /* Used in MySQL Cluster */
-      const uchar field_column_format= 0; /* Used in MySQL Cluster */
-#endif
-=======
-      const uchar field_storage= field->field_storage_type();
-      const uchar field_column_format= field->column_format();
->>>>>>> 595b653d
       const uchar field_flags=
         field_storage + (field_column_format << COLUMN_FORMAT_SHIFT);
       *ptr= field_flags;
