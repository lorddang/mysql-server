--- conflicted
+++ resolved
@@ -184,10 +184,7 @@
   `c` bit(54) DEFAULT NULL,
   `d` bit(25) DEFAULT NULL,
   `e` bit(13) DEFAULT NULL
-<<<<<<< HEAD
-) ENGINE=ENGINE DEFAULT CHARSET=latin1
-=======
-) ENGINE=MyISAM DEFAULT CHARSET=latin1
+) ENGINE=ENGINE DEFAULT CHARSET=latin1
 CREATE TABLE t2(i INTEGER);
 CREATE TRIGGER t1_tr BEFORE INSERT ON t1 FOR EACH ROW
 BEGIN
@@ -201,7 +198,6 @@
 b'10101011111'
   );
 include/sync_slave_sql_with_master.inc
->>>>>>> efc00255
 *** Cleanup  ***
 DROP TABLE t1;
 DROP TABLE t2;
