/* Copyright (C) 2000-2003 MySQL AB

   This program is free software; you can redistribute it and/or modify
   it under the terms of the GNU General Public License as published by
   the Free Software Foundation; version 2 of the License.

   This program is distributed in the hope that it will be useful,
   but WITHOUT ANY WARRANTY; without even the implied warranty of
   MERCHANTABILITY or FITNESS FOR A PARTICULAR PURPOSE.  See the
   GNU General Public License for more details.

   You should have received a copy of the GNU General Public License
   along with this program; if not, write to the Free Software
   Foundation, Inc., 59 Temple Place, Suite 330, Boston, MA  02111-1307  USA */

/*
  This file is included by both libmysql.c (the MySQL client C API)
  and the mysqld server to connect to another MYSQL server.

  The differences for the two cases are:

  - Things that only works for the client:
  - Trying to automaticly determinate user name if not supplied to
    mysql_real_connect()
  - Support for reading local file with LOAD DATA LOCAL
  - SHARED memory handling
  - Protection against sigpipe
  - Prepared statements
  
  - Things that only works for the server
  - Alarm handling on connect
  
  In all other cases, the code should be idential for the client and
  server.
*/ 

#include <my_global.h>

#include "mysql.h"

#ifndef __WIN__
#include <netdb.h>
#endif

/* Remove client convenience wrappers */
#undef max_allowed_packet
#undef net_buffer_length

#ifdef EMBEDDED_LIBRARY

#undef MYSQL_SERVER

#ifndef MYSQL_CLIENT
#define MYSQL_CLIENT
#endif

#define CLI_MYSQL_REAL_CONNECT STDCALL cli_mysql_real_connect

#undef net_flush
my_bool	net_flush(NET *net);

#else  /*EMBEDDED_LIBRARY*/
#define CLI_MYSQL_REAL_CONNECT STDCALL mysql_real_connect
#endif /*EMBEDDED_LIBRARY*/
#include <my_sys.h>
#include <mysys_err.h>
#include <m_string.h>
#include <m_ctype.h>
#include "mysql_version.h"
#include "mysqld_error.h"
#include "errmsg.h"
#include <violite.h>
#if defined(THREAD) && !defined(__WIN__)
#include <my_pthread.h>				/* because of signal()	*/
#endif /* defined(THREAD) && !defined(__WIN__) */

#include <sys/stat.h>
#include <signal.h>
#include <time.h>
#ifdef	 HAVE_PWD_H
#include <pwd.h>
#endif
#if !defined(__WIN__)
#include <sys/socket.h>
#include <netinet/in.h>
#include <arpa/inet.h>
#include <netdb.h>
#ifdef HAVE_SELECT_H
#  include <select.h>
#endif
#ifdef HAVE_SYS_SELECT_H
#include <sys/select.h>
#endif
#endif /* !defined(__WIN__) */
#ifdef HAVE_SYS_UN_H
#  include <sys/un.h>
#endif

#if defined(__WIN__)
#define perror(A)
#else
#include <errno.h>
#define SOCKET_ERROR -1
#endif

#ifdef __WIN__
#define CONNECT_TIMEOUT 20
#else
#define CONNECT_TIMEOUT 0
#endif

#include "client_settings.h"
#include <sql_common.h>
#include <mysql/client_plugin.h>
#define native_password_plugin_name "mysql_native_password"
#define old_password_plugin_name    "mysql_old_password"


uint		mysql_port=0;
char		*mysql_unix_port= 0;
const char	*unknown_sqlstate= "HY000";
const char	*not_error_sqlstate= "00000";
const char	*cant_connect_sqlstate= "08001";
#ifdef HAVE_SMEM
char		 *shared_memory_base_name= 0;
const char 	*def_shared_memory_base_name= default_shared_memory_base_name;
#endif

static void mysql_close_free_options(MYSQL *mysql);
static void mysql_close_free(MYSQL *mysql);
static void mysql_prune_stmt_list(MYSQL *mysql);

#if !defined(__WIN__)
static int wait_for_data(my_socket fd, uint timeout);
#endif

CHARSET_INFO *default_client_charset_info = &my_charset_latin1;

/* Server error code and message */
unsigned int mysql_server_last_errno;
char mysql_server_last_error[MYSQL_ERRMSG_SIZE];

/****************************************************************************
  A modified version of connect().  my_connect() allows you to specify
  a timeout value, in seconds, that we should wait until we
  derermine we can't connect to a particular host.  If timeout is 0,
  my_connect() will behave exactly like connect().

  Base version coded by Steve Bernacki, Jr. <steve@navinet.net>
*****************************************************************************/

int my_connect(my_socket fd, const struct sockaddr *name, uint namelen,
	       uint timeout)
{
#if defined(__WIN__)
  DBUG_ENTER("my_connect");
  DBUG_RETURN(connect(fd, (struct sockaddr*) name, namelen));
#else
  int flags, res, s_err;
  DBUG_ENTER("my_connect");
  DBUG_PRINT("enter", ("fd: %d  timeout: %u", fd, timeout));

  /*
    If they passed us a timeout of zero, we should behave
    exactly like the normal connect() call does.
  */

  if (timeout == 0)
    DBUG_RETURN(connect(fd, (struct sockaddr*) name, namelen));

  flags = fcntl(fd, F_GETFL, 0);	  /* Set socket to not block */
#ifdef O_NONBLOCK
  fcntl(fd, F_SETFL, flags | O_NONBLOCK);  /* and save the flags..  */
#endif

  DBUG_PRINT("info", ("connecting non-blocking"));
  res= connect(fd, (struct sockaddr*) name, namelen);
  DBUG_PRINT("info", ("connect result: %d  errno: %d", res, errno));
  s_err= errno;			/* Save the error... */
  fcntl(fd, F_SETFL, flags);
  if ((res != 0) && (s_err != EINPROGRESS))
  {
    errno= s_err;			/* Restore it */
    DBUG_RETURN(-1);
  }
  if (res == 0)				/* Connected quickly! */
    DBUG_RETURN(0);
  DBUG_RETURN(wait_for_data(fd, timeout));
#endif
}


/*
  Wait up to timeout seconds for a connection to be established.

  We prefer to do this with poll() as there is no limitations with this.
  If not, we will use select()
*/

#if !defined(__WIN__)

static int wait_for_data(my_socket fd, uint timeout)
{
#ifdef HAVE_POLL
  struct pollfd ufds;
  int res;
  DBUG_ENTER("wait_for_data");

  DBUG_PRINT("info", ("polling"));
  ufds.fd= fd;
  ufds.events= POLLIN | POLLPRI;
  if (!(res= poll(&ufds, 1, (int) timeout*1000)))
  {
    DBUG_PRINT("info", ("poll timed out"));
    errno= EINTR;
    DBUG_RETURN(-1);
  }
  DBUG_PRINT("info",
             ("poll result: %d  errno: %d  revents: 0x%02d  events: 0x%02d",
              res, errno, ufds.revents, ufds.events));
  if (res < 0 || !(ufds.revents & (POLLIN | POLLPRI)))
    DBUG_RETURN(-1);
  /*
    At this point, we know that something happened on the socket.
    But this does not means that everything is alright.
    The connect might have failed. We need to retrieve the error code
    from the socket layer. We must return success only if we are sure
    that it was really a success. Otherwise we might prevent the caller
    from trying another address to connect to.
  */
  {
    int         s_err;
    socklen_t   s_len= sizeof(s_err);

    DBUG_PRINT("info", ("Get SO_ERROR from non-blocked connected socket."));
    res= getsockopt(fd, SOL_SOCKET, SO_ERROR, &s_err, &s_len);
    DBUG_PRINT("info", ("getsockopt res: %d  s_err: %d", res, s_err));
    if (res)
      DBUG_RETURN(res);
    /* getsockopt() was successful, check the retrieved status value. */
    if (s_err)
    {
      errno= s_err;
      DBUG_RETURN(-1);
    }
    /* Status from connect() is zero. Socket is successfully connected. */
  }
  DBUG_RETURN(0);
#else
  SOCKOPT_OPTLEN_TYPE s_err_size = sizeof(uint);
  fd_set sfds;
  struct timeval tv;
  time_t start_time, now_time;
  int res, s_err;
  DBUG_ENTER("wait_for_data");

  if (fd >= FD_SETSIZE)				/* Check if wrong error */
    DBUG_RETURN(0);					/* Can't use timeout */

  /*
    Our connection is "in progress."  We can use the select() call to wait
    up to a specified period of time for the connection to suceed.
    If select() returns 0 (after waiting howevermany seconds), our socket
    never became writable (host is probably unreachable.)  Otherwise, if
    select() returns 1, then one of two conditions exist:
   
    1. An error occured.  We use getsockopt() to check for this.
    2. The connection was set up sucessfully: getsockopt() will
    return 0 as an error.
   
    Thanks goes to Andrew Gierth <andrew@erlenstar.demon.co.uk>
    who posted this method of timing out a connect() in
    comp.unix.programmer on August 15th, 1997.
  */

  FD_ZERO(&sfds);
  FD_SET(fd, &sfds);
  /*
    select could be interrupted by a signal, and if it is, 
    the timeout should be adjusted and the select restarted
    to work around OSes that don't restart select and 
    implementations of select that don't adjust tv upon
    failure to reflect the time remaining
   */
  start_time= my_time(0);
  for (;;)
  {
    tv.tv_sec = (long) timeout;
    tv.tv_usec = 0;
#if defined(HPUX10) && defined(THREAD)
    if ((res = select(fd+1, NULL, (int*) &sfds, NULL, &tv)) > 0)
      break;
#else
    if ((res = select(fd+1, NULL, &sfds, NULL, &tv)) > 0)
      break;
#endif
    if (res == 0)					/* timeout */
      DBUG_RETURN(-1);
    now_time= my_time(0);
    timeout-= (uint) (now_time - start_time);
    if (errno != EINTR || (int) timeout <= 0)
      DBUG_RETURN(-1);
  }

  /*
    select() returned something more interesting than zero, let's
    see if we have any errors.  If the next two statements pass,
    we've got an open socket!
  */

  s_err=0;
  if (getsockopt(fd, SOL_SOCKET, SO_ERROR, (char*) &s_err, &s_err_size) != 0)
    DBUG_RETURN(-1);

  if (s_err)
  {						/* getsockopt could succeed */
    errno = s_err;
    DBUG_RETURN(-1);					/* but return an error... */
  }
  DBUG_RETURN(0);					/* ok */
#endif /* HAVE_POLL */
}
#endif /* !defined(__WIN__) */

/**
  Set the internal error message to mysql handler

  @param mysql    connection handle (client side)
  @param errcode  CR_ error code, passed to ER macro to get
                  error text
  @parma sqlstate SQL standard sqlstate
*/

void set_mysql_error(MYSQL *mysql, int errcode, const char *sqlstate)
{
  NET *net;
  DBUG_ENTER("set_mysql_error");
  DBUG_PRINT("enter", ("error :%d '%s'", errcode, ER(errcode)));
  DBUG_ASSERT(mysql != 0);

  if (mysql)
  {
    net= &mysql->net;
    net->last_errno= errcode;
    strmov(net->last_error, ER(errcode));
    strmov(net->sqlstate, sqlstate);
  }
  else
  {
    mysql_server_last_errno= errcode;
    strmov(mysql_server_last_error, ER(errcode));
  }
  DBUG_VOID_RETURN;
}

/**
  Clear possible error state of struct NET

  @param net  clear the state of the argument
*/

void net_clear_error(NET *net)
{
  net->last_errno= 0;
  net->last_error[0]= '\0';
  strmov(net->sqlstate, not_error_sqlstate);
}

/**
  Set an error message on the client.

  @param mysql     connection handle
  @param errcode   CR_* errcode, for client errors
  @param sqlstate  SQL standard sql state, unknown_sqlstate for the
                   majority of client errors.
  @param format    error message template, in sprintf format
  @param ...       variable number of arguments
*/

void set_mysql_extended_error(MYSQL *mysql, int errcode,
                                     const char *sqlstate,
                                     const char *format, ...)
{
  NET *net;
  va_list args;
  DBUG_ENTER("set_mysql_extended_error");
  DBUG_PRINT("enter", ("error :%d '%s'", errcode, format));
  DBUG_ASSERT(mysql != 0);

  net= &mysql->net;
  net->last_errno= errcode;
  va_start(args, format);
  my_vsnprintf(net->last_error, sizeof(net->last_error)-1,
               format, args);
  va_end(args);
  strmov(net->sqlstate, sqlstate);

  DBUG_VOID_RETURN;
}



/*
  Create a named pipe connection
*/

#ifdef __WIN__

HANDLE create_named_pipe(MYSQL *mysql, uint connect_timeout, char **arg_host,
			 char **arg_unix_socket)
{
  HANDLE hPipe=INVALID_HANDLE_VALUE;
  char pipe_name[1024];
  DWORD dwMode;
  int i;
  my_bool testing_named_pipes=0;
  char *host= *arg_host, *unix_socket= *arg_unix_socket;

  if ( ! unix_socket || (unix_socket)[0] == 0x00)
    unix_socket = mysql_unix_port;
  if (!host || !strcmp(host,LOCAL_HOST))
    host=LOCAL_HOST_NAMEDPIPE;

  
  pipe_name[sizeof(pipe_name)-1]= 0;		/* Safety if too long string */
  strxnmov(pipe_name, sizeof(pipe_name)-1, "\\\\", host, "\\pipe\\",
	   unix_socket, NullS);
  DBUG_PRINT("info",("Server name: '%s'.  Named Pipe: %s", host, unix_socket));

  for (i=0 ; i < 100 ; i++)			/* Don't retry forever */
  {
    if ((hPipe = CreateFile(pipe_name,
			    GENERIC_READ | GENERIC_WRITE,
			    0,
			    NULL,
			    OPEN_EXISTING,
			    FILE_FLAG_OVERLAPPED,
			    NULL )) != INVALID_HANDLE_VALUE)
      break;
    if (GetLastError() != ERROR_PIPE_BUSY)
    {
      set_mysql_extended_error(mysql, CR_NAMEDPIPEOPEN_ERROR,
                               unknown_sqlstate, ER(CR_NAMEDPIPEOPEN_ERROR),
                               host, unix_socket, (ulong) GetLastError());
      return INVALID_HANDLE_VALUE;
    }
    /* wait for for an other instance */
    if (! WaitNamedPipe(pipe_name, connect_timeout*1000) )
    {
      set_mysql_extended_error(mysql, CR_NAMEDPIPEWAIT_ERROR, unknown_sqlstate,
                               ER(CR_NAMEDPIPEWAIT_ERROR),
                               host, unix_socket, (ulong) GetLastError());
      return INVALID_HANDLE_VALUE;
    }
  }
  if (hPipe == INVALID_HANDLE_VALUE)
  {
    set_mysql_extended_error(mysql, CR_NAMEDPIPEOPEN_ERROR, unknown_sqlstate,
                             ER(CR_NAMEDPIPEOPEN_ERROR), host, unix_socket,
                             (ulong) GetLastError());
    return INVALID_HANDLE_VALUE;
  }
  dwMode = PIPE_READMODE_BYTE | PIPE_WAIT;
  if ( !SetNamedPipeHandleState(hPipe, &dwMode, NULL, NULL) )
  {
    CloseHandle( hPipe );
    set_mysql_extended_error(mysql, CR_NAMEDPIPESETSTATE_ERROR,
                             unknown_sqlstate, ER(CR_NAMEDPIPESETSTATE_ERROR),
                             host, unix_socket, (ulong) GetLastError());
    return INVALID_HANDLE_VALUE;
  }
  *arg_host=host ; *arg_unix_socket=unix_socket;	/* connect arg */
  return (hPipe);
}
#endif


/*
  Create new shared memory connection, return handler of connection

  SYNOPSIS
    create_shared_memory()
    mysql		Pointer of mysql structure
    net			Pointer of net structure
    connect_timeout	Timeout of connection
*/

#ifdef HAVE_SMEM
HANDLE create_shared_memory(MYSQL *mysql,NET *net, uint connect_timeout)
{
  ulong smem_buffer_length = shared_memory_buffer_length + 4;
  /*
    event_connect_request is event object for start connection actions
    event_connect_answer is event object for confirm, that server put data
    handle_connect_file_map is file-mapping object, use for create shared
    memory
    handle_connect_map is pointer on shared memory
    handle_map is pointer on shared memory for client
    event_server_wrote,
    event_server_read,
    event_client_wrote,
    event_client_read are events for transfer data between server and client
    handle_file_map is file-mapping object, use for create shared memory
  */
  HANDLE event_connect_request = NULL;
  HANDLE event_connect_answer = NULL;
  HANDLE handle_connect_file_map = NULL;
  char *handle_connect_map = NULL;

  char *handle_map = NULL;
  HANDLE event_server_wrote = NULL;
  HANDLE event_server_read = NULL;
  HANDLE event_client_wrote = NULL;
  HANDLE event_client_read = NULL;
  HANDLE event_conn_closed = NULL;
  HANDLE handle_file_map = NULL;
  ulong connect_number;
  char connect_number_char[22], *p;
  char *tmp= NULL;
  char *suffix_pos;
  DWORD error_allow = 0;
  DWORD error_code = 0;
  DWORD event_access_rights= SYNCHRONIZE | EVENT_MODIFY_STATE;
  char *shared_memory_base_name = mysql->options.shared_memory_base_name;
  static const char *name_prefixes[] = {"","Global\\"};
  const char *prefix;
  int i;

  /*
    If this is NULL, somebody freed the MYSQL* options.  mysql_close()
    is a good candidate.  We don't just silently (re)set it to
    def_shared_memory_base_name as that would create really confusing/buggy
    behavior if the user passed in a different name on the command-line or
    in a my.cnf.
  */
  DBUG_ASSERT(shared_memory_base_name != NULL);

  /*
     get enough space base-name + '_' + longest suffix we might ever send
   */
  if (!(tmp= (char *)my_malloc(strlen(shared_memory_base_name) + 32L, MYF(MY_FAE))))
    goto err;

  /*
    The name of event and file-mapping events create agree next rule:
    shared_memory_base_name+unique_part
    Where:
    shared_memory_base_name is unique value for each server
    unique_part is uniquel value for each object (events and file-mapping)
  */
  for (i = 0; i< array_elements(name_prefixes); i++)
  {
    prefix= name_prefixes[i];
    suffix_pos = strxmov(tmp, prefix , shared_memory_base_name, "_", NullS);
    strmov(suffix_pos, "CONNECT_REQUEST");
    event_connect_request= OpenEvent(event_access_rights, FALSE, tmp);
    if (event_connect_request)
    {
      break;
    }
  }
  if (!event_connect_request)
  {
    error_allow = CR_SHARED_MEMORY_CONNECT_REQUEST_ERROR;
    goto err;
  }
  strmov(suffix_pos, "CONNECT_ANSWER");
  if (!(event_connect_answer= OpenEvent(event_access_rights,FALSE,tmp)))
  {
    error_allow = CR_SHARED_MEMORY_CONNECT_ANSWER_ERROR;
    goto err;
  }
  strmov(suffix_pos, "CONNECT_DATA");
  if (!(handle_connect_file_map= OpenFileMapping(FILE_MAP_WRITE,FALSE,tmp)))
  {
    error_allow = CR_SHARED_MEMORY_CONNECT_FILE_MAP_ERROR;
    goto err;
  }
  if (!(handle_connect_map= MapViewOfFile(handle_connect_file_map,
					  FILE_MAP_WRITE,0,0,sizeof(DWORD))))
  {
    error_allow = CR_SHARED_MEMORY_CONNECT_MAP_ERROR;
    goto err;
  }

  /* Send to server request of connection */
  if (!SetEvent(event_connect_request))
  {
    error_allow = CR_SHARED_MEMORY_CONNECT_SET_ERROR;
    goto err;
  }

  /* Wait of answer from server */
  if (WaitForSingleObject(event_connect_answer,connect_timeout*1000) !=
      WAIT_OBJECT_0)
  {
    error_allow = CR_SHARED_MEMORY_CONNECT_ABANDONED_ERROR;
    goto err;
  }

  /* Get number of connection */
  connect_number = uint4korr(handle_connect_map);/*WAX2*/
  p= int10_to_str(connect_number, connect_number_char, 10);

  /*
    The name of event and file-mapping events create agree next rule:
    shared_memory_base_name+unique_part+number_of_connection

    Where:
    shared_memory_base_name is uniquel value for each server
    unique_part is uniquel value for each object (events and file-mapping)
    number_of_connection is number of connection between server and client
  */
  suffix_pos = strxmov(tmp, prefix , shared_memory_base_name, "_", connect_number_char,
		       "_", NullS);
  strmov(suffix_pos, "DATA");
  if ((handle_file_map = OpenFileMapping(FILE_MAP_WRITE,FALSE,tmp)) == NULL)
  {
    error_allow = CR_SHARED_MEMORY_FILE_MAP_ERROR;
    goto err2;
  }
  if ((handle_map = MapViewOfFile(handle_file_map,FILE_MAP_WRITE,0,0,
				  smem_buffer_length)) == NULL)
  {
    error_allow = CR_SHARED_MEMORY_MAP_ERROR;
    goto err2;
  }

  strmov(suffix_pos, "SERVER_WROTE");
  if ((event_server_wrote = OpenEvent(event_access_rights,FALSE,tmp)) == NULL)
  {
    error_allow = CR_SHARED_MEMORY_EVENT_ERROR;
    goto err2;
  }

  strmov(suffix_pos, "SERVER_READ");
  if ((event_server_read = OpenEvent(event_access_rights,FALSE,tmp)) == NULL)
  {
    error_allow = CR_SHARED_MEMORY_EVENT_ERROR;
    goto err2;
  }

  strmov(suffix_pos, "CLIENT_WROTE");
  if ((event_client_wrote = OpenEvent(event_access_rights,FALSE,tmp)) == NULL)
  {
    error_allow = CR_SHARED_MEMORY_EVENT_ERROR;
    goto err2;
  }

  strmov(suffix_pos, "CLIENT_READ");
  if ((event_client_read = OpenEvent(event_access_rights,FALSE,tmp)) == NULL)
  {
    error_allow = CR_SHARED_MEMORY_EVENT_ERROR;
    goto err2;
  }

  strmov(suffix_pos, "CONNECTION_CLOSED");
  if ((event_conn_closed = OpenEvent(event_access_rights,FALSE,tmp)) == NULL)
  {
    error_allow = CR_SHARED_MEMORY_EVENT_ERROR;
    goto err2;
  }
  /*
    Set event that server should send data
  */
  SetEvent(event_server_read);

err2:
  if (error_allow == 0)
  {
    net->vio= vio_new_win32shared_memory(handle_file_map,handle_map,
                                         event_server_wrote,
                                         event_server_read,event_client_wrote,
                                         event_client_read,event_conn_closed);
  }
  else
  {
    error_code = GetLastError();
    if (event_server_read)
      CloseHandle(event_server_read);
    if (event_server_wrote)
      CloseHandle(event_server_wrote);
    if (event_client_read)
      CloseHandle(event_client_read);
    if (event_client_wrote)
      CloseHandle(event_client_wrote);
    if (event_conn_closed)
      CloseHandle(event_conn_closed);
    if (handle_map)
      UnmapViewOfFile(handle_map);
    if (handle_file_map)
      CloseHandle(handle_file_map);
  }
err:
  my_free(tmp);
  if (error_allow)
    error_code = GetLastError();
  if (event_connect_request)
    CloseHandle(event_connect_request);
  if (event_connect_answer)
    CloseHandle(event_connect_answer);
  if (handle_connect_map)
    UnmapViewOfFile(handle_connect_map);
  if (handle_connect_file_map)
    CloseHandle(handle_connect_file_map);
  if (error_allow)
  {
    if (error_allow == CR_SHARED_MEMORY_EVENT_ERROR)
      set_mysql_extended_error(mysql, error_allow, unknown_sqlstate,
                               ER(error_allow), suffix_pos, error_code);
    else
      set_mysql_extended_error(mysql, error_allow, unknown_sqlstate,
                               ER(error_allow), error_code);
    return(INVALID_HANDLE_VALUE);
  }
  return(handle_map);
}
#endif

/**
  Read a packet from server. Give error message if socket was down
  or packet is an error message

  @retval  packet_error    An error occurred during reading.
                           Error message is set.
  @retval  
*/

ulong
cli_safe_read(MYSQL *mysql)
{
  NET *net= &mysql->net;
  ulong len=0;
  init_sigpipe_variables

  /* Don't give sigpipe errors if the client doesn't want them */
  set_sigpipe(mysql);
  if (net->vio != 0)
    len=my_net_read(net);
  reset_sigpipe(mysql);

  if (len == packet_error || len == 0)
  {
    DBUG_PRINT("error",("Wrong connection or packet. fd: %s  len: %lu",
			vio_description(net->vio),len));
#ifdef MYSQL_SERVER
    if (net->vio && vio_was_interrupted(net->vio))
      return (packet_error);
#endif /*MYSQL_SERVER*/
    end_server(mysql);
    set_mysql_error(mysql, net->last_errno == ER_NET_PACKET_TOO_LARGE ?
                    CR_NET_PACKET_TOO_LARGE: CR_SERVER_LOST, unknown_sqlstate);
    return (packet_error);
  }
  if (net->read_pos[0] == 255)
  {
    if (len > 3)
    {
      char *pos=(char*) net->read_pos+1;
      net->last_errno=uint2korr(pos);
      pos+=2;
      len-=2;
      if (protocol_41(mysql) && pos[0] == '#')
      {
	strmake(net->sqlstate, pos+1, SQLSTATE_LENGTH);
	pos+= SQLSTATE_LENGTH+1;
      }
      else
      {
        /*
          The SQL state hasn't been received -- it should be reset to HY000
          (unknown error sql state).
        */

        strmov(net->sqlstate, unknown_sqlstate);
      }

      (void) strmake(net->last_error,(char*) pos,
		     min((uint) len,(uint) sizeof(net->last_error)-1));
    }
    else
      set_mysql_error(mysql, CR_UNKNOWN_ERROR, unknown_sqlstate);
    /*
      Cover a protocol design error: error packet does not
      contain the server status. Therefore, the client has no way
      to find out whether there are more result sets of
      a multiple-result-set statement pending. Luckily, in 5.0 an
      error always aborts execution of a statement, wherever it is
      a multi-statement or a stored procedure, so it should be
      safe to unconditionally turn off the flag here.
    */
    mysql->server_status&= ~SERVER_MORE_RESULTS_EXISTS;

    DBUG_PRINT("error",("Got error: %d/%s (%s)",
                        net->last_errno,
                        net->sqlstate,
                        net->last_error));
    return(packet_error);
  }
  return len;
}

void free_rows(MYSQL_DATA *cur)
{
  if (cur)
  {
    free_root(&cur->alloc,MYF(0));
    my_free(cur);
  }
}

my_bool
cli_advanced_command(MYSQL *mysql, enum enum_server_command command,
		     const uchar *header, ulong header_length,
		     const uchar *arg, ulong arg_length, my_bool skip_check,
                     MYSQL_STMT *stmt)
{
  NET *net= &mysql->net;
  my_bool result= 1;
  init_sigpipe_variables
  my_bool stmt_skip= stmt ? stmt->state != MYSQL_STMT_INIT_DONE : FALSE;
  DBUG_ENTER("cli_advanced_command");

  /* Don't give sigpipe errors if the client doesn't want them */
  set_sigpipe(mysql);

  if (mysql->net.vio == 0)
  {						/* Do reconnect if possible */
    if (mysql_reconnect(mysql) || stmt_skip)
      DBUG_RETURN(1);
  }
  if (mysql->status != MYSQL_STATUS_READY ||
      mysql->server_status & SERVER_MORE_RESULTS_EXISTS)
  {
    DBUG_PRINT("error",("state: %d", mysql->status));
    set_mysql_error(mysql, CR_COMMANDS_OUT_OF_SYNC, unknown_sqlstate);
    DBUG_RETURN(1);
  }

  net_clear_error(net);
  mysql->info=0;
  mysql->affected_rows= ~(my_ulonglong) 0;
  /*
    We don't want to clear the protocol buffer on COM_QUIT, because if
    the previous command was a shutdown command, we may have the
    response for the COM_QUIT already in the communication buffer
  */
  net_clear(&mysql->net, (command != COM_QUIT));

  if (net_write_command(net,(uchar) command, header, header_length,
			arg, arg_length))
  {
    DBUG_PRINT("error",("Can't send command to server. Error: %d",
			socket_errno));
    if (net->last_errno == ER_NET_PACKET_TOO_LARGE)
    {
      set_mysql_error(mysql, CR_NET_PACKET_TOO_LARGE, unknown_sqlstate);
      goto end;
    }
    end_server(mysql);
    if (mysql_reconnect(mysql) || stmt_skip)
      goto end;
    if (net_write_command(net,(uchar) command, header, header_length,
			  arg, arg_length))
    {
      set_mysql_error(mysql, CR_SERVER_GONE_ERROR, unknown_sqlstate);
      goto end;
    }
  }
  result=0;
  if (!skip_check)
    result= ((mysql->packet_length=cli_safe_read(mysql)) == packet_error ?
	     1 : 0);
end:
  reset_sigpipe(mysql);
  DBUG_PRINT("exit",("result: %d", result));
  DBUG_RETURN(result);
}

void free_old_query(MYSQL *mysql)
{
  DBUG_ENTER("free_old_query");
  if (mysql->fields)
    free_root(&mysql->field_alloc,MYF(0));
  init_alloc_root(&mysql->field_alloc,8192,0); /* Assume rowlength < 8192 */
  mysql->fields= 0;
  mysql->field_count= 0;			/* For API */
  mysql->warning_count= 0;
  mysql->info= 0;
  DBUG_VOID_RETURN;
}


/**
  Finish reading of a partial result set from the server.
  Get the EOF packet, and update mysql->status
  and mysql->warning_count.

  @return  TRUE if a communication or protocol error, an error
           is set in this case, FALSE otherwise.
*/

my_bool flush_one_result(MYSQL *mysql)
{
  ulong packet_length;

  DBUG_ASSERT(mysql->status != MYSQL_STATUS_READY);

  do
  {
    packet_length= cli_safe_read(mysql);
    /*
      There is an error reading from the connection,
      or (sic!) there were no error and no
      data in the stream, i.e. no more data from the server.
      Since we know our position in the stream (somewhere in
      the middle of a result set), this latter case is an error too
      -- each result set must end with a EOF packet.
      cli_safe_read() has set an error for us, just return.
    */
    if (packet_length == packet_error)
      return TRUE;
  }
  while (packet_length > 8 || mysql->net.read_pos[0] != 254);

  /* Analyze EOF packet of the result set. */

  if (protocol_41(mysql))
  {
    char *pos= (char*) mysql->net.read_pos + 1;
    mysql->warning_count=uint2korr(pos);
    pos+=2;
    mysql->server_status=uint2korr(pos);
    pos+=2;
  }
  return FALSE;
}


/**
  Read a packet from network. If it's an OK packet, flush it.

  @return  TRUE if error, FALSE otherwise. In case of 
           success, is_ok_packet is set to TRUE or FALSE,
           based on what we got from network.
*/

my_bool opt_flush_ok_packet(MYSQL *mysql, my_bool *is_ok_packet)
{
  ulong packet_length= cli_safe_read(mysql);

  if (packet_length == packet_error)
    return TRUE;

  /* cli_safe_read always reads a non-empty packet. */
  DBUG_ASSERT(packet_length);

  *is_ok_packet= mysql->net.read_pos[0] == 0;
  if (*is_ok_packet)
  {
    uchar *pos= mysql->net.read_pos + 1;

    net_field_length_ll(&pos); /* affected rows */
    net_field_length_ll(&pos); /* insert id */

    mysql->server_status=uint2korr(pos);
    pos+=2;

    if (protocol_41(mysql))
    {
      mysql->warning_count=uint2korr(pos);
      pos+=2;
    }
  }
  return FALSE;
}


/*
  Flush result set sent from server
*/

static void cli_flush_use_result(MYSQL *mysql, my_bool flush_all_results)
{
  /* Clear the current execution status */
  DBUG_ENTER("cli_flush_use_result");
  DBUG_PRINT("warning",("Not all packets read, clearing them"));

  if (flush_one_result(mysql))
    DBUG_VOID_RETURN;                           /* An error occurred */

  if (! flush_all_results)
    DBUG_VOID_RETURN;

  while (mysql->server_status & SERVER_MORE_RESULTS_EXISTS)
  {
    my_bool is_ok_packet;
    if (opt_flush_ok_packet(mysql, &is_ok_packet))
      DBUG_VOID_RETURN;                         /* An error occurred. */
    if (is_ok_packet)
    {
      /*
        Indeed what we got from network was an OK packet, and we
        know that OK is the last one in a multi-result-set, so
        just return.
      */
      DBUG_VOID_RETURN;
    }
    /*
      It's a result set, not an OK packet. A result set contains
      of two result set subsequences: field metadata, terminated
      with EOF packet, and result set data, again terminated with
      EOF packet. Read and flush them.
    */
    if (flush_one_result(mysql) || flush_one_result(mysql))
      DBUG_VOID_RETURN;                         /* An error occurred. */
  }

  DBUG_VOID_RETURN;
}


#ifdef __WIN__
static my_bool is_NT(void)
{
  char *os=getenv("OS");
  return (os && !strcmp(os, "Windows_NT")) ? 1 : 0;
}
#endif


#ifdef CHECK_LICENSE
/**
  Check server side variable 'license'.

  If the variable does not exist or does not contain 'Commercial',
  we're talking to non-commercial server from commercial client.

  @retval  0   success
  @retval  !0  network error or the server is not commercial.
               Error code is saved in mysql->net.last_errno.
*/

static int check_license(MYSQL *mysql)
{
  MYSQL_ROW row;
  MYSQL_RES *res;
  NET *net= &mysql->net;
  static const char query[]= "SELECT @@license";
  static const char required_license[]= STRINGIFY_ARG(LICENSE);

  if (mysql_real_query(mysql, query, sizeof(query)-1))
  {
    if (net->last_errno == ER_UNKNOWN_SYSTEM_VARIABLE)
    {
      set_mysql_extended_error(mysql, CR_WRONG_LICENSE, unknown_sqlstate,
                               ER(CR_WRONG_LICENSE), required_license);
    }
    return 1;
  }
  if (!(res= mysql_use_result(mysql)))
    return 1;
  row= mysql_fetch_row(res);
  /* 
    If no rows in result set, or column value is NULL (none of these
    two is ever true for server variables now), or column value
    mismatch, set wrong license error.
  */
  if (!net->last_errno &&
      (!row || !row[0] ||
       strncmp(row[0], required_license, sizeof(required_license))))
  {
    set_mysql_extended_error(mysql, CR_WRONG_LICENSE, unknown_sqlstate,
                             ER(CR_WRONG_LICENSE), required_license);
  }
  mysql_free_result(res);
  return net->last_errno;
}
#endif /* CHECK_LICENSE */


/**************************************************************************
  Shut down connection
**************************************************************************/

void end_server(MYSQL *mysql)
{
  int save_errno= errno;
  DBUG_ENTER("end_server");
  if (mysql->net.vio != 0)
  {
    init_sigpipe_variables
    DBUG_PRINT("info",("Net: %s", vio_description(mysql->net.vio)));
#ifdef MYSQL_SERVER
    slave_io_thread_detach_vio();
#endif
    set_sigpipe(mysql);
    vio_delete(mysql->net.vio);
    reset_sigpipe(mysql);
    mysql->net.vio= 0;          /* Marker */
    mysql_prune_stmt_list(mysql);
  }
  net_end(&mysql->net);
  free_old_query(mysql);
  errno= save_errno;
  DBUG_VOID_RETURN;
}


void STDCALL
mysql_free_result(MYSQL_RES *result)
{
  DBUG_ENTER("mysql_free_result");
  DBUG_PRINT("enter",("mysql_res: 0x%lx", (long) result));
  if (result)
  {
    MYSQL *mysql= result->handle;
    if (mysql)
    {
      if (mysql->unbuffered_fetch_owner == &result->unbuffered_fetch_cancelled)
        mysql->unbuffered_fetch_owner= 0;
      if (mysql->status == MYSQL_STATUS_USE_RESULT)
      {
        (*mysql->methods->flush_use_result)(mysql, FALSE);
        mysql->status=MYSQL_STATUS_READY;
        if (mysql->unbuffered_fetch_owner)
          *mysql->unbuffered_fetch_owner= TRUE;
      }
    }
    free_rows(result->data);
    if (result->fields)
      free_root(&result->field_alloc,MYF(0));
    my_free(result->row);
    my_free(result);
  }
  DBUG_VOID_RETURN;
}

/****************************************************************************
  Get options from my.cnf
****************************************************************************/

static const char *default_options[]=
{
  "port","socket","compress","password","pipe", "timeout", "user",
  "init-command", "host", "database", "debug", "return-found-rows",
  "ssl-key" ,"ssl-cert" ,"ssl-ca" ,"ssl-capath",
  "character-sets-dir", "default-character-set", "interactive-timeout",
  "connect-timeout", "local-infile", "disable-local-infile",
  "ssl-cipher", "max-allowed-packet", "protocol", "shared-memory-base-name",
  "multi-results", "multi-statements", "multi-queries", "secure-auth",
  "report-data-truncation", "plugin-dir", "default-auth",
<<<<<<< HEAD
=======
  "bind-address",
>>>>>>> 20ca15d4
  NullS
};
enum option_id {
  OPT_port=1, OPT_socket, OPT_compress, OPT_password, OPT_pipe, OPT_timeout, OPT_user, 
  OPT_init_command, OPT_host, OPT_database, OPT_debug, OPT_return_found_rows, 
  OPT_ssl_key, OPT_ssl_cert, OPT_ssl_ca, OPT_ssl_capath, 
  OPT_character_sets_dir, OPT_default_character_set, OPT_interactive_timeout, 
  OPT_connect_timeout, OPT_local_infile, OPT_disable_local_infile, 
  OPT_replication_probe, OPT_enable_reads_from_master, OPT_repl_parse_query,
  OPT_ssl_cipher, OPT_max_allowed_packet, OPT_protocol, OPT_shared_memory_base_name, 
  OPT_multi_results, OPT_multi_statements, OPT_multi_queries, OPT_secure_auth, 
<<<<<<< HEAD
  OPT_report_data_truncation, OPT_plugin_dir, OPT_default_auth, 
=======
  OPT_report_data_truncation, OPT_plugin_dir, OPT_default_auth,
  OPT_bind_address
>>>>>>> 20ca15d4
};

static TYPELIB option_types={array_elements(default_options)-1,
			     "options",default_options, NULL};

const char *sql_protocol_names_lib[] =
{ "TCP", "SOCKET", "PIPE", "MEMORY", NullS };
TYPELIB sql_protocol_typelib = {array_elements(sql_protocol_names_lib)-1,"",
				sql_protocol_names_lib, NULL};

static int add_init_command(struct st_mysql_options *options, const char *cmd)
{
  char *tmp;

  if (!options->init_commands)
  {
    options->init_commands= (DYNAMIC_ARRAY*)my_malloc(sizeof(DYNAMIC_ARRAY),
						      MYF(MY_WME));
    init_dynamic_array(options->init_commands,sizeof(char*),0,5);
  }

  if (!(tmp= my_strdup(cmd,MYF(MY_WME))) ||
      insert_dynamic(options->init_commands, (uchar*)&tmp))
  {
    my_free(tmp);
    return 1;
  }

  return 0;
}

#define EXTENSION_SET_STRING(OPTS, X, STR)                       \
    if ((OPTS)->extension)                                       \
      my_free((OPTS)->extension->X);     \
    else                                                         \
      (OPTS)->extension= (struct st_mysql_options_extention *)   \
        my_malloc(sizeof(struct st_mysql_options_extention),     \
                  MYF(MY_WME | MY_ZEROFILL));                    \
    (OPTS)->extension->X= my_strdup((STR), MYF(MY_WME));

void mysql_read_default_options(struct st_mysql_options *options,
				const char *filename,const char *group)
{
  int argc;
  char *argv_buff[1],**argv;
  const char *groups[3];
  DBUG_ENTER("mysql_read_default_options");
  DBUG_PRINT("enter",("file: %s  group: %s",filename,group ? group :"NULL"));

  argc=1; argv=argv_buff; argv_buff[0]= (char*) "client";
  groups[0]= (char*) "client"; groups[1]= (char*) group; groups[2]=0;

  my_load_defaults(filename, groups, &argc, &argv, NULL);
  if (argc != 1)				/* If some default option */
  {
    char **option=argv;
    while (*++option)
    {
      if (option[0] == args_separator)          /* skip arguments separator */
        continue;
      /* DBUG_PRINT("info",("option: %s",option[0])); */
      if (option[0][0] == '-' && option[0][1] == '-')
      {
	char *end=strcend(*option,'=');
	char *opt_arg=0;
	if (*end)
	{
	  opt_arg=end+1;
	  *end=0;				/* Remove '=' */
	}
	/* Change all '_' in variable name to '-' */
	for (end= *option ; *(end= strcend(end,'_')) ; )
	  *end= '-';
	switch (find_type(*option+2,&option_types,2)) {
	case OPT_port:
	  if (opt_arg)
	    options->port=atoi(opt_arg);
	  break;
	case OPT_socket:
	  if (opt_arg)
	  {
	    my_free(options->unix_socket);
	    options->unix_socket=my_strdup(opt_arg,MYF(MY_WME));
	  }
	  break;
	case OPT_compress:
	  options->compress=1;
	  options->client_flag|= CLIENT_COMPRESS;
	  break;
        case OPT_password:
	  if (opt_arg)
	  {
	    my_free(options->password);
	    options->password=my_strdup(opt_arg,MYF(MY_WME));
	  }
	  break;
        case OPT_pipe:
          options->protocol = MYSQL_PROTOCOL_PIPE;
	case OPT_connect_timeout:
	case OPT_timeout:
	  if (opt_arg)
	    options->connect_timeout=atoi(opt_arg);
	  break;
	case OPT_user:
	  if (opt_arg)
	  {
	    my_free(options->user);
	    options->user=my_strdup(opt_arg,MYF(MY_WME));
	  }
	  break;
	case OPT_init_command:
	  add_init_command(options,opt_arg);
	  break;
	case OPT_host:
	  if (opt_arg)
	  {
	    my_free(options->host);
	    options->host=my_strdup(opt_arg,MYF(MY_WME));
	  }
	  break;
	case OPT_database:
	  if (opt_arg)
	  {
	    my_free(options->db);
	    options->db=my_strdup(opt_arg,MYF(MY_WME));
	  }
	  break;
	case OPT_debug:
#ifdef MYSQL_CLIENT
	  mysql_debug(opt_arg ? opt_arg : "d:t:o,/tmp/client.trace");
	  break;
#endif
	case OPT_return_found_rows:
	  options->client_flag|=CLIENT_FOUND_ROWS;
	  break;
#if defined(HAVE_OPENSSL) && !defined(EMBEDDED_LIBRARY)
	case OPT_ssl_key:
	  my_free(options->ssl_key);
          options->ssl_key = my_strdup(opt_arg, MYF(MY_WME));
          break;
	case OPT_ssl_cert:
	  my_free(options->ssl_cert);
          options->ssl_cert = my_strdup(opt_arg, MYF(MY_WME));
          break;
	case OPT_ssl_ca:
	  my_free(options->ssl_ca);
          options->ssl_ca = my_strdup(opt_arg, MYF(MY_WME));
          break;
	case OPT_ssl_capath:
	  my_free(options->ssl_capath);
          options->ssl_capath = my_strdup(opt_arg, MYF(MY_WME));
          break;
        case OPT_ssl_cipher:
          my_free(options->ssl_cipher);
          options->ssl_cipher= my_strdup(opt_arg, MYF(MY_WME));
          break;
#else
	case OPT_ssl_key:
	case OPT_ssl_cert:
	case OPT_ssl_ca:
	case OPT_ssl_capath:
        case OPT_ssl_cipher:
	  break;
#endif /* HAVE_OPENSSL && !EMBEDDED_LIBRARY */
	case OPT_character_sets_dir:
	  my_free(options->charset_dir);
          options->charset_dir = my_strdup(opt_arg, MYF(MY_WME));
	  break;
	case OPT_default_character_set:
	  my_free(options->charset_name);
          options->charset_name = my_strdup(opt_arg, MYF(MY_WME));
	  break;
	case OPT_interactive_timeout:
	  options->client_flag|= CLIENT_INTERACTIVE;
	  break;
	case OPT_local_infile:
	  if (!opt_arg || atoi(opt_arg) != 0)
	    options->client_flag|= CLIENT_LOCAL_FILES;
	  else
	    options->client_flag&= ~CLIENT_LOCAL_FILES;
	  break;
	case OPT_disable_local_infile:
	  options->client_flag&= ~CLIENT_LOCAL_FILES;
          break;
	case OPT_max_allowed_packet:
          if (opt_arg)
	    options->max_allowed_packet= atoi(opt_arg);
	  break;
        case OPT_protocol:
          if ((options->protocol= find_type(opt_arg,
					    &sql_protocol_typelib,0)) <= 0)
          {
            fprintf(stderr, "Unknown option to protocol: %s\n", opt_arg);
            exit(1);
          }
          break;
        case OPT_shared_memory_base_name:
#ifdef HAVE_SMEM
          if (options->shared_memory_base_name != def_shared_memory_base_name)
            my_free(options->shared_memory_base_name);
          options->shared_memory_base_name=my_strdup(opt_arg,MYF(MY_WME));
#endif
          break;
	case OPT_multi_results:
	  options->client_flag|= CLIENT_MULTI_RESULTS;
	  break;
	case OPT_multi_statements:
	case OPT_multi_queries:
	  options->client_flag|= CLIENT_MULTI_STATEMENTS | CLIENT_MULTI_RESULTS;
	  break;
        case OPT_secure_auth:
          options->secure_auth= TRUE;
          break;
        case OPT_report_data_truncation:
          options->report_data_truncation= opt_arg ? test(atoi(opt_arg)) : 1;
          break;
        case OPT_plugin_dir:
          {
            char buff[FN_REFLEN], buff2[FN_REFLEN];
            if (strlen(opt_arg) >= FN_REFLEN)
              opt_arg[FN_REFLEN]= '\0';
            if (my_realpath(buff, opt_arg, 0))
            {
              DBUG_PRINT("warning",("failed to normalize the plugin path: %s",
                                    opt_arg));
              break;
            }
            convert_dirname(buff, buff2, NULL);
            EXTENSION_SET_STRING(options, plugin_dir, buff2);
          }
          break;
        case OPT_default_auth:
          EXTENSION_SET_STRING(options, default_auth, opt_arg);
          break;
<<<<<<< HEAD
=======
	case OPT_bind_address:
          my_free(options->ci.bind_address);
          options->ci.bind_address= my_strdup(opt_arg, MYF(MY_WME));
          break;
>>>>>>> 20ca15d4
	default:
	  DBUG_PRINT("warning",("unknown option: %s",option[0]));
	}
      }
    }
  }
  free_defaults(argv);
  DBUG_VOID_RETURN;
}


/**************************************************************************
  Get column lengths of the current row
  If one uses mysql_use_result, res->lengths contains the length information,
  else the lengths are calculated from the offset between pointers.
**************************************************************************/

static void cli_fetch_lengths(ulong *to, MYSQL_ROW column,
			      unsigned int field_count)
{ 
  ulong *prev_length;
  char *start=0;
  MYSQL_ROW end;

  prev_length=0;				/* Keep gcc happy */
  for (end=column + field_count + 1 ; column != end ; column++, to++)
  {
    if (!*column)
    {
      *to= 0;					/* Null */
      continue;
    }
    if (start)					/* Found end of prev string */
      *prev_length= (ulong) (*column-start-1);
    start= *column;
    prev_length= to;
  }
}

/***************************************************************************
  Change field rows to field structs
***************************************************************************/

MYSQL_FIELD *
unpack_fields(MYSQL_DATA *data,MEM_ROOT *alloc,uint fields,
	      my_bool default_value, uint server_capabilities)
{
  MYSQL_ROWS	*row;
  MYSQL_FIELD	*field,*result;
  ulong lengths[9];				/* Max of fields */
  DBUG_ENTER("unpack_fields");

  field= result= (MYSQL_FIELD*) alloc_root(alloc,
					   (uint) sizeof(*field)*fields);
  if (!result)
  {
    free_rows(data);				/* Free old data */
    DBUG_RETURN(0);
  }
  bzero((char*) field, (uint) sizeof(MYSQL_FIELD)*fields);
  if (server_capabilities & CLIENT_PROTOCOL_41)
  {
    /* server is 4.1, and returns the new field result format */
    for (row=data->data; row ; row = row->next,field++)
    {
      uchar *pos;
      /* fields count may be wrong */
      DBUG_ASSERT((uint) (field - result) < fields);
      cli_fetch_lengths(&lengths[0], row->data, default_value ? 8 : 7);
      field->catalog=   strmake_root(alloc,(char*) row->data[0], lengths[0]);
      field->db=        strmake_root(alloc,(char*) row->data[1], lengths[1]);
      field->table=     strmake_root(alloc,(char*) row->data[2], lengths[2]);
      field->org_table= strmake_root(alloc,(char*) row->data[3], lengths[3]);
      field->name=      strmake_root(alloc,(char*) row->data[4], lengths[4]);
      field->org_name=  strmake_root(alloc,(char*) row->data[5], lengths[5]);

      field->catalog_length=	lengths[0];
      field->db_length=		lengths[1];
      field->table_length=	lengths[2];
      field->org_table_length=	lengths[3];
      field->name_length=	lengths[4];
      field->org_name_length=	lengths[5];

      /* Unpack fixed length parts */
      pos= (uchar*) row->data[6];
      field->charsetnr= uint2korr(pos);
      field->length=	(uint) uint4korr(pos+2);
      field->type=	(enum enum_field_types) pos[6];
      field->flags=	uint2korr(pos+7);
      field->decimals=  (uint) pos[9];

      if (IS_NUM(field->type))
        field->flags|= NUM_FLAG;
      if (default_value && row->data[7])
      {
        field->def=strmake_root(alloc,(char*) row->data[7], lengths[7]);
	field->def_length= lengths[7];
      }
      else
        field->def=0;
      field->max_length= 0;
    }
  }
#ifndef DELETE_SUPPORT_OF_4_0_PROTOCOL
  else
  {
    /* old protocol, for backward compatibility */
    for (row=data->data; row ; row = row->next,field++)
    {
      cli_fetch_lengths(&lengths[0], row->data, default_value ? 6 : 5);
      field->org_table= field->table=  strdup_root(alloc,(char*) row->data[0]);
      field->name=   strdup_root(alloc,(char*) row->data[1]);
      field->length= (uint) uint3korr(row->data[2]);
      field->type=   (enum enum_field_types) (uchar) row->data[3][0];

      field->catalog=(char*)  "";
      field->db=     (char*)  "";
      field->catalog_length= 0;
      field->db_length= 0;
      field->org_table_length=	field->table_length=	lengths[0];
      field->name_length=	lengths[1];

      if (server_capabilities & CLIENT_LONG_FLAG)
      {
        field->flags=   uint2korr(row->data[4]);
        field->decimals=(uint) (uchar) row->data[4][2];
      }
      else
      {
        field->flags=   (uint) (uchar) row->data[4][0];
        field->decimals=(uint) (uchar) row->data[4][1];
      }
      if (IS_NUM(field->type))
        field->flags|= NUM_FLAG;
      if (default_value && row->data[5])
      {
        field->def=strdup_root(alloc,(char*) row->data[5]);
	field->def_length= lengths[5];
      }
      else
        field->def=0;
      field->max_length= 0;
    }
  }
#endif /* DELETE_SUPPORT_OF_4_0_PROTOCOL */
  free_rows(data);				/* Free old data */
  DBUG_RETURN(result);
}

/* Read all rows (fields or data) from server */

MYSQL_DATA *cli_read_rows(MYSQL *mysql,MYSQL_FIELD *mysql_fields,
			  unsigned int fields)
{
  uint	field;
  ulong pkt_len;
  ulong len;
  uchar *cp;
  char	*to, *end_to;
  MYSQL_DATA *result;
  MYSQL_ROWS **prev_ptr,*cur;
  NET *net = &mysql->net;
  DBUG_ENTER("cli_read_rows");

  if ((pkt_len= cli_safe_read(mysql)) == packet_error)
    DBUG_RETURN(0);
  if (!(result=(MYSQL_DATA*) my_malloc(sizeof(MYSQL_DATA),
				       MYF(MY_WME | MY_ZEROFILL))))
  {
    set_mysql_error(mysql, CR_OUT_OF_MEMORY, unknown_sqlstate);
    DBUG_RETURN(0);
  }
  init_alloc_root(&result->alloc,8192,0);	/* Assume rowlength < 8192 */
  result->alloc.min_malloc=sizeof(MYSQL_ROWS);
  prev_ptr= &result->data;
  result->rows=0;
  result->fields=fields;

  /*
    The last EOF packet is either a single 254 character or (in MySQL 4.1)
    254 followed by 1-7 status bytes.

    This doesn't conflict with normal usage of 254 which stands for a
    string where the length of the string is 8 bytes. (see net_field_length())
  */

  while (*(cp=net->read_pos) != 254 || pkt_len >= 8)
  {
    result->rows++;
    if (!(cur= (MYSQL_ROWS*) alloc_root(&result->alloc,
					sizeof(MYSQL_ROWS))) ||
	!(cur->data= ((MYSQL_ROW)
		      alloc_root(&result->alloc,
				 (fields+1)*sizeof(char *)+pkt_len))))
    {
      free_rows(result);
      set_mysql_error(mysql, CR_OUT_OF_MEMORY, unknown_sqlstate);
      DBUG_RETURN(0);
    }
    *prev_ptr=cur;
    prev_ptr= &cur->next;
    to= (char*) (cur->data+fields+1);
    end_to=to+pkt_len-1;
    for (field=0 ; field < fields ; field++)
    {
      if ((len=(ulong) net_field_length(&cp)) == NULL_LENGTH)
      {						/* null field */
	cur->data[field] = 0;
      }
      else
      {
	cur->data[field] = to;
        if (len > (ulong) (end_to - to))
        {
          free_rows(result);
          set_mysql_error(mysql, CR_MALFORMED_PACKET, unknown_sqlstate);
          DBUG_RETURN(0);
        }
	memcpy(to,(char*) cp,len); to[len]=0;
	to+=len+1;
	cp+=len;
	if (mysql_fields)
	{
	  if (mysql_fields[field].max_length < len)
	    mysql_fields[field].max_length=len;
	}
      }
    }
    cur->data[field]=to;			/* End of last field */
    if ((pkt_len=cli_safe_read(mysql)) == packet_error)
    {
      free_rows(result);
      DBUG_RETURN(0);
    }
  }
  *prev_ptr=0;					/* last pointer is null */
  if (pkt_len > 1)				/* MySQL 4.1 protocol */
  {
    mysql->warning_count= uint2korr(cp+1);
    mysql->server_status= uint2korr(cp+3);
    DBUG_PRINT("info",("status: %u  warning_count:  %u",
		       mysql->server_status, mysql->warning_count));
  }
  DBUG_PRINT("exit", ("Got %lu rows", (ulong) result->rows));
  DBUG_RETURN(result);
}

/*
  Read one row. Uses packet buffer as storage for fields.
  When next packet is read, the previous field values are destroyed
*/


static int
read_one_row(MYSQL *mysql,uint fields,MYSQL_ROW row, ulong *lengths)
{
  uint field;
  ulong pkt_len,len;
  uchar *pos, *prev_pos, *end_pos;
  NET *net= &mysql->net;

  if ((pkt_len=cli_safe_read(mysql)) == packet_error)
    return -1;
  if (pkt_len <= 8 && net->read_pos[0] == 254)
  {
    if (pkt_len > 1)				/* MySQL 4.1 protocol */
    {
      mysql->warning_count= uint2korr(net->read_pos+1);
      mysql->server_status= uint2korr(net->read_pos+3);
    }
    return 1;				/* End of data */
  }
  prev_pos= 0;				/* allowed to write at packet[-1] */
  pos=net->read_pos;
  end_pos=pos+pkt_len;
  for (field=0 ; field < fields ; field++)
  {
    if ((len=(ulong) net_field_length(&pos)) == NULL_LENGTH)
    {						/* null field */
      row[field] = 0;
      *lengths++=0;
    }
    else
    {
      if (len > (ulong) (end_pos - pos))
      {
        set_mysql_error(mysql, CR_UNKNOWN_ERROR, unknown_sqlstate);
        return -1;
      }
      row[field] = (char*) pos;
      pos+=len;
      *lengths++=len;
    }
    if (prev_pos)
      *prev_pos=0;				/* Terminate prev field */
    prev_pos=pos;
  }
  row[field]=(char*) prev_pos+1;		/* End of last field */
  *prev_pos=0;					/* Terminate last field */
  return 0;
}


/****************************************************************************
  Init MySQL structure or allocate one
****************************************************************************/

MYSQL * STDCALL
mysql_init(MYSQL *mysql)
{
  if (mysql_server_init(0, NULL, NULL))
    return 0;
  if (!mysql)
  {
    if (!(mysql=(MYSQL*) my_malloc(sizeof(*mysql),MYF(MY_WME | MY_ZEROFILL))))
    {
      set_mysql_error(NULL, CR_OUT_OF_MEMORY, unknown_sqlstate);
      return 0;
    }
    mysql->free_me=1;
  }
  else
    bzero((char*) (mysql), sizeof(*(mysql)));
  mysql->options.connect_timeout= CONNECT_TIMEOUT;
  mysql->charset=default_client_charset_info;
  strmov(mysql->net.sqlstate, not_error_sqlstate);

  /*
    Only enable LOAD DATA INFILE by default if configured with
    --enable-local-infile
  */

#if defined(ENABLED_LOCAL_INFILE) && !defined(MYSQL_SERVER)
  mysql->options.client_flag|= CLIENT_LOCAL_FILES;
#endif

#ifdef HAVE_SMEM
  mysql->options.shared_memory_base_name= (char*) def_shared_memory_base_name;
#endif

  mysql->options.methods_to_use= MYSQL_OPT_GUESS_CONNECTION;
  mysql->options.report_data_truncation= TRUE;  /* default */

  /*
    By default we don't reconnect because it could silently corrupt data (after
    reconnection you potentially lose table locks, user variables, session
    variables (transactions but they are specifically dealt with in
    mysql_reconnect()).
    This is a change: < 5.0.3 mysql->reconnect was set to 1 by default.
    How this change impacts existing apps:
    - existing apps which relyed on the default will see a behaviour change;
    they will have to set reconnect=1 after mysql_real_connect().
    - existing apps which explicitely asked for reconnection (the only way they
    could do it was by setting mysql.reconnect to 1 after mysql_real_connect())
    will not see a behaviour change.
    - existing apps which explicitely asked for no reconnection
    (mysql.reconnect=0) will not see a behaviour change.
  */
  mysql->reconnect= 0;

  return mysql;
}


/*
  Fill in SSL part of MYSQL structure and set 'use_ssl' flag.
  NB! Errors are not reported until you do mysql_real_connect.
*/

#define strdup_if_not_null(A) (A) == 0 ? 0 : my_strdup((A),MYF(MY_WME))

my_bool STDCALL
mysql_ssl_set(MYSQL *mysql __attribute__((unused)) ,
	      const char *key __attribute__((unused)),
	      const char *cert __attribute__((unused)),
	      const char *ca __attribute__((unused)),
	      const char *capath __attribute__((unused)),
	      const char *cipher __attribute__((unused)))
{
  DBUG_ENTER("mysql_ssl_set");
#if defined(HAVE_OPENSSL) && !defined(EMBEDDED_LIBRARY)
  mysql->options.ssl_key=    strdup_if_not_null(key);
  mysql->options.ssl_cert=   strdup_if_not_null(cert);
  mysql->options.ssl_ca=     strdup_if_not_null(ca);
  mysql->options.ssl_capath= strdup_if_not_null(capath);
  mysql->options.ssl_cipher= strdup_if_not_null(cipher);
#endif /* HAVE_OPENSSL && !EMBEDDED_LIBRARY */
  DBUG_RETURN(0);
}


/*
  Free strings in the SSL structure and clear 'use_ssl' flag.
  NB! Errors are not reported until you do mysql_real_connect.
*/

#if defined(HAVE_OPENSSL) && !defined(EMBEDDED_LIBRARY)

static void
mysql_ssl_free(MYSQL *mysql __attribute__((unused)))
{
  struct st_VioSSLFd *ssl_fd= (struct st_VioSSLFd*) mysql->connector_fd;
  DBUG_ENTER("mysql_ssl_free");

  my_free(mysql->options.ssl_key);
  my_free(mysql->options.ssl_cert);
  my_free(mysql->options.ssl_ca);
  my_free(mysql->options.ssl_capath);
  my_free(mysql->options.ssl_cipher);
  if (ssl_fd)
    SSL_CTX_free(ssl_fd->ssl_context);
  my_free(mysql->connector_fd);
  mysql->options.ssl_key = 0;
  mysql->options.ssl_cert = 0;
  mysql->options.ssl_ca = 0;
  mysql->options.ssl_capath = 0;
  mysql->options.ssl_cipher= 0;
  mysql->options.use_ssl = FALSE;
  mysql->connector_fd = 0;
  DBUG_VOID_RETURN;
}

#endif /* HAVE_OPENSSL && !EMBEDDED_LIBRARY */

/*
  Return the SSL cipher (if any) used for current
  connection to the server.

  SYNOPSYS
    mysql_get_ssl_cipher()
      mysql pointer to the mysql connection

*/

const char * STDCALL
mysql_get_ssl_cipher(MYSQL *mysql __attribute__((unused)))
{
  DBUG_ENTER("mysql_get_ssl_cipher");
#if defined(HAVE_OPENSSL) && !defined(EMBEDDED_LIBRARY)
  if (mysql->net.vio && mysql->net.vio->ssl_arg)
    DBUG_RETURN(SSL_get_cipher_name((SSL*)mysql->net.vio->ssl_arg));
#endif /* HAVE_OPENSSL && !EMBEDDED_LIBRARY */
  DBUG_RETURN(NULL);
}


/*
  Check the server's (subject) Common Name against the
  hostname we connected to

  SYNOPSIS
  ssl_verify_server_cert()
    vio              pointer to a SSL connected vio
    server_hostname  name of the server that we connected to

  RETURN VALUES
   0 Success
   1 Failed to validate server

 */

#if defined(HAVE_OPENSSL) && !defined(EMBEDDED_LIBRARY)

static int ssl_verify_server_cert(Vio *vio, const char* server_hostname)
{
  SSL *ssl;
  X509 *server_cert;
  char *cp1, *cp2;
  char buf[256];
  DBUG_ENTER("ssl_verify_server_cert");
  DBUG_PRINT("enter", ("server_hostname: %s", server_hostname));

  if (!(ssl= (SSL*)vio->ssl_arg))
  {
    DBUG_PRINT("error", ("No SSL pointer found"));
    DBUG_RETURN(1);
  }

  if (!server_hostname)
  {
    DBUG_PRINT("error", ("No server hostname supplied"));
    DBUG_RETURN(1);
  }

  if (!(server_cert= SSL_get_peer_certificate(ssl)))
  {
    DBUG_PRINT("error", ("Could not get server certificate"));
    DBUG_RETURN(1);
  }

  /*
    We already know that the certificate exchanged was valid; the SSL library
    handled that. Now we need to verify that the contents of the certificate
    are what we expect.
  */

  X509_NAME_oneline(X509_get_subject_name(server_cert), buf, sizeof(buf));
  X509_free (server_cert);

  DBUG_PRINT("info", ("hostname in cert: %s", buf));
  cp1= strstr(buf, "/CN=");
  if (cp1)
  {
    cp1+= 4; /* Skip the "/CN=" that we found */
    /* Search for next / which might be the delimiter for email */
    cp2= strchr(cp1, '/');
    if (cp2)
      *cp2= '\0';
    DBUG_PRINT("info", ("Server hostname in cert: %s", cp1));
    if (!strcmp(cp1, server_hostname))
    {
      /* Success */
      DBUG_RETURN(0);
    }
  }
  DBUG_PRINT("error", ("SSL certificate validation failure"));
  DBUG_RETURN(1);
}

#endif /* HAVE_OPENSSL && !EMBEDDED_LIBRARY */


/*
  Note that the mysql argument must be initialized with mysql_init()
  before calling mysql_real_connect !
*/

static my_bool cli_read_query_result(MYSQL *mysql);
static MYSQL_RES *cli_use_result(MYSQL *mysql);

int cli_read_change_user_result(MYSQL *mysql)
{
  return cli_safe_read(mysql);
}

static MYSQL_METHODS client_methods=
{
  cli_read_query_result,                       /* read_query_result */
  cli_advanced_command,                        /* advanced_command */
  cli_read_rows,                               /* read_rows */
  cli_use_result,                              /* use_result */
  cli_fetch_lengths,                           /* fetch_lengths */
  cli_flush_use_result,                        /* flush_use_result */
  cli_read_change_user_result                  /* read_change_user_result */
#ifndef MYSQL_SERVER
  ,cli_list_fields,                            /* list_fields */
  cli_read_prepare_result,                     /* read_prepare_result */
  cli_stmt_execute,                            /* stmt_execute */
  cli_read_binary_rows,                        /* read_binary_rows */
  cli_unbuffered_fetch,                        /* unbuffered_fetch */
  NULL,                                        /* free_embedded_thd */
  cli_read_statistics,                         /* read_statistics */
  cli_read_query_result,                       /* next_result */
  cli_read_binary_rows                         /* read_rows_from_cursor */
#endif
};



typedef enum my_cs_match_type_enum
{
  /* MySQL and OS charsets are fully compatible */
  my_cs_exact,
  /* MySQL charset is very close to OS charset  */
  my_cs_approx,
  /*
    MySQL knows this charset, but it is not supported as client character set.
  */
  my_cs_unsupp
} my_cs_match_type;


typedef struct str2str_st
{
  const char *os_name;
  const char *my_name;
  my_cs_match_type param;
} MY_CSET_OS_NAME;

const MY_CSET_OS_NAME charsets[]=
{
#ifdef __WIN__
  {"cp437",          "cp850",    my_cs_approx},
  {"cp850",          "cp850",    my_cs_exact},
  {"cp852",          "cp852",    my_cs_exact},
  {"cp858",          "cp850",    my_cs_approx},
  {"cp866",          "cp866",    my_cs_exact},
  {"cp874",          "tis620",   my_cs_approx},
  {"cp932",          "cp932",    my_cs_exact},
  {"cp936",          "gbk",      my_cs_approx},
  {"cp949",          "euckr",    my_cs_approx},
  {"cp950",          "big5",     my_cs_exact},
  {"cp1200",         "utf16le",  my_cs_unsupp},
  {"cp1201",         "utf16",    my_cs_unsupp},
  {"cp1250",         "cp1250",   my_cs_exact},
  {"cp1251",         "cp1251",   my_cs_exact},
  {"cp1252",         "latin1",   my_cs_exact},
  {"cp1253",         "greek",    my_cs_exact},
  {"cp1254",         "latin5",   my_cs_exact},
  {"cp1255",         "hebrew",   my_cs_approx},
  {"cp1256",         "cp1256",   my_cs_exact},
  {"cp1257",         "cp1257",   my_cs_exact},
  {"cp10000",        "macroman", my_cs_exact},
  {"cp10001",        "sjis",     my_cs_approx},
  {"cp10002",        "big5",     my_cs_approx},
  {"cp10008",        "gb2312",   my_cs_approx},
  {"cp10021",        "tis620",   my_cs_approx},
  {"cp10029",        "macce",    my_cs_exact},
  {"cp12001",        "utf32",    my_cs_unsupp},
  {"cp20107",        "swe7",     my_cs_exact},
  {"cp20127",        "latin1",   my_cs_approx},
  {"cp20866",        "koi8r",    my_cs_exact},
  {"cp20932",        "ujis",     my_cs_exact},
  {"cp20936",        "gb2312",   my_cs_approx},
  {"cp20949",        "euckr",    my_cs_approx},
  {"cp21866",        "koi8u",    my_cs_exact},
  {"cp28591",        "latin1",   my_cs_approx},
  {"cp28592",        "latin2",   my_cs_exact},
  {"cp28597",        "greek",    my_cs_exact},
  {"cp28598",        "hebrew",   my_cs_exact},
  {"cp28599",        "latin5",   my_cs_exact},
  {"cp28603",        "latin7",   my_cs_exact},
#ifdef UNCOMMENT_THIS_WHEN_WL_4579_IS_DONE
  {"cp28605",        "latin9",   my_cs_exact},
#endif
  {"cp38598",        "hebrew",   my_cs_exact},
  {"cp51932",        "ujis",     my_cs_exact},
  {"cp51936",        "gb2312",   my_cs_exact},
  {"cp51949",        "euckr",    my_cs_exact},
  {"cp51950",        "big5",     my_cs_exact},
#ifdef UNCOMMENT_THIS_WHEN_WL_WL_4024_IS_DONE
  {"cp54936",        "gb18030",  my_cs_exact},
#endif
  {"cp65001",        "utf8",     my_cs_exact},

#else /* not Windows */

  {"646",            "latin1",   my_cs_approx}, /* Default on Solaris */
  {"ANSI_X3.4-1968", "latin1",   my_cs_approx},
  {"ansi1251",       "cp1251",   my_cs_exact},
  {"armscii8",       "armscii8", my_cs_exact},
  {"armscii-8",      "armscii8", my_cs_exact},
  {"ASCII",          "latin1",   my_cs_approx},
  {"Big5",           "big5",     my_cs_exact},
  {"cp1251",         "cp1251",   my_cs_exact},
  {"cp1255",         "hebrew",   my_cs_approx},
  {"CP866",          "cp866",    my_cs_exact},
  {"eucCN",          "gb2312",   my_cs_exact},
  {"euc-CN",         "gb2312",   my_cs_exact},
  {"eucJP",          "ujis",     my_cs_exact},
  {"euc-JP",         "ujis",     my_cs_exact},
  {"eucKR",          "euckr",    my_cs_exact},
  {"euc-KR",         "euckr",    my_cs_exact},
#ifdef UNCOMMENT_THIS_WHEN_WL_WL_4024_IS_DONE
  {"gb18030",        "gb18030",  my_cs_exact},
#endif
  {"gb2312",         "gb2312",   my_cs_exact},
  {"gbk",            "gbk",      my_cs_exact},
  {"georgianps",     "geostd8",  my_cs_exact},
  {"georgian-ps",    "geostd8",  my_cs_exact},
  {"IBM-1252",       "cp1252",   my_cs_exact},

  {"iso88591",       "latin1",   my_cs_approx},
  {"ISO_8859-1",     "latin1",   my_cs_approx},
  {"ISO8859-1",      "latin1",   my_cs_approx},
  {"ISO-8859-1",     "latin1",   my_cs_approx},

  {"iso885913",      "latin7",   my_cs_exact},
  {"ISO_8859-13",    "latin7",   my_cs_exact},
  {"ISO8859-13",     "latin7",   my_cs_exact},
  {"ISO-8859-13",    "latin7",   my_cs_exact},

#ifdef UNCOMMENT_THIS_WHEN_WL_4579_IS_DONE
  {"iso885915",      "latin9",   my_cs_exact},
  {"ISO_8859-15",    "latin9",   my_cs_exact},
  {"ISO8859-15",     "latin9",   my_cs_exact},
  {"ISO-8859-15",    "latin9",   my_cs_exact},
#endif

  {"iso88592",       "latin2",   my_cs_exact},
  {"ISO_8859-2",     "latin2",   my_cs_exact},
  {"ISO8859-2",      "latin2",   my_cs_exact},
  {"ISO-8859-2",     "latin2",   my_cs_exact},

  {"iso88597",       "greek",    my_cs_exact},
  {"ISO_8859-7",     "greek",    my_cs_exact},
  {"ISO8859-7",      "greek",    my_cs_exact},
  {"ISO-8859-7",     "greek",    my_cs_exact},

  {"iso88598",       "hebrew",   my_cs_exact},
  {"ISO_8859-8",     "hebrew",   my_cs_exact},
  {"ISO8859-8",      "hebrew",   my_cs_exact},
  {"ISO-8859-8",     "hebrew",   my_cs_exact},

  {"iso88599",       "latin5",   my_cs_exact},
  {"ISO_8859-9",     "latin5",   my_cs_exact},
  {"ISO8859-9",      "latin5",   my_cs_exact},
  {"ISO-8859-9",     "latin5",   my_cs_exact},

  {"koi8r",          "koi8r",    my_cs_exact},
  {"KOI8-R",         "koi8r",    my_cs_exact},
  {"koi8u",          "koi8u",    my_cs_exact},
  {"KOI8-U",         "koi8u",    my_cs_exact},

  {"roman8",         "hp8",      my_cs_exact}, /* Default on HP UX */

  {"Shift_JIS",      "sjis",     my_cs_exact},
  {"SJIS",           "sjis",     my_cs_exact},
  {"shiftjisx0213",  "sjis",     my_cs_exact},
  
  {"tis620",         "tis620",   my_cs_exact},
  {"tis-620",        "tis620",   my_cs_exact},

  {"ujis",           "ujis",     my_cs_exact},

  {"US-ASCII",       "latin1",   my_cs_approx},

  {"utf8",           "utf8",     my_cs_exact},
  {"utf-8",          "utf8",     my_cs_exact},
#endif
  {NULL,             NULL,       0}
};


static const char *
my_os_charset_to_mysql_charset(const char *csname)
{
  const MY_CSET_OS_NAME *csp;
  for (csp= charsets; csp->os_name; csp++)
  {
    if (!my_strcasecmp(&my_charset_latin1, csp->os_name, csname))
    {
      switch (csp->param)
      {
      case my_cs_exact:
        return csp->my_name;

      case my_cs_approx:
        /*
          Maybe we should print a warning eventually:
          character set correspondence is not exact.
        */
        return csp->my_name;

      default:
        my_printf_error(ER_UNKNOWN_ERROR,
                        "OS character set '%s'"
                        " is not supported by MySQL client",
                         MYF(0), csp->my_name);
        goto def;
      }
    }
  }

  my_printf_error(ER_UNKNOWN_ERROR,
                  "Unknown OS character set '%s'.",
                  MYF(0), csname);

def:
  csname= MYSQL_DEFAULT_CHARSET_NAME;
  my_printf_error(ER_UNKNOWN_ERROR,
                  "Switching to the default character set '%s'.",
                  MYF(0), csname);
  return csname;
}


#ifndef __WIN__
#include <stdlib.h> /* for getenv() */
#ifdef HAVE_LANGINFO_H
#include <langinfo.h>
#endif
#ifdef HAVE_LOCALE_H
#include <locale.h>
#endif
#endif /* __WIN__ */


static int
mysql_autodetect_character_set(MYSQL *mysql)
{
  const char *csname= MYSQL_DEFAULT_CHARSET_NAME;

#ifdef __WIN__
  char cpbuf[64];
  {
    my_snprintf(cpbuf, sizeof(cpbuf), "cp%d", (int) GetConsoleCP());
    csname= my_os_charset_to_mysql_charset(cpbuf);
  }
#elif defined(HAVE_SETLOCALE) && defined(HAVE_NL_LANGINFO)
  {
    if (setlocale(LC_CTYPE, "") && (csname= nl_langinfo(CODESET)))
      csname= my_os_charset_to_mysql_charset(csname);
  }
#endif

  if (!(mysql->options.charset_name= my_strdup(csname, MYF(MY_WME))))
    return 1;
  return 0;
}


static void
mysql_set_character_set_with_default_collation(MYSQL *mysql)
{
  const char *save= charsets_dir;
  if (mysql->options.charset_dir)
    charsets_dir=mysql->options.charset_dir;

  if ((mysql->charset= get_charset_by_csname(mysql->options.charset_name,
                                             MY_CS_PRIMARY, MYF(MY_WME))))
  {
    /* Try to set compiled default collation when it's possible. */
    CHARSET_INFO *collation;
    if ((collation= 
         get_charset_by_name(MYSQL_DEFAULT_COLLATION_NAME, MYF(MY_WME))) &&
                             my_charset_same(mysql->charset, collation))
    {
      mysql->charset= collation;
    }
    else
    {
      /*
        Default compiled collation not found, or is not applicable
        to the requested character set.
        Continue with the default collation of the character set.
      */
    }
  }
  charsets_dir= save;
}


C_MODE_START
int mysql_init_character_set(MYSQL *mysql)
{
  /* Set character set */
  if (!mysql->options.charset_name)
  {
    if (!(mysql->options.charset_name= 
       my_strdup(MYSQL_DEFAULT_CHARSET_NAME,MYF(MY_WME))))
      return 1;
  }
  else if (!strcmp(mysql->options.charset_name,
                   MYSQL_AUTODETECT_CHARSET_NAME) &&
            mysql_autodetect_character_set(mysql))
    return 1;

  mysql_set_character_set_with_default_collation(mysql);

  if (!mysql->charset)
  {
    if (mysql->options.charset_dir)
      set_mysql_extended_error(mysql, CR_CANT_READ_CHARSET, unknown_sqlstate,
                               ER(CR_CANT_READ_CHARSET),
                               mysql->options.charset_name,
                               mysql->options.charset_dir);
    else
    {
      char cs_dir_name[FN_REFLEN];
      get_charsets_dir(cs_dir_name);
      set_mysql_extended_error(mysql, CR_CANT_READ_CHARSET, unknown_sqlstate,
                               ER(CR_CANT_READ_CHARSET),
                               mysql->options.charset_name,
                               cs_dir_name);
    }
    return 1;
  }
  return 0;
}
C_MODE_END

/*********** client side authentication support **************************/

typedef struct st_mysql_client_plugin_AUTHENTICATION auth_plugin_t;
static int client_mpvio_write_packet(struct st_plugin_vio*, const uchar*, int);
static int native_password_auth_client(MYSQL_PLUGIN_VIO *vio, MYSQL *mysql);
static int old_password_auth_client(MYSQL_PLUGIN_VIO *vio, MYSQL *mysql);

static auth_plugin_t native_password_client_plugin=
{
  MYSQL_CLIENT_AUTHENTICATION_PLUGIN,
  MYSQL_CLIENT_AUTHENTICATION_PLUGIN_INTERFACE_VERSION,
  native_password_plugin_name,
  "R.J.Silk, Sergei Golubchik",
  "Native MySQL authentication",
  {1, 0, 0},
  "GPL",
  NULL,
  NULL,
  NULL,
  NULL,
  native_password_auth_client
};

static auth_plugin_t old_password_client_plugin=
{
  MYSQL_CLIENT_AUTHENTICATION_PLUGIN,
  MYSQL_CLIENT_AUTHENTICATION_PLUGIN_INTERFACE_VERSION,
  old_password_plugin_name,
  "R.J.Silk, Sergei Golubchik",
  "Old MySQL-3.23 authentication",
  {1, 0, 0},
  "GPL",
  NULL,
  NULL,
  NULL,
  NULL,
  old_password_auth_client
};

struct st_mysql_client_plugin *mysql_client_builtins[]=
{
  (struct st_mysql_client_plugin *)&native_password_client_plugin,
  (struct st_mysql_client_plugin *)&old_password_client_plugin,
  0
};



/* this is a "superset" of MYSQL_PLUGIN_VIO, in C++ I use inheritance */
typedef struct {
  int (*read_packet)(struct st_plugin_vio *vio, uchar **buf);
  int (*write_packet)(struct st_plugin_vio *vio, const uchar *pkt, int pkt_len);
  void (*info)(struct st_plugin_vio *vio, struct st_plugin_vio_info *info);
  /* -= end of MYSQL_PLUGIN_VIO =- */
  MYSQL *mysql;
  auth_plugin_t *plugin;            /**< what plugin we're under */
  const char *db;
  struct {
    uchar *pkt;                     /**< pointer into NET::buff */
    uint pkt_len;
  } cached_server_reply;
  int packets_read, packets_written; /**< counters for send/received packets */
  int mysql_change_user;            /**< if it's mysql_change_user() */
  int last_read_packet_len;         /**< the length of the last *read* packet */
} MCPVIO_EXT;

/**
  sends a COM_CHANGE_USER command with a caller provided payload

  Packet format:
   
    Bytes       Content
    -----       ----
    n           user name - \0-terminated string
    n           password
                  3.23 scramble - \0-terminated string (9 bytes)
                  otherwise - length (1 byte) coded
    n           database name - \0-terminated string
    2           character set number (if the server >= 4.1.x)
    n           client auth plugin name - \0-terminated string,
                  (if the server supports plugin auth)

  @retval 0 ok
  @retval 1 error
*/
static int send_change_user_packet(MCPVIO_EXT *mpvio,
                                   const uchar *data, int data_len)
{
  MYSQL *mysql= mpvio->mysql;
  char *buff, *end;
  int res= 1;

  buff= my_alloca(USERNAME_LENGTH + data_len + 1 + NAME_LEN + 2 + NAME_LEN);

  end= strmake(buff, mysql->user, USERNAME_LENGTH) + 1;

  if (!data_len)
    *end++= 0;
  else
  {
    if (mysql->client_flag & CLIENT_SECURE_CONNECTION)
    {
      DBUG_ASSERT(data_len <= 255);
      if (data_len > 255)
      {
        set_mysql_error(mysql, CR_MALFORMED_PACKET, unknown_sqlstate);
        goto error;
      }
      *end++= data_len;
    }
    else
    {
      DBUG_ASSERT(data_len == SCRAMBLE_LENGTH_323 + 1);
      DBUG_ASSERT(data[SCRAMBLE_LENGTH_323] == 0);
    }
    memcpy(end, data, data_len);
    end+= data_len;
<<<<<<< HEAD
=======
  }
  end= strmake(end, mpvio->db ? mpvio->db : "", NAME_LEN) + 1;

  if (mysql->server_capabilities & CLIENT_PROTOCOL_41)
  {
    int2store(end, (ushort) mysql->charset->number);
    end+= 2;
  }

  if (mysql->server_capabilities & CLIENT_PLUGIN_AUTH)
    end= strmake(end, mpvio->plugin->name, NAME_LEN) + 1;

  res= simple_command(mysql, COM_CHANGE_USER,
                      (uchar*)buff, (ulong)(end-buff), 1);

error:
  my_afree(buff);
  return res;
}

/**
  sends a client authentication packet (second packet in the 3-way handshake)

  Packet format (when the server is 4.0 or earlier):
   
    Bytes       Content
    -----       ----
    2           client capabilities
    3           max packet size
    n           user name, \0-terminated
    9           scramble_323, \0-terminated

  Packet format (when the server is 4.1 or newer):
   
    Bytes       Content
    -----       ----
    4           client capabilities
    4           max packet size
    1           charset number
    23          reserved (always 0)
    n           user name, \0-terminated
    n           plugin auth data (e.g. scramble), length (1 byte) coded
    n           database name, \0-terminated
                (if CLIENT_CONNECT_WITH_DB is set in the capabilities)
    n           client auth plugin name - \0-terminated string,
                (if CLIENT_PLUGIN_AUTH is set in the capabilities)

  @retval 0 ok
  @retval 1 error
*/
static int send_client_reply_packet(MCPVIO_EXT *mpvio,
                                    const uchar *data, int data_len)
{
  MYSQL *mysql= mpvio->mysql;
  NET *net= &mysql->net;
  char *buff, *end;

  /* see end= buff+32 below, fixed size of the packet is 32 bytes */
  buff= my_alloca(33 + USERNAME_LENGTH + data_len + NAME_LEN + NAME_LEN);
  
  mysql->client_flag|= mysql->options.client_flag;
  mysql->client_flag|= CLIENT_CAPABILITIES;

  if (mysql->client_flag & CLIENT_MULTI_STATEMENTS)
    mysql->client_flag|= CLIENT_MULTI_RESULTS;

#if defined(HAVE_OPENSSL) && !defined(EMBEDDED_LIBRARY)
  if (mysql->options.ssl_key || mysql->options.ssl_cert ||
      mysql->options.ssl_ca || mysql->options.ssl_capath ||
      mysql->options.ssl_cipher)
    mysql->options.use_ssl= 1;
  if (mysql->options.use_ssl)
    mysql->client_flag|= CLIENT_SSL;
#endif /* HAVE_OPENSSL && !EMBEDDED_LIBRARY*/
  if (mpvio->db)
    mysql->client_flag|= CLIENT_CONNECT_WITH_DB;

  /* Remove options that server doesn't support */
  mysql->client_flag= mysql->client_flag &
                       (~(CLIENT_COMPRESS | CLIENT_SSL | CLIENT_PROTOCOL_41) 
                       | mysql->server_capabilities);

#ifndef HAVE_COMPRESS
  mysql->client_flag&= ~CLIENT_COMPRESS;
#endif

  if (mysql->client_flag & CLIENT_PROTOCOL_41)
  {
    /* 4.1 server and 4.1 client has a 32 byte option flag */
    int4store(buff,mysql->client_flag);
    int4store(buff+4, net->max_packet_size);
    buff[8]= (char) mysql->charset->number;
    bzero(buff+9, 32-9);
    end= buff+32;
  }
  else
  {
    int2store(buff, mysql->client_flag);
    int3store(buff+2, net->max_packet_size);
    end= buff+5;
  }
#ifdef HAVE_OPENSSL
  if (mysql->client_flag & CLIENT_SSL)
  {
    /* Do the SSL layering. */
    struct st_mysql_options *options= &mysql->options;
    struct st_VioSSLFd *ssl_fd;

    /*
      Send mysql->client_flag, max_packet_size - unencrypted otherwise
      the server does not know we want to do SSL
    */
    if (my_net_write(net, (uchar*)buff, (size_t) (end-buff)) || net_flush(net))
    {
      set_mysql_extended_error(mysql, CR_SERVER_LOST, unknown_sqlstate,
                               ER(CR_SERVER_LOST_EXTENDED),
                               "sending connection information to server",
                               errno);
      goto error;
    }

    /* Create the VioSSLConnectorFd - init SSL and load certs */
    if (!(ssl_fd= new_VioSSLConnectorFd(options->ssl_key,
                                        options->ssl_cert,
                                        options->ssl_ca,
                                        options->ssl_capath,
                                        options->ssl_cipher)))
    {
      set_mysql_error(mysql, CR_SSL_CONNECTION_ERROR, unknown_sqlstate);
      goto error;
    }
    mysql->connector_fd= (unsigned char *) ssl_fd;

    /* Connect to the server */
    DBUG_PRINT("info", ("IO layer change in progress..."));
    if (sslconnect(ssl_fd, net->vio,
                   (long) (mysql->options.connect_timeout)))
    {    
      set_mysql_error(mysql, CR_SSL_CONNECTION_ERROR, unknown_sqlstate);
      goto error;
    }    
    DBUG_PRINT("info", ("IO layer change done!"));

    /* Verify server cert */
    if ((mysql->client_flag & CLIENT_SSL_VERIFY_SERVER_CERT) &&
        ssl_verify_server_cert(net->vio, mysql->host))
    {
      set_mysql_error(mysql, CR_SSL_CONNECTION_ERROR, unknown_sqlstate);
      goto error;
    }
  }
#endif /* HAVE_OPENSSL */

  DBUG_PRINT("info",("Server version = '%s'  capabilites: %lu  status: %u  client_flag: %lu",
		     mysql->server_version, mysql->server_capabilities,
		     mysql->server_status, mysql->client_flag));

  compile_time_assert(MYSQL_USERNAME_LENGTH == USERNAME_LENGTH);

  /* This needs to be changed as it's not useful with big packets */
  if (mysql->user[0])
    strmake(end, mysql->user, USERNAME_LENGTH);
  else
    read_user_name(end);

  /* We have to handle different version of handshake here */
  DBUG_PRINT("info",("user: %s",end));
  end= strend(end) + 1;
  if (data_len)
  {
    if (mysql->server_capabilities & CLIENT_SECURE_CONNECTION)
    {
      *end++= data_len;
      memcpy(end, data, data_len);
      end+= data_len;
    }
    else
    {
      DBUG_ASSERT(data_len == SCRAMBLE_LENGTH_323 + 1); /* incl. \0 at the end */
      memcpy(end, data, data_len);
      end+= data_len;
    }
  }
  else
    *end++= 0;

  /* Add database if needed */
  if (mpvio->db && (mysql->server_capabilities & CLIENT_CONNECT_WITH_DB))
  {
    end= strmake(end, mpvio->db, NAME_LEN) + 1;
    mysql->db= my_strdup(mpvio->db, MYF(MY_WME));
  }

  if (mysql->server_capabilities & CLIENT_PLUGIN_AUTH)
    end= strmake(end, mpvio->plugin->name, NAME_LEN) + 1;

  /* Write authentication package */
  if (my_net_write(net, (uchar*) buff, (size_t) (end-buff)) || net_flush(net))
  {
    set_mysql_extended_error(mysql, CR_SERVER_LOST, unknown_sqlstate,
                             ER(CR_SERVER_LOST_EXTENDED),
                             "sending authentication information",
                             errno);
    goto error;
  }
  my_afree(buff);
  return 0;
  
error:
  my_afree(buff);
  return 1;
}

/**
  vio->read_packet() callback method for client authentication plugins

  This function is called by a client authentication plugin, when it wants
  to read data from the server.
*/
static int client_mpvio_read_packet(struct st_plugin_vio *mpv, uchar **buf)
{
  MCPVIO_EXT *mpvio= (MCPVIO_EXT*)mpv;
  MYSQL *mysql= mpvio->mysql;
  ulong  pkt_len;

  /* there are cached data left, feed it to a plugin */
  if (mpvio->cached_server_reply.pkt)
  {
    *buf= mpvio->cached_server_reply.pkt;
    mpvio->cached_server_reply.pkt= 0;
    mpvio->packets_read++;
    return mpvio->cached_server_reply.pkt_len;
  }

  if (mpvio->packets_read == 0)
  {
    /*
      the server handshake packet came from the wrong plugin,
      or it's mysql_change_user(). Either way, there is no data
      for a plugin to read. send a dummy packet to the server
      to initiate a dialog.
    */
    if (client_mpvio_write_packet(mpv, 0, 0))
      return (int)packet_error;
  }

  /* otherwise read the data */
  pkt_len= (*mysql->methods->read_change_user_result)(mysql);
  mpvio->last_read_packet_len= pkt_len;
  *buf= mysql->net.read_pos;

  /* was it a request to change plugins ? */
  if (**buf == 254)
    return (int)packet_error; /* if yes, this plugin shan't continue */

  /*
    the server sends \1\255 or \1\254 instead of just \255 or \254 -
    for us to not confuse it with an error or "change plugin" packets.
    We remove this escaping \1 here.

    See also server_mpvio_write_packet() where the escaping is done.
  */
  if (pkt_len && **buf == 1)
  {
    (*buf)++;
    pkt_len--;
  }
  mpvio->packets_read++;
  return pkt_len;
}

/**
  vio->write_packet() callback method for client authentication plugins

  This function is called by a client authentication plugin, when it wants
  to send data to the server.

  It transparently wraps the data into a change user or authentication
  handshake packet, if neccessary.
*/
static int client_mpvio_write_packet(struct st_plugin_vio *mpv,
                                     const uchar *pkt, int pkt_len)
{
  int res;
  MCPVIO_EXT *mpvio= (MCPVIO_EXT*)mpv;

  if (mpvio->packets_written == 0)
  {
    if (mpvio->mysql_change_user)
      res= send_change_user_packet(mpvio, pkt, pkt_len);
    else
      res= send_client_reply_packet(mpvio, pkt, pkt_len);
  }
  else
  {
    NET *net= &mpvio->mysql->net;
    if (mpvio->mysql->thd)
      res= 1; /* no chit-chat in embedded */
    else
      res= my_net_write(net, pkt, pkt_len) || net_flush(net);
    if (res)
      set_mysql_extended_error(mpvio->mysql, CR_SERVER_LOST, unknown_sqlstate,
                               ER(CR_SERVER_LOST_EXTENDED),
                               "sending authentication information",
                               errno);
  }
  mpvio->packets_written++;
  return res;
}

/**
  fills MYSQL_PLUGIN_VIO_INFO structure with the information about the
  connection
*/
void mpvio_info(Vio *vio, MYSQL_PLUGIN_VIO_INFO *info)
{
  bzero(info, sizeof(*info));
  switch (vio->type) {
  case VIO_TYPE_TCPIP:
    info->protocol= MYSQL_VIO_TCP;
    info->socket= vio->sd;
    return;
  case VIO_TYPE_SOCKET:
    info->protocol= MYSQL_VIO_SOCKET;
    info->socket= vio->sd;
    return;
  case VIO_TYPE_SSL:
    {
      struct sockaddr addr;
      socklen_t addrlen= sizeof(addr);
      if (getsockname(vio->sd, &addr, &addrlen))
        return;
      info->protocol= addr.sa_family == AF_UNIX ?
        MYSQL_VIO_SOCKET : MYSQL_VIO_TCP;
      info->socket= vio->sd;
      return;
    }
#ifdef _WIN32
  case VIO_TYPE_NAMEDPIPE:
    info->protocol= MYSQL_VIO_PIPE;
    info->handle= vio->hPipe;
    return;
#ifdef HAVE_SMEM
  case VIO_TYPE_SHARED_MEMORY:
    info->protocol= MYSQL_VIO_MEMORY;
    info->handle= vio->handle_file_map; /* or what ? */
    return;
#endif
#endif
  default: DBUG_ASSERT(0);
  }
}

static void client_mpvio_info(MYSQL_PLUGIN_VIO *vio,
                              MYSQL_PLUGIN_VIO_INFO *info)
{
  MCPVIO_EXT *mpvio= (MCPVIO_EXT*)vio;
  mpvio_info(mpvio->mysql->net.vio, info);
}

/**
  Client side of the plugin driver authentication.

  @note this is used by both the mysql_real_connect and mysql_change_user

  @param mysql       mysql
  @param data        pointer to the plugin auth data (scramble) in the
                     handshake packet
  @param data_len    the length of the data
  @param data_plugin a plugin that data were prepared for
                     or 0 if it's mysql_change_user()
  @param db          initial db to use, can be 0

  @retval 0 ok
  @retval 1 error
*/
int run_plugin_auth(MYSQL *mysql, char *data, uint data_len,
                    const char *data_plugin, const char *db)
{
  const char    *auth_plugin_name;
  auth_plugin_t *auth_plugin;
  MCPVIO_EXT    mpvio;
  ulong		pkt_length;
  int           res;

  DBUG_ENTER ("run_plugin_auth");
  /* determine the default/initial plugin to use */
  if (mysql->options.extension && mysql->options.extension->default_auth &&
      mysql->server_capabilities & CLIENT_PLUGIN_AUTH)
  {
    auth_plugin_name= mysql->options.extension->default_auth;
    if (!(auth_plugin= (auth_plugin_t*) mysql_client_find_plugin(mysql,
                       auth_plugin_name, MYSQL_CLIENT_AUTHENTICATION_PLUGIN)))
      DBUG_RETURN (1); /* oops, not found */
  }
  else
  {
    auth_plugin= mysql->server_capabilities & CLIENT_PROTOCOL_41 ?
      &native_password_client_plugin : &old_password_client_plugin;
    auth_plugin_name= auth_plugin->name;
  }

  DBUG_PRINT ("info", ("using plugin %s", auth_plugin_name));

  mysql->net.last_errno= 0; /* just in case */

  if (data_plugin && strcmp(data_plugin, auth_plugin_name))
  {
    /* data was prepared for a different plugin, don't show it to this one */
    data= 0;
    data_len= 0;
  }

  mpvio.mysql_change_user= data_plugin == 0;
  mpvio.cached_server_reply.pkt= (uchar*)data;
  mpvio.cached_server_reply.pkt_len= data_len;
  mpvio.read_packet= client_mpvio_read_packet;
  mpvio.write_packet= client_mpvio_write_packet;
  mpvio.info= client_mpvio_info;
  mpvio.mysql= mysql;
  mpvio.packets_read= mpvio.packets_written= 0;
  mpvio.db= db;
  mpvio.plugin= auth_plugin;

  res= auth_plugin->authenticate_user((struct st_plugin_vio *)&mpvio, mysql);
  DBUG_PRINT ("info", ("authenticate_user returned %s", 
                       res == CR_OK ? "CR_OK" : 
                       res == CR_ERROR ? "CR_ERROR" :
                       res == CR_OK_HANDSHAKE_COMPLETE ? 
                         "CR_OK_HANDSHAKE_COMPLETE" : "error"));

  compile_time_assert(CR_OK == -1);
  compile_time_assert(CR_ERROR == 0);
  if (res > CR_OK && mysql->net.read_pos[0] != 254)
  {
    /*
      the plugin returned an error. write it down in mysql,
      unless the error code is CR_ERROR and mysql->net.last_errno
      is already set (the plugin has done it)
    */
    DBUG_PRINT ("info", ("res=%d", res));
    if (res > CR_ERROR)
      set_mysql_error(mysql, res, unknown_sqlstate);
    else
      if (!mysql->net.last_errno)
        set_mysql_error(mysql, CR_UNKNOWN_ERROR, unknown_sqlstate);
    DBUG_RETURN (1);
  }

  /* read the OK packet (or use the cached value in mysql->net.read_pos */
  if (res == CR_OK)
    pkt_length= (*mysql->methods->read_change_user_result)(mysql);
  else /* res == CR_OK_HANDSHAKE_COMPLETE */
    pkt_length= mpvio.last_read_packet_len;

  DBUG_PRINT ("info", ("OK packet length=%lu", pkt_length));
  if (pkt_length == packet_error)
  {
    if (mysql->net.last_errno == CR_SERVER_LOST)
      set_mysql_extended_error(mysql, CR_SERVER_LOST, unknown_sqlstate,
                               ER(CR_SERVER_LOST_EXTENDED),
                               "reading authorization packet",
                               errno);
    DBUG_RETURN (1);
  }

  if (mysql->net.read_pos[0] == 254)
  {
    /* The server asked to use a different authentication plugin */
    if (pkt_length == 1)
    { 
      /* old "use short scramble" packet */
      DBUG_PRINT ("info", ("old use short scramble packet from server"));
      auth_plugin_name= old_password_plugin_name;
      mpvio.cached_server_reply.pkt= (uchar*)mysql->scramble;
      mpvio.cached_server_reply.pkt_len= SCRAMBLE_LENGTH + 1;
    }
    else
    { 
      /* new "use different plugin" packet */
      uint len;
      auth_plugin_name= (char*)mysql->net.read_pos + 1;
      len= strlen(auth_plugin_name); /* safe as my_net_read always appends \0 */
      mpvio.cached_server_reply.pkt_len= pkt_length - len - 2;
      mpvio.cached_server_reply.pkt= mysql->net.read_pos + len + 2;
      DBUG_PRINT ("info", ("change plugin packet from server for plugin %s",
                           auth_plugin_name));
    }

    if (!(auth_plugin= (auth_plugin_t *) mysql_client_find_plugin(mysql,
                         auth_plugin_name, MYSQL_CLIENT_AUTHENTICATION_PLUGIN)))
      DBUG_RETURN (1);

    mpvio.plugin= auth_plugin;
    res= auth_plugin->authenticate_user((struct st_plugin_vio *)&mpvio, mysql);

    DBUG_PRINT ("info", ("second authenticate_user returned %s", 
                         res == CR_OK ? "CR_OK" : 
                         res == CR_ERROR ? "CR_ERROR" :
                         res == CR_OK_HANDSHAKE_COMPLETE ? 
                         "CR_OK_HANDSHAKE_COMPLETE" : "error"));
    if (res > CR_OK)
    {
      if (res > CR_ERROR)
        set_mysql_error(mysql, res, unknown_sqlstate);
      else
        if (!mysql->net.last_errno)
          set_mysql_error(mysql, CR_UNKNOWN_ERROR, unknown_sqlstate);
      DBUG_RETURN (1);
    }

    if (res != CR_OK_HANDSHAKE_COMPLETE)
    {
      /* Read what server thinks about out new auth message report */
      if (cli_safe_read(mysql) == packet_error)
      {
        if (mysql->net.last_errno == CR_SERVER_LOST)
          set_mysql_extended_error(mysql, CR_SERVER_LOST, unknown_sqlstate,
                                   ER(CR_SERVER_LOST_EXTENDED),
                                   "reading final connect information",
                                   errno);
        DBUG_RETURN (1);
      }
    }
  }
  /*
    net->read_pos[0] should always be 0 here if the server implements
    the protocol correctly
  */
  DBUG_RETURN (mysql->net.read_pos[0] != 0);
}

MYSQL * STDCALL 
CLI_MYSQL_REAL_CONNECT(MYSQL *mysql,const char *host, const char *user,
		       const char *passwd, const char *db,
		       uint port, const char *unix_socket,ulong client_flag)
{
  char		buff[NAME_LEN+USERNAME_LENGTH+100];
  int           scramble_data_len, pkt_scramble_len= 0;
  char          *end,*host_info= 0, *server_version_end, *pkt_end;
  char          *scramble_data;
  const char    *scramble_plugin;
  ulong		pkt_length;
  NET		*net= &mysql->net;
#ifdef MYSQL_SERVER
  thr_alarm_t   alarmed;
  ALARM		alarm_buff;
#endif
#ifdef __WIN__
  HANDLE	hPipe=INVALID_HANDLE_VALUE;
#endif
#ifdef HAVE_SYS_UN_H
  struct	sockaddr_un UNIXaddr;
#endif
  init_sigpipe_variables
  DBUG_ENTER("mysql_real_connect");

  DBUG_PRINT("enter",("host: %s  db: %s  user: %s (client)",
		      host ? host : "(Null)",
		      db ? db : "(Null)",
		      user ? user : "(Null)"));

  /* Test whether we're already connected */
  if (net->vio)
  {
    set_mysql_error(mysql, CR_ALREADY_CONNECTED, unknown_sqlstate);
    DBUG_RETURN(0);
  }

  /* Don't give sigpipe errors if the client doesn't want them */
  set_sigpipe(mysql);
  mysql->methods= &client_methods;
  net->vio = 0;				/* If something goes wrong */
  mysql->client_flag=0;			/* For handshake */

  /* use default options */
  if (mysql->options.my_cnf_file || mysql->options.my_cnf_group)
  {
    mysql_read_default_options(&mysql->options,
			       (mysql->options.my_cnf_file ?
				mysql->options.my_cnf_file : "my"),
			       mysql->options.my_cnf_group);
    my_free(mysql->options.my_cnf_file);
    my_free(mysql->options.my_cnf_group);
    mysql->options.my_cnf_file=mysql->options.my_cnf_group=0;
>>>>>>> 20ca15d4
  }
  end= strmake(end, mpvio->db ? mpvio->db : "", NAME_LEN) + 1;

  if (mysql->server_capabilities & CLIENT_PROTOCOL_41)
  {
    int2store(end, (ushort) mysql->charset->number);
    end+= 2;
  }

  if (mysql->server_capabilities & CLIENT_PLUGIN_AUTH)
    end= strmake(end, mpvio->plugin->name, NAME_LEN) + 1;

  res= simple_command(mysql, COM_CHANGE_USER,
                      (uchar*)buff, (ulong)(end-buff), 1);

error:
  my_afree(buff);
  return res;
}

/**
  sends a client authentication packet (second packet in the 3-way handshake)

  Packet format (when the server is 4.0 or earlier):
   
    Bytes       Content
    -----       ----
    2           client capabilities
    3           max packet size
    n           user name, \0-terminated
    9           scramble_323, \0-terminated

  Packet format (when the server is 4.1 or newer):
   
    Bytes       Content
    -----       ----
    4           client capabilities
    4           max packet size
    1           charset number
    23          reserved (always 0)
    n           user name, \0-terminated
    n           plugin auth data (e.g. scramble), length (1 byte) coded
    n           database name, \0-terminated
                (if CLIENT_CONNECT_WITH_DB is set in the capabilities)
    n           client auth plugin name - \0-terminated string,
                (if CLIENT_PLUGIN_AUTH is set in the capabilities)

  @retval 0 ok
  @retval 1 error
*/
static int send_client_reply_packet(MCPVIO_EXT *mpvio,
                                    const uchar *data, int data_len)
{
  MYSQL *mysql= mpvio->mysql;
  NET *net= &mysql->net;
  char *buff, *end;

  /* see end= buff+32 below, fixed size of the packet is 32 bytes */
  buff= my_alloca(33 + USERNAME_LENGTH + data_len + NAME_LEN + NAME_LEN);
  
  mysql->client_flag|= mysql->options.client_flag;
  mysql->client_flag|= CLIENT_CAPABILITIES;

  if (mysql->client_flag & CLIENT_MULTI_STATEMENTS)
    mysql->client_flag|= CLIENT_MULTI_RESULTS;

#if defined(HAVE_OPENSSL) && !defined(EMBEDDED_LIBRARY)
  if (mysql->options.ssl_key || mysql->options.ssl_cert ||
      mysql->options.ssl_ca || mysql->options.ssl_capath ||
      mysql->options.ssl_cipher)
    mysql->options.use_ssl= 1;
  if (mysql->options.use_ssl)
    mysql->client_flag|= CLIENT_SSL;
#endif /* HAVE_OPENSSL && !EMBEDDED_LIBRARY*/
  if (mpvio->db)
    mysql->client_flag|= CLIENT_CONNECT_WITH_DB;

  /* Remove options that server doesn't support */
  mysql->client_flag= mysql->client_flag &
                       (~(CLIENT_COMPRESS | CLIENT_SSL | CLIENT_PROTOCOL_41) 
                       | mysql->server_capabilities);

#ifndef HAVE_COMPRESS
  mysql->client_flag&= ~CLIENT_COMPRESS;
#endif

  if (mysql->client_flag & CLIENT_PROTOCOL_41)
  {
    /* 4.1 server and 4.1 client has a 32 byte option flag */
    int4store(buff,mysql->client_flag);
    int4store(buff+4, net->max_packet_size);
    buff[8]= (char) mysql->charset->number;
    bzero(buff+9, 32-9);
    end= buff+32;
  }
  else
  {
    int2store(buff, mysql->client_flag);
    int3store(buff+2, net->max_packet_size);
    end= buff+5;
  }
#ifdef HAVE_OPENSSL
  if (mysql->client_flag & CLIENT_SSL)
  {
    /* Do the SSL layering. */
    struct st_mysql_options *options= &mysql->options;
    struct st_VioSSLFd *ssl_fd;

    /*
      Send mysql->client_flag, max_packet_size - unencrypted otherwise
      the server does not know we want to do SSL
    */
    if (my_net_write(net, (uchar*)buff, (size_t) (end-buff)) || net_flush(net))
    {
      set_mysql_extended_error(mysql, CR_SERVER_LOST, unknown_sqlstate,
                               ER(CR_SERVER_LOST_EXTENDED),
                               "sending connection information to server",
                               errno);
      goto error;
    }

    /* Create the VioSSLConnectorFd - init SSL and load certs */
    if (!(ssl_fd= new_VioSSLConnectorFd(options->ssl_key,
                                        options->ssl_cert,
                                        options->ssl_ca,
                                        options->ssl_capath,
                                        options->ssl_cipher)))
    {
      set_mysql_error(mysql, CR_SSL_CONNECTION_ERROR, unknown_sqlstate);
      goto error;
    }
    mysql->connector_fd= (unsigned char *) ssl_fd;

    /* Connect to the server */
    DBUG_PRINT("info", ("IO layer change in progress..."));
    if (sslconnect(ssl_fd, net->vio,
                   (long) (mysql->options.connect_timeout)))
    {    
      set_mysql_error(mysql, CR_SSL_CONNECTION_ERROR, unknown_sqlstate);
      goto error;
    }    
    DBUG_PRINT("info", ("IO layer change done!"));

    /* Verify server cert */
    if ((mysql->client_flag & CLIENT_SSL_VERIFY_SERVER_CERT) &&
        ssl_verify_server_cert(net->vio, mysql->host))
    {
      set_mysql_error(mysql, CR_SSL_CONNECTION_ERROR, unknown_sqlstate);
      goto error;
    }
  }
#endif /* HAVE_OPENSSL */

  DBUG_PRINT("info",("Server version = '%s'  capabilites: %lu  status: %u  client_flag: %lu",
		     mysql->server_version, mysql->server_capabilities,
		     mysql->server_status, mysql->client_flag));

  compile_time_assert(MYSQL_USERNAME_LENGTH == USERNAME_LENGTH);

  /* This needs to be changed as it's not useful with big packets */
  if (mysql->user[0])
    strmake(end, mysql->user, USERNAME_LENGTH);
  else
    read_user_name(end);

  /* We have to handle different version of handshake here */
  DBUG_PRINT("info",("user: %s",end));
  end= strend(end) + 1;
  if (data_len)
  {
    if (mysql->server_capabilities & CLIENT_SECURE_CONNECTION)
    {
      *end++= data_len;
      memcpy(end, data, data_len);
      end+= data_len;
    }
    else
    {
      DBUG_ASSERT(data_len == SCRAMBLE_LENGTH_323 + 1); /* incl. \0 at the end */
      memcpy(end, data, data_len);
      end+= data_len;
    }
  }
  else
    *end++= 0;

  /* Add database if needed */
  if (mpvio->db && (mysql->server_capabilities & CLIENT_CONNECT_WITH_DB))
  {
    end= strmake(end, mpvio->db, NAME_LEN) + 1;
    mysql->db= my_strdup(mpvio->db, MYF(MY_WME));
  }

  if (mysql->server_capabilities & CLIENT_PLUGIN_AUTH)
    end= strmake(end, mpvio->plugin->name, NAME_LEN) + 1;

  /* Write authentication package */
  if (my_net_write(net, (uchar*) buff, (size_t) (end-buff)) || net_flush(net))
  {
    set_mysql_extended_error(mysql, CR_SERVER_LOST, unknown_sqlstate,
                             ER(CR_SERVER_LOST_EXTENDED),
                             "sending authentication information",
                             errno);
    goto error;
  }
  my_afree(buff);
  return 0;
  
error:
  my_afree(buff);
  return 1;
}

/**
  vio->read_packet() callback method for client authentication plugins

  This function is called by a client authentication plugin, when it wants
  to read data from the server.
*/
static int client_mpvio_read_packet(struct st_plugin_vio *mpv, uchar **buf)
{
  MCPVIO_EXT *mpvio= (MCPVIO_EXT*)mpv;
  MYSQL *mysql= mpvio->mysql;
  ulong  pkt_len;

  /* there are cached data left, feed it to a plugin */
  if (mpvio->cached_server_reply.pkt)
  {
    *buf= mpvio->cached_server_reply.pkt;
    mpvio->cached_server_reply.pkt= 0;
    mpvio->packets_read++;
    return mpvio->cached_server_reply.pkt_len;
  }

  if (mpvio->packets_read == 0)
  {
    /*
      the server handshake packet came from the wrong plugin,
      or it's mysql_change_user(). Either way, there is no data
      for a plugin to read. send a dummy packet to the server
      to initiate a dialog.
    */
    if (client_mpvio_write_packet(mpv, 0, 0))
      return (int)packet_error;
  }

  /* otherwise read the data */
  pkt_len= (*mysql->methods->read_change_user_result)(mysql);
  mpvio->last_read_packet_len= pkt_len;
  *buf= mysql->net.read_pos;

  /* was it a request to change plugins ? */
  if (**buf == 254)
    return (int)packet_error; /* if yes, this plugin shan't continue */

  /*
    the server sends \1\255 or \1\254 instead of just \255 or \254 -
    for us to not confuse it with an error or "change plugin" packets.
    We remove this escaping \1 here.

    See also server_mpvio_write_packet() where the escaping is done.
  */
  if (pkt_len && **buf == 1)
  {
    (*buf)++;
    pkt_len--;
  }
  mpvio->packets_read++;
  return pkt_len;
}

/**
  vio->write_packet() callback method for client authentication plugins

  This function is called by a client authentication plugin, when it wants
  to send data to the server.

  It transparently wraps the data into a change user or authentication
  handshake packet, if neccessary.
*/
static int client_mpvio_write_packet(struct st_plugin_vio *mpv,
                                     const uchar *pkt, int pkt_len)
{
  int res;
  MCPVIO_EXT *mpvio= (MCPVIO_EXT*)mpv;

  if (mpvio->packets_written == 0)
  {
    if (mpvio->mysql_change_user)
      res= send_change_user_packet(mpvio, pkt, pkt_len);
    else
      res= send_client_reply_packet(mpvio, pkt, pkt_len);
  }
  else
  {
    NET *net= &mpvio->mysql->net;
    if (mpvio->mysql->thd)
      res= 1; /* no chit-chat in embedded */
    else
      res= my_net_write(net, pkt, pkt_len) || net_flush(net);
    if (res)
      set_mysql_extended_error(mpvio->mysql, CR_SERVER_LOST, unknown_sqlstate,
                               ER(CR_SERVER_LOST_EXTENDED),
                               "sending authentication information",
                               errno);
  }
  mpvio->packets_written++;
  return res;
}

/**
  fills MYSQL_PLUGIN_VIO_INFO structure with the information about the
  connection
*/
void mpvio_info(Vio *vio, MYSQL_PLUGIN_VIO_INFO *info)
{
  bzero(info, sizeof(*info));
  switch (vio->type) {
  case VIO_TYPE_TCPIP:
    info->protocol= MYSQL_VIO_TCP;
    info->socket= vio->sd;
    return;
  case VIO_TYPE_SOCKET:
    info->protocol= MYSQL_VIO_SOCKET;
    info->socket= vio->sd;
    return;
  case VIO_TYPE_SSL:
    {
      struct sockaddr addr;
      socklen_t addrlen= sizeof(addr);
      if (getsockname(vio->sd, &addr, &addrlen))
        return;
      info->protocol= addr.sa_family == AF_UNIX ?
        MYSQL_VIO_SOCKET : MYSQL_VIO_TCP;
      info->socket= vio->sd;
      return;
    }
#ifdef _WIN32
  case VIO_TYPE_NAMEDPIPE:
    info->protocol= MYSQL_VIO_PIPE;
    info->handle= vio->hPipe;
    return;
#ifdef HAVE_SMEM
  case VIO_TYPE_SHARED_MEMORY:
    info->protocol= MYSQL_VIO_MEMORY;
    info->handle= vio->handle_file_map; /* or what ? */
    return;
#endif
#endif
  default: DBUG_ASSERT(0);
  }
}

static void client_mpvio_info(MYSQL_PLUGIN_VIO *vio,
                              MYSQL_PLUGIN_VIO_INFO *info)
{
  MCPVIO_EXT *mpvio= (MCPVIO_EXT*)vio;
  mpvio_info(mpvio->mysql->net.vio, info);
}

/**
  Client side of the plugin driver authentication.

  @note this is used by both the mysql_real_connect and mysql_change_user

  @param mysql       mysql
  @param data        pointer to the plugin auth data (scramble) in the
                     handshake packet
  @param data_len    the length of the data
  @param data_plugin a plugin that data were prepared for
                     or 0 if it's mysql_change_user()
  @param db          initial db to use, can be 0

  @retval 0 ok
  @retval 1 error
*/
int run_plugin_auth(MYSQL *mysql, char *data, uint data_len,
                    const char *data_plugin, const char *db)
{
  const char    *auth_plugin_name;
  auth_plugin_t *auth_plugin;
  MCPVIO_EXT    mpvio;
  ulong		pkt_length;
  int           res;

  DBUG_ENTER ("run_plugin_auth");
  /* determine the default/initial plugin to use */
  if (mysql->options.extension && mysql->options.extension->default_auth &&
      mysql->server_capabilities & CLIENT_PLUGIN_AUTH)
  {
    auth_plugin_name= mysql->options.extension->default_auth;
    if (!(auth_plugin= (auth_plugin_t*) mysql_client_find_plugin(mysql,
                       auth_plugin_name, MYSQL_CLIENT_AUTHENTICATION_PLUGIN)))
      DBUG_RETURN (1); /* oops, not found */
  }
  else
  {
    auth_plugin= mysql->server_capabilities & CLIENT_PROTOCOL_41 ?
      &native_password_client_plugin : &old_password_client_plugin;
    auth_plugin_name= auth_plugin->name;
  }

  DBUG_PRINT ("info", ("using plugin %s", auth_plugin_name));

  mysql->net.last_errno= 0; /* just in case */

  if (data_plugin && strcmp(data_plugin, auth_plugin_name))
  {
    /* data was prepared for a different plugin, don't show it to this one */
    data= 0;
    data_len= 0;
  }

  mpvio.mysql_change_user= data_plugin == 0;
  mpvio.cached_server_reply.pkt= (uchar*)data;
  mpvio.cached_server_reply.pkt_len= data_len;
  mpvio.read_packet= client_mpvio_read_packet;
  mpvio.write_packet= client_mpvio_write_packet;
  mpvio.info= client_mpvio_info;
  mpvio.mysql= mysql;
  mpvio.packets_read= mpvio.packets_written= 0;
  mpvio.db= db;
  mpvio.plugin= auth_plugin;

  res= auth_plugin->authenticate_user((struct st_plugin_vio *)&mpvio, mysql);
  DBUG_PRINT ("info", ("authenticate_user returned %s", 
                       res == CR_OK ? "CR_OK" : 
                       res == CR_ERROR ? "CR_ERROR" :
                       res == CR_OK_HANDSHAKE_COMPLETE ? 
                         "CR_OK_HANDSHAKE_COMPLETE" : "error"));

  compile_time_assert(CR_OK == -1);
  compile_time_assert(CR_ERROR == 0);
  if (res > CR_OK && mysql->net.read_pos[0] != 254)
  {
    /*
      the plugin returned an error. write it down in mysql,
      unless the error code is CR_ERROR and mysql->net.last_errno
      is already set (the plugin has done it)
    */
    DBUG_PRINT ("info", ("res=%d", res));
    if (res > CR_ERROR)
      set_mysql_error(mysql, res, unknown_sqlstate);
    else
      if (!mysql->net.last_errno)
        set_mysql_error(mysql, CR_UNKNOWN_ERROR, unknown_sqlstate);
    DBUG_RETURN (1);
  }

  /* read the OK packet (or use the cached value in mysql->net.read_pos */
  if (res == CR_OK)
    pkt_length= (*mysql->methods->read_change_user_result)(mysql);
  else /* res == CR_OK_HANDSHAKE_COMPLETE */
    pkt_length= mpvio.last_read_packet_len;

  DBUG_PRINT ("info", ("OK packet length=%lu", pkt_length));
  if (pkt_length == packet_error)
  {
    if (mysql->net.last_errno == CR_SERVER_LOST)
      set_mysql_extended_error(mysql, CR_SERVER_LOST, unknown_sqlstate,
                               ER(CR_SERVER_LOST_EXTENDED),
                               "reading authorization packet",
                               errno);
    DBUG_RETURN (1);
  }

  if (mysql->net.read_pos[0] == 254)
  {
    /* The server asked to use a different authentication plugin */
    if (pkt_length == 1)
    { 
      /* old "use short scramble" packet */
      DBUG_PRINT ("info", ("old use short scramble packet from server"));
      auth_plugin_name= old_password_plugin_name;
      mpvio.cached_server_reply.pkt= (uchar*)mysql->scramble;
      mpvio.cached_server_reply.pkt_len= SCRAMBLE_LENGTH + 1;
    }
    else
    { 
      /* new "use different plugin" packet */
      uint len;
      auth_plugin_name= (char*)mysql->net.read_pos + 1;
      len= strlen(auth_plugin_name); /* safe as my_net_read always appends \0 */
      mpvio.cached_server_reply.pkt_len= pkt_length - len - 2;
      mpvio.cached_server_reply.pkt= mysql->net.read_pos + len + 2;
      DBUG_PRINT ("info", ("change plugin packet from server for plugin %s",
                           auth_plugin_name));
    }

    if (!(auth_plugin= (auth_plugin_t *) mysql_client_find_plugin(mysql,
                         auth_plugin_name, MYSQL_CLIENT_AUTHENTICATION_PLUGIN)))
      DBUG_RETURN (1);

    mpvio.plugin= auth_plugin;
    res= auth_plugin->authenticate_user((struct st_plugin_vio *)&mpvio, mysql);

    DBUG_PRINT ("info", ("second authenticate_user returned %s", 
                         res == CR_OK ? "CR_OK" : 
                         res == CR_ERROR ? "CR_ERROR" :
                         res == CR_OK_HANDSHAKE_COMPLETE ? 
                         "CR_OK_HANDSHAKE_COMPLETE" : "error"));
    if (res > CR_OK)
    {
      if (res > CR_ERROR)
        set_mysql_error(mysql, res, unknown_sqlstate);
      else
        if (!mysql->net.last_errno)
          set_mysql_error(mysql, CR_UNKNOWN_ERROR, unknown_sqlstate);
      DBUG_RETURN (1);
    }

    if (res != CR_OK_HANDSHAKE_COMPLETE)
    {
      /* Read what server thinks about out new auth message report */
      if (cli_safe_read(mysql) == packet_error)
      {
        if (mysql->net.last_errno == CR_SERVER_LOST)
          set_mysql_extended_error(mysql, CR_SERVER_LOST, unknown_sqlstate,
                                   ER(CR_SERVER_LOST_EXTENDED),
                                   "reading final connect information",
                                   errno);
        DBUG_RETURN (1);
      }
    }
  }
  /*
    net->read_pos[0] should always be 0 here if the server implements
    the protocol correctly
  */
  DBUG_RETURN (mysql->net.read_pos[0] != 0);
}

MYSQL * STDCALL 
CLI_MYSQL_REAL_CONNECT(MYSQL *mysql,const char *host, const char *user,
		       const char *passwd, const char *db,
		       uint port, const char *unix_socket,ulong client_flag)
{
  char		buff[NAME_LEN+USERNAME_LENGTH+100];
  int           scramble_data_len, pkt_scramble_len= 0;
  char          *end,*host_info= 0, *server_version_end, *pkt_end;
  char          *scramble_data;
  const char    *scramble_plugin;
  ulong		pkt_length;
  NET		*net= &mysql->net;
#ifdef MYSQL_SERVER
  thr_alarm_t   alarmed;
  ALARM		alarm_buff;
#endif
#ifdef __WIN__
  HANDLE	hPipe=INVALID_HANDLE_VALUE;
#endif
#ifdef HAVE_SYS_UN_H
  struct	sockaddr_un UNIXaddr;
#endif
  init_sigpipe_variables
  DBUG_ENTER("mysql_real_connect");

  DBUG_PRINT("enter",("host: %s  db: %s  user: %s (client)",
		      host ? host : "(Null)",
		      db ? db : "(Null)",
		      user ? user : "(Null)"));

  /* Test whether we're already connected */
  if (net->vio)
  {
    set_mysql_error(mysql, CR_ALREADY_CONNECTED, unknown_sqlstate);
    DBUG_RETURN(0);
  }

  /* Don't give sigpipe errors if the client doesn't want them */
  set_sigpipe(mysql);
  mysql->methods= &client_methods;
  net->vio = 0;				/* If something goes wrong */
  mysql->client_flag=0;			/* For handshake */

  /* use default options */
  if (mysql->options.my_cnf_file || mysql->options.my_cnf_group)
  {
    mysql_read_default_options(&mysql->options,
			       (mysql->options.my_cnf_file ?
				mysql->options.my_cnf_file : "my"),
			       mysql->options.my_cnf_group);
    my_free(mysql->options.my_cnf_file);
    my_free(mysql->options.my_cnf_group);
    mysql->options.my_cnf_file=mysql->options.my_cnf_group=0;
  }

  /* Some empty-string-tests are done because of ODBC */
  if (!host || !host[0])
    host=mysql->options.host;
  if (!user || !user[0])
  {
    user=mysql->options.user;
    if (!user)
      user= "";
  }
  if (!passwd)
  {
    passwd=mysql->options.password;
#if !defined(DONT_USE_MYSQL_PWD) && !defined(MYSQL_SERVER)
    if (!passwd)
      passwd=getenv("MYSQL_PWD");		/* get it from environment */
#endif
    if (!passwd)
      passwd= "";
  }
  if (!db || !db[0])
    db=mysql->options.db;
  if (!port)
    port=mysql->options.port;
  if (!unix_socket)
    unix_socket=mysql->options.unix_socket;

  mysql->server_status=SERVER_STATUS_AUTOCOMMIT;
  DBUG_PRINT("info", ("Connecting"));

  /*
    Part 0: Grab a socket and connect it to the server
  */
#if defined(HAVE_SMEM)
  if ((!mysql->options.protocol ||
       mysql->options.protocol == MYSQL_PROTOCOL_MEMORY) &&
      (!host || !strcmp(host,LOCAL_HOST)))
  {
    DBUG_PRINT("info", ("Using shared memory"));
    if ((create_shared_memory(mysql,net, mysql->options.connect_timeout)) ==
	INVALID_HANDLE_VALUE)
    {
      DBUG_PRINT("error",
		 ("host: '%s'  socket: '%s'  shared memory: %s  have_tcpip: %d",
		  host ? host : "<null>",
		  unix_socket ? unix_socket : "<null>",
		  (int) mysql->options.shared_memory_base_name,
		  (int) have_tcpip));
      if (mysql->options.protocol == MYSQL_PROTOCOL_MEMORY)
	goto error;

      /*
        Try also with PIPE or TCP/IP. Clear the error from
        create_shared_memory().
      */

      net_clear_error(net);
    }
    else
    {
      mysql->options.protocol=MYSQL_PROTOCOL_MEMORY;
      unix_socket = 0;
      host=mysql->options.shared_memory_base_name;
      my_snprintf(host_info=buff, sizeof(buff)-1,
                  ER(CR_SHARED_MEMORY_CONNECTION), host);
    }
  }
#endif /* HAVE_SMEM */
#if defined(HAVE_SYS_UN_H)
  if (!net->vio &&
      (!mysql->options.protocol ||
       mysql->options.protocol == MYSQL_PROTOCOL_SOCKET) &&
      (unix_socket || mysql_unix_port) &&
      (!host || !strcmp(host,LOCAL_HOST)))
  {
    my_socket sock= socket(AF_UNIX, SOCK_STREAM, 0);
    DBUG_PRINT("info", ("Using socket"));
    if (sock == SOCKET_ERROR)
    {
      set_mysql_extended_error(mysql, CR_SOCKET_CREATE_ERROR,
                               unknown_sqlstate,
                               ER(CR_SOCKET_CREATE_ERROR),
                               socket_errno);
      goto error;
    }

    net->vio= vio_new(sock, VIO_TYPE_SOCKET,
                      VIO_LOCALHOST | VIO_BUFFERED_READ);
    if (!net->vio)
    {
      DBUG_PRINT("error",("Unknow protocol %d ", mysql->options.protocol));
      set_mysql_error(mysql, CR_CONN_UNKNOW_PROTOCOL, unknown_sqlstate);
      closesocket(sock);
      goto error;
    }

    host= LOCAL_HOST;
    if (!unix_socket)
      unix_socket= mysql_unix_port;
    host_info= (char*) ER(CR_LOCALHOST_CONNECTION);
    DBUG_PRINT("info", ("Using UNIX sock '%s'", unix_socket));

    bzero((char*) &UNIXaddr, sizeof(UNIXaddr));
    UNIXaddr.sun_family= AF_UNIX;
    strmake(UNIXaddr.sun_path, unix_socket, sizeof(UNIXaddr.sun_path)-1);

    if (my_connect(sock, (struct sockaddr *) &UNIXaddr, sizeof(UNIXaddr),
		   mysql->options.connect_timeout))
    {
      DBUG_PRINT("error",("Got error %d on connect to local server",
			  socket_errno));
      set_mysql_extended_error(mysql, CR_CONNECTION_ERROR,
                               unknown_sqlstate,
                               ER(CR_CONNECTION_ERROR),
                               unix_socket, socket_errno);
      vio_delete(net->vio);
      net->vio= 0;
      goto error;
    }
    mysql->options.protocol=MYSQL_PROTOCOL_SOCKET;
  }
#elif defined(__WIN__)
  if (!net->vio &&
      (mysql->options.protocol == MYSQL_PROTOCOL_PIPE ||
       (host && !strcmp(host,LOCAL_HOST_NAMEDPIPE)) ||
       (! have_tcpip && (unix_socket || !host && is_NT()))))
  {
    if ((hPipe= create_named_pipe(mysql, mysql->options.connect_timeout,
                                  (char**) &host, (char**) &unix_socket)) ==
	INVALID_HANDLE_VALUE)
    {
      DBUG_PRINT("error",
		 ("host: '%s'  socket: '%s'  have_tcpip: %d",
		  host ? host : "<null>",
		  unix_socket ? unix_socket : "<null>",
		  (int) have_tcpip));
      if (mysql->options.protocol == MYSQL_PROTOCOL_PIPE ||
	  (host && !strcmp(host,LOCAL_HOST_NAMEDPIPE)) ||
	  (unix_socket && !strcmp(unix_socket,MYSQL_NAMEDPIPE)))
	goto error;
      /* Try also with TCP/IP */
    }
    else
    {
      net->vio= vio_new_win32pipe(hPipe);
      my_snprintf(host_info=buff, sizeof(buff)-1,
                  ER(CR_NAMEDPIPE_CONNECTION), unix_socket);
    }
  }
#endif
  DBUG_PRINT("info", ("net->vio: %p  protocol: %d",
                      net->vio, mysql->options.protocol));
  if (!net->vio &&
      (!mysql->options.protocol ||
       mysql->options.protocol == MYSQL_PROTOCOL_TCP))
  {
<<<<<<< HEAD
    struct addrinfo *res_lst, hints, *t_res;
    int gai_errno;
    char port_buf[NI_MAXSERV];
    my_socket sock= SOCKET_ERROR;
    int saved_error= 0, status= -1;
=======
    struct addrinfo *res_lst, *client_bind_ai_lst= NULL, hints, *t_res;
    int gai_errno;
    char port_buf[NI_MAXSERV];
    my_socket sock= SOCKET_ERROR;
    int saved_error= 0, status= -1, bind_result= 0;
>>>>>>> 20ca15d4

    unix_socket=0;				/* This is not used */

    if (!port)
      port= mysql_port;

    if (!host)
      host= LOCAL_HOST;

    my_snprintf(host_info=buff, sizeof(buff)-1, ER(CR_TCP_CONNECTION), host);
    DBUG_PRINT("info",("Server name: '%s'.  TCP sock: %d", host, port));
#ifdef MYSQL_SERVER
    thr_alarm_init(&alarmed);
    thr_alarm(&alarmed, mysql->options.connect_timeout, &alarm_buff);
#endif

    DBUG_PRINT("info",("IP '%s'", "client"));

#ifdef MYSQL_SERVER
    thr_end_alarm(&alarmed);
#endif

    memset(&hints, 0, sizeof(hints));
    hints.ai_socktype= SOCK_STREAM;
    hints.ai_protocol= IPPROTO_TCP;
    hints.ai_family= AF_UNSPEC;

    DBUG_PRINT("info",("IPV6 getaddrinfo %s", host));
    my_snprintf(port_buf, NI_MAXSERV, "%d", port);
    gai_errno= getaddrinfo(host, port_buf, &hints, &res_lst);

    if (gai_errno != 0) 
    { 
      /* 
        For DBUG we are keeping the right message but for client we default to
        historical error message.
      */
      DBUG_PRINT("info",("IPV6 getaddrinfo error %d", gai_errno));
      set_mysql_extended_error(mysql, CR_UNKNOWN_HOST, unknown_sqlstate,
                               ER(CR_UNKNOWN_HOST), host, errno);

      goto error;
    }

<<<<<<< HEAD
    /*
      A hostname might map to multiple IP addresses (IPv4/IPv6). Go over the
      list of IP addresses until a successful connection can be established.
=======
    /* Get address info for client bind name if it is provided */
    if (mysql->options.ci.bind_address)
    {
      int bind_gai_errno= 0;

      DBUG_PRINT("info",("Resolving addresses for client bind: '%s'",
                         mysql->options.ci.bind_address));
      /* Lookup address info for name */
      bind_gai_errno= getaddrinfo(mysql->options.ci.bind_address, 0,
                                  &hints, &client_bind_ai_lst);
      if (bind_gai_errno)
      {
        DBUG_PRINT("info",("client bind getaddrinfo error %d", bind_gai_errno));
        set_mysql_extended_error(mysql, CR_UNKNOWN_HOST, unknown_sqlstate,
                                 ER(CR_UNKNOWN_HOST),
                                 mysql->options.ci.bind_address,
                                 bind_gai_errno);

        freeaddrinfo(res_lst);
        goto error;
      }
      DBUG_PRINT("info", ("  got address info for client bind name"));
    }

    /*
      A hostname might map to multiple IP addresses (IPv4/IPv6). Go over the
      list of IP addresses until a successful connection can be established.
      For each IP address, attempt to bind the socket to each client address
      for the client-side bind hostname until the bind is successful.
>>>>>>> 20ca15d4
    */
    DBUG_PRINT("info", ("Try connect on all addresses for host."));
    for (t_res= res_lst; t_res; t_res= t_res->ai_next)
    {
      DBUG_PRINT("info", ("Create socket, family: %d  type: %d  proto: %d",
                          t_res->ai_family, t_res->ai_socktype,
                          t_res->ai_protocol));
<<<<<<< HEAD
      sock= socket(t_res->ai_family, t_res->ai_socktype, t_res->ai_protocol);
      if (sock == SOCKET_ERROR)
      {
        saved_error= socket_errno;
        continue;
      }

      DBUG_PRINT("info", ("Connect socket"));
      status= my_connect(sock, t_res->ai_addr, t_res->ai_addrlen,
                         mysql->options.connect_timeout);
      /*
        Here we rely on my_connect() to return success only if the
        connect attempt was really successful. Otherwise we would stop
        trying another address, believing we were successful.
      */
      if (!status)
        break;

      /*
        Save value as socket errno might be overwritten due to
        calling a socket function below.
      */
      saved_error= socket_errno;

      DBUG_PRINT("info", ("No success, close socket, try next address."));
      closesocket(sock);
    }
    DBUG_PRINT("info",
               ("End of connect attempts, sock: %d  status: %d  error: %d",
                sock, status, saved_error));

    freeaddrinfo(res_lst);
=======

      sock= socket(t_res->ai_family, t_res->ai_socktype, t_res->ai_protocol);
      if (sock == SOCKET_ERROR)
      {
        DBUG_PRINT("info", ("Socket created was invalid"));
        /* Try next address if there is one */
        saved_error= socket_errno;
        continue;
      }

      if (client_bind_ai_lst)
      {
        struct addrinfo* curr_bind_ai= NULL;
        DBUG_PRINT("info", ("Attempting to bind socket to bind address(es)"));

        /*
           We'll attempt to bind to each of the addresses returned, until
           we find one that works.
           If none works, we'll try the next destination host address
           (if any)
        */
        curr_bind_ai= client_bind_ai_lst;

        while (curr_bind_ai != NULL)
        {
          /* Attempt to bind the socket to the given address */
          bind_result= bind(sock,
                            curr_bind_ai->ai_addr,
                            curr_bind_ai->ai_addrlen);
          if (!bind_result)
            break;   /* Success */

          DBUG_PRINT("info", ("bind failed, attempting another bind address"));
          /* Problem with the bind, move to next address if present */
          curr_bind_ai= curr_bind_ai->ai_next;
        }

        if (bind_result)
        {
          /*
            Could not bind to any client-side address with this destination
             Try the next destination address (if any)
          */
          DBUG_PRINT("info", ("All bind attempts with this address failed"));
          saved_error= socket_errno;
          closesocket(sock);
          continue;
        }
        DBUG_PRINT("info", ("Successfully bound client side of socket"));
      }

      DBUG_PRINT("info", ("Connect socket"));
      status= my_connect(sock, t_res->ai_addr, t_res->ai_addrlen,
                         mysql->options.connect_timeout);
      /*
        Here we rely on my_connect() to return success only if the
        connect attempt was really successful. Otherwise we would stop
        trying another address, believing we were successful.
      */
      if (!status)
        break;

      /*
        Save value as socket errno might be overwritten due to
        calling a socket function below.
      */
      saved_error= socket_errno;

      DBUG_PRINT("info", ("No success, close socket, try next address."));
      closesocket(sock);
    }
    DBUG_PRINT("info",
               ("End of connect attempts, sock: %d  status: %d  error: %d",
                sock, status, saved_error));

    freeaddrinfo(res_lst);
    if (client_bind_ai_lst)
      freeaddrinfo(client_bind_ai_lst);
>>>>>>> 20ca15d4

    if (sock == SOCKET_ERROR)
    {
      set_mysql_extended_error(mysql, CR_IPSOCK_ERROR, unknown_sqlstate,
                                ER(CR_IPSOCK_ERROR), saved_error);
      goto error;
    }

    if (status)
    {
      DBUG_PRINT("error",("Got error %d on connect to '%s'", saved_error, host));
      set_mysql_extended_error(mysql, CR_CONN_HOST_ERROR, unknown_sqlstate,
                                ER(CR_CONN_HOST_ERROR), host, saved_error);
      goto error;
    }

    net->vio= vio_new(sock, VIO_TYPE_TCPIP, VIO_BUFFERED_READ);
    if (! net->vio )
    {
      DBUG_PRINT("error",("Unknow protocol %d ", mysql->options.protocol));
      set_mysql_error(mysql, CR_CONN_UNKNOW_PROTOCOL, unknown_sqlstate);
      closesocket(sock);
      goto error;
    }
  }

  DBUG_PRINT("info", ("net->vio: %p", net->vio));
  if (!net->vio)
  {
    DBUG_PRINT("error",("Unknow protocol %d ",mysql->options.protocol));
    set_mysql_error(mysql, CR_CONN_UNKNOW_PROTOCOL, unknown_sqlstate);
    goto error;
  }

  if (my_net_init(net, net->vio))
  {
    vio_delete(net->vio);
    net->vio = 0;
    set_mysql_error(mysql, CR_OUT_OF_MEMORY, unknown_sqlstate);
    goto error;
  }
  vio_keepalive(net->vio,TRUE);

  /* If user set read_timeout, let it override the default */
  if (mysql->options.read_timeout)
    my_net_set_read_timeout(net, mysql->options.read_timeout);

  /* If user set write_timeout, let it override the default */
  if (mysql->options.write_timeout)
    my_net_set_write_timeout(net, mysql->options.write_timeout);

  if (mysql->options.max_allowed_packet)
    net->max_packet_size= mysql->options.max_allowed_packet;

  /* Get version info */
  mysql->protocol_version= PROTOCOL_VERSION;	/* Assume this */
  if (mysql->options.connect_timeout &&
      vio_poll_read(net->vio, mysql->options.connect_timeout))
  {
    set_mysql_extended_error(mysql, CR_SERVER_LOST, unknown_sqlstate,
                             ER(CR_SERVER_LOST_EXTENDED),
                             "waiting for initial communication packet",
                             errno);
    goto error;
  }

  /*
    Part 1: Connection established, read and parse first packet
  */
  DBUG_PRINT("info", ("Read first packet."));

  if ((pkt_length=cli_safe_read(mysql)) == packet_error)
  {
    if (mysql->net.last_errno == CR_SERVER_LOST)
      set_mysql_extended_error(mysql, CR_SERVER_LOST, unknown_sqlstate,
                               ER(CR_SERVER_LOST_EXTENDED),
                               "reading initial communication packet",
                               errno);
    goto error;
  }
  pkt_end= (char*)net->read_pos + pkt_length;
  /* Check if version of protocol matches current one */
  mysql->protocol_version= net->read_pos[0];
  DBUG_DUMP("packet",(uchar*) net->read_pos,10);
  DBUG_PRINT("info",("mysql protocol version %d, server=%d",
		     PROTOCOL_VERSION, mysql->protocol_version));
  if (mysql->protocol_version != PROTOCOL_VERSION)
  {
    set_mysql_extended_error(mysql, CR_VERSION_ERROR, unknown_sqlstate,
                             ER(CR_VERSION_ERROR), mysql->protocol_version,
                             PROTOCOL_VERSION);
    goto error;
  }
  server_version_end= end= strend((char*) net->read_pos+1);
  mysql->thread_id=uint4korr(end+1);
  end+=5;
  /* 
    Scramble is split into two parts because old clients do not understand
    long scrambles; here goes the first part.
  */
  scramble_data= end;
  scramble_data_len= SCRAMBLE_LENGTH_323 + 1;
  scramble_plugin= old_password_plugin_name;
  end+= scramble_data_len;

  if (pkt_end >= end + 1)
    mysql->server_capabilities=uint2korr(end);
  if (pkt_end >= end + 18)
  {
    /* New protocol with 16 bytes to describe server characteristics */
    mysql->server_language=end[2];
    mysql->server_status=uint2korr(end+3);
    mysql->server_capabilities|= uint2korr(end+5) << 16;
    pkt_scramble_len= end[7];
  }
  end+= 18;

  if (mysql->options.secure_auth && passwd[0] &&
      !(mysql->server_capabilities & CLIENT_SECURE_CONNECTION))
  {
    set_mysql_error(mysql, CR_SECURE_AUTH, unknown_sqlstate);
    goto error;
  }

  if (mysql_init_character_set(mysql))
    goto error;

  /* Save connection information */
  if (!my_multi_malloc(MYF(0),
		       &mysql->host_info, (uint) strlen(host_info)+1,
		       &mysql->host,      (uint) strlen(host)+1,
		       &mysql->unix_socket,unix_socket ?
		       (uint) strlen(unix_socket)+1 : (uint) 1,
		       &mysql->server_version,
		       (uint) (server_version_end - (char*) net->read_pos + 1),
		       NullS) ||
      !(mysql->user=my_strdup(user,MYF(0))) ||
      !(mysql->passwd=my_strdup(passwd,MYF(0))))
  {
    set_mysql_error(mysql, CR_OUT_OF_MEMORY, unknown_sqlstate);
    goto error;
  }
  strmov(mysql->host_info,host_info);
  strmov(mysql->host,host);
  if (unix_socket)
    strmov(mysql->unix_socket,unix_socket);
  else
    mysql->unix_socket=0;
  strmov(mysql->server_version,(char*) net->read_pos+1);
  mysql->port=port;

  if (pkt_end >= end + SCRAMBLE_LENGTH - SCRAMBLE_LENGTH_323 + 1)
  {
    /*
     move the first scramble part - directly in the NET buffer -
     to get a full continuous scramble. We've read all the header,
     and can overwrite it now.
    */
    memmove(end - SCRAMBLE_LENGTH_323, scramble_data,
            SCRAMBLE_LENGTH_323);
    scramble_data= end - SCRAMBLE_LENGTH_323;
    if (mysql->server_capabilities & CLIENT_PLUGIN_AUTH)
    {
      scramble_data_len= pkt_scramble_len;
      scramble_plugin= scramble_data + scramble_data_len;
      if (scramble_data + scramble_data_len > pkt_end)
        scramble_data_len= pkt_end - scramble_data;
    }
    else
    {
      scramble_data_len= pkt_end - scramble_data;
      scramble_plugin= native_password_plugin_name;
    }
  }
  else
    mysql->server_capabilities&= ~CLIENT_SECURE_CONNECTION;

  mysql->client_flag= client_flag;

  /*
    Part 2: invoke the plugin to send the authentication data to the server
  */

  if (run_plugin_auth(mysql, scramble_data, scramble_data_len,
                      scramble_plugin, db))
    goto error;

  /*
    Part 3: authenticated, finish the initialization of the connection
  */

  if (mysql->client_flag & CLIENT_COMPRESS)      /* We will use compression */
    net->compress=1;

#ifdef CHECK_LICENSE 
  if (check_license(mysql))
    goto error;
#endif

  if (db && !mysql->db && mysql_select_db(mysql, db))
  {
    if (mysql->net.last_errno == CR_SERVER_LOST)
        set_mysql_extended_error(mysql, CR_SERVER_LOST, unknown_sqlstate,
                                 ER(CR_SERVER_LOST_EXTENDED),
                                 "Setting intital database",
                                 errno);
    goto error;
  }

  /*
     Using init_commands is not supported when connecting from within the
     server.
  */
#ifndef MYSQL_SERVER
  if (mysql->options.init_commands)
  {
    DYNAMIC_ARRAY *init_commands= mysql->options.init_commands;
    char **ptr= (char**)init_commands->buffer;
    char **end_command= ptr + init_commands->elements;

    my_bool reconnect=mysql->reconnect;
    mysql->reconnect=0;

    for (; ptr < end_command; ptr++)
    {
      int status;

      if (mysql_real_query(mysql,*ptr, (ulong) strlen(*ptr)))
	goto error;

      do {
        if (mysql->fields)
        {
          MYSQL_RES *res;
          if (!(res= cli_use_result(mysql)))
            goto error;
          mysql_free_result(res);
        }
        if ((status= mysql_next_result(mysql)) > 0)
          goto error;
      } while (status == 0);
    }
    mysql->reconnect=reconnect;
  }
#endif

  DBUG_PRINT("exit", ("Mysql handler: 0x%lx", (long) mysql));
  reset_sigpipe(mysql);
  DBUG_RETURN(mysql);

error:
  reset_sigpipe(mysql);
  DBUG_PRINT("error",("message: %u/%s (%s)",
                      net->last_errno,
                      net->sqlstate,
                      net->last_error));
  {
    /* Free alloced memory */
    end_server(mysql);
    mysql_close_free(mysql);
    if (!(client_flag & CLIENT_REMEMBER_OPTIONS))
      mysql_close_free_options(mysql);
  }
  DBUG_RETURN(0);
}


my_bool mysql_reconnect(MYSQL *mysql)
{
  MYSQL tmp_mysql;
  DBUG_ENTER("mysql_reconnect");
  DBUG_ASSERT(mysql);
  DBUG_PRINT("enter", ("mysql->reconnect: %d", mysql->reconnect));

  if (!mysql->reconnect ||
      (mysql->server_status & SERVER_STATUS_IN_TRANS) || !mysql->host_info)
  {
    /* Allow reconnect next time */
    mysql->server_status&= ~SERVER_STATUS_IN_TRANS;
    set_mysql_error(mysql, CR_SERVER_GONE_ERROR, unknown_sqlstate);
    DBUG_RETURN(1);
  }
  mysql_init(&tmp_mysql);
  tmp_mysql.options= mysql->options;
  tmp_mysql.options.my_cnf_file= tmp_mysql.options.my_cnf_group= 0;

  if (!mysql_real_connect(&tmp_mysql,mysql->host,mysql->user,mysql->passwd,
			  mysql->db, mysql->port, mysql->unix_socket,
			  mysql->client_flag | CLIENT_REMEMBER_OPTIONS))
  {
    mysql->net.last_errno= tmp_mysql.net.last_errno;
    strmov(mysql->net.last_error, tmp_mysql.net.last_error);
    strmov(mysql->net.sqlstate, tmp_mysql.net.sqlstate);
    DBUG_RETURN(1);
  }
  if (mysql_set_character_set(&tmp_mysql, mysql->charset->csname))
  {
    DBUG_PRINT("error", ("mysql_set_character_set() failed"));
    bzero((char*) &tmp_mysql.options,sizeof(tmp_mysql.options));
    mysql_close(&tmp_mysql);
    mysql->net.last_errno= tmp_mysql.net.last_errno;
    strmov(mysql->net.last_error, tmp_mysql.net.last_error);
    strmov(mysql->net.sqlstate, tmp_mysql.net.sqlstate);
    DBUG_RETURN(1);
  }

  DBUG_PRINT("info", ("reconnect succeded"));
  tmp_mysql.reconnect= 1;
  tmp_mysql.free_me= mysql->free_me;

  /* Move prepared statements (if any) over to the new mysql object */
  tmp_mysql.stmts= mysql->stmts;
  mysql->stmts= 0;

  /* Don't free options as these are now used in tmp_mysql */
  bzero((char*) &mysql->options,sizeof(mysql->options));
  mysql->free_me=0;
  mysql_close(mysql);
  *mysql=tmp_mysql;
  net_clear(&mysql->net, 1);
  mysql->affected_rows= ~(my_ulonglong) 0;
  DBUG_RETURN(0);
}


/**************************************************************************
  Set current database
**************************************************************************/

int STDCALL
mysql_select_db(MYSQL *mysql, const char *db)
{
  int error;
  DBUG_ENTER("mysql_select_db");
  DBUG_PRINT("enter",("db: '%s'",db));

  if ((error=simple_command(mysql,COM_INIT_DB, (const uchar*) db,
                            (ulong) strlen(db),0)))
    DBUG_RETURN(error);
  my_free(mysql->db);
  mysql->db=my_strdup(db,MYF(MY_WME));
  DBUG_RETURN(0);
}


/*************************************************************************
  Send a QUIT to the server and close the connection
  If handle is alloced by mysql connect free it.
*************************************************************************/

static void mysql_close_free_options(MYSQL *mysql)
{
  DBUG_ENTER("mysql_close_free_options");

  my_free(mysql->options.user);
  my_free(mysql->options.host);
  my_free(mysql->options.password);
  my_free(mysql->options.unix_socket);
  my_free(mysql->options.db);
  my_free(mysql->options.my_cnf_file);
  my_free(mysql->options.my_cnf_group);
  my_free(mysql->options.charset_dir);
  my_free(mysql->options.charset_name);
<<<<<<< HEAD
  my_free(mysql->options.client_ip);
=======
  my_free(mysql->options.ci.client_ip);
  /* ci.bind_adress is union with client_ip, already freed above */
>>>>>>> 20ca15d4
  if (mysql->options.init_commands)
  {
    DYNAMIC_ARRAY *init_commands= mysql->options.init_commands;
    char **ptr= (char**)init_commands->buffer;
    char **end= ptr + init_commands->elements;
    for (; ptr<end; ptr++)
      my_free(*ptr);
    delete_dynamic(init_commands);
    my_free(init_commands);
  }
#if defined(HAVE_OPENSSL) && !defined(EMBEDDED_LIBRARY)
  mysql_ssl_free(mysql);
#endif /* HAVE_OPENSSL && !EMBEDDED_LIBRARY */
#ifdef HAVE_SMEM
  if (mysql->options.shared_memory_base_name != def_shared_memory_base_name)
    my_free(mysql->options.shared_memory_base_name);
#endif /* HAVE_SMEM */
  if (mysql->options.extension)
  {
    my_free(mysql->options.extension->plugin_dir);
    my_free(mysql->options.extension->default_auth);
    my_free(mysql->options.extension);
  }
  bzero((char*) &mysql->options,sizeof(mysql->options));
  DBUG_VOID_RETURN;
}


static void mysql_close_free(MYSQL *mysql)
{
  my_free(mysql->host_info);
  my_free(mysql->user);
  my_free(mysql->passwd);
  my_free(mysql->db);
#if defined(EMBEDDED_LIBRARY) || MYSQL_VERSION_ID >= 50100
  my_free(mysql->info_buffer);
  mysql->info_buffer= 0;
#endif
  /* Clear pointers for better safety */
  mysql->host_info= mysql->user= mysql->passwd= mysql->db= 0;
}


/**
  For use when the connection to the server has been lost (in which case 
  the server has discarded all information about prepared statements
  associated with the connection).

  Mark all statements in mysql->stmts by setting stmt->mysql= 0 if the
  statement has transitioned beyond the MYSQL_STMT_INIT_DONE state, and
  unlink the statement from the mysql->stmts list.

  The remaining pruned list of statements (if any) is kept in mysql->stmts.

  @param mysql       pointer to the MYSQL object

  @return none
*/
static void mysql_prune_stmt_list(MYSQL *mysql)
{
  LIST *element= mysql->stmts;
  LIST *pruned_list= 0;

  for (; element; element= element->next)
  {
    MYSQL_STMT *stmt= (MYSQL_STMT *) element->data;
    if (stmt->state != MYSQL_STMT_INIT_DONE)
    {
      stmt->mysql= 0;
      stmt->last_errno= CR_SERVER_LOST;
      strmov(stmt->last_error, ER(CR_SERVER_LOST));
      strmov(stmt->sqlstate, unknown_sqlstate);
    }
    else
    {
      pruned_list= list_add(pruned_list, element);
    }
  }

  mysql->stmts= pruned_list;
}


/*
  Clear connection pointer of every statement: this is necessary
  to give error on attempt to use a prepared statement of closed
  connection.

  SYNOPSYS
    mysql_detach_stmt_list()
      stmt_list  pointer to mysql->stmts
      func_name  name of calling function

  NOTE
    There is similar code in mysql_reconnect(), so changes here
    should also be reflected there.
*/

void mysql_detach_stmt_list(LIST **stmt_list __attribute__((unused)),
                            const char *func_name __attribute__((unused)))
{
#ifdef MYSQL_CLIENT
  /* Reset connection handle in all prepared statements. */
  LIST *element= *stmt_list;
  char buff[MYSQL_ERRMSG_SIZE];
  DBUG_ENTER("mysql_detach_stmt_list");

  my_snprintf(buff, sizeof(buff)-1, ER(CR_STMT_CLOSED), func_name);
  for (; element; element= element->next)
  {
    MYSQL_STMT *stmt= (MYSQL_STMT *) element->data;
    set_stmt_error(stmt, CR_STMT_CLOSED, unknown_sqlstate, buff);
    stmt->mysql= 0;
    /* No need to call list_delete for statement here */
  }
  *stmt_list= 0;
  DBUG_VOID_RETURN;
#endif /* MYSQL_CLIENT */
}


void STDCALL mysql_close(MYSQL *mysql)
{
  DBUG_ENTER("mysql_close");
  if (mysql)					/* Some simple safety */
  {
    /* If connection is still up, send a QUIT message */
    if (mysql->net.vio != 0)
    {
      free_old_query(mysql);
      mysql->status=MYSQL_STATUS_READY; /* Force command */
      mysql->reconnect=0;
      simple_command(mysql,COM_QUIT,(uchar*) 0,0,1);
      end_server(mysql);			/* Sets mysql->net.vio= 0 */
    }
    mysql_close_free_options(mysql);
    mysql_close_free(mysql);
    mysql_detach_stmt_list(&mysql->stmts, "mysql_close");
#ifndef MYSQL_SERVER
    if (mysql->thd)
      (*mysql->methods->free_embedded_thd)(mysql);
#endif
    if (mysql->free_me)
      my_free(mysql);
  }
  DBUG_VOID_RETURN;
}


static my_bool cli_read_query_result(MYSQL *mysql)
{
  uchar *pos;
  ulong field_count;
  MYSQL_DATA *fields;
  ulong length;
  DBUG_ENTER("cli_read_query_result");

  if ((length = cli_safe_read(mysql)) == packet_error)
    DBUG_RETURN(1);
  free_old_query(mysql);		/* Free old result */
#ifdef MYSQL_CLIENT			/* Avoid warn of unused labels*/
get_info:
#endif
  pos=(uchar*) mysql->net.read_pos;
  if ((field_count= net_field_length(&pos)) == 0)
  {
    mysql->affected_rows= net_field_length_ll(&pos);
    mysql->insert_id=	  net_field_length_ll(&pos);
    DBUG_PRINT("info",("affected_rows: %lu  insert_id: %lu",
		       (ulong) mysql->affected_rows,
		       (ulong) mysql->insert_id));
    if (protocol_41(mysql))
    {
      mysql->server_status=uint2korr(pos); pos+=2;
      mysql->warning_count=uint2korr(pos); pos+=2;
    }
    else if (mysql->server_capabilities & CLIENT_TRANSACTIONS)
    {
      /* MySQL 4.0 protocol */
      mysql->server_status=uint2korr(pos); pos+=2;
      mysql->warning_count= 0;
    }
    DBUG_PRINT("info",("status: %u  warning_count: %u",
		       mysql->server_status, mysql->warning_count));
    if (pos < mysql->net.read_pos+length && net_field_length(&pos))
      mysql->info=(char*) pos;
    DBUG_RETURN(0);
  }
#ifdef MYSQL_CLIENT
  if (field_count == NULL_LENGTH)		/* LOAD DATA LOCAL INFILE */
  {
    int error;

    if (!(mysql->options.client_flag & CLIENT_LOCAL_FILES))
    {
      set_mysql_error(mysql, CR_MALFORMED_PACKET, unknown_sqlstate);
      DBUG_RETURN(1);
    }   

    error= handle_local_infile(mysql,(char*) pos);
    if ((length= cli_safe_read(mysql)) == packet_error || error)
      DBUG_RETURN(1);
    goto get_info;				/* Get info packet */
  }
#endif
  if (!(mysql->server_status & SERVER_STATUS_AUTOCOMMIT))
    mysql->server_status|= SERVER_STATUS_IN_TRANS;

  if (!(fields=cli_read_rows(mysql,(MYSQL_FIELD*)0, protocol_41(mysql) ? 7:5)))
    DBUG_RETURN(1);
  if (!(mysql->fields=unpack_fields(fields,&mysql->field_alloc,
				    (uint) field_count,0,
				    mysql->server_capabilities)))
    DBUG_RETURN(1);
  mysql->status= MYSQL_STATUS_GET_RESULT;
  mysql->field_count= (uint) field_count;
  DBUG_PRINT("exit",("ok"));
  DBUG_RETURN(0);
}


/*
  Send the query and return so we can do something else.
  Needs to be followed by mysql_read_query_result() when we want to
  finish processing it.
*/

int STDCALL
mysql_send_query(MYSQL* mysql, const char* query, ulong length)
{
  DBUG_ENTER("mysql_send_query");
  DBUG_RETURN(simple_command(mysql, COM_QUERY, (uchar*) query, length, 1));
}


int STDCALL
mysql_real_query(MYSQL *mysql, const char *query, ulong length)
{
  DBUG_ENTER("mysql_real_query");
  DBUG_PRINT("enter",("handle: 0x%lx", (long) mysql));
  DBUG_PRINT("query",("Query = '%-.4096s'",query));

  if (mysql_send_query(mysql,query,length))
    DBUG_RETURN(1);
  DBUG_RETURN((int) (*mysql->methods->read_query_result)(mysql));
}


/**************************************************************************
  Alloc result struct for buffered results. All rows are read to buffer.
  mysql_data_seek may be used.
**************************************************************************/

MYSQL_RES * STDCALL mysql_store_result(MYSQL *mysql)
{
  MYSQL_RES *result;
  DBUG_ENTER("mysql_store_result");

  if (!mysql->fields)
    DBUG_RETURN(0);
  if (mysql->status != MYSQL_STATUS_GET_RESULT)
  {
    set_mysql_error(mysql, CR_COMMANDS_OUT_OF_SYNC, unknown_sqlstate);
    DBUG_RETURN(0);
  }
  mysql->status=MYSQL_STATUS_READY;		/* server is ready */
  if (!(result=(MYSQL_RES*) my_malloc((uint) (sizeof(MYSQL_RES)+
					      sizeof(ulong) *
					      mysql->field_count),
				      MYF(MY_WME | MY_ZEROFILL))))
  {
    set_mysql_error(mysql, CR_OUT_OF_MEMORY, unknown_sqlstate);
    DBUG_RETURN(0);
  }
  result->methods= mysql->methods;
  result->eof=1;				/* Marker for buffered */
  result->lengths=(ulong*) (result+1);
  if (!(result->data=
	(*mysql->methods->read_rows)(mysql,mysql->fields,mysql->field_count)))
  {
    my_free(result);
    DBUG_RETURN(0);
  }
  mysql->affected_rows= result->row_count= result->data->rows;
  result->data_cursor=	result->data->data;
  result->fields=	mysql->fields;
  result->field_alloc=	mysql->field_alloc;
  result->field_count=	mysql->field_count;
  /* The rest of result members is bzeroed in malloc */
  mysql->fields=0;				/* fields is now in result */
  clear_alloc_root(&mysql->field_alloc);
  /* just in case this was mistakenly called after mysql_stmt_execute() */
  mysql->unbuffered_fetch_owner= 0;
  DBUG_RETURN(result);				/* Data fetched */
}


/**************************************************************************
  Alloc struct for use with unbuffered reads. Data is fetched by domand
  when calling to mysql_fetch_row.
  mysql_data_seek is a noop.

  No other queries may be specified with the same MYSQL handle.
  There shouldn't be much processing per row because mysql server shouldn't
  have to wait for the client (and will not wait more than 30 sec/packet).
**************************************************************************/

static MYSQL_RES * cli_use_result(MYSQL *mysql)
{
  MYSQL_RES *result;
  DBUG_ENTER("cli_use_result");

  if (!mysql->fields)
    DBUG_RETURN(0);
  if (mysql->status != MYSQL_STATUS_GET_RESULT)
  {
    set_mysql_error(mysql, CR_COMMANDS_OUT_OF_SYNC, unknown_sqlstate);
    DBUG_RETURN(0);
  }
  if (!(result=(MYSQL_RES*) my_malloc(sizeof(*result)+
				      sizeof(ulong)*mysql->field_count,
				      MYF(MY_WME | MY_ZEROFILL))))
    DBUG_RETURN(0);
  result->lengths=(ulong*) (result+1);
  result->methods= mysql->methods;
  if (!(result->row=(MYSQL_ROW)
	my_malloc(sizeof(result->row[0])*(mysql->field_count+1), MYF(MY_WME))))
  {					/* Ptrs: to one row */
    my_free(result);
    DBUG_RETURN(0);
  }
  result->fields=	mysql->fields;
  result->field_alloc=	mysql->field_alloc;
  result->field_count=	mysql->field_count;
  result->current_field=0;
  result->handle=	mysql;
  result->current_row=	0;
  mysql->fields=0;			/* fields is now in result */
  clear_alloc_root(&mysql->field_alloc);
  mysql->status=MYSQL_STATUS_USE_RESULT;
  mysql->unbuffered_fetch_owner= &result->unbuffered_fetch_cancelled;
  DBUG_RETURN(result);			/* Data is read to be fetched */
}


/**************************************************************************
  Return next row of the query results
**************************************************************************/

MYSQL_ROW STDCALL
mysql_fetch_row(MYSQL_RES *res)
{
  DBUG_ENTER("mysql_fetch_row");
  if (!res->data)
  {						/* Unbufferred fetch */
    if (!res->eof)
    {
      MYSQL *mysql= res->handle;
      if (mysql->status != MYSQL_STATUS_USE_RESULT)
      {
        set_mysql_error(mysql,
                        res->unbuffered_fetch_cancelled ? 
                        CR_FETCH_CANCELED : CR_COMMANDS_OUT_OF_SYNC,
                        unknown_sqlstate);
      }
      else if (!(read_one_row(mysql, res->field_count, res->row, res->lengths)))
      {
	res->row_count++;
	DBUG_RETURN(res->current_row=res->row);
      }
      DBUG_PRINT("info",("end of data"));
      res->eof=1;
      mysql->status=MYSQL_STATUS_READY;
      /*
        Reset only if owner points to us: there is a chance that somebody
        started new query after mysql_stmt_close():
      */
      if (mysql->unbuffered_fetch_owner == &res->unbuffered_fetch_cancelled)
        mysql->unbuffered_fetch_owner= 0;
      /* Don't clear handle in mysql_free_result */
      res->handle=0;
    }
    DBUG_RETURN((MYSQL_ROW) NULL);
  }
  {
    MYSQL_ROW tmp;
    if (!res->data_cursor)
    {
      DBUG_PRINT("info",("end of data"));
      DBUG_RETURN(res->current_row=(MYSQL_ROW) NULL);
    }
    tmp = res->data_cursor->data;
    res->data_cursor = res->data_cursor->next;
    DBUG_RETURN(res->current_row=tmp);
  }
}


/**************************************************************************
  Get column lengths of the current row
  If one uses mysql_use_result, res->lengths contains the length information,
  else the lengths are calculated from the offset between pointers.
**************************************************************************/

ulong * STDCALL
mysql_fetch_lengths(MYSQL_RES *res)
{
  MYSQL_ROW column;

  if (!(column=res->current_row))
    return 0;					/* Something is wrong */
  if (res->data)
    (*res->methods->fetch_lengths)(res->lengths, column, res->field_count);
  return res->lengths;
}


int STDCALL
mysql_options(MYSQL *mysql,enum mysql_option option, const void *arg)
{
  DBUG_ENTER("mysql_option");
  DBUG_PRINT("enter",("option: %d",(int) option));
  switch (option) {
  case MYSQL_OPT_CONNECT_TIMEOUT:
    mysql->options.connect_timeout= *(uint*) arg;
    break;
  case MYSQL_OPT_READ_TIMEOUT:
    mysql->options.read_timeout= *(uint*) arg;
    break;
  case MYSQL_OPT_WRITE_TIMEOUT:
    mysql->options.write_timeout= *(uint*) arg;
    break;
  case MYSQL_OPT_COMPRESS:
    mysql->options.compress= 1;			/* Remember for connect */
    mysql->options.client_flag|= CLIENT_COMPRESS;
    break;
  case MYSQL_OPT_NAMED_PIPE:			/* This option is depricated */
    mysql->options.protocol=MYSQL_PROTOCOL_PIPE; /* Force named pipe */
    break;
  case MYSQL_OPT_LOCAL_INFILE:			/* Allow LOAD DATA LOCAL ?*/
    if (!arg || test(*(uint*) arg))
      mysql->options.client_flag|= CLIENT_LOCAL_FILES;
    else
      mysql->options.client_flag&= ~CLIENT_LOCAL_FILES;
    break;
  case MYSQL_INIT_COMMAND:
    add_init_command(&mysql->options,arg);
    break;
  case MYSQL_READ_DEFAULT_FILE:
    my_free(mysql->options.my_cnf_file);
    mysql->options.my_cnf_file=my_strdup(arg,MYF(MY_WME));
    break;
  case MYSQL_READ_DEFAULT_GROUP:
    my_free(mysql->options.my_cnf_group);
    mysql->options.my_cnf_group=my_strdup(arg,MYF(MY_WME));
    break;
  case MYSQL_SET_CHARSET_DIR:
    my_free(mysql->options.charset_dir);
    mysql->options.charset_dir=my_strdup(arg,MYF(MY_WME));
    break;
  case MYSQL_SET_CHARSET_NAME:
    my_free(mysql->options.charset_name);
    mysql->options.charset_name=my_strdup(arg,MYF(MY_WME));
    break;
  case MYSQL_OPT_PROTOCOL:
    mysql->options.protocol= *(uint*) arg;
    break;
  case MYSQL_SHARED_MEMORY_BASE_NAME:
#ifdef HAVE_SMEM
    if (mysql->options.shared_memory_base_name != def_shared_memory_base_name)
      my_free(mysql->options.shared_memory_base_name);
    mysql->options.shared_memory_base_name=my_strdup(arg,MYF(MY_WME));
#endif
    break;
  case MYSQL_OPT_USE_REMOTE_CONNECTION:
  case MYSQL_OPT_USE_EMBEDDED_CONNECTION:
  case MYSQL_OPT_GUESS_CONNECTION:
    mysql->options.methods_to_use= option;
    break;
  case MYSQL_SET_CLIENT_IP:
    mysql->options.ci.client_ip= my_strdup(arg, MYF(MY_WME));
    break;
  case MYSQL_SECURE_AUTH:
    mysql->options.secure_auth= *(my_bool *) arg;
    break;
  case MYSQL_REPORT_DATA_TRUNCATION:
    mysql->options.report_data_truncation= test(*(my_bool *) arg);
    break;
  case MYSQL_OPT_RECONNECT:
    mysql->reconnect= *(my_bool *) arg;
    break;
  case MYSQL_OPT_BIND:
    my_free(mysql->options.ci.bind_address);
    mysql->options.ci.bind_address= my_strdup(arg, MYF(MY_WME));
    break;
  case MYSQL_OPT_SSL_VERIFY_SERVER_CERT:
    if (*(my_bool*) arg)
      mysql->options.client_flag|= CLIENT_SSL_VERIFY_SERVER_CERT;
    else
      mysql->options.client_flag&= ~CLIENT_SSL_VERIFY_SERVER_CERT;
    break;
  case MYSQL_PLUGIN_DIR:
    EXTENSION_SET_STRING(&mysql->options, plugin_dir, arg);
    break;
  case MYSQL_DEFAULT_AUTH:
    EXTENSION_SET_STRING(&mysql->options, default_auth, arg);
    break;
  default:
    DBUG_RETURN(1);
  }
  DBUG_RETURN(0);
}


/****************************************************************************
  Functions to get information from the MySQL structure
  These are functions to make shared libraries more usable.
****************************************************************************/

/* MYSQL_RES */
my_ulonglong STDCALL mysql_num_rows(MYSQL_RES *res)
{
  return res->row_count;
}

unsigned int STDCALL mysql_num_fields(MYSQL_RES *res)
{
  return res->field_count;
}

uint STDCALL mysql_errno(MYSQL *mysql)
{
  return mysql ? mysql->net.last_errno : mysql_server_last_errno;
}


const char * STDCALL mysql_error(MYSQL *mysql)
{
  return mysql ? mysql->net.last_error : mysql_server_last_error;
}


/*
  Get version number for server in a form easy to test on

  SYNOPSIS
    mysql_get_server_version()
    mysql		Connection

  EXAMPLE
    4.1.0-alfa ->  40100
  
  NOTES
    We will ensure that a newer server always has a bigger number.

  RETURN
   Signed number > 323000
*/

ulong STDCALL
mysql_get_server_version(MYSQL *mysql)
{
  uint major, minor, version;
  char *pos= mysql->server_version, *end_pos;
  major=   (uint) strtoul(pos, &end_pos, 10);	pos=end_pos+1;
  minor=   (uint) strtoul(pos, &end_pos, 10);	pos=end_pos+1;
  version= (uint) strtoul(pos, &end_pos, 10);
  return (ulong) major*10000L+(ulong) (minor*100+version);
}


/* 
   mysql_set_character_set function sends SET NAMES cs_name to
   the server (which changes character_set_client, character_set_result
   and character_set_connection) and updates mysql->charset so other
   functions like mysql_real_escape will work correctly.
*/
int STDCALL mysql_set_character_set(MYSQL *mysql, const char *cs_name)
{
  struct charset_info_st *cs;
  const char *save_csdir= charsets_dir;

  if (mysql->options.charset_dir)
    charsets_dir= mysql->options.charset_dir;

  if (strlen(cs_name) < MY_CS_NAME_SIZE &&
     (cs= get_charset_by_csname(cs_name, MY_CS_PRIMARY, MYF(0))))
  {
    char buff[MY_CS_NAME_SIZE + 10];
    charsets_dir= save_csdir;
    /* Skip execution of "SET NAMES" for pre-4.1 servers */
    if (mysql_get_server_version(mysql) < 40100)
      return 0;
    sprintf(buff, "SET NAMES %s", cs_name);
    if (!mysql_real_query(mysql, buff, (uint) strlen(buff)))
    {
      mysql->charset= cs;
    }
  }
  else
  {
    char cs_dir_name[FN_REFLEN];
    get_charsets_dir(cs_dir_name);
    set_mysql_extended_error(mysql, CR_CANT_READ_CHARSET, unknown_sqlstate,
                             ER(CR_CANT_READ_CHARSET), cs_name, cs_dir_name);
  }
  charsets_dir= save_csdir;
  return mysql->net.last_errno;
}

/**
  client authentication plugin that does native MySQL authentication
  using a 20-byte (4.1+) scramble
*/
static int native_password_auth_client(MYSQL_PLUGIN_VIO *vio, MYSQL *mysql)
{
  int pkt_len;
  uchar *pkt;

<<<<<<< HEAD
  DBUG_ENTER ("native_password_auth_client");
=======
  DBUG_ENTER("native_password_auth_client");
>>>>>>> 20ca15d4


  if (((MCPVIO_EXT *)vio)->mysql_change_user)
  {
    /*
      in mysql_change_user() the client sends the first packet.
      we use the old scramble.
    */
    pkt= (uchar*)mysql->scramble;
    pkt_len= SCRAMBLE_LENGTH + 1;
  }
  else
  {
    /* read the scramble */
    if ((pkt_len= vio->read_packet(vio, &pkt)) < 0)
<<<<<<< HEAD
      return CR_ERROR;

    if (pkt_len != SCRAMBLE_LENGTH + 1)
      DBUG_RETURN (CR_SERVER_HANDSHAKE_ERR);
=======
      DBUG_RETURN(CR_ERROR);

    if (pkt_len != SCRAMBLE_LENGTH + 1)
      DBUG_RETURN(CR_SERVER_HANDSHAKE_ERR);
>>>>>>> 20ca15d4

    /* save it in MYSQL */
    memcpy(mysql->scramble, pkt, SCRAMBLE_LENGTH);
    mysql->scramble[SCRAMBLE_LENGTH] = 0;
  }

  if (mysql->passwd[0])
  {
    char scrambled[SCRAMBLE_LENGTH + 1];
<<<<<<< HEAD
    DBUG_PRINT ("info", ("sending scramble"));
    scramble(scrambled, (char*)pkt, mysql->passwd);
    if (vio->write_packet(vio, (uchar*)scrambled, SCRAMBLE_LENGTH))
      DBUG_RETURN (CR_ERROR);
  }
  else
  {
    DBUG_PRINT ("info", ("no password"));
    if (vio->write_packet(vio, 0, 0)) /* no password */
      DBUG_RETURN (CR_ERROR);
  }

  DBUG_RETURN (CR_OK);
=======
    DBUG_PRINT("info", ("sending scramble"));
    scramble(scrambled, (char*)pkt, mysql->passwd);
    if (vio->write_packet(vio, (uchar*)scrambled, SCRAMBLE_LENGTH))
      DBUG_RETURN(CR_ERROR);
  }
  else
  {
    DBUG_PRINT("info", ("no password"));
    if (vio->write_packet(vio, 0, 0)) /* no password */
      DBUG_RETURN(CR_ERROR);
  }

  DBUG_RETURN(CR_OK);
>>>>>>> 20ca15d4
}

/**
  client authentication plugin that does old MySQL authentication
  using an 8-byte (4.0-) scramble
*/
static int old_password_auth_client(MYSQL_PLUGIN_VIO *vio, MYSQL *mysql)
{
  uchar *pkt;
  int pkt_len;

<<<<<<< HEAD
  DBUG_ENTER ("old_password_auth_client");
=======
  DBUG_ENTER("old_password_auth_client");
>>>>>>> 20ca15d4

  if (((MCPVIO_EXT *)vio)->mysql_change_user)
  {
    /*
      in mysql_change_user() the client sends the first packet.
      we use the old scramble.
    */
    pkt= (uchar*)mysql->scramble;
    pkt_len= SCRAMBLE_LENGTH_323 + 1;
  }
  else
  {
    /* read the scramble */
    if ((pkt_len= vio->read_packet(vio, &pkt)) < 0)
<<<<<<< HEAD
      return CR_ERROR;

    if (pkt_len != SCRAMBLE_LENGTH_323 + 1 &&
        pkt_len != SCRAMBLE_LENGTH + 1)
        DBUG_RETURN (CR_SERVER_HANDSHAKE_ERR);
=======
      DBUG_RETURN(CR_ERROR);

    if (pkt_len != SCRAMBLE_LENGTH_323 + 1 &&
        pkt_len != SCRAMBLE_LENGTH + 1)
        DBUG_RETURN(CR_SERVER_HANDSHAKE_ERR);
>>>>>>> 20ca15d4

    /* save it in MYSQL */
    memcpy(mysql->scramble, pkt, pkt_len);
    mysql->scramble[pkt_len] = 0;
  }

  if (mysql->passwd[0])
  {
    char scrambled[SCRAMBLE_LENGTH_323 + 1];
    scramble_323(scrambled, (char*)pkt, mysql->passwd);
    if (vio->write_packet(vio, (uchar*)scrambled, SCRAMBLE_LENGTH_323 + 1))
<<<<<<< HEAD
      DBUG_RETURN (CR_ERROR);
  }
  else
    if (vio->write_packet(vio, 0, 0)) /* no password */
      DBUG_RETURN (CR_ERROR);

  DBUG_RETURN (CR_OK);
=======
      DBUG_RETURN(CR_ERROR);
  }
  else
    if (vio->write_packet(vio, 0, 0)) /* no password */
      DBUG_RETURN(CR_ERROR);

  DBUG_RETURN(CR_OK);
>>>>>>> 20ca15d4
}<|MERGE_RESOLUTION|>--- conflicted
+++ resolved
@@ -1150,10 +1150,7 @@
   "ssl-cipher", "max-allowed-packet", "protocol", "shared-memory-base-name",
   "multi-results", "multi-statements", "multi-queries", "secure-auth",
   "report-data-truncation", "plugin-dir", "default-auth",
-<<<<<<< HEAD
-=======
   "bind-address",
->>>>>>> 20ca15d4
   NullS
 };
 enum option_id {
@@ -1165,12 +1162,8 @@
   OPT_replication_probe, OPT_enable_reads_from_master, OPT_repl_parse_query,
   OPT_ssl_cipher, OPT_max_allowed_packet, OPT_protocol, OPT_shared_memory_base_name, 
   OPT_multi_results, OPT_multi_statements, OPT_multi_queries, OPT_secure_auth, 
-<<<<<<< HEAD
-  OPT_report_data_truncation, OPT_plugin_dir, OPT_default_auth, 
-=======
   OPT_report_data_truncation, OPT_plugin_dir, OPT_default_auth,
   OPT_bind_address
->>>>>>> 20ca15d4
 };
 
 static TYPELIB option_types={array_elements(default_options)-1,
@@ -1405,13 +1398,10 @@
         case OPT_default_auth:
           EXTENSION_SET_STRING(options, default_auth, opt_arg);
           break;
-<<<<<<< HEAD
-=======
 	case OPT_bind_address:
           my_free(options->ci.bind_address);
           options->ci.bind_address= my_strdup(opt_arg, MYF(MY_WME));
           break;
->>>>>>> 20ca15d4
 	default:
 	  DBUG_PRINT("warning",("unknown option: %s",option[0]));
 	}
@@ -2401,8 +2391,6 @@
     }
     memcpy(end, data, data_len);
     end+= data_len;
-<<<<<<< HEAD
-=======
   }
   end= strmake(end, mpvio->db ? mpvio->db : "", NAME_LEN) + 1;
 
@@ -2988,592 +2976,6 @@
     my_free(mysql->options.my_cnf_file);
     my_free(mysql->options.my_cnf_group);
     mysql->options.my_cnf_file=mysql->options.my_cnf_group=0;
->>>>>>> 20ca15d4
-  }
-  end= strmake(end, mpvio->db ? mpvio->db : "", NAME_LEN) + 1;
-
-  if (mysql->server_capabilities & CLIENT_PROTOCOL_41)
-  {
-    int2store(end, (ushort) mysql->charset->number);
-    end+= 2;
-  }
-
-  if (mysql->server_capabilities & CLIENT_PLUGIN_AUTH)
-    end= strmake(end, mpvio->plugin->name, NAME_LEN) + 1;
-
-  res= simple_command(mysql, COM_CHANGE_USER,
-                      (uchar*)buff, (ulong)(end-buff), 1);
-
-error:
-  my_afree(buff);
-  return res;
-}
-
-/**
-  sends a client authentication packet (second packet in the 3-way handshake)
-
-  Packet format (when the server is 4.0 or earlier):
-   
-    Bytes       Content
-    -----       ----
-    2           client capabilities
-    3           max packet size
-    n           user name, \0-terminated
-    9           scramble_323, \0-terminated
-
-  Packet format (when the server is 4.1 or newer):
-   
-    Bytes       Content
-    -----       ----
-    4           client capabilities
-    4           max packet size
-    1           charset number
-    23          reserved (always 0)
-    n           user name, \0-terminated
-    n           plugin auth data (e.g. scramble), length (1 byte) coded
-    n           database name, \0-terminated
-                (if CLIENT_CONNECT_WITH_DB is set in the capabilities)
-    n           client auth plugin name - \0-terminated string,
-                (if CLIENT_PLUGIN_AUTH is set in the capabilities)
-
-  @retval 0 ok
-  @retval 1 error
-*/
-static int send_client_reply_packet(MCPVIO_EXT *mpvio,
-                                    const uchar *data, int data_len)
-{
-  MYSQL *mysql= mpvio->mysql;
-  NET *net= &mysql->net;
-  char *buff, *end;
-
-  /* see end= buff+32 below, fixed size of the packet is 32 bytes */
-  buff= my_alloca(33 + USERNAME_LENGTH + data_len + NAME_LEN + NAME_LEN);
-  
-  mysql->client_flag|= mysql->options.client_flag;
-  mysql->client_flag|= CLIENT_CAPABILITIES;
-
-  if (mysql->client_flag & CLIENT_MULTI_STATEMENTS)
-    mysql->client_flag|= CLIENT_MULTI_RESULTS;
-
-#if defined(HAVE_OPENSSL) && !defined(EMBEDDED_LIBRARY)
-  if (mysql->options.ssl_key || mysql->options.ssl_cert ||
-      mysql->options.ssl_ca || mysql->options.ssl_capath ||
-      mysql->options.ssl_cipher)
-    mysql->options.use_ssl= 1;
-  if (mysql->options.use_ssl)
-    mysql->client_flag|= CLIENT_SSL;
-#endif /* HAVE_OPENSSL && !EMBEDDED_LIBRARY*/
-  if (mpvio->db)
-    mysql->client_flag|= CLIENT_CONNECT_WITH_DB;
-
-  /* Remove options that server doesn't support */
-  mysql->client_flag= mysql->client_flag &
-                       (~(CLIENT_COMPRESS | CLIENT_SSL | CLIENT_PROTOCOL_41) 
-                       | mysql->server_capabilities);
-
-#ifndef HAVE_COMPRESS
-  mysql->client_flag&= ~CLIENT_COMPRESS;
-#endif
-
-  if (mysql->client_flag & CLIENT_PROTOCOL_41)
-  {
-    /* 4.1 server and 4.1 client has a 32 byte option flag */
-    int4store(buff,mysql->client_flag);
-    int4store(buff+4, net->max_packet_size);
-    buff[8]= (char) mysql->charset->number;
-    bzero(buff+9, 32-9);
-    end= buff+32;
-  }
-  else
-  {
-    int2store(buff, mysql->client_flag);
-    int3store(buff+2, net->max_packet_size);
-    end= buff+5;
-  }
-#ifdef HAVE_OPENSSL
-  if (mysql->client_flag & CLIENT_SSL)
-  {
-    /* Do the SSL layering. */
-    struct st_mysql_options *options= &mysql->options;
-    struct st_VioSSLFd *ssl_fd;
-
-    /*
-      Send mysql->client_flag, max_packet_size - unencrypted otherwise
-      the server does not know we want to do SSL
-    */
-    if (my_net_write(net, (uchar*)buff, (size_t) (end-buff)) || net_flush(net))
-    {
-      set_mysql_extended_error(mysql, CR_SERVER_LOST, unknown_sqlstate,
-                               ER(CR_SERVER_LOST_EXTENDED),
-                               "sending connection information to server",
-                               errno);
-      goto error;
-    }
-
-    /* Create the VioSSLConnectorFd - init SSL and load certs */
-    if (!(ssl_fd= new_VioSSLConnectorFd(options->ssl_key,
-                                        options->ssl_cert,
-                                        options->ssl_ca,
-                                        options->ssl_capath,
-                                        options->ssl_cipher)))
-    {
-      set_mysql_error(mysql, CR_SSL_CONNECTION_ERROR, unknown_sqlstate);
-      goto error;
-    }
-    mysql->connector_fd= (unsigned char *) ssl_fd;
-
-    /* Connect to the server */
-    DBUG_PRINT("info", ("IO layer change in progress..."));
-    if (sslconnect(ssl_fd, net->vio,
-                   (long) (mysql->options.connect_timeout)))
-    {    
-      set_mysql_error(mysql, CR_SSL_CONNECTION_ERROR, unknown_sqlstate);
-      goto error;
-    }    
-    DBUG_PRINT("info", ("IO layer change done!"));
-
-    /* Verify server cert */
-    if ((mysql->client_flag & CLIENT_SSL_VERIFY_SERVER_CERT) &&
-        ssl_verify_server_cert(net->vio, mysql->host))
-    {
-      set_mysql_error(mysql, CR_SSL_CONNECTION_ERROR, unknown_sqlstate);
-      goto error;
-    }
-  }
-#endif /* HAVE_OPENSSL */
-
-  DBUG_PRINT("info",("Server version = '%s'  capabilites: %lu  status: %u  client_flag: %lu",
-		     mysql->server_version, mysql->server_capabilities,
-		     mysql->server_status, mysql->client_flag));
-
-  compile_time_assert(MYSQL_USERNAME_LENGTH == USERNAME_LENGTH);
-
-  /* This needs to be changed as it's not useful with big packets */
-  if (mysql->user[0])
-    strmake(end, mysql->user, USERNAME_LENGTH);
-  else
-    read_user_name(end);
-
-  /* We have to handle different version of handshake here */
-  DBUG_PRINT("info",("user: %s",end));
-  end= strend(end) + 1;
-  if (data_len)
-  {
-    if (mysql->server_capabilities & CLIENT_SECURE_CONNECTION)
-    {
-      *end++= data_len;
-      memcpy(end, data, data_len);
-      end+= data_len;
-    }
-    else
-    {
-      DBUG_ASSERT(data_len == SCRAMBLE_LENGTH_323 + 1); /* incl. \0 at the end */
-      memcpy(end, data, data_len);
-      end+= data_len;
-    }
-  }
-  else
-    *end++= 0;
-
-  /* Add database if needed */
-  if (mpvio->db && (mysql->server_capabilities & CLIENT_CONNECT_WITH_DB))
-  {
-    end= strmake(end, mpvio->db, NAME_LEN) + 1;
-    mysql->db= my_strdup(mpvio->db, MYF(MY_WME));
-  }
-
-  if (mysql->server_capabilities & CLIENT_PLUGIN_AUTH)
-    end= strmake(end, mpvio->plugin->name, NAME_LEN) + 1;
-
-  /* Write authentication package */
-  if (my_net_write(net, (uchar*) buff, (size_t) (end-buff)) || net_flush(net))
-  {
-    set_mysql_extended_error(mysql, CR_SERVER_LOST, unknown_sqlstate,
-                             ER(CR_SERVER_LOST_EXTENDED),
-                             "sending authentication information",
-                             errno);
-    goto error;
-  }
-  my_afree(buff);
-  return 0;
-  
-error:
-  my_afree(buff);
-  return 1;
-}
-
-/**
-  vio->read_packet() callback method for client authentication plugins
-
-  This function is called by a client authentication plugin, when it wants
-  to read data from the server.
-*/
-static int client_mpvio_read_packet(struct st_plugin_vio *mpv, uchar **buf)
-{
-  MCPVIO_EXT *mpvio= (MCPVIO_EXT*)mpv;
-  MYSQL *mysql= mpvio->mysql;
-  ulong  pkt_len;
-
-  /* there are cached data left, feed it to a plugin */
-  if (mpvio->cached_server_reply.pkt)
-  {
-    *buf= mpvio->cached_server_reply.pkt;
-    mpvio->cached_server_reply.pkt= 0;
-    mpvio->packets_read++;
-    return mpvio->cached_server_reply.pkt_len;
-  }
-
-  if (mpvio->packets_read == 0)
-  {
-    /*
-      the server handshake packet came from the wrong plugin,
-      or it's mysql_change_user(). Either way, there is no data
-      for a plugin to read. send a dummy packet to the server
-      to initiate a dialog.
-    */
-    if (client_mpvio_write_packet(mpv, 0, 0))
-      return (int)packet_error;
-  }
-
-  /* otherwise read the data */
-  pkt_len= (*mysql->methods->read_change_user_result)(mysql);
-  mpvio->last_read_packet_len= pkt_len;
-  *buf= mysql->net.read_pos;
-
-  /* was it a request to change plugins ? */
-  if (**buf == 254)
-    return (int)packet_error; /* if yes, this plugin shan't continue */
-
-  /*
-    the server sends \1\255 or \1\254 instead of just \255 or \254 -
-    for us to not confuse it with an error or "change plugin" packets.
-    We remove this escaping \1 here.
-
-    See also server_mpvio_write_packet() where the escaping is done.
-  */
-  if (pkt_len && **buf == 1)
-  {
-    (*buf)++;
-    pkt_len--;
-  }
-  mpvio->packets_read++;
-  return pkt_len;
-}
-
-/**
-  vio->write_packet() callback method for client authentication plugins
-
-  This function is called by a client authentication plugin, when it wants
-  to send data to the server.
-
-  It transparently wraps the data into a change user or authentication
-  handshake packet, if neccessary.
-*/
-static int client_mpvio_write_packet(struct st_plugin_vio *mpv,
-                                     const uchar *pkt, int pkt_len)
-{
-  int res;
-  MCPVIO_EXT *mpvio= (MCPVIO_EXT*)mpv;
-
-  if (mpvio->packets_written == 0)
-  {
-    if (mpvio->mysql_change_user)
-      res= send_change_user_packet(mpvio, pkt, pkt_len);
-    else
-      res= send_client_reply_packet(mpvio, pkt, pkt_len);
-  }
-  else
-  {
-    NET *net= &mpvio->mysql->net;
-    if (mpvio->mysql->thd)
-      res= 1; /* no chit-chat in embedded */
-    else
-      res= my_net_write(net, pkt, pkt_len) || net_flush(net);
-    if (res)
-      set_mysql_extended_error(mpvio->mysql, CR_SERVER_LOST, unknown_sqlstate,
-                               ER(CR_SERVER_LOST_EXTENDED),
-                               "sending authentication information",
-                               errno);
-  }
-  mpvio->packets_written++;
-  return res;
-}
-
-/**
-  fills MYSQL_PLUGIN_VIO_INFO structure with the information about the
-  connection
-*/
-void mpvio_info(Vio *vio, MYSQL_PLUGIN_VIO_INFO *info)
-{
-  bzero(info, sizeof(*info));
-  switch (vio->type) {
-  case VIO_TYPE_TCPIP:
-    info->protocol= MYSQL_VIO_TCP;
-    info->socket= vio->sd;
-    return;
-  case VIO_TYPE_SOCKET:
-    info->protocol= MYSQL_VIO_SOCKET;
-    info->socket= vio->sd;
-    return;
-  case VIO_TYPE_SSL:
-    {
-      struct sockaddr addr;
-      socklen_t addrlen= sizeof(addr);
-      if (getsockname(vio->sd, &addr, &addrlen))
-        return;
-      info->protocol= addr.sa_family == AF_UNIX ?
-        MYSQL_VIO_SOCKET : MYSQL_VIO_TCP;
-      info->socket= vio->sd;
-      return;
-    }
-#ifdef _WIN32
-  case VIO_TYPE_NAMEDPIPE:
-    info->protocol= MYSQL_VIO_PIPE;
-    info->handle= vio->hPipe;
-    return;
-#ifdef HAVE_SMEM
-  case VIO_TYPE_SHARED_MEMORY:
-    info->protocol= MYSQL_VIO_MEMORY;
-    info->handle= vio->handle_file_map; /* or what ? */
-    return;
-#endif
-#endif
-  default: DBUG_ASSERT(0);
-  }
-}
-
-static void client_mpvio_info(MYSQL_PLUGIN_VIO *vio,
-                              MYSQL_PLUGIN_VIO_INFO *info)
-{
-  MCPVIO_EXT *mpvio= (MCPVIO_EXT*)vio;
-  mpvio_info(mpvio->mysql->net.vio, info);
-}
-
-/**
-  Client side of the plugin driver authentication.
-
-  @note this is used by both the mysql_real_connect and mysql_change_user
-
-  @param mysql       mysql
-  @param data        pointer to the plugin auth data (scramble) in the
-                     handshake packet
-  @param data_len    the length of the data
-  @param data_plugin a plugin that data were prepared for
-                     or 0 if it's mysql_change_user()
-  @param db          initial db to use, can be 0
-
-  @retval 0 ok
-  @retval 1 error
-*/
-int run_plugin_auth(MYSQL *mysql, char *data, uint data_len,
-                    const char *data_plugin, const char *db)
-{
-  const char    *auth_plugin_name;
-  auth_plugin_t *auth_plugin;
-  MCPVIO_EXT    mpvio;
-  ulong		pkt_length;
-  int           res;
-
-  DBUG_ENTER ("run_plugin_auth");
-  /* determine the default/initial plugin to use */
-  if (mysql->options.extension && mysql->options.extension->default_auth &&
-      mysql->server_capabilities & CLIENT_PLUGIN_AUTH)
-  {
-    auth_plugin_name= mysql->options.extension->default_auth;
-    if (!(auth_plugin= (auth_plugin_t*) mysql_client_find_plugin(mysql,
-                       auth_plugin_name, MYSQL_CLIENT_AUTHENTICATION_PLUGIN)))
-      DBUG_RETURN (1); /* oops, not found */
-  }
-  else
-  {
-    auth_plugin= mysql->server_capabilities & CLIENT_PROTOCOL_41 ?
-      &native_password_client_plugin : &old_password_client_plugin;
-    auth_plugin_name= auth_plugin->name;
-  }
-
-  DBUG_PRINT ("info", ("using plugin %s", auth_plugin_name));
-
-  mysql->net.last_errno= 0; /* just in case */
-
-  if (data_plugin && strcmp(data_plugin, auth_plugin_name))
-  {
-    /* data was prepared for a different plugin, don't show it to this one */
-    data= 0;
-    data_len= 0;
-  }
-
-  mpvio.mysql_change_user= data_plugin == 0;
-  mpvio.cached_server_reply.pkt= (uchar*)data;
-  mpvio.cached_server_reply.pkt_len= data_len;
-  mpvio.read_packet= client_mpvio_read_packet;
-  mpvio.write_packet= client_mpvio_write_packet;
-  mpvio.info= client_mpvio_info;
-  mpvio.mysql= mysql;
-  mpvio.packets_read= mpvio.packets_written= 0;
-  mpvio.db= db;
-  mpvio.plugin= auth_plugin;
-
-  res= auth_plugin->authenticate_user((struct st_plugin_vio *)&mpvio, mysql);
-  DBUG_PRINT ("info", ("authenticate_user returned %s", 
-                       res == CR_OK ? "CR_OK" : 
-                       res == CR_ERROR ? "CR_ERROR" :
-                       res == CR_OK_HANDSHAKE_COMPLETE ? 
-                         "CR_OK_HANDSHAKE_COMPLETE" : "error"));
-
-  compile_time_assert(CR_OK == -1);
-  compile_time_assert(CR_ERROR == 0);
-  if (res > CR_OK && mysql->net.read_pos[0] != 254)
-  {
-    /*
-      the plugin returned an error. write it down in mysql,
-      unless the error code is CR_ERROR and mysql->net.last_errno
-      is already set (the plugin has done it)
-    */
-    DBUG_PRINT ("info", ("res=%d", res));
-    if (res > CR_ERROR)
-      set_mysql_error(mysql, res, unknown_sqlstate);
-    else
-      if (!mysql->net.last_errno)
-        set_mysql_error(mysql, CR_UNKNOWN_ERROR, unknown_sqlstate);
-    DBUG_RETURN (1);
-  }
-
-  /* read the OK packet (or use the cached value in mysql->net.read_pos */
-  if (res == CR_OK)
-    pkt_length= (*mysql->methods->read_change_user_result)(mysql);
-  else /* res == CR_OK_HANDSHAKE_COMPLETE */
-    pkt_length= mpvio.last_read_packet_len;
-
-  DBUG_PRINT ("info", ("OK packet length=%lu", pkt_length));
-  if (pkt_length == packet_error)
-  {
-    if (mysql->net.last_errno == CR_SERVER_LOST)
-      set_mysql_extended_error(mysql, CR_SERVER_LOST, unknown_sqlstate,
-                               ER(CR_SERVER_LOST_EXTENDED),
-                               "reading authorization packet",
-                               errno);
-    DBUG_RETURN (1);
-  }
-
-  if (mysql->net.read_pos[0] == 254)
-  {
-    /* The server asked to use a different authentication plugin */
-    if (pkt_length == 1)
-    { 
-      /* old "use short scramble" packet */
-      DBUG_PRINT ("info", ("old use short scramble packet from server"));
-      auth_plugin_name= old_password_plugin_name;
-      mpvio.cached_server_reply.pkt= (uchar*)mysql->scramble;
-      mpvio.cached_server_reply.pkt_len= SCRAMBLE_LENGTH + 1;
-    }
-    else
-    { 
-      /* new "use different plugin" packet */
-      uint len;
-      auth_plugin_name= (char*)mysql->net.read_pos + 1;
-      len= strlen(auth_plugin_name); /* safe as my_net_read always appends \0 */
-      mpvio.cached_server_reply.pkt_len= pkt_length - len - 2;
-      mpvio.cached_server_reply.pkt= mysql->net.read_pos + len + 2;
-      DBUG_PRINT ("info", ("change plugin packet from server for plugin %s",
-                           auth_plugin_name));
-    }
-
-    if (!(auth_plugin= (auth_plugin_t *) mysql_client_find_plugin(mysql,
-                         auth_plugin_name, MYSQL_CLIENT_AUTHENTICATION_PLUGIN)))
-      DBUG_RETURN (1);
-
-    mpvio.plugin= auth_plugin;
-    res= auth_plugin->authenticate_user((struct st_plugin_vio *)&mpvio, mysql);
-
-    DBUG_PRINT ("info", ("second authenticate_user returned %s", 
-                         res == CR_OK ? "CR_OK" : 
-                         res == CR_ERROR ? "CR_ERROR" :
-                         res == CR_OK_HANDSHAKE_COMPLETE ? 
-                         "CR_OK_HANDSHAKE_COMPLETE" : "error"));
-    if (res > CR_OK)
-    {
-      if (res > CR_ERROR)
-        set_mysql_error(mysql, res, unknown_sqlstate);
-      else
-        if (!mysql->net.last_errno)
-          set_mysql_error(mysql, CR_UNKNOWN_ERROR, unknown_sqlstate);
-      DBUG_RETURN (1);
-    }
-
-    if (res != CR_OK_HANDSHAKE_COMPLETE)
-    {
-      /* Read what server thinks about out new auth message report */
-      if (cli_safe_read(mysql) == packet_error)
-      {
-        if (mysql->net.last_errno == CR_SERVER_LOST)
-          set_mysql_extended_error(mysql, CR_SERVER_LOST, unknown_sqlstate,
-                                   ER(CR_SERVER_LOST_EXTENDED),
-                                   "reading final connect information",
-                                   errno);
-        DBUG_RETURN (1);
-      }
-    }
-  }
-  /*
-    net->read_pos[0] should always be 0 here if the server implements
-    the protocol correctly
-  */
-  DBUG_RETURN (mysql->net.read_pos[0] != 0);
-}
-
-MYSQL * STDCALL 
-CLI_MYSQL_REAL_CONNECT(MYSQL *mysql,const char *host, const char *user,
-		       const char *passwd, const char *db,
-		       uint port, const char *unix_socket,ulong client_flag)
-{
-  char		buff[NAME_LEN+USERNAME_LENGTH+100];
-  int           scramble_data_len, pkt_scramble_len= 0;
-  char          *end,*host_info= 0, *server_version_end, *pkt_end;
-  char          *scramble_data;
-  const char    *scramble_plugin;
-  ulong		pkt_length;
-  NET		*net= &mysql->net;
-#ifdef MYSQL_SERVER
-  thr_alarm_t   alarmed;
-  ALARM		alarm_buff;
-#endif
-#ifdef __WIN__
-  HANDLE	hPipe=INVALID_HANDLE_VALUE;
-#endif
-#ifdef HAVE_SYS_UN_H
-  struct	sockaddr_un UNIXaddr;
-#endif
-  init_sigpipe_variables
-  DBUG_ENTER("mysql_real_connect");
-
-  DBUG_PRINT("enter",("host: %s  db: %s  user: %s (client)",
-		      host ? host : "(Null)",
-		      db ? db : "(Null)",
-		      user ? user : "(Null)"));
-
-  /* Test whether we're already connected */
-  if (net->vio)
-  {
-    set_mysql_error(mysql, CR_ALREADY_CONNECTED, unknown_sqlstate);
-    DBUG_RETURN(0);
-  }
-
-  /* Don't give sigpipe errors if the client doesn't want them */
-  set_sigpipe(mysql);
-  mysql->methods= &client_methods;
-  net->vio = 0;				/* If something goes wrong */
-  mysql->client_flag=0;			/* For handshake */
-
-  /* use default options */
-  if (mysql->options.my_cnf_file || mysql->options.my_cnf_group)
-  {
-    mysql_read_default_options(&mysql->options,
-			       (mysql->options.my_cnf_file ?
-				mysql->options.my_cnf_file : "my"),
-			       mysql->options.my_cnf_group);
-    my_free(mysql->options.my_cnf_file);
-    my_free(mysql->options.my_cnf_group);
-    mysql->options.my_cnf_file=mysql->options.my_cnf_group=0;
   }
 
   /* Some empty-string-tests are done because of ODBC */
@@ -3731,19 +3133,11 @@
       (!mysql->options.protocol ||
        mysql->options.protocol == MYSQL_PROTOCOL_TCP))
   {
-<<<<<<< HEAD
-    struct addrinfo *res_lst, hints, *t_res;
-    int gai_errno;
-    char port_buf[NI_MAXSERV];
-    my_socket sock= SOCKET_ERROR;
-    int saved_error= 0, status= -1;
-=======
     struct addrinfo *res_lst, *client_bind_ai_lst= NULL, hints, *t_res;
     int gai_errno;
     char port_buf[NI_MAXSERV];
     my_socket sock= SOCKET_ERROR;
     int saved_error= 0, status= -1, bind_result= 0;
->>>>>>> 20ca15d4
 
     unix_socket=0;				/* This is not used */
 
@@ -3788,11 +3182,6 @@
       goto error;
     }
 
-<<<<<<< HEAD
-    /*
-      A hostname might map to multiple IP addresses (IPv4/IPv6). Go over the
-      list of IP addresses until a successful connection can be established.
-=======
     /* Get address info for client bind name if it is provided */
     if (mysql->options.ci.bind_address)
     {
@@ -3822,7 +3211,6 @@
       list of IP addresses until a successful connection can be established.
       For each IP address, attempt to bind the socket to each client address
       for the client-side bind hostname until the bind is successful.
->>>>>>> 20ca15d4
     */
     DBUG_PRINT("info", ("Try connect on all addresses for host."));
     for (t_res= res_lst; t_res; t_res= t_res->ai_next)
@@ -3830,40 +3218,6 @@
       DBUG_PRINT("info", ("Create socket, family: %d  type: %d  proto: %d",
                           t_res->ai_family, t_res->ai_socktype,
                           t_res->ai_protocol));
-<<<<<<< HEAD
-      sock= socket(t_res->ai_family, t_res->ai_socktype, t_res->ai_protocol);
-      if (sock == SOCKET_ERROR)
-      {
-        saved_error= socket_errno;
-        continue;
-      }
-
-      DBUG_PRINT("info", ("Connect socket"));
-      status= my_connect(sock, t_res->ai_addr, t_res->ai_addrlen,
-                         mysql->options.connect_timeout);
-      /*
-        Here we rely on my_connect() to return success only if the
-        connect attempt was really successful. Otherwise we would stop
-        trying another address, believing we were successful.
-      */
-      if (!status)
-        break;
-
-      /*
-        Save value as socket errno might be overwritten due to
-        calling a socket function below.
-      */
-      saved_error= socket_errno;
-
-      DBUG_PRINT("info", ("No success, close socket, try next address."));
-      closesocket(sock);
-    }
-    DBUG_PRINT("info",
-               ("End of connect attempts, sock: %d  status: %d  error: %d",
-                sock, status, saved_error));
-
-    freeaddrinfo(res_lst);
-=======
 
       sock= socket(t_res->ai_family, t_res->ai_socktype, t_res->ai_protocol);
       if (sock == SOCKET_ERROR)
@@ -3942,7 +3296,6 @@
     freeaddrinfo(res_lst);
     if (client_bind_ai_lst)
       freeaddrinfo(client_bind_ai_lst);
->>>>>>> 20ca15d4
 
     if (sock == SOCKET_ERROR)
     {
@@ -4306,12 +3659,8 @@
   my_free(mysql->options.my_cnf_group);
   my_free(mysql->options.charset_dir);
   my_free(mysql->options.charset_name);
-<<<<<<< HEAD
-  my_free(mysql->options.client_ip);
-=======
   my_free(mysql->options.ci.client_ip);
   /* ci.bind_adress is union with client_ip, already freed above */
->>>>>>> 20ca15d4
   if (mysql->options.init_commands)
   {
     DYNAMIC_ARRAY *init_commands= mysql->options.init_commands;
@@ -4931,11 +4280,7 @@
   int pkt_len;
   uchar *pkt;
 
-<<<<<<< HEAD
-  DBUG_ENTER ("native_password_auth_client");
-=======
   DBUG_ENTER("native_password_auth_client");
->>>>>>> 20ca15d4
 
 
   if (((MCPVIO_EXT *)vio)->mysql_change_user)
@@ -4951,17 +4296,10 @@
   {
     /* read the scramble */
     if ((pkt_len= vio->read_packet(vio, &pkt)) < 0)
-<<<<<<< HEAD
-      return CR_ERROR;
-
-    if (pkt_len != SCRAMBLE_LENGTH + 1)
-      DBUG_RETURN (CR_SERVER_HANDSHAKE_ERR);
-=======
       DBUG_RETURN(CR_ERROR);
 
     if (pkt_len != SCRAMBLE_LENGTH + 1)
       DBUG_RETURN(CR_SERVER_HANDSHAKE_ERR);
->>>>>>> 20ca15d4
 
     /* save it in MYSQL */
     memcpy(mysql->scramble, pkt, SCRAMBLE_LENGTH);
@@ -4971,21 +4309,6 @@
   if (mysql->passwd[0])
   {
     char scrambled[SCRAMBLE_LENGTH + 1];
-<<<<<<< HEAD
-    DBUG_PRINT ("info", ("sending scramble"));
-    scramble(scrambled, (char*)pkt, mysql->passwd);
-    if (vio->write_packet(vio, (uchar*)scrambled, SCRAMBLE_LENGTH))
-      DBUG_RETURN (CR_ERROR);
-  }
-  else
-  {
-    DBUG_PRINT ("info", ("no password"));
-    if (vio->write_packet(vio, 0, 0)) /* no password */
-      DBUG_RETURN (CR_ERROR);
-  }
-
-  DBUG_RETURN (CR_OK);
-=======
     DBUG_PRINT("info", ("sending scramble"));
     scramble(scrambled, (char*)pkt, mysql->passwd);
     if (vio->write_packet(vio, (uchar*)scrambled, SCRAMBLE_LENGTH))
@@ -4999,7 +4322,6 @@
   }
 
   DBUG_RETURN(CR_OK);
->>>>>>> 20ca15d4
 }
 
 /**
@@ -5011,11 +4333,7 @@
   uchar *pkt;
   int pkt_len;
 
-<<<<<<< HEAD
-  DBUG_ENTER ("old_password_auth_client");
-=======
   DBUG_ENTER("old_password_auth_client");
->>>>>>> 20ca15d4
 
   if (((MCPVIO_EXT *)vio)->mysql_change_user)
   {
@@ -5030,19 +4348,11 @@
   {
     /* read the scramble */
     if ((pkt_len= vio->read_packet(vio, &pkt)) < 0)
-<<<<<<< HEAD
-      return CR_ERROR;
-
-    if (pkt_len != SCRAMBLE_LENGTH_323 + 1 &&
-        pkt_len != SCRAMBLE_LENGTH + 1)
-        DBUG_RETURN (CR_SERVER_HANDSHAKE_ERR);
-=======
       DBUG_RETURN(CR_ERROR);
 
     if (pkt_len != SCRAMBLE_LENGTH_323 + 1 &&
         pkt_len != SCRAMBLE_LENGTH + 1)
         DBUG_RETURN(CR_SERVER_HANDSHAKE_ERR);
->>>>>>> 20ca15d4
 
     /* save it in MYSQL */
     memcpy(mysql->scramble, pkt, pkt_len);
@@ -5054,15 +4364,6 @@
     char scrambled[SCRAMBLE_LENGTH_323 + 1];
     scramble_323(scrambled, (char*)pkt, mysql->passwd);
     if (vio->write_packet(vio, (uchar*)scrambled, SCRAMBLE_LENGTH_323 + 1))
-<<<<<<< HEAD
-      DBUG_RETURN (CR_ERROR);
-  }
-  else
-    if (vio->write_packet(vio, 0, 0)) /* no password */
-      DBUG_RETURN (CR_ERROR);
-
-  DBUG_RETURN (CR_OK);
-=======
       DBUG_RETURN(CR_ERROR);
   }
   else
@@ -5070,5 +4371,4 @@
       DBUG_RETURN(CR_ERROR);
 
   DBUG_RETURN(CR_OK);
->>>>>>> 20ca15d4
 }