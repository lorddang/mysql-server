/* Copyright (c) 2000, 2011, Oracle and/or its affiliates. All rights reserved.

   This program is free software; you can redistribute it and/or modify
   it under the terms of the GNU General Public License as published by
   the Free Software Foundation; version 2 of the License.

   This program is distributed in the hope that it will be useful,
   but WITHOUT ANY WARRANTY; without even the implied warranty of
   MERCHANTABILITY or FITNESS FOR A PARTICULAR PURPOSE.  See the
   GNU General Public License for more details.

   You should have received a copy of the GNU General Public License
<<<<<<< HEAD
   along with this program; if not, write to the Free Software Foundation,
   51 Franklin Street, Suite 500, Boston, MA 02110-1335 USA */

=======
   along with this program; if not, write to the Free Software
   Foundation, Inc., 51 Franklin St, Fifth Floor, Boston, MA 02110-1301  USA */
>>>>>>> fcf11a4c

/* Basic functions needed by many modules */

#include "sql_base.h"                           // setup_table_map
#include "my_global.h"                          /* NO_EMBEDDED_ACCESS_CHECKS */
#include "sql_priv.h"
#include "unireg.h"
#include "debug_sync.h"
#include "lock.h"        // mysql_lock_remove,
                         // mysql_unlock_tables,
                         // mysql_lock_have_duplicate
#include "sql_show.h"    // append_identifier
#include "strfunc.h"     // find_type
#include "parse_file.h"  // sql_parse_prepare, File_parser
#include "sql_view.h"    // mysql_make_view, VIEW_ANY_ACL
#include "sql_parse.h"   // check_table_access
#include "sql_insert.h"  // kill_delayed_threads
#include "sql_acl.h"     // *_ACL, check_grant_all_columns,
                         // check_column_grant_in_table_ref,
                         // get_column_grant
#include "sql_partition.h"               // ALTER_PARTITION_PARAM_TYPE
#include "sql_derived.h" // mysql_derived_prepare,
                         // mysql_handle_derived,
                         // mysql_derived_filling
#include "sql_handler.h" // mysql_ha_flush
#include "sql_partition.h"                      // ALTER_PARTITION_PARAM_TYPE
#include "log_event.h"                          // Query_log_event
#include "sql_select.h"
#include "sp_head.h"
#include "sp.h"
#include "sp_cache.h"
#include "sql_trigger.h"
#include "transaction.h"
#include "sql_prepare.h"
#include <m_ctype.h>
#include <my_dir.h>
#include <hash.h>
#include "rpl_filter.h"
#include "sql_table.h"                          // build_table_filename
#include "datadict.h"   // dd_frm_type()
#include "sql_hset.h"   // Hash_set
#ifdef  __WIN__
#include <io.h>
#endif


bool
No_such_table_error_handler::handle_condition(THD *,
                                              uint sql_errno,
                                              const char*,
                                              MYSQL_ERROR::enum_warning_level,
                                              const char*,
                                              MYSQL_ERROR ** cond_hdl)
{
  *cond_hdl= NULL;
  if (sql_errno == ER_NO_SUCH_TABLE)
  {
    m_handled_errors++;
    return TRUE;
  }

  m_unhandled_errors++;
  return FALSE;
}


bool No_such_table_error_handler::safely_trapped_errors()
{
  /*
    If m_unhandled_errors != 0, something else, unanticipated, happened,
    so the error is not trapped but returned to the caller.
    Multiple ER_NO_SUCH_TABLE can be raised in case of views.
  */
  return ((m_handled_errors > 0) && (m_unhandled_errors == 0));
}

/**
  @defgroup Data_Dictionary Data Dictionary
  @{
*/

/**
  Protects table_def_hash, used and unused lists in the
  TABLE_SHARE object, LRU lists of used TABLEs and used
  TABLE_SHAREs, refresh_version and the table id counter.
*/
mysql_mutex_t LOCK_open;

#ifdef HAVE_PSI_INTERFACE
static PSI_mutex_key key_LOCK_open;
static PSI_mutex_info all_tdc_mutexes[]= {
  { &key_LOCK_open, "LOCK_open", PSI_FLAG_GLOBAL }
};

/**
  Initialize performance schema instrumentation points
  used by the table cache.
*/

static void init_tdc_psi_keys(void)
{
  const char *category= "sql";
  int count;

  count= array_elements(all_tdc_mutexes);
  mysql_mutex_register(category, all_tdc_mutexes, count);
}
#endif /* HAVE_PSI_INTERFACE */


/**
   Total number of TABLE instances for tables in the table definition cache
   (both in use by threads and not in use). This value is accessible to user
   as "Open_tables" status variable.
*/
uint  table_cache_count= 0;
/**
   List that contains all TABLE instances for tables in the table definition
   cache that are not in use by any thread. Recently used TABLE instances are
   appended to the end of the list. Thus the beginning of the list contains
   tables which have been least recently used.
*/
TABLE *unused_tables;
HASH table_def_cache;
static TABLE_SHARE *oldest_unused_share, end_of_unused_share;
static bool table_def_inited= 0;
static bool table_def_shutdown_in_progress= 0;

static bool check_and_update_table_version(THD *thd, TABLE_LIST *tables,
                                           TABLE_SHARE *table_share);
static bool open_table_entry_fini(THD *thd, TABLE_SHARE *share, TABLE *entry);
static bool auto_repair_table(THD *thd, TABLE_LIST *table_list);
static void free_cache_entry(TABLE *entry);
static bool
has_write_table_with_auto_increment(TABLE_LIST *tables);


uint cached_open_tables(void)
{
  return table_cache_count;
}


#ifdef EXTRA_DEBUG
static void check_unused(void)
{
  uint count= 0, open_files= 0, idx= 0;
  TABLE *cur_link, *start_link, *entry;
  TABLE_SHARE *share;

  if ((start_link=cur_link=unused_tables))
  {
    do
    {
      if (cur_link != cur_link->next->prev || cur_link != cur_link->prev->next)
      {
	DBUG_PRINT("error",("Unused_links aren't linked properly")); /* purecov: inspected */
	return; /* purecov: inspected */
      }
    } while (count++ < table_cache_count &&
	     (cur_link=cur_link->next) != start_link);
    if (cur_link != start_link)
    {
      DBUG_PRINT("error",("Unused_links aren't connected")); /* purecov: inspected */
    }
  }
  for (idx=0 ; idx < table_def_cache.records ; idx++)
  {
    share= (TABLE_SHARE*) my_hash_element(&table_def_cache, idx);

    I_P_List_iterator<TABLE, TABLE_share> it(share->free_tables);
    while ((entry= it++))
    {
      /* We must not have TABLEs in the free list that have their file closed. */
      DBUG_ASSERT(entry->db_stat && entry->file);
      /* Merge children should be detached from a merge parent */
      DBUG_ASSERT(! entry->file->extra(HA_EXTRA_IS_ATTACHED_CHILDREN));

      if (entry->in_use)
      {
        DBUG_PRINT("error",("Used table is in share's list of unused tables")); /* purecov: inspected */
      }
      count--;
      open_files++;
    }
    it.init(share->used_tables);
    while ((entry= it++))
    {
      if (!entry->in_use)
      {
        DBUG_PRINT("error",("Unused table is in share's list of used tables")); /* purecov: inspected */
      }
      open_files++;
    }
  }
  if (count != 0)
  {
    DBUG_PRINT("error",("Unused_links doesn't match open_cache: diff: %d", /* purecov: inspected */
			count)); /* purecov: inspected */
  }
}
#else
#define check_unused()
#endif


/**
  Create a table cache key

  @param thd        Thread context
  @param key        Buffer for the key to be created (must be of
                    size MAX_DBKEY_LENGTH).
  @param db_name    Database name.
  @param table_name Table name.
  @param tmp_table  Set if table is a tmp table.

  @note
    The table cache_key is created from:
    db_name + \0
    table_name + \0

    if the table is a tmp table, we add the following to make each tmp table
    unique on the slave:

    4 bytes for master thread id
    4 bytes pseudo thread id

  @return Length of key.
*/

static uint create_table_def_key(THD *thd, char *key,
                                 const char *db_name, const char *table_name,
                                 bool tmp_table)
{
  uint key_length= (uint) (strmov(strmov(key, db_name) + 1, table_name) -
                           key) + 1;
  if (tmp_table)
  {
    int4store(key + key_length, thd->server_id);
    int4store(key + key_length + 4, thd->variables.pseudo_thread_id);
    key_length+= TMP_TABLE_KEY_EXTRA;
  }
  return key_length;
}


/**
  Get table cache key for a table list element.

  @param table_list[in]  Table list element.
  @param key[out]        On return points to table cache key for the table.

  @note Unlike create_table_def_key() call this function doesn't construct
        key in a buffer provider by caller. Instead it relies on the fact
        that table list element for which key is requested has properly
        initialized MDL_request object and the fact that table definition
        cache key is suffix of key used in MDL subsystem. So to get table
        definition key it simply needs to return pointer to appropriate
        part of MDL_key object nested in this table list element.
        Indeed, this means that lifetime of key produced by this call is
        limited by the lifetime of table list element which it got as
        parameter.

  @return Length of key.
*/

uint get_table_def_key(const TABLE_LIST *table_list, const char **key)
{
  /*
    This call relies on the fact that TABLE_LIST::mdl_request::key object
    is properly initialized, so table definition cache can be produced
    from key used by MDL subsystem.
  */
  DBUG_ASSERT(!strcmp(table_list->db, table_list->mdl_request.key.db_name()) &&
              !strcmp(table_list->table_name, table_list->mdl_request.key.name()));

  *key= (const char*)table_list->mdl_request.key.ptr() + 1;
  return table_list->mdl_request.key.length() - 1;
}



/*****************************************************************************
  Functions to handle table definition cach (TABLE_SHARE)
*****************************************************************************/

extern "C" uchar *table_def_key(const uchar *record, size_t *length,
                               my_bool not_used __attribute__((unused)))
{
  TABLE_SHARE *entry=(TABLE_SHARE*) record;
  *length= entry->table_cache_key.length;
  return (uchar*) entry->table_cache_key.str;
}


static void table_def_free_entry(TABLE_SHARE *share)
{
  DBUG_ENTER("table_def_free_entry");
  mysql_mutex_assert_owner(&LOCK_open);
  if (share->prev)
  {
    /* remove from old_unused_share list */
    *share->prev= share->next;
    share->next->prev= share->prev;
  }
  free_table_share(share);
  DBUG_VOID_RETURN;
}


bool table_def_init(void)
{
  table_def_inited= 1;
#ifdef HAVE_PSI_INTERFACE
  init_tdc_psi_keys();
#endif
  mysql_mutex_init(key_LOCK_open, &LOCK_open, MY_MUTEX_INIT_FAST);
  oldest_unused_share= &end_of_unused_share;
  end_of_unused_share.prev= &oldest_unused_share;


  return my_hash_init(&table_def_cache, &my_charset_bin, table_def_size,
                      0, 0, table_def_key,
                      (my_hash_free_key) table_def_free_entry, 0) != 0;
}


/**
  Notify table definition cache that process of shutting down server
  has started so it has to keep number of TABLE and TABLE_SHARE objects
  minimal in order to reduce number of references to pluggable engines.
*/

void table_def_start_shutdown(void)
{
  if (table_def_inited)
  {
    mysql_mutex_lock(&LOCK_open);
    /*
      Ensure that TABLE and TABLE_SHARE objects which are created for
      tables that are open during process of plugins' shutdown are
      immediately released. This keeps number of references to engine
      plugins minimal and allows shutdown to proceed smoothly.
    */
    table_def_shutdown_in_progress= TRUE;
    mysql_mutex_unlock(&LOCK_open);
    /* Free all cached but unused TABLEs and TABLE_SHAREs. */
    close_cached_tables(NULL, NULL, FALSE, LONG_TIMEOUT);
  }
}


void table_def_free(void)
{
  DBUG_ENTER("table_def_free");
  if (table_def_inited)
  {
    table_def_inited= 0;
    /* Free table definitions. */
    my_hash_free(&table_def_cache);
    mysql_mutex_destroy(&LOCK_open);
  }
  DBUG_VOID_RETURN;
}


uint cached_table_definitions(void)
{
  return table_def_cache.records;
}


/*
  Auxiliary routines for manipulating with per-share used/unused and
  global unused lists of TABLE objects and table_cache_count counter.
  Responsible for preserving invariants between those lists, counter
  and TABLE::in_use member.
  In fact those routines implement sort of implicit table cache as
  part of table definition cache.
*/


/**
   Add newly created TABLE object for table share which is going
   to be used right away.
*/

static void table_def_add_used_table(THD *thd, TABLE *table)
{
  DBUG_ASSERT(table->in_use == thd);
  table->s->used_tables.push_front(table);
  table_cache_count++;
}


/**
   Prepare used or unused TABLE instance for destruction by removing
   it from share's and global list.
*/

static void table_def_remove_table(TABLE *table)
{
  if (table->in_use)
  {
    /* Remove from per-share chain of used TABLE objects. */
    table->s->used_tables.remove(table);
  }
  else
  {
    /* Remove from per-share chain of unused TABLE objects. */
    table->s->free_tables.remove(table);

    /* And global unused chain. */
    table->next->prev=table->prev;
    table->prev->next=table->next;
    if (table == unused_tables)
    {
      unused_tables=unused_tables->next;
      if (table == unused_tables)
	unused_tables=0;
    }
    check_unused();
  }
  table_cache_count--;
}


/**
   Mark already existing TABLE instance as used.
*/

static void table_def_use_table(THD *thd, TABLE *table)
{
  DBUG_ASSERT(!table->in_use);

  /* Unlink table from list of unused tables for this share. */
  table->s->free_tables.remove(table);
  /* Unlink able from global unused tables list. */
  if (table == unused_tables)
  {						// First unused
    unused_tables=unused_tables->next;	        // Remove from link
    if (table == unused_tables)
      unused_tables=0;
  }
  table->prev->next=table->next;		/* Remove from unused list */
  table->next->prev=table->prev;
  check_unused();
  /* Add table to list of used tables for this share. */
  table->s->used_tables.push_front(table);
  table->in_use= thd;
  /* The ex-unused table must be fully functional. */
  DBUG_ASSERT(table->db_stat && table->file);
  /* The children must be detached from the table. */
  DBUG_ASSERT(! table->file->extra(HA_EXTRA_IS_ATTACHED_CHILDREN));
}


/**
   Mark already existing used TABLE instance as unused.
*/

static void table_def_unuse_table(TABLE *table)
{
  DBUG_ASSERT(table->in_use);

  /* We shouldn't put the table to 'unused' list if the share is old. */
  DBUG_ASSERT(! table->s->has_old_version());

  table->in_use= 0;
  /* Remove table from the list of tables used in this share. */
  table->s->used_tables.remove(table);
  /* Add table to the list of unused TABLE objects for this share. */
  table->s->free_tables.push_front(table);
  /* Also link it last in the global list of unused TABLE objects. */
  if (unused_tables)
  {
    table->next=unused_tables;
    table->prev=unused_tables->prev;
    unused_tables->prev=table;
    table->prev->next=table;
  }
  else
    unused_tables=table->next=table->prev=table;
  check_unused();
}


/*
  Get TABLE_SHARE for a table.

  get_table_share()
  thd			Thread handle
  table_list		Table that should be opened
  key			Table cache key
  key_length		Length of key
  db_flags		Flags to open_table_def():
			OPEN_VIEW
  error			out: Error code from open_table_def()

  IMPLEMENTATION
    Get a table definition from the table definition cache.
    If it doesn't exist, create a new from the table definition file.

  NOTES
    We must have wrlock on LOCK_open when we come here
    (To be changed later)

  RETURN
   0  Error
   #  Share for table
*/

TABLE_SHARE *get_table_share(THD *thd, TABLE_LIST *table_list,
                             const char *key, uint key_length,
                             uint db_flags, int *error,
                             my_hash_value_type hash_value)
{
  TABLE_SHARE *share;
  DBUG_ENTER("get_table_share");

  *error= 0;

  /*
    To be able perform any operation on table we should own
    some kind of metadata lock on it.
  */
  DBUG_ASSERT(thd->mdl_context.is_lock_owner(MDL_key::TABLE,
                                             table_list->db,
                                             table_list->table_name,
                                             MDL_SHARED));

  /* Read table definition from cache */
  if ((share= (TABLE_SHARE*) my_hash_search_using_hash_value(&table_def_cache,
                                                             hash_value, (uchar*) key, key_length)))
    goto found;

  if (!(share= alloc_table_share(table_list, key, key_length)))
  {
    DBUG_RETURN(0);
  }

  /*
    We assign a new table id under the protection of LOCK_open.
    We do this instead of creating a new mutex
    and using it for the sole purpose of serializing accesses to a
    static variable, we assign the table id here. We assign it to the
    share before inserting it into the table_def_cache to be really
    sure that it cannot be read from the cache without having a table
    id assigned.

    CAVEAT. This means that the table cannot be used for
    binlogging/replication purposes, unless get_table_share() has been
    called directly or indirectly.
   */
  assign_new_table_id(share);

  if (my_hash_insert(&table_def_cache, (uchar*) share))
  {
    free_table_share(share);
    DBUG_RETURN(0);				// return error
  }
  if (open_table_def(thd, share, db_flags))
  {
    *error= share->error;
    (void) my_hash_delete(&table_def_cache, (uchar*) share);
    DBUG_RETURN(0);
  }
  share->ref_count++;				// Mark in use

<<<<<<< HEAD
#ifdef HAVE_PSI_INTERFACE
=======
#ifdef HAVE_PSI_TABLE_INTERFACE
>>>>>>> fcf11a4c
  if (likely(PSI_server != NULL))
    share->m_psi= PSI_server->get_table_share(false, share);
#endif

  DBUG_PRINT("exit", ("share: 0x%lx  ref_count: %u",
                      (ulong) share, share->ref_count));
  DBUG_RETURN(share);

found:
  /*
     We found an existing table definition. Return it if we didn't get
     an error when reading the table definition from file.
  */
  if (share->error)
  {
    /* Table definition contained an error */
    open_table_error(share, share->error, share->open_errno, share->errarg);
    DBUG_RETURN(0);
  }
  if (share->is_view && !(db_flags & OPEN_VIEW))
  {
    open_table_error(share, 1, ENOENT, 0);
    DBUG_RETURN(0);
  }

  ++share->ref_count;

  if (share->ref_count == 1 && share->prev)
  {
    /*
      Share was not used before and it was in the old_unused_share list
      Unlink share from this list
    */
    DBUG_PRINT("info", ("Unlinking from not used list"));
    *share->prev= share->next;
    share->next->prev= share->prev;
    share->next= 0;
    share->prev= 0;
  }

   /* Free cache if too big */
  while (table_def_cache.records > table_def_size &&
         oldest_unused_share->next)
    my_hash_delete(&table_def_cache, (uchar*) oldest_unused_share);

  DBUG_PRINT("exit", ("share: 0x%lx  ref_count: %u",
                      (ulong) share, share->ref_count));
  DBUG_RETURN(share);
}


/**
  Get a table share. If it didn't exist, try creating it from engine

  For arguments and return values, see get_table_share()
*/

static TABLE_SHARE *
get_table_share_with_discover(THD *thd, TABLE_LIST *table_list,
                              const char *key, uint key_length,
                              uint db_flags, int *error,
                              my_hash_value_type hash_value)

{
  TABLE_SHARE *share;
  bool exists;
  DBUG_ENTER("get_table_share_with_create");

  share= get_table_share(thd, table_list, key, key_length, db_flags, error,
                         hash_value);
  /*
    If share is not NULL, we found an existing share.

    If share is NULL, and there is no error, we're inside
    pre-locking, which silences 'ER_NO_SUCH_TABLE' errors
    with the intention to silently drop non-existing tables 
    from the pre-locking list. In this case we still need to try
    auto-discover before returning a NULL share.

    Or, we're inside SHOW CREATE VIEW, which
    also installs a silencer for ER_NO_SUCH_TABLE error.

    If share is NULL and the error is ER_NO_SUCH_TABLE, this is
    the same as above, only that the error was not silenced by
    pre-locking or SHOW CREATE VIEW.

    In both these cases it won't harm to try to discover the
    table.

    Finally, if share is still NULL, it's a real error and we need
    to abort.

    @todo Rework alternative ways to deal with ER_NO_SUCH TABLE.
  */
  if (share || (thd->is_error() &&
      thd->get_stmt_da()->sql_errno() != ER_NO_SUCH_TABLE))
  {
    DBUG_RETURN(share);
  }

  *error= 0;

  /* Table didn't exist. Check if some engine can provide it */
  if (ha_check_if_table_exists(thd, table_list->db, table_list->table_name,
                               &exists))
  {
    thd->clear_error();
    /* Conventionally, the storage engine API does not report errors. */
    my_error(ER_OUT_OF_RESOURCES, MYF(0));
  }
  else if (! exists)
  {
    /*
      No such table in any engine.
      Hide "Table doesn't exist" errors if the table belongs to a view.
      The check for thd->is_error() is necessary to not push an
      unwanted error in case the error was already silenced.
      @todo Rework the alternative ways to deal with ER_NO_SUCH TABLE.
    */
    if (thd->is_error())
    {
      if (table_list->parent_l)
      {
        thd->clear_error();
        my_error(ER_WRONG_MRG_TABLE, MYF(0));
      }
      else if (table_list->belong_to_view)
      {
        TABLE_LIST *view= table_list->belong_to_view;
        thd->clear_error();
        my_error(ER_VIEW_INVALID, MYF(0),
                 view->view_db.str, view->view_name.str);
      }
    }
  }
  else
  {
    thd->clear_error();
    *error= 7; /* Run auto-discover. */
  }
  DBUG_RETURN(NULL);
}


/**
  Mark that we are not using table share anymore.

  @param  share   Table share

  If the share has no open tables and (we have done a refresh or
  if we have already too many open table shares) then delete the
  definition.
*/

void release_table_share(TABLE_SHARE *share)
{
  DBUG_ENTER("release_table_share");
  DBUG_PRINT("enter",
             ("share: 0x%lx  table: %s.%s  ref_count: %u  version: %lu",
              (ulong) share, share->db.str, share->table_name.str,
              share->ref_count, share->version));

  mysql_mutex_assert_owner(&LOCK_open);

  DBUG_ASSERT(share->ref_count);
  if (!--share->ref_count)
  {
    if (share->has_old_version() || table_def_shutdown_in_progress)
      my_hash_delete(&table_def_cache, (uchar*) share);
    else
    {
      /* Link share last in used_table_share list */
      DBUG_PRINT("info",("moving share to unused list"));

      DBUG_ASSERT(share->next == 0);
      share->prev= end_of_unused_share.prev;
      *end_of_unused_share.prev= share;
      end_of_unused_share.prev= &share->next;
      share->next= &end_of_unused_share;

      if (table_def_cache.records > table_def_size)
      {
        /* Delete the least used share to preserve LRU order. */
        my_hash_delete(&table_def_cache, (uchar*) oldest_unused_share);
      }
    }
  }

  DBUG_VOID_RETURN;
}


/*
  Check if table definition exits in cache

  SYNOPSIS
    get_cached_table_share()
    db			Database name
    table_name		Table name

  RETURN
    0  Not cached
    #  TABLE_SHARE for table
*/

TABLE_SHARE *get_cached_table_share(const char *db, const char *table_name)
{
  char key[MAX_DBKEY_LENGTH];
  uint key_length;
  mysql_mutex_assert_owner(&LOCK_open);

  key_length= create_table_def_key((THD*) 0, key, db, table_name, 0);
  return (TABLE_SHARE*) my_hash_search(&table_def_cache,
                                       (uchar*) key, key_length);
}  


/*
  Create a list for all open tables matching SQL expression

  SYNOPSIS
    list_open_tables()
    thd			Thread THD
    wild		SQL like expression

  NOTES
    One gets only a list of tables for which one has any kind of privilege.
    db and table names are allocated in result struct, so one doesn't need
    a lock on LOCK_open when traversing the return list.

  RETURN VALUES
    NULL	Error (Probably OOM)
    #		Pointer to list of names of open tables.
*/

OPEN_TABLE_LIST *list_open_tables(THD *thd, const char *db, const char *wild)
{
  int result = 0;
  OPEN_TABLE_LIST **start_list, *open_list;
  TABLE_LIST table_list;
  DBUG_ENTER("list_open_tables");

  mysql_mutex_lock(&LOCK_open);
  memset(&table_list, 0, sizeof(table_list));
  start_list= &open_list;
  open_list=0;

  for (uint idx=0 ; result == 0 && idx < table_def_cache.records; idx++)
  {
    TABLE_SHARE *share= (TABLE_SHARE *)my_hash_element(&table_def_cache, idx);

    if (db && my_strcasecmp(system_charset_info, db, share->db.str))
      continue;
    if (wild && wild_compare(share->table_name.str, wild, 0))
      continue;

    /* Check if user has SELECT privilege for any column in the table */
    table_list.db=         share->db.str;
    table_list.table_name= share->table_name.str;
    table_list.grant.privilege=0;

    if (check_table_access(thd,SELECT_ACL,&table_list, TRUE, 1, TRUE))
      continue;

    if (!(*start_list = (OPEN_TABLE_LIST *)
	  sql_alloc(sizeof(**start_list)+share->table_cache_key.length)))
    {
      open_list=0;				// Out of memory
      break;
    }
    strmov((*start_list)->table=
	   strmov(((*start_list)->db= (char*) ((*start_list)+1)),
		  share->db.str)+1,
	   share->table_name.str);
    (*start_list)->in_use= 0;
    I_P_List_iterator<TABLE, TABLE_share> it(share->used_tables);
    while (it++)
      ++(*start_list)->in_use;
    (*start_list)->locked= 0;                   /* Obsolete. */
    start_list= &(*start_list)->next;
    *start_list=0;
  }
  mysql_mutex_unlock(&LOCK_open);
  DBUG_RETURN(open_list);
}

/*****************************************************************************
 *	 Functions to free open table cache
 ****************************************************************************/


void intern_close_table(TABLE *table)
{						// Free all structures
  DBUG_ENTER("intern_close_table");
  DBUG_PRINT("tcache", ("table: '%s'.'%s' 0x%lx",
                        table->s ? table->s->db.str : "?",
                        table->s ? table->s->table_name.str : "?",
                        (long) table));

  free_io_cache(table);
  delete table->triggers;
  if (table->file)                              // Not true if placeholder
    (void) closefrm(table, 1);			// close file
  DBUG_VOID_RETURN;
}

/*
  Remove table from the open table cache

  SYNOPSIS
    free_cache_entry()
    table		Table to remove

  NOTE
    We need to have a lock on LOCK_open when calling this
*/

static void free_cache_entry(TABLE *table)
{
  DBUG_ENTER("free_cache_entry");

  /* This should be done before releasing table share. */
  table_def_remove_table(table);

  intern_close_table(table);

  my_free(table);
  DBUG_VOID_RETURN;
}

/* Free resources allocated by filesort() and read_record() */

void free_io_cache(TABLE *table)
{
  DBUG_ENTER("free_io_cache");
  if (table->sort.io_cache)
  {
    close_cached_file(table->sort.io_cache);
    my_free(table->sort.io_cache);
    table->sort.io_cache=0;
  }
  DBUG_VOID_RETURN;
}


/**
   Auxiliary function which allows to kill delayed threads for
   particular table identified by its share.

   @param share Table share.

   @pre Caller should have LOCK_open mutex.
*/

static void kill_delayed_threads_for_table(TABLE_SHARE *share)
{
  I_P_List_iterator<TABLE, TABLE_share> it(share->used_tables);
  TABLE *tab;

  mysql_mutex_assert_owner(&LOCK_open);

  while ((tab= it++))
  {
    THD *in_use= tab->in_use;

    if ((in_use->system_thread & SYSTEM_THREAD_DELAYED_INSERT) &&
        ! in_use->killed)
    {
      in_use->killed= THD::KILL_CONNECTION;
      mysql_mutex_lock(&in_use->mysys_var->mutex);
      if (in_use->mysys_var->current_cond)
      {
        mysql_mutex_lock(in_use->mysys_var->current_mutex);
        mysql_cond_broadcast(in_use->mysys_var->current_cond);
        mysql_mutex_unlock(in_use->mysys_var->current_mutex);
      }
      mysql_mutex_unlock(&in_use->mysys_var->mutex);
    }
  }
}


/*
  Close all tables which aren't in use by any thread

  @param thd Thread context
  @param tables List of tables to remove from the cache
  @param wait_for_refresh Wait for a impending flush
  @param timeout Timeout for waiting for flush to be completed.

  @note THD can be NULL, but then wait_for_refresh must be FALSE
        and tables must be NULL.

  @note When called as part of FLUSH TABLES WITH READ LOCK this function
        ignores metadata locks held by other threads. In order to avoid
        situation when FLUSH TABLES WITH READ LOCK sneaks in at the moment
        when some write-locked table is being reopened (by FLUSH TABLES or
        ALTER TABLE) we have to rely on additional global shared metadata
        lock taken by thread trying to obtain global read lock.
*/

bool close_cached_tables(THD *thd, TABLE_LIST *tables,
                         bool wait_for_refresh, ulong timeout)
{
  bool result= FALSE;
  bool found= TRUE;
  struct timespec abstime;
  DBUG_ENTER("close_cached_tables");
  DBUG_ASSERT(thd || (!wait_for_refresh && !tables));

  mysql_mutex_lock(&LOCK_open);
  if (!tables)
  {
    /*
      Force close of all open tables.

      Note that code in TABLE_SHARE::wait_for_old_version() assumes that
      incrementing of refresh_version and removal of unused tables and
      shares from TDC happens atomically under protection of LOCK_open,
      or putting it another way that TDC does not contain old shares
      which don't have any tables used.
    */
    refresh_version++;
    DBUG_PRINT("tcache", ("incremented global refresh_version to: %lu",
                          refresh_version));
    kill_delayed_threads();
    /*
      Get rid of all unused TABLE and TABLE_SHARE instances. By doing
      this we automatically close all tables which were marked as "old".
    */
    while (unused_tables)
      free_cache_entry(unused_tables);
    /* Free table shares which were not freed implicitly by loop above. */
    while (oldest_unused_share->next)
      (void) my_hash_delete(&table_def_cache, (uchar*) oldest_unused_share);
  }
  else
  {
    bool found=0;
    for (TABLE_LIST *table= tables; table; table= table->next_local)
    {
      TABLE_SHARE *share= get_cached_table_share(table->db, table->table_name);

      if (share)
      {
        kill_delayed_threads_for_table(share);
        /* tdc_remove_table() also sets TABLE_SHARE::version to 0. */
        tdc_remove_table(thd, TDC_RT_REMOVE_UNUSED, table->db,
                         table->table_name, TRUE);
	found=1;
      }
    }
    if (!found)
      wait_for_refresh=0;			// Nothing to wait for
  }

  mysql_mutex_unlock(&LOCK_open);

  if (!wait_for_refresh)
    DBUG_RETURN(result);

  set_timespec(abstime, timeout);

  if (thd->locked_tables_mode)
  {
    /*
      If we are under LOCK TABLES, we need to reopen the tables without
      opening a door for any concurrent threads to sneak in and get
      lock on our tables. To achieve this we use exclusive metadata
      locks.
    */
    TABLE_LIST *tables_to_reopen= (tables ? tables :
                                  thd->locked_tables_list.locked_tables());

    /* Close open HANLER instances to avoid self-deadlock. */
    mysql_ha_flush_tables(thd, tables_to_reopen);

    for (TABLE_LIST *table_list= tables_to_reopen; table_list;
         table_list= table_list->next_global)
    {
      /* A check that the table was locked for write is done by the caller. */
      TABLE *table= find_table_for_mdl_upgrade(thd, table_list->db,
                                               table_list->table_name, TRUE);

      /* May return NULL if this table has already been closed via an alias. */
      if (! table)
        continue;

      if (wait_while_table_is_used(thd, table, HA_EXTRA_FORCE_REOPEN))
      {
        result= TRUE;
        goto err_with_reopen;
      }
      close_all_tables_for_name(thd, table->s, FALSE);
    }
  }

  /* Wait until all threads have closed all the tables we are flushing. */
  DBUG_PRINT("info", ("Waiting for other threads to close their open tables"));

  while (found && ! thd->killed)
  {
    TABLE_SHARE *share;
    found= FALSE;
    /*
      To a self-deadlock or deadlocks with other FLUSH threads
      waiting on our open HANDLERs, we have to flush them.
    */
    mysql_ha_flush(thd);
    DEBUG_SYNC(thd, "after_flush_unlock");

    mysql_mutex_lock(&LOCK_open);

    if (!tables)
    {
      for (uint idx=0 ; idx < table_def_cache.records ; idx++)
      {
        share= (TABLE_SHARE*) my_hash_element(&table_def_cache, idx);
        if (share->has_old_version())
        {
          found= TRUE;
          break;
        }
      }
    }
    else
    {
      for (TABLE_LIST *table= tables; table; table= table->next_local)
      {
        share= get_cached_table_share(table->db, table->table_name);
        if (share && share->has_old_version())
        {
	  found= TRUE;
          break;
        }
      }
    }

    if (found)
    {
      /*
        The method below temporarily unlocks LOCK_open and frees
        share's memory.
      */
      if (share->wait_for_old_version(thd, &abstime,
                                    MDL_wait_for_subgraph::DEADLOCK_WEIGHT_DDL))
      {
        mysql_mutex_unlock(&LOCK_open);
        result= TRUE;
        goto err_with_reopen;
      }
    }

    mysql_mutex_unlock(&LOCK_open);
  }

err_with_reopen:
  if (thd->locked_tables_mode)
  {
    /*
      No other thread has the locked tables open; reopen them and get the
      old locks. This should always succeed (unless some external process
      has removed the tables)
    */
    thd->locked_tables_list.reopen_tables(thd);
    /*
      Since downgrade_exclusive_lock() won't do anything with shared
      metadata lock it is much simpler to go through all open tables rather
      than picking only those tables that were flushed.
    */
    for (TABLE *tab= thd->open_tables; tab; tab= tab->next)
      tab->mdl_ticket->downgrade_exclusive_lock(MDL_SHARED_NO_READ_WRITE);
  }
  DBUG_RETURN(result);
}


/**
  Close all tables which match specified connection string or
  if specified string is NULL, then any table with a connection string.
*/

bool close_cached_connection_tables(THD *thd, LEX_STRING *connection)
{
  uint idx;
  TABLE_LIST tmp, *tables= NULL;
  bool result= FALSE;
  DBUG_ENTER("close_cached_connections");
  DBUG_ASSERT(thd);

  memset(&tmp, 0, sizeof(TABLE_LIST));

  mysql_mutex_lock(&LOCK_open);

  for (idx= 0; idx < table_def_cache.records; idx++)
  {
    TABLE_SHARE *share= (TABLE_SHARE *) my_hash_element(&table_def_cache, idx);

    /* Ignore if table is not open or does not have a connect_string */
    if (!share->connect_string.length || !share->ref_count)
      continue;

    /* Compare the connection string */
    if (connection &&
        (connection->length > share->connect_string.length ||
         (connection->length < share->connect_string.length &&
          (share->connect_string.str[connection->length] != '/' &&
           share->connect_string.str[connection->length] != '\\')) ||
         strncasecmp(connection->str, share->connect_string.str,
                     connection->length)))
      continue;

    /* close_cached_tables() only uses these elements */
    tmp.db= share->db.str;
    tmp.table_name= share->table_name.str;
    tmp.next_local= tables;

    tables= (TABLE_LIST *) memdup_root(thd->mem_root, (char*)&tmp, 
                                       sizeof(TABLE_LIST));
  }
  mysql_mutex_unlock(&LOCK_open);

  if (tables)
    result= close_cached_tables(thd, tables, FALSE, LONG_TIMEOUT);

  DBUG_RETURN(result);
}


/**
  Mark all temporary tables which were used by the current statement or
  substatement as free for reuse, but only if the query_id can be cleared.

  @param thd thread context

  @remark For temp tables associated with a open SQL HANDLER the query_id
          is not reset until the HANDLER is closed.
*/

static void mark_temp_tables_as_free_for_reuse(THD *thd)
{
  for (TABLE *table= thd->temporary_tables ; table ; table= table->next)
  {
    if ((table->query_id == thd->query_id) && ! table->open_by_handler)
      mark_tmp_table_for_reuse(table);
  }
}


/**
  Reset a single temporary table.
  Effectively this "closes" one temporary table,
  in a session.

  @param table     Temporary table.
*/

void mark_tmp_table_for_reuse(TABLE *table)
{
  DBUG_ASSERT(table->s->tmp_table);

  table->query_id= 0;
  table->file->ha_reset();

  /* Detach temporary MERGE children from temporary parent. */
  DBUG_ASSERT(table->file);
  table->file->extra(HA_EXTRA_DETACH_CHILDREN);

  /*
    Reset temporary table lock type to it's default value (TL_WRITE).

    Statements such as INSERT INTO .. SELECT FROM tmp, CREATE TABLE
    .. SELECT FROM tmp and UPDATE may under some circumstances modify
    the lock type of the tables participating in the statement. This
    isn't a problem for non-temporary tables since their lock type is
    reset at every open, but the same does not occur for temporary
    tables for historical reasons.

    Furthermore, the lock type of temporary tables is not really that
    important because they can only be used by one query at a time and
    not even twice in a query -- a temporary table is represented by
    only one TABLE object. Nonetheless, it's safer from a maintenance
    point of view to reset the lock type of this singleton TABLE object
    as to not cause problems when the table is reused.

    Even under LOCK TABLES mode its okay to reset the lock type as
    LOCK TABLES is allowed (but ignored) for a temporary table.
  */
  table->reginfo.lock_type= TL_WRITE;
}


/*
  Mark all tables in the list which were used by current substatement
  as free for reuse.

  SYNOPSIS
    mark_used_tables_as_free_for_reuse()
      thd   - thread context
      table - head of the list of tables

  DESCRIPTION
    Marks all tables in the list which were used by current substatement
    (they are marked by its query_id) as free for reuse.

  NOTE
    The reason we reset query_id is that it's not enough to just test
    if table->query_id != thd->query_id to know if a table is in use.

    For example
    SELECT f1_that_uses_t1() FROM t1;
    In f1_that_uses_t1() we will see one instance of t1 where query_id is
    set to query_id of original query.
*/

static void mark_used_tables_as_free_for_reuse(THD *thd, TABLE *table)
{
  for (; table ; table= table->next)
  {
    DBUG_ASSERT(table->pos_in_locked_tables == NULL ||
                table->pos_in_locked_tables->table == table);
    if (table->query_id == thd->query_id)
    {
      table->query_id= 0;
      table->file->ha_reset();
    }
  }
}


/**
  Auxiliary function to close all tables in the open_tables list.

  @param thd Thread context.

  @remark It should not ordinarily be called directly.
*/

static void close_open_tables(THD *thd)
{
  mysql_mutex_assert_not_owner(&LOCK_open);

  DBUG_PRINT("info", ("thd->open_tables: 0x%lx", (long) thd->open_tables));

  while (thd->open_tables)
    (void) close_thread_table(thd, &thd->open_tables);
}


/**
  Close all open instances of the table but keep the MDL lock.

  Works both under LOCK TABLES and in the normal mode.
  Removes all closed instances of the table from the table cache.

  @param     thd     thread handle
  @param[in] share   table share, but is just a handy way to
                     access the table cache key

  @param[in] remove_from_locked_tables
                     TRUE if the table is being dropped or renamed.
                     In that case the documented behaviour is to
                     implicitly remove the table from LOCK TABLES
                     list.

  @pre Must be called with an X MDL lock on the table.
*/

void
close_all_tables_for_name(THD *thd, TABLE_SHARE *share,
                          bool remove_from_locked_tables)
{
  char key[MAX_DBKEY_LENGTH];
  uint key_length= share->table_cache_key.length;
  const char *db= key;
  const char *table_name= db + share->db.length + 1;

  memcpy(key, share->table_cache_key.str, key_length);

  mysql_mutex_assert_not_owner(&LOCK_open);
  for (TABLE **prev= &thd->open_tables; *prev; )
  {
    TABLE *table= *prev;

    if (table->s->table_cache_key.length == key_length &&
        !memcmp(table->s->table_cache_key.str, key, key_length))
    {
      thd->locked_tables_list.unlink_from_list(thd,
                                               table->pos_in_locked_tables,
                                               remove_from_locked_tables);
      /*
        Does nothing if the table is not locked.
        This allows one to use this function after a table
        has been unlocked, e.g. in partition management.
      */
      mysql_lock_remove(thd, thd->lock, table);

      /* Inform handler that table will be dropped after close */
      if (table->db_stat) /* Not true for partitioned tables. */
        table->file->extra(HA_EXTRA_PREPARE_FOR_DROP);
      close_thread_table(thd, prev);
    }
    else
    {
      /* Step to next entry in open_tables list. */
      prev= &table->next;
    }
  }
  /* Remove the table share from the cache. */
  tdc_remove_table(thd, TDC_RT_REMOVE_ALL, db, table_name,
                   FALSE);
}


/*
  Close all tables used by the current substatement, or all tables
  used by this thread if we are on the upper level.

  SYNOPSIS
    close_thread_tables()
    thd			Thread handler

  IMPLEMENTATION
    Unlocks tables and frees derived tables.
    Put all normal tables used by thread in free list.

    It will only close/mark as free for reuse tables opened by this
    substatement, it will also check if we are closing tables after
    execution of complete query (i.e. we are on upper level) and will
    leave prelocked mode if needed.
*/

void close_thread_tables(THD *thd)
{
  TABLE *table;
  DBUG_ENTER("close_thread_tables");

#ifdef EXTRA_DEBUG
  DBUG_PRINT("tcache", ("open tables:"));
  for (table= thd->open_tables; table; table= table->next)
    DBUG_PRINT("tcache", ("table: '%s'.'%s' 0x%lx", table->s->db.str,
                          table->s->table_name.str, (long) table));
#endif

#if defined(ENABLED_DEBUG_SYNC)
  /* debug_sync may not be initialized for some slave threads */
  if (thd->debug_sync_control)
    DEBUG_SYNC(thd, "before_close_thread_tables");
#endif

  DBUG_ASSERT(thd->transaction.stmt.is_empty() || thd->in_sub_stmt ||
              (thd->state_flags & Open_tables_state::BACKUPS_AVAIL));

  /* Detach MERGE children after every statement. Even under LOCK TABLES. */
  for (table= thd->open_tables; table; table= table->next)
  {
    /* Table might be in use by some outer statement. */
    DBUG_PRINT("tcache", ("table: '%s'  query_id: %lu",
                          table->s->table_name.str, (ulong) table->query_id));
    if (thd->locked_tables_mode <= LTM_LOCK_TABLES ||
        table->query_id == thd->query_id)
    {
      DBUG_ASSERT(table->file);
      table->file->extra(HA_EXTRA_DETACH_CHILDREN);
    }
  }

  /*
    We are assuming here that thd->derived_tables contains ONLY derived
    tables for this substatement. i.e. instead of approach which uses
    query_id matching for determining which of the derived tables belong
    to this substatement we rely on the ability of substatements to
    save/restore thd->derived_tables during their execution.

    TODO: Probably even better approach is to simply associate list of
          derived tables with (sub-)statement instead of thread and destroy
          them at the end of its execution.
  */
  if (thd->derived_tables)
  {
    TABLE *next;
    /*
      Close all derived tables generated in queries like
      SELECT * FROM (SELECT * FROM t1)
    */
    for (table= thd->derived_tables ; table ; table= next)
    {
      next= table->next;
      free_tmp_table(thd, table);
    }
    thd->derived_tables= 0;
  }

  /*
    Mark all temporary tables used by this statement as free for reuse.
  */
  mark_temp_tables_as_free_for_reuse(thd);

  if (thd->locked_tables_mode)
  {

    /* Ensure we are calling ha_reset() for all used tables */
    mark_used_tables_as_free_for_reuse(thd, thd->open_tables);

    /*
      We are under simple LOCK TABLES or we're inside a sub-statement
      of a prelocked statement, so should not do anything else.

      Note that even if we are in LTM_LOCK_TABLES mode and statement
      requires prelocking (e.g. when we are closing tables after
      failing ot "open" all tables required for statement execution)
      we will exit this function a few lines below.
    */
    if (! thd->lex->requires_prelocking())
      DBUG_VOID_RETURN;

    /*
      We are in the top-level statement of a prelocked statement,
      so we have to leave the prelocked mode now with doing implicit
      UNLOCK TABLES if needed.
    */
    if (thd->locked_tables_mode == LTM_PRELOCKED_UNDER_LOCK_TABLES)
      thd->locked_tables_mode= LTM_LOCK_TABLES;

    if (thd->locked_tables_mode == LTM_LOCK_TABLES)
      DBUG_VOID_RETURN;

    thd->leave_locked_tables_mode();

    /* Fallthrough */
  }

  if (thd->lock)
  {
    /*
      For RBR we flush the pending event just before we unlock all the
      tables.  This means that we are at the end of a topmost
      statement, so we ensure that the STMT_END_F flag is set on the
      pending event.  For statements that are *inside* stored
      functions, the pending event will not be flushed: that will be
      handled either before writing a query log event (inside
      binlog_query()) or when preparing a pending event.
     */
    (void)thd->binlog_flush_pending_rows_event(TRUE);
    mysql_unlock_tables(thd, thd->lock);
    thd->lock=0;
  }
  /*
    Closing a MERGE child before the parent would be fatal if the
    other thread tries to abort the MERGE lock in between.
  */
  if (thd->open_tables)
    close_open_tables(thd);

  DBUG_VOID_RETURN;
}


/* move one table to free list */

bool close_thread_table(THD *thd, TABLE **table_ptr)
{
  bool found_old_table= 0;
  TABLE *table= *table_ptr;
  DBUG_ENTER("close_thread_table");
  DBUG_ASSERT(table->key_read == 0);
  DBUG_ASSERT(!table->file || table->file->inited == handler::NONE);
  mysql_mutex_assert_not_owner(&LOCK_open);
  /*
    The metadata lock must be released after giving back
    the table to the table cache.
  */
  DBUG_ASSERT(thd->mdl_context.is_lock_owner(MDL_key::TABLE,
                                             table->s->db.str,
                                             table->s->table_name.str,
                                             MDL_SHARED));
  table->mdl_ticket= NULL;

  mysql_mutex_lock(&thd->LOCK_thd_data);
  *table_ptr=table->next;
  mysql_mutex_unlock(&thd->LOCK_thd_data);

  if (! table->needs_reopen())
  {
    /* Avoid having MERGE tables with attached children in unused_tables. */
    table->file->extra(HA_EXTRA_DETACH_CHILDREN);
    /* Free memory and reset for next loop. */
    free_field_buffers_larger_than(table, MAX_TDC_BLOB_SIZE);
    table->file->ha_reset();
  }

  mysql_mutex_lock(&LOCK_open);

  if (table->s->has_old_version() || table->needs_reopen() ||
      table_def_shutdown_in_progress)
  {
    free_cache_entry(table);
    found_old_table= 1;
  }
  else
  {
    DBUG_ASSERT(table->file);
    table_def_unuse_table(table);
    /*
      We free the least used table, not the subject table,
      to keep the LRU order.
    */
    if (table_cache_count > table_cache_size)
      free_cache_entry(unused_tables);
  }
  mysql_mutex_unlock(&LOCK_open);
  DBUG_RETURN(found_old_table);
}


/* close_temporary_tables' internal, 4 is due to uint4korr definition */
static inline uint  tmpkeyval(THD *thd, TABLE *table)
{
  return uint4korr(table->s->table_cache_key.str + table->s->table_cache_key.length - 4);
}


/*
  Close all temporary tables created by 'CREATE TEMPORARY TABLE' for thread
  creates one DROP TEMPORARY TABLE binlog event for each pseudo-thread 
*/

bool close_temporary_tables(THD *thd)
{
  DBUG_ENTER("close_temporary_tables");
  TABLE *table;
  TABLE *next= NULL;
  TABLE *prev_table;
  /* Assume thd->variables.option_bits has OPTION_QUOTE_SHOW_CREATE */
  bool was_quote_show= TRUE;
  bool error= 0;

  if (!thd->temporary_tables)
    DBUG_RETURN(FALSE);

  if (!mysql_bin_log.is_open())
  {
    TABLE *tmp_next;
    for (table= thd->temporary_tables; table; table= tmp_next)
    {
      tmp_next= table->next;
      close_temporary(table, 1, 1);
    }
    thd->temporary_tables= 0;
    DBUG_RETURN(FALSE);
  }

  /* Better add "if exists", in case a RESET MASTER has been done */
  const char stub[]= "DROP /*!40005 TEMPORARY */ TABLE IF EXISTS ";
  uint stub_len= sizeof(stub) - 1;
  char buf[256];
  String s_query= String(buf, sizeof(buf), system_charset_info);
  bool found_user_tables= FALSE;

  memcpy(buf, stub, stub_len);

  /*
    Insertion sort of temp tables by pseudo_thread_id to build ordered list
    of sublists of equal pseudo_thread_id
  */

  for (prev_table= thd->temporary_tables, table= prev_table->next;
       table;
       prev_table= table, table= table->next)
  {
    TABLE *prev_sorted /* same as for prev_table */, *sorted;
    if (is_user_table(table))
    {
      if (!found_user_tables)
        found_user_tables= true;
      for (prev_sorted= NULL, sorted= thd->temporary_tables; sorted != table;
           prev_sorted= sorted, sorted= sorted->next)
      {
        if (!is_user_table(sorted) ||
            tmpkeyval(thd, sorted) > tmpkeyval(thd, table))
        {
          /* move into the sorted part of the list from the unsorted */
          prev_table->next= table->next;
          table->next= sorted;
          if (prev_sorted)
          {
            prev_sorted->next= table;
          }
          else
          {
            thd->temporary_tables= table;
          }
          table= prev_table;
          break;
        }
      }
    }
  }

  /* We always quote db,table names though it is slight overkill */
  if (found_user_tables &&
      !(was_quote_show= test(thd->variables.option_bits & OPTION_QUOTE_SHOW_CREATE)))
  {
    thd->variables.option_bits |= OPTION_QUOTE_SHOW_CREATE;
  }

  /* scan sorted tmps to generate sequence of DROP */
  for (table= thd->temporary_tables; table; table= next)
  {
    if (is_user_table(table))
    {
      bool save_thread_specific_used= thd->thread_specific_used;
      my_thread_id save_pseudo_thread_id= thd->variables.pseudo_thread_id;
      /* Set pseudo_thread_id to be that of the processed table */
      thd->variables.pseudo_thread_id= tmpkeyval(thd, table);
      String db;
      db.append(table->s->db.str);
      /* Loop forward through all tables that belong to a common database
         within the sublist of common pseudo_thread_id to create single
         DROP query 
      */
      for (s_query.length(stub_len);
           table && is_user_table(table) &&
             tmpkeyval(thd, table) == thd->variables.pseudo_thread_id &&
             table->s->db.length == db.length() &&
             strcmp(table->s->db.str, db.ptr()) == 0;
           table= next)
      {
        /*
          We are going to add ` around the table names and possible more
          due to special characters
        */
        append_identifier(thd, &s_query, table->s->table_name.str,
                          strlen(table->s->table_name.str));
        s_query.append(',');
        next= table->next;
        close_temporary(table, 1, 1);
      }
      thd->clear_error();
      const CHARSET_INFO *cs_save= thd->variables.character_set_client;
      thd->variables.character_set_client= system_charset_info;
      thd->thread_specific_used= TRUE;
      Query_log_event qinfo(thd, s_query.ptr(),
                            s_query.length() - 1 /* to remove trailing ',' */,
                            FALSE, TRUE, FALSE, 0);
      qinfo.db= db.ptr();
      qinfo.db_len= db.length();
      thd->variables.character_set_client= cs_save;

      thd->get_stmt_da()->can_overwrite_status= TRUE;
      if ((error= (mysql_bin_log.write(&qinfo) || error)))
      {
        /*
          If we're here following THD::cleanup, thence the connection
          has been closed already. So lets print a message to the
          error log instead of pushing yet another error into the
          Diagnostics_area.

          Also, we keep the error flag so that we propagate the error
          up in the stack. This way, if we're the SQL thread we notice
          that close_temporary_tables failed. (Actually, the SQL
          thread only calls close_temporary_tables while applying old
          Start_log_event_v3 events.)
        */
        sql_print_error("Failed to write the DROP statement for "
                        "temporary tables to binary log");
      }
      thd->get_stmt_da()->can_overwrite_status= FALSE;

      thd->variables.pseudo_thread_id= save_pseudo_thread_id;
      thd->thread_specific_used= save_thread_specific_used;
    }
    else
    {
      next= table->next;
      close_temporary(table, 1, 1);
    }
  }
  if (!was_quote_show)
    thd->variables.option_bits&= ~OPTION_QUOTE_SHOW_CREATE; /* restore option */
  thd->temporary_tables=0;

  DBUG_RETURN(error);
}

/*
  Find table in list.

  SYNOPSIS
    find_table_in_list()
    table		Pointer to table list
    offset		Offset to which list in table structure to use
    db_name		Data base name
    table_name		Table name

  NOTES:
    This is called by find_table_in_local_list() and
    find_table_in_global_list().

  RETURN VALUES
    NULL	Table not found
    #		Pointer to found table.
*/

TABLE_LIST *find_table_in_list(TABLE_LIST *table,
                               TABLE_LIST *TABLE_LIST::*link,
                               const char *db_name,
                               const char *table_name)
{
  for (; table; table= table->*link )
  {
    if ((table->table == 0 || table->table->s->tmp_table == NO_TMP_TABLE) &&
        strcmp(table->db, db_name) == 0 &&
        strcmp(table->table_name, table_name) == 0)
      break;
  }
  return table;
}


/**
  Test that table is unique (It's only exists once in the table list)

  @param  thd                   thread handle
  @param  table                 table which should be checked
  @param  table_list            list of tables
  @param  check_alias           whether to check tables' aliases

  NOTE: to exclude derived tables from check we use following mechanism:
    a) during derived table processing set THD::derived_tables_processing
    b) JOIN::prepare set SELECT::exclude_from_table_unique_test if
       THD::derived_tables_processing set. (we can't use JOIN::execute
       because for PS we perform only JOIN::prepare, but we can't set this
       flag in JOIN::prepare if we are not sure that we are in derived table
       processing loop, because multi-update call fix_fields() for some its
       items (which mean JOIN::prepare for subqueries) before unique_table
       call to detect which tables should be locked for write).
    c) find_dup_table skip all tables which belong to SELECT with
       SELECT::exclude_from_table_unique_test set.
    Also SELECT::exclude_from_table_unique_test used to exclude from check
    tables of main SELECT of multi-delete and multi-update

    We also skip tables with TABLE_LIST::prelocking_placeholder set,
    because we want to allow SELECTs from them, and their modification
    will rise the error anyway.

    TODO: when we will have table/view change detection we can do this check
          only once for PS/SP

  @retval !=0  found duplicate
  @retval 0 if table is unique
*/

static
TABLE_LIST* find_dup_table(THD *thd, TABLE_LIST *table, TABLE_LIST *table_list,
                           bool check_alias)
{
  TABLE_LIST *res;
  const char *d_name, *t_name, *t_alias;
  DBUG_ENTER("find_dup_table");
  DBUG_PRINT("enter", ("table alias: %s", table->alias));

  /*
    If this function called for query which update table (INSERT/UPDATE/...)
    then we have in table->table pointer to TABLE object which we are
    updating even if it is VIEW so we need TABLE_LIST of this TABLE object
    to get right names (even if lower_case_table_names used).

    If this function called for CREATE command that we have not opened table
    (table->table equal to 0) and right names is in current TABLE_LIST
    object.
  */
  if (table->table)
  {
    /* All MyISAMMRG children are plain MyISAM tables. */
    DBUG_ASSERT(table->table->file->ht->db_type != DB_TYPE_MRG_MYISAM);

    /* temporary table is always unique */
    if (table->table && table->table->s->tmp_table != NO_TMP_TABLE)
      DBUG_RETURN(0);
    table= table->find_underlying_table(table->table);
    /*
      as far as we have table->table we have to find real TABLE_LIST of
      it in underlying tables
    */
    DBUG_ASSERT(table);
  }
  d_name= table->db;
  t_name= table->table_name;
  t_alias= table->alias;

  DBUG_PRINT("info", ("real table: %s.%s", d_name, t_name));
  for (;;)
  {
    /*
      Table is unique if it is present only once in the global list
      of tables and once in the list of table locks.
    */
    if (! (res= find_table_in_global_list(table_list, d_name, t_name)))
      break;

    /* Skip if same underlying table. */
    if (res->table && (res->table == table->table))
      goto next;

    /* Skip if table alias does not match. */
    if (check_alias)
    {
      if (lower_case_table_names ?
          my_strcasecmp(files_charset_info, t_alias, res->alias) :
          strcmp(t_alias, res->alias))
        goto next;
    }

    /*
      Skip if marked to be excluded (could be a derived table) or if
      entry is a prelocking placeholder.
    */
    if (res->select_lex &&
        !res->select_lex->exclude_from_table_unique_test &&
        !res->prelocking_placeholder)
      break;

    /*
      If we found entry of this table or table of SELECT which already
      processed in derived table or top select of multi-update/multi-delete
      (exclude_from_table_unique_test) or prelocking placeholder.
    */
next:
    table_list= res->next_global;
    DBUG_PRINT("info",
               ("found same copy of table or table which we should skip"));
  }
  DBUG_RETURN(res);
}


/**
  Test that the subject table of INSERT/UPDATE/DELETE/CREATE
  or (in case of MyISAMMRG) one of its children are not used later
  in the query.

  For MyISAMMRG tables, it is assumed that all the underlying
  tables of @c table (if any) are listed right after it and that
  their @c parent_l field points at the main table.


  @retval non-NULL The table list element for the table that
                   represents the duplicate. 
  @retval NULL     No duplicates found.
*/

TABLE_LIST*
unique_table(THD *thd, TABLE_LIST *table, TABLE_LIST *table_list,
             bool check_alias)
{
  TABLE_LIST *dup;
  if (table->table && table->table->file->ht->db_type == DB_TYPE_MRG_MYISAM)
  {
    TABLE_LIST *child;
    dup= NULL;
    /* Check duplicates of all merge children. */
    for (child= table->next_global; child && child->parent_l == table;
         child= child->next_global)
    {
      if ((dup= find_dup_table(thd, child, child->next_global, check_alias)))
        break;
    }
  }
  else
    dup= find_dup_table(thd, table, table_list, check_alias);
  return dup;
}
/*
  Issue correct error message in case we found 2 duplicate tables which
  prevent some update operation

  SYNOPSIS
    update_non_unique_table_error()
    update      table which we try to update
    operation   name of update operation
    duplicate   duplicate table which we found

  NOTE:
    here we hide view underlying tables if we have them
*/

void update_non_unique_table_error(TABLE_LIST *update,
                                   const char *operation,
                                   TABLE_LIST *duplicate)
{
  update= update->top_table();
  duplicate= duplicate->top_table();
  if (!update->view || !duplicate->view ||
      update->view == duplicate->view ||
      update->view_name.length != duplicate->view_name.length ||
      update->view_db.length != duplicate->view_db.length ||
      my_strcasecmp(table_alias_charset,
                    update->view_name.str, duplicate->view_name.str) != 0 ||
      my_strcasecmp(table_alias_charset,
                    update->view_db.str, duplicate->view_db.str) != 0)
  {
    /*
      it is not the same view repeated (but it can be parts of the same copy
      of view), so we have to hide underlying tables.
    */
    if (update->view)
    {
      /* Issue the ER_NON_INSERTABLE_TABLE error for an INSERT */
      if (update->view == duplicate->view)
        my_error(!strncmp(operation, "INSERT", 6) ?
                 ER_NON_INSERTABLE_TABLE : ER_NON_UPDATABLE_TABLE, MYF(0),
                 update->alias, operation);
      else
        my_error(ER_VIEW_PREVENT_UPDATE, MYF(0),
                 (duplicate->view ? duplicate->alias : update->alias),
                 operation, update->alias);
      return;
    }
    if (duplicate->view)
    {
      my_error(ER_VIEW_PREVENT_UPDATE, MYF(0), duplicate->alias, operation,
               update->alias);
      return;
    }
  }
  my_error(ER_UPDATE_TABLE_USED, MYF(0), update->alias);
}


/**
  Find temporary table specified by database and table names in the
  THD::temporary_tables list.

  @return TABLE instance if a temporary table has been found; NULL otherwise.
*/

TABLE *find_temporary_table(THD *thd, const char *db, const char *table_name)
{
  char key[MAX_DBKEY_LENGTH];
  uint key_length= create_table_def_key(thd, key, db, table_name, 1);
  return find_temporary_table(thd, key, key_length);
}


/**
  Find a temporary table specified by TABLE_LIST instance in the
  THD::temporary_tables list.

  @return TABLE instance if a temporary table has been found; NULL otherwise.
*/

TABLE *find_temporary_table(THD *thd, const TABLE_LIST *tl)
{
  const char *key;
  uint key_length;
  char key_suffix[TMP_TABLE_KEY_EXTRA];
  TABLE *table;

  key_length= get_table_def_key(tl, &key);

  int4store(key_suffix, thd->server_id);
  int4store(key_suffix + 4, thd->variables.pseudo_thread_id);

  for (table= thd->temporary_tables; table; table= table->next)
  {
    if ((table->s->table_cache_key.length == key_length +
                                             TMP_TABLE_KEY_EXTRA) &&
        !memcmp(table->s->table_cache_key.str, key, key_length) &&
        !memcmp(table->s->table_cache_key.str + key_length, key_suffix,
                TMP_TABLE_KEY_EXTRA))
      return table;
  }
  return NULL;
}


/**
  Find a temporary table specified by a key in the THD::temporary_tables list.

  @return TABLE instance if a temporary table has been found; NULL otherwise.
*/

TABLE *find_temporary_table(THD *thd,
                            const char *table_key,
                            uint table_key_length)
{
  for (TABLE *table= thd->temporary_tables; table; table= table->next)
  {
    if (table->s->table_cache_key.length == table_key_length &&
        !memcmp(table->s->table_cache_key.str, table_key, table_key_length))
    {
      return table;
    }
  }

  return NULL;
}


/**
  Drop a temporary table.

  Try to locate the table in the list of thd->temporary_tables.
  If the table is found:
   - if the table is being used by some outer statement, fail.
   - if the table is locked with LOCK TABLES or by prelocking,
   unlock it and remove it from the list of locked tables
   (THD::lock). Currently only transactional temporary tables
   are locked.
   - Close the temporary table, remove its .FRM
   - remove the table from the list of temporary tables

  This function is used to drop user temporary tables, as well as
  internal tables created in CREATE TEMPORARY TABLE ... SELECT
  or ALTER TABLE. Even though part of the work done by this function
  is redundant when the table is internal, as long as we
  link both internal and user temporary tables into the same
  thd->temporary_tables list, it's impossible to tell here whether
  we're dealing with an internal or a user temporary table.

  In is_trans out-parameter, we return the type of the table:
  either transactional (e.g. innodb) as TRUE or non-transactional
  (e.g. myisam) as FALSE.

  This function assumes that table to be dropped was pre-opened
  using table list provided.

  @retval  0  the table was found and dropped successfully.
  @retval  1  the table was not found in the list of temporary tables
              of this thread
  @retval -1  the table is in use by a outer query
*/

int drop_temporary_table(THD *thd, TABLE_LIST *table_list, bool *is_trans)
{
  DBUG_ENTER("drop_temporary_table");
  DBUG_PRINT("tmptable", ("closing table: '%s'.'%s'",
                          table_list->db, table_list->table_name));

  if (!is_temporary_table(table_list))
    DBUG_RETURN(1);

  TABLE *table= table_list->table;

  /* Table might be in use by some outer statement. */
  if (table->query_id && table->query_id != thd->query_id)
  {
    my_error(ER_CANT_REOPEN_TABLE, MYF(0), table->alias);
    DBUG_RETURN(-1);
  }

  *is_trans= table->file->has_transactions();

  /*
    If LOCK TABLES list is not empty and contains this table,
    unlock the table and remove the table from this list.
  */
  mysql_lock_remove(thd, thd->lock, table);
  close_temporary_table(thd, table, 1, 1);
  table_list->table= NULL;
  DBUG_RETURN(0);
}

/*
  unlink from thd->temporary tables and close temporary table
*/

void close_temporary_table(THD *thd, TABLE *table,
                           bool free_share, bool delete_table)
{
  DBUG_ENTER("close_temporary_table");
  DBUG_PRINT("tmptable", ("closing table: '%s'.'%s' 0x%lx  alias: '%s'",
                          table->s->db.str, table->s->table_name.str,
                          (long) table, table->alias));

  if (table->prev)
  {
    table->prev->next= table->next;
    if (table->prev->next)
      table->next->prev= table->prev;
  }
  else
  {
    /* removing the item from the list */
    DBUG_ASSERT(table == thd->temporary_tables);
    /*
      slave must reset its temporary list pointer to zero to exclude
      passing non-zero value to end_slave via rli->save_temporary_tables
      when no temp tables opened, see an invariant below.
    */
    thd->temporary_tables= table->next;
    if (thd->temporary_tables)
      table->next->prev= 0;
  }
  if (thd->slave_thread)
  {
    /* natural invariant of temporary_tables */
    DBUG_ASSERT(slave_open_temp_tables || !thd->temporary_tables);
    slave_open_temp_tables--;
  }
  close_temporary(table, free_share, delete_table);
  DBUG_VOID_RETURN;
}


/*
  Close and delete a temporary table

  NOTE
    This dosn't unlink table from thd->temporary
    If this is needed, use close_temporary_table()
*/

void close_temporary(TABLE *table, bool free_share, bool delete_table)
{
  handlerton *table_type= table->s->db_type();
  DBUG_ENTER("close_temporary");
  DBUG_PRINT("tmptable", ("closing table: '%s'.'%s'",
                          table->s->db.str, table->s->table_name.str));

  free_io_cache(table);
  closefrm(table, 0);
  if (delete_table)
    rm_temporary_table(table_type, table->s->path.str);
  if (free_share)
  {
    free_table_share(table->s);
    my_free(table);
  }
  DBUG_VOID_RETURN;
}


/*
  Used by ALTER TABLE when the table is a temporary one. It changes something
  only if the ALTER contained a RENAME clause (otherwise, table_name is the old
  name).
  Prepares a table cache key, which is the concatenation of db, table_name and
  thd->slave_proxy_id, separated by '\0'.
*/

bool rename_temporary_table(THD* thd, TABLE *table, const char *db,
			    const char *table_name)
{
  char *key;
  uint key_length;
  TABLE_SHARE *share= table->s;
  DBUG_ENTER("rename_temporary_table");

  if (!(key=(char*) alloc_root(&share->mem_root, MAX_DBKEY_LENGTH)))
    DBUG_RETURN(1);				/* purecov: inspected */

  key_length= create_table_def_key(thd, key, db, table_name, 1);
  share->set_table_cache_key(key, key_length);
  DBUG_RETURN(0);
}


/**
   Force all other threads to stop using the table by upgrading
   metadata lock on it and remove unused TABLE instances from cache.

   @param thd      Thread handler
   @param table    Table to remove from cache
   @param function HA_EXTRA_PREPARE_FOR_DROP if table is to be deleted
                   HA_EXTRA_FORCE_REOPEN if table is not be used
                   HA_EXTRA_PREPARE_FOR_RENAME if table is to be renamed

   @note When returning, the table will be unusable for other threads
         until metadata lock is downgraded.

   @retval FALSE Success.
   @retval TRUE  Failure (e.g. because thread was killed).
*/

bool wait_while_table_is_used(THD *thd, TABLE *table,
                              enum ha_extra_function function)
{
  DBUG_ENTER("wait_while_table_is_used");
  DBUG_PRINT("enter", ("table: '%s'  share: 0x%lx  db_stat: %u  version: %lu",
                       table->s->table_name.str, (ulong) table->s,
                       table->db_stat, table->s->version));

  if (thd->mdl_context.upgrade_shared_lock_to_exclusive(
             table->mdl_ticket, thd->variables.lock_wait_timeout))
    DBUG_RETURN(TRUE);

  tdc_remove_table(thd, TDC_RT_REMOVE_NOT_OWN,
                   table->s->db.str, table->s->table_name.str,
                   FALSE);
  /* extra() call must come only after all instances above are closed */
  (void) table->file->extra(function);
  DBUG_RETURN(FALSE);
}


/**
  Close a and drop a just created table in CREATE TABLE ... SELECT.

  @param  thd         Thread handle
  @param  table       TABLE object for the table to be dropped
  @param  db_name     Name of database for this table
  @param  table_name  Name of this table

  This routine assumes that the table to be closed is open only
  by the calling thread, so we needn't wait until other threads
  close the table. It also assumes that the table is first
  in thd->open_ables and a data lock on it, if any, has been
  released. To sum up, it's tuned to work with
  CREATE TABLE ... SELECT and CREATE TABLE .. SELECT only.
  Note, that currently CREATE TABLE ... SELECT is not supported
  under LOCK TABLES. This function, still, can be called in
  prelocked mode, e.g. if we do CREATE TABLE .. SELECT f1();
*/

void drop_open_table(THD *thd, TABLE *table, const char *db_name,
                     const char *table_name)
{
  DBUG_ENTER("drop_open_table");
  if (table->s->tmp_table)
    close_temporary_table(thd, table, 1, 1);
  else
  {
    DBUG_ASSERT(table == thd->open_tables);

    handlerton *table_type= table->s->db_type();

    table->file->extra(HA_EXTRA_PREPARE_FOR_DROP);
    close_thread_table(thd, &thd->open_tables);
    /* Remove the table share from the table cache. */
    tdc_remove_table(thd, TDC_RT_REMOVE_ALL, db_name, table_name,
                     FALSE);
    /* Remove the table from the storage engine and rm the .frm. */
    quick_rm_table(table_type, db_name, table_name, 0);
  }
  DBUG_VOID_RETURN;
}


/**
    Check that table exists in table definition cache, on disk
    or in some storage engine.

    @param       thd     Thread context
    @param       table   Table list element
    @param[out]  exists  Out parameter which is set to TRUE if table
                         exists and to FALSE otherwise.

    @note This function acquires LOCK_open internally.

    @note If there is no .FRM file for the table but it exists in one
          of engines (e.g. it was created on another node of NDB cluster)
          this function will fetch and create proper .FRM file for it.

    @retval  TRUE   Some error occurred
    @retval  FALSE  No error. 'exists' out parameter set accordingly.
*/

bool check_if_table_exists(THD *thd, TABLE_LIST *table, bool *exists)
{
  char path[FN_REFLEN + 1];
  TABLE_SHARE *share;
  DBUG_ENTER("check_if_table_exists");

  *exists= TRUE;

  DBUG_ASSERT(thd->mdl_context.
              is_lock_owner(MDL_key::TABLE, table->db,
                            table->table_name, MDL_SHARED));

  mysql_mutex_lock(&LOCK_open);
  share= get_cached_table_share(table->db, table->table_name);
  mysql_mutex_unlock(&LOCK_open);

  if (share)
    goto end;

  build_table_filename(path, sizeof(path) - 1, table->db, table->table_name,
                       reg_ext, 0);

  if (!access(path, F_OK))
    goto end;

  /* .FRM file doesn't exist. Check if some engine can provide it. */
  if (ha_check_if_table_exists(thd, table->db, table->table_name, exists))
  {
    my_printf_error(ER_OUT_OF_RESOURCES, "Failed to open '%-.64s', error while "
                    "unpacking from engine", MYF(0), table->table_name);
    DBUG_RETURN(TRUE);
  }
end:
  DBUG_RETURN(FALSE);
}


/**
  An error handler which converts, if possible, ER_LOCK_DEADLOCK error
  that can occur when we are trying to acquire a metadata lock to
  a request for back-off and re-start of open_tables() process.
*/

class MDL_deadlock_handler : public Internal_error_handler
{
public:
  MDL_deadlock_handler(Open_table_context *ot_ctx_arg)
    : m_ot_ctx(ot_ctx_arg), m_is_active(FALSE)
  {}

  virtual ~MDL_deadlock_handler() {}

  virtual bool handle_condition(THD *thd,
                                uint sql_errno,
                                const char* sqlstate,
                                MYSQL_ERROR::enum_warning_level level,
                                const char* msg,
                                MYSQL_ERROR ** cond_hdl);

private:
  /** Open table context to be used for back-off request. */
  Open_table_context *m_ot_ctx;
  /**
    Indicates that we are already in the process of handling
    ER_LOCK_DEADLOCK error. Allows to re-emit the error from
    the error handler without falling into infinite recursion.
  */
  bool m_is_active;
};


bool MDL_deadlock_handler::handle_condition(THD *,
                                            uint sql_errno,
                                            const char*,
                                            MYSQL_ERROR::enum_warning_level,
                                            const char*,
                                            MYSQL_ERROR ** cond_hdl)
{
  *cond_hdl= NULL;
  if (! m_is_active && sql_errno == ER_LOCK_DEADLOCK)
  {
    /* Disable the handler to avoid infinite recursion. */
    m_is_active= TRUE;
    (void) m_ot_ctx->request_backoff_action(
             Open_table_context::OT_BACKOFF_AND_RETRY,
             NULL);
    m_is_active= FALSE;
    /*
      If the above back-off request failed, a new instance of
      ER_LOCK_DEADLOCK error was emitted. Thus the current
      instance of error condition can be treated as handled.
    */
    return TRUE;
  }
  return FALSE;
}


/**
  Try to acquire an MDL lock for a table being opened.

  @param[in,out] thd      Session context, to report errors.
  @param[out]    ot_ctx   Open table context, to hold the back off
                          state. If we failed to acquire a lock
                          due to a lock conflict, we add the
                          failed request to the open table context.
  @param[in,out] mdl_request A request for an MDL lock.
                          If we managed to acquire a ticket
                          (no errors or lock conflicts occurred),
                          contains a reference to it on
                          return. However, is not modified if MDL
                          lock type- modifying flags were provided.
  @param[in]    flags flags MYSQL_OPEN_FORCE_SHARED_MDL,
                          MYSQL_OPEN_FORCE_SHARED_HIGH_PRIO_MDL or
                          MYSQL_OPEN_FAIL_ON_MDL_CONFLICT
                          @sa open_table().
  @param[out]   mdl_ticket Only modified if there was no error.
                          If we managed to acquire an MDL
                          lock, contains a reference to the
                          ticket, otherwise is set to NULL.

  @retval TRUE  An error occurred.
  @retval FALSE No error, but perhaps a lock conflict, check mdl_ticket.
*/

static bool
open_table_get_mdl_lock(THD *thd, Open_table_context *ot_ctx,
                        MDL_request *mdl_request,
                        uint flags,
                        MDL_ticket **mdl_ticket)
{
  MDL_request mdl_request_shared;

  if (flags & (MYSQL_OPEN_FORCE_SHARED_MDL |
               MYSQL_OPEN_FORCE_SHARED_HIGH_PRIO_MDL))
  {
    /*
      MYSQL_OPEN_FORCE_SHARED_MDL flag means that we are executing
      PREPARE for a prepared statement and want to override
      the type-of-operation aware metadata lock which was set
      in the parser/during view opening with a simple shared
      metadata lock.
      This is necessary to allow concurrent execution of PREPARE
      and LOCK TABLES WRITE statement against the same table.

      MYSQL_OPEN_FORCE_SHARED_HIGH_PRIO_MDL flag means that we open
      the table in order to get information about it for one of I_S
      queries and also want to override the type-of-operation aware
      shared metadata lock which was set earlier (e.g. during view
      opening) with a high-priority shared metadata lock.
      This is necessary to avoid unnecessary waiting and extra
      ER_WARN_I_S_SKIPPED_TABLE warnings when accessing I_S tables.

      These two flags are mutually exclusive.
    */
    DBUG_ASSERT(!(flags & MYSQL_OPEN_FORCE_SHARED_MDL) ||
                !(flags & MYSQL_OPEN_FORCE_SHARED_HIGH_PRIO_MDL));

    mdl_request_shared.init(&mdl_request->key,
                            (flags & MYSQL_OPEN_FORCE_SHARED_MDL) ?
                            MDL_SHARED : MDL_SHARED_HIGH_PRIO,
                            MDL_TRANSACTION);
    mdl_request= &mdl_request_shared;
  }

  if (flags & MYSQL_OPEN_FAIL_ON_MDL_CONFLICT)
  {
    /*
      When table is being open in order to get data for I_S table,
      we might have some tables not only open but also locked (e.g. when
      this happens under LOCK TABLES or in a stored function).
      As a result by waiting on a conflicting metadata lock to go away
      we may create a deadlock which won't entirely belong to the
      MDL subsystem and thus won't be detectable by this subsystem's
      deadlock detector.
      To avoid such situation we skip the trouble-making table if
      there is a conflicting lock.
    */
    if (thd->mdl_context.try_acquire_lock(mdl_request))
      return TRUE;
    if (mdl_request->ticket == NULL)
    {
      my_error(ER_WARN_I_S_SKIPPED_TABLE, MYF(0),
               mdl_request->key.db_name(), mdl_request->key.name());
      return TRUE;
    }
  }
  else
  {
    /*
      We are doing a normal table open. Let us try to acquire a metadata
      lock on the table. If there is a conflicting lock, acquire_lock()
      will wait for it to go away. Sometimes this waiting may lead to a
      deadlock, with the following results:
      1) If a deadlock is entirely within MDL subsystem, it is
         detected by the deadlock detector of this subsystem.
         ER_LOCK_DEADLOCK error is produced. Then, the error handler
         that is installed prior to the call to acquire_lock() attempts
         to request a back-off and retry. Upon success, ER_LOCK_DEADLOCK
         error is suppressed, otherwise propagated up the calling stack.
      2) Otherwise, a deadlock may occur when the wait-for graph
         includes edges not visible to the MDL deadlock detector.
         One such example is a wait on an InnoDB row lock, e.g. when:
         conn C1 gets SR MDL lock on t1 with SELECT * FROM t1
         conn C2 gets a row lock on t2 with  SELECT * FROM t2 FOR UPDATE
         conn C3 gets in and waits on C1 with DROP TABLE t0, t1
         conn C2 continues and blocks on C3 with SELECT * FROM t0
         conn C1 deadlocks by waiting on C2 by issuing SELECT * FROM
         t2 LOCK IN SHARE MODE.
         Such circular waits are currently only resolved by timeouts,
         e.g. @@innodb_lock_wait_timeout or @@lock_wait_timeout.
    */
    MDL_deadlock_handler mdl_deadlock_handler(ot_ctx);

    thd->push_internal_handler(&mdl_deadlock_handler);
    bool result= thd->mdl_context.acquire_lock(mdl_request,
                                               ot_ctx->get_timeout());
    thd->pop_internal_handler();

    if (result && !ot_ctx->can_recover_from_failed_open())
      return TRUE;
  }
  *mdl_ticket= mdl_request->ticket;
  return FALSE;
}


/**
  Check if table's share is being removed from the table definition
  cache and, if yes, wait until the flush is complete.

  @param thd             Thread context.
  @param table_list      Table which share should be checked.
  @param timeout         Timeout for waiting.
  @param deadlock_weight Weight of this wait for deadlock detector.

  @retval FALSE   Success. Share is up to date or has been flushed.
  @retval TRUE    Error (OOM, our was killed, the wait resulted
                  in a deadlock or timeout). Reported.
*/

static bool
tdc_wait_for_old_version(THD *thd, const char *db, const char *table_name,
                         ulong wait_timeout, uint deadlock_weight)
{
  TABLE_SHARE *share;
  bool res= FALSE;

  mysql_mutex_lock(&LOCK_open);
  if ((share= get_cached_table_share(db, table_name)) &&
      share->has_old_version())
  {
    struct timespec abstime;
    set_timespec(abstime, wait_timeout);
    res= share->wait_for_old_version(thd, &abstime, deadlock_weight);
  }
  mysql_mutex_unlock(&LOCK_open);
  return res;
}


/**
  Open a base table.

  @param thd            Thread context.
  @param table_list     Open first table in list.
  @param mem_root       Temporary MEM_ROOT to be used for
                        parsing .FRMs for views.
  @param ot_ctx         Context with flags which modify how open works
                        and which is used to recover from a failed
                        open_table() attempt.
                        Some examples of flags:
                        MYSQL_OPEN_IGNORE_FLUSH - Open table even if
                        someone has done a flush. No version number
                        checking is done.
                        MYSQL_OPEN_HAS_MDL_LOCK - instead of acquiring
                        metadata locks rely on that caller already has
                        appropriate ones.

  Uses a cache of open tables to find a TABLE instance not in use.

  If TABLE_LIST::open_strategy is set to OPEN_IF_EXISTS, the table is
  opened only if it exists. If the open strategy is OPEN_STUB, the
  underlying table is never opened. In both cases, metadata locks are
  always taken according to the lock strategy.

  The function used to open temporary tables, but now it opens base tables
  only.

  @retval TRUE  Open failed. "action" parameter may contain type of action
                needed to remedy problem before retrying again.
  @retval FALSE Success. Members of TABLE_LIST structure are filled properly
                (e.g.  TABLE_LIST::table is set for real tables and
                TABLE_LIST::view is set for views).
*/

bool open_table(THD *thd, TABLE_LIST *table_list, MEM_ROOT *mem_root,
                Open_table_context *ot_ctx)
{
  reg1	TABLE *table;
  const char *key;
  uint key_length;
  char	*alias= table_list->alias;
  uint flags= ot_ctx->get_flags();
  MDL_ticket *mdl_ticket;
  int error;
  TABLE_SHARE *share;
  my_hash_value_type hash_value;
  DBUG_ENTER("open_table");

  /*
    The table must not be opened already. The table can be pre-opened for
    some statements if it is a temporary table.

    open_temporary_table() must be used to open temporary tables.
  */
  DBUG_ASSERT(!table_list->table);

  /* an open table operation needs a lot of the stack space */
  if (check_stack_overrun(thd, STACK_MIN_SIZE_FOR_OPEN, (uchar *)&alias))
    DBUG_RETURN(TRUE);

  if (thd->killed)
    DBUG_RETURN(TRUE);

  key_length= get_table_def_key(table_list, &key);

  /*
    If we're in pre-locked or LOCK TABLES mode, let's try to find the
    requested table in the list of pre-opened and locked tables. If the
    table is not there, return an error - we can't open not pre-opened
    tables in pre-locked/LOCK TABLES mode.
    TODO: move this block into a separate function.
  */
  if (thd->locked_tables_mode &&
      ! (flags & MYSQL_OPEN_GET_NEW_TABLE))
  {						// Using table locks
    TABLE *best_table= 0;
    int best_distance= INT_MIN;
    for (table=thd->open_tables; table ; table=table->next)
    {
      if (table->s->table_cache_key.length == key_length &&
	  !memcmp(table->s->table_cache_key.str, key, key_length))
      {
        if (!my_strcasecmp(system_charset_info, table->alias, alias) &&
            table->query_id != thd->query_id && /* skip tables already used */
            (thd->locked_tables_mode == LTM_LOCK_TABLES ||
             table->query_id == 0))
        {
          int distance= ((int) table->reginfo.lock_type -
                         (int) table_list->lock_type);

          /*
            Find a table that either has the exact lock type requested,
            or has the best suitable lock. In case there is no locked
            table that has an equal or higher lock than requested,
            we us the closest matching lock to be able to produce an error
            message about wrong lock mode on the table. The best_table
            is changed if bd < 0 <= d or bd < d < 0 or 0 <= d < bd.

            distance <  0 - No suitable lock found
            distance >  0 - we have lock mode higher then we require
            distance == 0 - we have lock mode exactly which we need
          */
          if ((best_distance < 0 && distance > best_distance) ||
              (distance >= 0 && distance < best_distance))
          {
            best_distance= distance;
            best_table= table;
            if (best_distance == 0)
            {
              /*
                We have found a perfect match and can finish iterating
                through open tables list. Check for table use conflict
                between calling statement and SP/trigger is done in
                lock_tables().
              */
              break;
            }
          }
        }
      }
    }
    if (best_table)
    {
      table= best_table;
      table->query_id= thd->query_id;
      DBUG_PRINT("info",("Using locked table"));
      goto reset;
    }
    /*
      Is this table a view and not a base table?
      (it is work around to allow to open view with locked tables,
      real fix will be made after definition cache will be made)

      Since opening of view which was not explicitly locked by LOCK
      TABLES breaks metadata locking protocol (potentially can lead
      to deadlocks) it should be disallowed.
    */
    if (thd->mdl_context.is_lock_owner(MDL_key::TABLE,
                                       table_list->db,
                                       table_list->table_name,
                                       MDL_SHARED))
    {
      char path[FN_REFLEN + 1];
      enum legacy_db_type not_used;
      build_table_filename(path, sizeof(path) - 1,
                           table_list->db, table_list->table_name, reg_ext, 0);
      /*
        Note that we can't be 100% sure that it is a view since it's
        possible that we either simply have not found unused TABLE
        instance in THD::open_tables list or were unable to open table
        during prelocking process (in this case in theory we still
        should hold shared metadata lock on it).
      */
      if (dd_frm_type(thd, path, &not_used) == FRMTYPE_VIEW)
      {
        if (!tdc_open_view(thd, table_list, alias, key, key_length,
                           mem_root, 0))
        {
          DBUG_ASSERT(table_list->view != 0);
          DBUG_RETURN(FALSE); // VIEW
        }
      }
    }
    /*
      No table in the locked tables list. In case of explicit LOCK TABLES
      this can happen if a user did not include the table into the list.
      In case of pre-locked mode locked tables list is generated automatically,
      so we may only end up here if the table did not exist when
      locked tables list was created.
    */
    if (thd->locked_tables_mode == LTM_PRELOCKED)
      my_error(ER_NO_SUCH_TABLE, MYF(0), table_list->db, table_list->alias);
    else
      my_error(ER_TABLE_NOT_LOCKED, MYF(0), alias);
    DBUG_RETURN(TRUE);
  }

  /* Non pre-locked/LOCK TABLES mode. This is the normal use case. */

  if (! (flags & MYSQL_OPEN_HAS_MDL_LOCK))
  {
    /*
      We are not under LOCK TABLES and going to acquire write-lock/
      modify the base table. We need to acquire protection against
      global read lock until end of this statement in order to have
      this statement blocked by active FLUSH TABLES WITH READ LOCK.

      We don't block acquire this protection under LOCK TABLES as
      such protection already acquired at LOCK TABLES time and
      not released until UNLOCK TABLES.

      We don't block statements which modify only temporary tables
      as these tables are not preserved by backup by any form of
      backup which uses FLUSH TABLES WITH READ LOCK.

      TODO: The fact that we sometimes acquire protection against
            GRL only when we encounter table to be write-locked
            slightly increases probability of deadlock.
            This problem will be solved once Alik pushes his
            temporary table refactoring patch and we can start
            pre-acquiring metadata locks at the beggining of
            open_tables() call.
    */
    if (table_list->mdl_request.type >= MDL_SHARED_WRITE &&
        ! (flags & (MYSQL_OPEN_IGNORE_GLOBAL_READ_LOCK |
                    MYSQL_OPEN_FORCE_SHARED_MDL |
                    MYSQL_OPEN_FORCE_SHARED_HIGH_PRIO_MDL |
                    MYSQL_OPEN_SKIP_SCOPED_MDL_LOCK)) &&
        ! ot_ctx->has_protection_against_grl())
    {
      MDL_request protection_request;
      MDL_deadlock_handler mdl_deadlock_handler(ot_ctx);

      if (thd->global_read_lock.can_acquire_protection())
        DBUG_RETURN(TRUE);

      protection_request.init(MDL_key::GLOBAL, "", "", MDL_INTENTION_EXCLUSIVE,
                              MDL_STATEMENT);

      /*
        Install error handler which if possible will convert deadlock error
        into request to back-off and restart process of opening tables.
      */
      thd->push_internal_handler(&mdl_deadlock_handler);
      bool result= thd->mdl_context.acquire_lock(&protection_request,
                                                 ot_ctx->get_timeout());
      thd->pop_internal_handler();

      if (result)
        DBUG_RETURN(TRUE);

      ot_ctx->set_has_protection_against_grl();
    }

    if (open_table_get_mdl_lock(thd, ot_ctx, &table_list->mdl_request,
                                flags, &mdl_ticket) ||
        mdl_ticket == NULL)
    {
      DEBUG_SYNC(thd, "before_open_table_wait_refresh");
      DBUG_RETURN(TRUE);
    }
    DEBUG_SYNC(thd, "after_open_table_mdl_shared");
  }
  else
  {
    /*
      Grab reference to the MDL lock ticket that was acquired
      by the caller.
    */
    mdl_ticket= table_list->mdl_request.ticket;
  }

  hash_value= my_calc_hash(&table_def_cache, (uchar*) key, key_length);


  if (table_list->open_strategy == TABLE_LIST::OPEN_IF_EXISTS)
  {
    bool exists;

    if (check_if_table_exists(thd, table_list, &exists))
      DBUG_RETURN(TRUE);

    if (!exists)
      DBUG_RETURN(FALSE);

    /* Table exists. Let us try to open it. */
  }
  else if (table_list->open_strategy == TABLE_LIST::OPEN_STUB)
    DBUG_RETURN(FALSE);

retry_share:

  mysql_mutex_lock(&LOCK_open);

  if (!(share= get_table_share_with_discover(thd, table_list, key,
                                             key_length, OPEN_VIEW,
                                             &error,
                                             hash_value)))
  {
    mysql_mutex_unlock(&LOCK_open);
    /*
      If thd->is_error() is not set, we either need discover
      (error == 7), or the error was silenced by the prelocking
      handler (error == 0), in which case we should skip this
      table.
    */
    if (error == 7 && !thd->is_error())
    {
      (void) ot_ctx->request_backoff_action(Open_table_context::OT_DISCOVER,
                                            table_list);
    }
    DBUG_RETURN(TRUE);
  }

  if (share->is_view)
  {
    /*
      If parent_l of the table_list is non null then a merge table
      has this view as child table, which is not supported.
    */
    if (table_list->parent_l)
    {
      my_error(ER_WRONG_MRG_TABLE, MYF(0));
      goto err_unlock;
    }

    /*
      This table is a view. Validate its metadata version: in particular,
      that it was a view when the statement was prepared.
    */
    if (check_and_update_table_version(thd, table_list, share))
      goto err_unlock;
    if (table_list->i_s_requested_object & OPEN_TABLE_ONLY)
    {
      my_error(ER_NO_SUCH_TABLE, MYF(0), table_list->db,
               table_list->table_name);
      goto err_unlock;
    }

    /* Open view */
    if (open_new_frm(thd, share, alias,
                     (uint) (HA_OPEN_KEYFILE | HA_OPEN_RNDFILE |
                             HA_GET_INDEX | HA_TRY_READ_ONLY),
                     READ_KEYINFO | COMPUTE_TYPES | EXTRA_RECORD,
                     thd->open_options,
                     0, table_list, mem_root))
      goto err_unlock;

    /* TODO: Don't free this */
    release_table_share(share);

    DBUG_ASSERT(table_list->view);

    mysql_mutex_unlock(&LOCK_open);
    DBUG_RETURN(FALSE);
  }

  /*
    Note that situation when we are trying to open a table for what
    was a view during previous execution of PS will be handled in by
    the caller. Here we should simply open our table even if
    TABLE_LIST::view is true.
  */

  if (table_list->i_s_requested_object &  OPEN_VIEW_ONLY)
  {
    my_error(ER_NO_SUCH_TABLE, MYF(0), table_list->db,
             table_list->table_name);
    goto err_unlock;
  }

  if (!(flags & MYSQL_OPEN_IGNORE_FLUSH))
  {
    if (share->has_old_version())
    {
      /*
        We already have an MDL lock. But we have encountered an old
        version of table in the table definition cache which is possible
        when someone changes the table version directly in the cache
        without acquiring a metadata lock (e.g. this can happen during
        "rolling" FLUSH TABLE(S)).
        Release our reference to share, wait until old version of
        share goes away and then try to get new version of table share.
      */
      MDL_deadlock_handler mdl_deadlock_handler(ot_ctx);
      bool wait_result;

      release_table_share(share);
      mysql_mutex_unlock(&LOCK_open);

      thd->push_internal_handler(&mdl_deadlock_handler);
      wait_result= tdc_wait_for_old_version(thd, table_list->db,
                                            table_list->table_name,
                                            ot_ctx->get_timeout(),
                                            mdl_ticket->get_deadlock_weight());
      thd->pop_internal_handler();

      if (wait_result)
        DBUG_RETURN(TRUE);

      goto retry_share;
    }

    if (thd->open_tables && thd->open_tables->s->version != share->version)
    {
      /*
        If the version changes while we're opening the tables,
        we have to back off, close all the tables opened-so-far,
        and try to reopen them. Note: refresh_version is currently
        changed only during FLUSH TABLES.
      */
      release_table_share(share);
      mysql_mutex_unlock(&LOCK_open);
      (void)ot_ctx->request_backoff_action(Open_table_context::OT_REOPEN_TABLES,
                                           NULL);
      DBUG_RETURN(TRUE);
    }
  }

  if (!share->free_tables.is_empty())
  {
    table= share->free_tables.front();
    table_def_use_table(thd, table);
    /* We need to release share as we have EXTRA reference to it in our hands. */
    release_table_share(share);
  }
  else
  {
    /* We have too many TABLE instances around let us try to get rid of them. */
    while (table_cache_count > table_cache_size && unused_tables)
      free_cache_entry(unused_tables);

    mysql_mutex_unlock(&LOCK_open);

    /* make a new table */
    if (!(table=(TABLE*) my_malloc(sizeof(*table),MYF(MY_WME))))
      goto err_lock;

    error= open_table_from_share(thd, share, alias,
                                 (uint) (HA_OPEN_KEYFILE |
                                         HA_OPEN_RNDFILE |
                                         HA_GET_INDEX |
                                         HA_TRY_READ_ONLY),
                                 (READ_KEYINFO | COMPUTE_TYPES |
                                  EXTRA_RECORD),
                                 thd->open_options, table, FALSE);

    if (error)
    {
      my_free(table);

      if (error == 7)
        (void) ot_ctx->request_backoff_action(Open_table_context::OT_DISCOVER,
                                              table_list);
      else if (share->crashed)
        (void) ot_ctx->request_backoff_action(Open_table_context::OT_REPAIR,
                                              table_list);

      goto err_lock;
    }

    if (open_table_entry_fini(thd, share, table))
    {
      closefrm(table, 0);
      my_free(table);
      goto err_lock;
    }

    mysql_mutex_lock(&LOCK_open);
    /* Add table to the share's used tables list. */
    table_def_add_used_table(thd, table);
  }

  mysql_mutex_unlock(&LOCK_open);

  table->mdl_ticket= mdl_ticket;

  table->next= thd->open_tables;		/* Link into simple list */
  thd->set_open_tables(table);

  table->reginfo.lock_type=TL_READ;		/* Assume read */

 reset:
  /*
    Check that there is no reference to a condtion from an earlier query
    (cf. Bug#58553). 
  */
  DBUG_ASSERT(table->file->pushed_cond == NULL);
  table_list->updatable= 1; // It is not derived table nor non-updatable VIEW
  table_list->table= table;

  table->init(thd, table_list);

  DBUG_RETURN(FALSE);

err_lock:
  mysql_mutex_lock(&LOCK_open);
err_unlock:
  release_table_share(share);
  mysql_mutex_unlock(&LOCK_open);

  DBUG_RETURN(TRUE);
}


/**
   Find table in the list of open tables.

   @param list       List of TABLE objects to be inspected.
   @param db         Database name
   @param table_name Table name

   @return Pointer to the TABLE object found, 0 if no table found.
*/

TABLE *find_locked_table(TABLE *list, const char *db, const char *table_name)
{
  char	key[MAX_DBKEY_LENGTH];
  uint key_length=(uint) (strmov(strmov(key,db)+1,table_name)-key)+1;

  for (TABLE *table= list; table ; table=table->next)
  {
    if (table->s->table_cache_key.length == key_length &&
	!memcmp(table->s->table_cache_key.str, key, key_length))
      return table;
  }
  return(0);
}


/**
   Find instance of TABLE with upgradable or exclusive metadata
   lock from the list of open tables, emit error if no such table
   found.

   @param thd        Thread context
   @param db         Database name.
   @param table_name Name of table.
   @param no_error   Don't emit error if no suitable TABLE
                     instance were found.

   @note This function checks if the connection holds a global IX
         metadata lock. If no such lock is found, it is not safe to
         upgrade the lock and ER_TABLE_NOT_LOCKED_FOR_WRITE will be
         reported.

   @return Pointer to TABLE instance with MDL_SHARED_NO_WRITE,
           MDL_SHARED_NO_READ_WRITE, or MDL_EXCLUSIVE metadata
           lock, NULL otherwise.
*/

TABLE *find_table_for_mdl_upgrade(THD *thd, const char *db,
                                  const char *table_name, bool no_error)
{
  TABLE *tab= find_locked_table(thd->open_tables, db, table_name);

  if (!tab)
  {
    if (!no_error)
      my_error(ER_TABLE_NOT_LOCKED, MYF(0), table_name);
    return NULL;
  }

  /*
    It is not safe to upgrade the metadata lock without a global IX lock.
    This can happen with FLUSH TABLES <list> WITH READ LOCK as we in these
    cases don't take a global IX lock in order to be compatible with
    global read lock.
  */
  if (!thd->mdl_context.is_lock_owner(MDL_key::GLOBAL, "", "",
                                      MDL_INTENTION_EXCLUSIVE))
  {
    if (!no_error)
      my_error(ER_TABLE_NOT_LOCKED_FOR_WRITE, MYF(0), table_name);
    return NULL;
  }

  while (tab->mdl_ticket != NULL &&
         !tab->mdl_ticket->is_upgradable_or_exclusive() &&
         (tab= find_locked_table(tab->next, db, table_name)))
    continue;

  if (!tab && !no_error)
    my_error(ER_TABLE_NOT_LOCKED_FOR_WRITE, MYF(0), table_name);

  return tab;
}


/***********************************************************************
  class Locked_tables_list implementation. Declared in sql_class.h
************************************************************************/

/**
  Enter LTM_LOCK_TABLES mode.

  Enter the LOCK TABLES mode using all the tables that are
  currently open and locked in this connection.
  Initializes a TABLE_LIST instance for every locked table.

  @param  thd  thread handle

  @return TRUE if out of memory.
*/

bool
Locked_tables_list::init_locked_tables(THD *thd)
{
  DBUG_ASSERT(thd->locked_tables_mode == LTM_NONE);
  DBUG_ASSERT(m_locked_tables == NULL);
  DBUG_ASSERT(m_reopen_array == NULL);
  DBUG_ASSERT(m_locked_tables_count == 0);

  for (TABLE *table= thd->open_tables; table;
       table= table->next, m_locked_tables_count++)
  {
    TABLE_LIST *src_table_list= table->pos_in_table_list;
    char *db, *table_name, *alias;
    size_t db_len= src_table_list->db_length;
    size_t table_name_len= src_table_list->table_name_length;
    size_t alias_len= strlen(src_table_list->alias);
    TABLE_LIST *dst_table_list;

    if (! multi_alloc_root(&m_locked_tables_root,
                           &dst_table_list, sizeof(*dst_table_list),
                           &db, db_len + 1,
                           &table_name, table_name_len + 1,
                           &alias, alias_len + 1,
                           NullS))
    {
      unlock_locked_tables(0);
      return TRUE;
    }

    memcpy(db, src_table_list->db, db_len + 1);
    memcpy(table_name, src_table_list->table_name, table_name_len + 1);
    memcpy(alias, src_table_list->alias, alias_len + 1);
    /**
      Sic: remember the *actual* table level lock type taken, to
      acquire the exact same type in reopen_tables().
      E.g. if the table was locked for write, src_table_list->lock_type is
      TL_WRITE_DEFAULT, whereas reginfo.lock_type has been updated from
      thd->update_lock_default.
    */
    dst_table_list->init_one_table(db, db_len, table_name, table_name_len,
                                   alias,
                                   src_table_list->table->reginfo.lock_type);
    dst_table_list->table= table;
    dst_table_list->mdl_request.ticket= src_table_list->mdl_request.ticket;

    /* Link last into the list of tables */
    *(dst_table_list->prev_global= m_locked_tables_last)= dst_table_list;
    m_locked_tables_last= &dst_table_list->next_global;
    table->pos_in_locked_tables= dst_table_list;
  }
  if (m_locked_tables_count)
  {
    /**
      Allocate an auxiliary array to pass to mysql_lock_tables()
      in reopen_tables(). reopen_tables() is a critical
      path and we don't want to complicate it with extra allocations.
    */
    m_reopen_array= (TABLE**)alloc_root(&m_locked_tables_root,
                                        sizeof(TABLE*) *
                                        (m_locked_tables_count+1));
    if (m_reopen_array == NULL)
    {
      unlock_locked_tables(0);
      return TRUE;
    }
  }
  thd->enter_locked_tables_mode(LTM_LOCK_TABLES);

  return FALSE;
}


/**
  Leave LTM_LOCK_TABLES mode if it's been entered.

  Close all locked tables, free memory, and leave the mode.

  @note This function is a no-op if we're not in LOCK TABLES.
*/

void
Locked_tables_list::unlock_locked_tables(THD *thd)

{
  if (thd)
  {
    DBUG_ASSERT(!thd->in_sub_stmt &&
                !(thd->state_flags & Open_tables_state::BACKUPS_AVAIL));
    /*
      Sic: we must be careful to not close open tables if
      we're not in LOCK TABLES mode: unlock_locked_tables() is
      sometimes called implicitly, expecting no effect on
      open tables, e.g. from begin_trans().
    */
    if (thd->locked_tables_mode != LTM_LOCK_TABLES)
      return;

    for (TABLE_LIST *table_list= m_locked_tables;
         table_list; table_list= table_list->next_global)
    {
      /*
        Clear the position in the list, the TABLE object will be
        returned to the table cache.
      */
      table_list->table->pos_in_locked_tables= NULL;
    }
    thd->leave_locked_tables_mode();

    DBUG_ASSERT(thd->transaction.stmt.is_empty());
    close_thread_tables(thd);
    /*
      We rely on the caller to implicitly commit the
      transaction and release transactional locks.
    */
  }
  /*
    After closing tables we can free memory used for storing lock
    request for metadata locks and TABLE_LIST elements.
  */
  free_root(&m_locked_tables_root, MYF(0));
  m_locked_tables= NULL;
  m_locked_tables_last= &m_locked_tables;
  m_reopen_array= NULL;
  m_locked_tables_count= 0;
}


/**
  Unlink a locked table from the locked tables list, either
  temporarily or permanently.

  @param  thd        thread handle
  @param  table_list the element of locked tables list.
                     The implementation assumes that this argument
                     points to a TABLE_LIST element linked into
                     the locked tables list. Passing a TABLE_LIST
                     instance that is not part of locked tables
                     list will lead to a crash.
  @param  remove_from_locked_tables
                      TRUE if the table is removed from the list
                      permanently.

  This function is a no-op if we're not under LOCK TABLES.

  @sa Locked_tables_list::reopen_tables()
*/


void Locked_tables_list::unlink_from_list(THD *thd,
                                          TABLE_LIST *table_list,
                                          bool remove_from_locked_tables)
{
  /*
    If mode is not LTM_LOCK_TABLES, we needn't do anything. Moreover,
    outside this mode pos_in_locked_tables value is not trustworthy.
  */
  if (thd->locked_tables_mode != LTM_LOCK_TABLES)
    return;

  /*
    table_list must be set and point to pos_in_locked_tables of some
    table.
  */
  DBUG_ASSERT(table_list->table->pos_in_locked_tables == table_list);

  /* Clear the pointer, the table will be returned to the table cache. */
  table_list->table->pos_in_locked_tables= NULL;

  /* Mark the table as closed in the locked tables list. */
  table_list->table= NULL;

  /*
    If the table is being dropped or renamed, remove it from
    the locked tables list (implicitly drop the LOCK TABLES lock
    on it).
  */
  if (remove_from_locked_tables)
  {
    *table_list->prev_global= table_list->next_global;
    if (table_list->next_global == NULL)
      m_locked_tables_last= table_list->prev_global;
    else
      table_list->next_global->prev_global= table_list->prev_global;
  }
}

/**
  This is an attempt to recover (somewhat) in case of an error.
  If we failed to reopen a closed table, let's unlink it from the
  list and forget about it. From a user perspective that would look
  as if the server "lost" the lock on one of the locked tables.

  @note This function is a no-op if we're not under LOCK TABLES.
*/

void Locked_tables_list::
unlink_all_closed_tables(THD *thd, MYSQL_LOCK *lock, size_t reopen_count)
{
  /* If we managed to take a lock, unlock tables and free the lock. */
  if (lock)
    mysql_unlock_tables(thd, lock);
  /*
    If a failure happened in reopen_tables(), we may have succeeded
    reopening some tables, but not all.
    This works when the connection was killed in mysql_lock_tables().
  */
  if (reopen_count)
  {
    while (reopen_count--)
    {
      /*
        When closing the table, we must remove it
        from thd->open_tables list.
        We rely on the fact that open_table() that was used
        in reopen_tables() always links the opened table
        to the beginning of the open_tables list.
      */
      DBUG_ASSERT(thd->open_tables == m_reopen_array[reopen_count]);

      thd->open_tables->pos_in_locked_tables->table= NULL;

      close_thread_table(thd, &thd->open_tables);
    }
  }
  /* Exclude all closed tables from the LOCK TABLES list. */
  for (TABLE_LIST *table_list= m_locked_tables; table_list; table_list=
       table_list->next_global)
  {
    if (table_list->table == NULL)
    {
      /* Unlink from list. */
      *table_list->prev_global= table_list->next_global;
      if (table_list->next_global == NULL)
        m_locked_tables_last= table_list->prev_global;
      else
        table_list->next_global->prev_global= table_list->prev_global;
    }
  }
}


/**
  Reopen the tables locked with LOCK TABLES and temporarily closed
  by a DDL statement or FLUSH TABLES.

  @note This function is a no-op if we're not under LOCK TABLES.

  @return TRUE if an error reopening the tables. May happen in
               case of some fatal system error only, e.g. a disk
               corruption, out of memory or a serious bug in the
               locking.
*/

bool
Locked_tables_list::reopen_tables(THD *thd)
{
  Open_table_context ot_ctx(thd, MYSQL_OPEN_REOPEN);
  size_t reopen_count= 0;
  MYSQL_LOCK *lock;
  MYSQL_LOCK *merged_lock;

  for (TABLE_LIST *table_list= m_locked_tables;
       table_list; table_list= table_list->next_global)
  {
    if (table_list->table)                      /* The table was not closed */
      continue;

    /* Links into thd->open_tables upon success */
    if (open_table(thd, table_list, thd->mem_root, &ot_ctx))
    {
      unlink_all_closed_tables(thd, 0, reopen_count);
      return TRUE;
    }
    table_list->table->pos_in_locked_tables= table_list;
    /* See also the comment on lock type in init_locked_tables(). */
    table_list->table->reginfo.lock_type= table_list->lock_type;

    DBUG_ASSERT(reopen_count < m_locked_tables_count);
    m_reopen_array[reopen_count++]= table_list->table;
  }
  if (reopen_count)
  {
    thd->in_lock_tables= 1;
    /*
      We re-lock all tables with mysql_lock_tables() at once rather
      than locking one table at a time because of the case
      reported in Bug#45035: when the same table is present
      in the list many times, thr_lock.c fails to grant READ lock
      on a table that is already locked by WRITE lock, even if
      WRITE lock is taken by the same thread. If READ and WRITE
      lock are passed to thr_lock.c in the same list, everything
      works fine. Patching legacy code of thr_lock.c is risking to
      break something else.
    */
    lock= mysql_lock_tables(thd, m_reopen_array, reopen_count,
                            MYSQL_OPEN_REOPEN);
    thd->in_lock_tables= 0;
    if (lock == NULL || (merged_lock=
                         mysql_lock_merge(thd->lock, lock)) == NULL)
    {
      unlink_all_closed_tables(thd, lock, reopen_count);
      if (! thd->killed)
        my_error(ER_LOCK_DEADLOCK, MYF(0));
      return TRUE;
    }
    thd->lock= merged_lock;
  }
  return FALSE;
}


/*
  Function to assign a new table map id to a table share.

  PARAMETERS

    share - Pointer to table share structure

  DESCRIPTION

    We are intentionally not checking that share->mutex is locked
    since this function should only be called when opening a table
    share and before it is entered into the table_def_cache (meaning
    that it cannot be fetched by another thread, even accidentally).

  PRE-CONDITION(S)

    share is non-NULL
    The LOCK_open mutex is locked.

  POST-CONDITION(S)

    share->table_map_id is given a value that with a high certainty is
    not used by any other table (the only case where a table id can be
    reused is on wrap-around, which means more than 4 billion table
    share opens have been executed while one table was open all the
    time).

    share->table_map_id is not ~0UL.
 */
static ulong last_table_id= ~0UL;

void assign_new_table_id(TABLE_SHARE *share)
{

  DBUG_ENTER("assign_new_table_id");

  /* Preconditions */
  DBUG_ASSERT(share != NULL);
  mysql_mutex_assert_owner(&LOCK_open);

  ulong tid= ++last_table_id;                   /* get next id */
  /*
    There is one reserved number that cannot be used.  Remember to
    change this when 6-byte global table id's are introduced.
  */
  if (unlikely(tid == ~0UL))
    tid= ++last_table_id;
  share->table_map_id= tid;
  DBUG_PRINT("info", ("table_id=%lu", tid));

  /* Post conditions */
  DBUG_ASSERT(share->table_map_id != ~0UL);

  DBUG_VOID_RETURN;
}

#ifndef DBUG_OFF
/* Cause a spurious statement reprepare for debug purposes. */
static bool inject_reprepare(THD *thd)
{
  if (thd->m_reprepare_observer && thd->stmt_arena->is_reprepared == FALSE)
  {
    thd->m_reprepare_observer->report_error(thd);
    return TRUE;
  }

  return FALSE;
}
#endif

/**
  Compare metadata versions of an element obtained from the table
  definition cache and its corresponding node in the parse tree.

  @details If the new and the old values mismatch, invoke
  Metadata_version_observer.
  At prepared statement prepare, all TABLE_LIST version values are
  NULL and we always have a mismatch. But there is no observer set
  in THD, and therefore no error is reported. Instead, we update
  the value in the parse tree, effectively recording the original
  version.
  At prepared statement execute, an observer may be installed.  If
  there is a version mismatch, we push an error and return TRUE.

  For conventional execution (no prepared statements), the
  observer is never installed.

  @sa Execute_observer
  @sa check_prepared_statement() to see cases when an observer is installed
  @sa TABLE_LIST::is_table_ref_id_equal()
  @sa TABLE_SHARE::get_table_ref_id()

  @param[in]      thd         used to report errors
  @param[in,out]  tables      TABLE_LIST instance created by the parser
                              Metadata version information in this object
                              is updated upon success.
  @param[in]      table_share an element from the table definition cache

  @retval  TRUE  an error, which has been reported
  @retval  FALSE success, version in TABLE_LIST has been updated
*/

static bool
check_and_update_table_version(THD *thd,
                               TABLE_LIST *tables, TABLE_SHARE *table_share)
{
  if (! tables->is_table_ref_id_equal(table_share))
  {
    if (thd->m_reprepare_observer &&
        thd->m_reprepare_observer->report_error(thd))
    {
      /*
        Version of the table share is different from the
        previous execution of the prepared statement, and it is
        unacceptable for this SQLCOM. Error has been reported.
      */
      DBUG_ASSERT(thd->is_error());
      return TRUE;
    }
    /* Always maintain the latest version and type */
    tables->set_table_ref_id(table_share);
  }

  DBUG_EXECUTE_IF("reprepare_each_statement", return inject_reprepare(thd););
  return FALSE;
}


/**
  Compares versions of a stored routine obtained from the sp cache
  and the version used at prepare.

  @details If the new and the old values mismatch, invoke
  Metadata_version_observer.
  At prepared statement prepare, all Sroutine_hash_entry version values
  are NULL and we always have a mismatch. But there is no observer set
  in THD, and therefore no error is reported. Instead, we update
  the value in Sroutine_hash_entry, effectively recording the original
  version.
  At prepared statement execute, an observer may be installed.  If
  there is a version mismatch, we push an error and return TRUE.

  For conventional execution (no prepared statements), the
  observer is never installed.

  @param[in]      thd         used to report errors
  @param[in/out]  rt          pointer to stored routine entry in the
                              parse tree
  @param[in]      sp          pointer to stored routine cache entry.
                              Can be NULL if there is no such routine.
  @retval  TRUE  an error, which has been reported
  @retval  FALSE success, version in Sroutine_hash_entry has been updated
*/

static bool
check_and_update_routine_version(THD *thd, Sroutine_hash_entry *rt,
                                 sp_head *sp)
{
  ulong spc_version= sp_cache_version();
  /* sp is NULL if there is no such routine. */
  ulong version= sp ? sp->sp_cache_version() : spc_version;
  /*
    If the version in the parse tree is stale,
    or the version in the cache is stale and sp is not used,
    we need to reprepare.
    Sic: version != spc_version <--> sp is not NULL.
  */
  if (rt->m_sp_cache_version != version ||
      (version != spc_version && !sp->is_invoked()))
  {
    if (thd->m_reprepare_observer &&
        thd->m_reprepare_observer->report_error(thd))
    {
      /*
        Version of the sp cache is different from the
        previous execution of the prepared statement, and it is
        unacceptable for this SQLCOM. Error has been reported.
      */
      DBUG_ASSERT(thd->is_error());
      return TRUE;
    }
    /* Always maintain the latest cache version. */
    rt->m_sp_cache_version= version;
  }
  return FALSE;
}


/**
   Open view by getting its definition from disk (and table cache in future).

   @param thd               Thread handle
   @param table_list        TABLE_LIST with db, table_name & belong_to_view
   @param alias             Alias name
   @param cache_key         Key for table definition cache
   @param cache_key_length  Length of cache_key
   @param mem_root          Memory to be used for .frm parsing.
   @param flags             Flags which modify how we open the view

   @todo This function is needed for special handling of views under
         LOCK TABLES. We probably should get rid of it in long term.

   @return FALSE if success, TRUE - otherwise.
*/

bool tdc_open_view(THD *thd, TABLE_LIST *table_list, const char *alias,
                   const char *cache_key, uint cache_key_length,
                   MEM_ROOT *mem_root, uint flags)
{
  TABLE not_used;
  int error;
  my_hash_value_type hash_value;
  TABLE_SHARE *share;

  hash_value= my_calc_hash(&table_def_cache, (uchar*) cache_key,
                           cache_key_length);
  mysql_mutex_lock(&LOCK_open);

  if (!(share= get_table_share(thd, table_list, cache_key,
                               cache_key_length,
                               OPEN_VIEW, &error,
                               hash_value)))
    goto err;

  if (share->is_view &&
      !open_new_frm(thd, share, alias,
                    (uint) (HA_OPEN_KEYFILE | HA_OPEN_RNDFILE |
                            HA_GET_INDEX | HA_TRY_READ_ONLY),
                    READ_KEYINFO | COMPUTE_TYPES | EXTRA_RECORD |
                    flags, thd->open_options, &not_used, table_list,
                    mem_root))
  {
    release_table_share(share);
    mysql_mutex_unlock(&LOCK_open);
    return FALSE;
  }

  my_error(ER_WRONG_OBJECT, MYF(0), share->db.str, share->table_name.str, "VIEW");
  release_table_share(share);
err:
  mysql_mutex_unlock(&LOCK_open);
  return TRUE;
}


/**
   Finalize the process of TABLE creation by loading table triggers
   and taking action if a HEAP table content was emptied implicitly.
*/

static bool open_table_entry_fini(THD *thd, TABLE_SHARE *share, TABLE *entry)
{
  if (Table_triggers_list::check_n_load(thd, share->db.str,
                                        share->table_name.str, entry, 0))
    return TRUE;

  /*
    If we are here, there was no fatal error (but error may be still
    unitialized).
  */
  if (unlikely(entry->file->implicit_emptied))
  {
    entry->file->implicit_emptied= 0;
    if (mysql_bin_log.is_open())
    {
      char *query, *end;
      uint query_buf_size= 20 + share->db.length + share->table_name.length +1;
      if ((query= (char*) my_malloc(query_buf_size,MYF(MY_WME))))
      {
        /* this DELETE FROM is needed even with row-based binlogging */
        end = strxmov(strmov(query, "DELETE FROM `"),
                      share->db.str,"`.`",share->table_name.str,"`", NullS);
        int errcode= query_error_code(thd, TRUE);
        if (thd->binlog_query(THD::STMT_QUERY_TYPE,
                              query, (ulong)(end-query),
                              FALSE, FALSE, FALSE, errcode))
        {
          my_free(query);
          return TRUE;
        }
        my_free(query);
      }
      else
      {
        /*
          As replication is maybe going to be corrupted, we need to warn the
          DBA on top of warning the client (which will automatically be done
          because of MYF(MY_WME) in my_malloc() above).
        */
        sql_print_error("When opening HEAP table, could not allocate memory "
                        "to write 'DELETE FROM `%s`.`%s`' to the binary log",
                        share->db.str, share->table_name.str);
        delete entry->triggers;
        return TRUE;
      }
    }
  }
  return FALSE;
}


/**
   Auxiliary routine which is used for performing automatical table repair.
*/

static bool auto_repair_table(THD *thd, TABLE_LIST *table_list)
{
  const char *cache_key;
  uint cache_key_length;
  TABLE_SHARE *share;
  TABLE *entry;
  int not_used;
  bool result= TRUE;
  my_hash_value_type hash_value;

  cache_key_length= get_table_def_key(table_list, &cache_key);

  thd->clear_error();

  hash_value= my_calc_hash(&table_def_cache, (uchar*) cache_key,
                           cache_key_length);
  mysql_mutex_lock(&LOCK_open);

  if (!(share= get_table_share(thd, table_list, cache_key,
                               cache_key_length,
                               OPEN_VIEW, &not_used,
                               hash_value)))
    goto end_unlock;

  if (share->is_view)
  {
    release_table_share(share);
    goto end_unlock;
  }

  if (!(entry= (TABLE*)my_malloc(sizeof(TABLE), MYF(MY_WME))))
  {
    release_table_share(share);
    goto end_unlock;
  }
  mysql_mutex_unlock(&LOCK_open);

  if (open_table_from_share(thd, share, table_list->alias,
                            (uint) (HA_OPEN_KEYFILE | HA_OPEN_RNDFILE |
                                    HA_GET_INDEX |
                                    HA_TRY_READ_ONLY),
                            READ_KEYINFO | COMPUTE_TYPES | EXTRA_RECORD,
                            ha_open_options | HA_OPEN_FOR_REPAIR,
                            entry, FALSE) || ! entry->file ||
      (entry->file->is_crashed() && entry->file->ha_check_and_repair(thd)))
  {
    /* Give right error message */
    thd->clear_error();
    my_error(ER_NOT_KEYFILE, MYF(0), share->table_name.str);
    sql_print_error("Couldn't repair table: %s.%s", share->db.str,
                    share->table_name.str);
    if (entry->file)
      closefrm(entry, 0);
  }
  else
  {
    thd->clear_error();			// Clear error message
    closefrm(entry, 0);
    result= FALSE;
  }
  my_free(entry);

  mysql_mutex_lock(&LOCK_open);
  release_table_share(share);
  /* Remove the repaired share from the table cache. */
  tdc_remove_table(thd, TDC_RT_REMOVE_ALL,
                   table_list->db, table_list->table_name,
                   TRUE);
end_unlock:
  mysql_mutex_unlock(&LOCK_open);
  return result;
}


/** Open_table_context */

Open_table_context::Open_table_context(THD *thd, uint flags)
  :m_failed_table(NULL),
   m_start_of_statement_svp(thd->mdl_context.mdl_savepoint()),
   m_timeout(flags & MYSQL_LOCK_IGNORE_TIMEOUT ?
             LONG_TIMEOUT : thd->variables.lock_wait_timeout),
   m_flags(flags),
   m_action(OT_NO_ACTION),
   m_has_locks(thd->mdl_context.has_locks()),
   m_has_protection_against_grl(FALSE)
{}


/**
  Check if we can back-off and set back off action if we can.
  Otherwise report and return error.

  @retval  TRUE if back-off is impossible.
  @retval  FALSE if we can back off. Back off action has been set.
*/

bool
Open_table_context::
request_backoff_action(enum_open_table_action action_arg,
                       TABLE_LIST *table)
{
  /*
    A back off action may be one of three kinds:

    * We met a broken table that needs repair, or a table that
      is not present on this MySQL server and needs re-discovery.
      To perform the action, we need an exclusive metadata lock on
      the table. Acquiring an X lock while holding other shared
      locks is very deadlock-prone. If this is a multi- statement
      transaction that holds metadata locks for completed
      statements, we don't do it, and report an error instead.
      The action type in this case is OT_DISCOVER or OT_REPAIR.
    * Our attempt to acquire an MDL lock lead to a deadlock,
      detected by the MDL deadlock detector. The current
      session was chosen a victim. If this is a multi-statement
      transaction that holds metadata locks taken by completed
      statements, restarting locking for the current statement
      may lead to a livelock. Releasing locks of completed
      statements can not be done as will lead to violation
      of ACID. Thus, again, if m_has_locks is set,
      we report an error. Otherwise, when there are no metadata
      locks other than which belong to this statement, we can
      try to recover from error by releasing all locks and
      restarting the pre-locking.
      Similarly, a deadlock error can occur when the
      pre-locking process met a TABLE_SHARE that is being
      flushed, and unsuccessfully waited for the flush to
      complete. A deadlock in this case can happen, e.g.,
      when our session is holding a metadata lock that
      is being waited on by a session which is using
      the table which is being flushed. The only way
      to recover from this error is, again, to close all
      open tables, release all locks, and retry pre-locking.
      Action type name is OT_REOPEN_TABLES. Re-trying
      while holding some locks may lead to a livelock,
      and thus we don't do it.
    * Finally, this session has open TABLEs from different
      "generations" of the table cache. This can happen, e.g.,
      when, after this session has successfully opened one
      table used for a statement, FLUSH TABLES interfered and
      expelled another table used in it. FLUSH TABLES then
      blocks and waits on the table already opened by this
      statement.
      We detect this situation by ensuring that table cache
      version of all tables used in a statement is the same.
      If it isn't, all tables needs to be reopened.
      Note, that we can always perform a reopen in this case,
      even if we already have metadata locks, since we don't
      keep tables open between statements and a livelock
      is not possible.
  */
  if (action_arg != OT_REOPEN_TABLES && m_has_locks)
  {
    my_error(ER_LOCK_DEADLOCK, MYF(0));
    return TRUE;
  }
  /*
    If auto-repair or discovery are requested, a pointer to table
    list element must be provided.
  */
  if (table)
  {
    DBUG_ASSERT(action_arg == OT_DISCOVER || action_arg == OT_REPAIR);
    m_failed_table= (TABLE_LIST*) current_thd->alloc(sizeof(TABLE_LIST));
    if (m_failed_table == NULL)
      return TRUE;
    m_failed_table->init_one_table(table->db, table->db_length,
                                   table->table_name,
                                   table->table_name_length,
                                   table->alias, TL_WRITE);
    m_failed_table->mdl_request.set_type(MDL_EXCLUSIVE);
  }
  m_action= action_arg;
  return FALSE;
}


/**
   Recover from failed attempt of open table by performing requested action.

   @param  thd     Thread context

   @pre This function should be called only with "action" != OT_NO_ACTION
        and after having called @sa close_tables_for_reopen().

   @retval FALSE - Success. One should try to open tables once again.
   @retval TRUE  - Error
*/

bool
Open_table_context::
recover_from_failed_open(THD *thd)
{
  bool result= FALSE;
  /* Execute the action. */
  switch (m_action)
  {
    case OT_BACKOFF_AND_RETRY:
      break;
    case OT_REOPEN_TABLES:
      break;
    case OT_DISCOVER:
      {
        if ((result= lock_table_names(thd, m_failed_table, NULL,
                                      get_timeout(), 0)))
          break;

        tdc_remove_table(thd, TDC_RT_REMOVE_ALL, m_failed_table->db,
                         m_failed_table->table_name, FALSE);
        ha_create_table_from_engine(thd, m_failed_table->db,
                                    m_failed_table->table_name);

        thd->get_stmt_wi()->clear_warning_info(thd->query_id);
        thd->clear_error();                 // Clear error message
        thd->mdl_context.release_transactional_locks();
        break;
      }
    case OT_REPAIR:
      {
        if ((result= lock_table_names(thd, m_failed_table, NULL,
                                      get_timeout(), 0)))
          break;

        tdc_remove_table(thd, TDC_RT_REMOVE_ALL, m_failed_table->db,
                         m_failed_table->table_name, FALSE);

        result= auto_repair_table(thd, m_failed_table);
        thd->mdl_context.release_transactional_locks();
        break;
      }
    default:
      DBUG_ASSERT(0);
  }
  /*
    Reset the pointers to conflicting MDL request and the
    TABLE_LIST element, set when we need auto-discovery or repair,
    for safety.
  */
  m_failed_table= NULL;
  /*
    Reset flag indicating that we have already acquired protection
    against GRL. It is no longer valid as the corresponding lock was
    released by close_tables_for_reopen().
  */
  m_has_protection_against_grl= FALSE;
  /* Prepare for possible another back-off. */
  m_action= OT_NO_ACTION;
  return result;
}


/*
  Return a appropriate read lock type given a table object.

  @param thd Thread context
  @param prelocking_ctx Prelocking context.
  @param table_list     Table list element for table to be locked.

  @remark Due to a statement-based replication limitation, statements such as
          INSERT INTO .. SELECT FROM .. and CREATE TABLE .. SELECT FROM need
          to grab a TL_READ_NO_INSERT lock on the source table in order to
          prevent the replication of a concurrent statement that modifies the
          source table. If such a statement gets applied on the slave before
          the INSERT .. SELECT statement finishes, data on the master could
          differ from data on the slave and end-up with a discrepancy between
          the binary log and table state.
          This also applies to SELECT/SET/DO statements which use stored
          functions. Calls to such functions are going to be logged as a
          whole and thus should be serialized against concurrent changes
          to tables used by those functions. This can be avoided if functions
          only read data but doing so requires more complex analysis than it
          is done now.
          Furthermore, this does not apply to I_S and log tables as it's
          always unsafe to replicate such tables under statement-based
          replication as the table on the slave might contain other data
          (ie: general_log is enabled on the slave). The statement will
          be marked as unsafe for SBR in decide_logging_format().
  @remark Note that even in prelocked mode it is important to correctly
          determine lock type value. In this mode lock type is passed to
          handler::start_stmt() method and can be used by storage engine,
          for example, to determine what kind of row locks it should acquire
          when reading data from the table.
*/

thr_lock_type read_lock_type_for_table(THD *thd,
                                       Query_tables_list *prelocking_ctx,
                                       TABLE_LIST *table_list)
{
  /*
    In cases when this function is called for a sub-statement executed in
    prelocked mode we can't rely on OPTION_BIN_LOG flag in THD::options
    bitmap to determine that binary logging is turned on as this bit can
    be cleared before executing sub-statement. So instead we have to look
    at THD::variables::sql_log_bin member.
  */
  bool log_on= mysql_bin_log.is_open() && thd->variables.sql_log_bin;
  ulong binlog_format= thd->variables.binlog_format;
  if ((log_on == FALSE) || (binlog_format == BINLOG_FORMAT_ROW) ||
      (table_list->table->s->table_category == TABLE_CATEGORY_LOG) ||
      (table_list->table->s->table_category == TABLE_CATEGORY_RPL_INFO) ||
      (table_list->table->s->table_category == TABLE_CATEGORY_PERFORMANCE) ||
      !(is_update_query(prelocking_ctx->sql_command) ||
        table_list->prelocking_placeholder ||
        (thd->locked_tables_mode > LTM_LOCK_TABLES)))
    return TL_READ;
  else
    return TL_READ_NO_INSERT;
}


/*
  Handle element of prelocking set other than table. E.g. cache routine
  and, if prelocking strategy prescribes so, extend the prelocking set
  with tables and routines used by it.

  @param[in]  thd                  Thread context.
  @param[in]  prelocking_ctx       Prelocking context.
  @param[in]  rt                   Element of prelocking set to be processed.
  @param[in]  prelocking_strategy  Strategy which specifies how the
                                   prelocking set should be extended when
                                   one of its elements is processed.
  @param[in]  has_prelocking_list  Indicates that prelocking set/list for
                                   this statement has already been built.
  @param[in]  ot_ctx               Context of open_table used to recover from
                                   locking failures.
  @param[out] need_prelocking      Set to TRUE if it was detected that this
                                   statement will require prelocked mode for
                                   its execution, not touched otherwise.

  @retval FALSE  Success.
  @retval TRUE   Failure (Conflicting metadata lock, OOM, other errors).
*/

static bool
open_and_process_routine(THD *thd, Query_tables_list *prelocking_ctx,
                         Sroutine_hash_entry *rt,
                         Prelocking_strategy *prelocking_strategy,
                         bool has_prelocking_list,
                         Open_table_context *ot_ctx,
                         bool *need_prelocking)
{
  MDL_key::enum_mdl_namespace mdl_type= rt->mdl_request.key.mdl_namespace();
  DBUG_ENTER("open_and_process_routine");

  switch (mdl_type)
  {
  case MDL_key::FUNCTION:
  case MDL_key::PROCEDURE:
    {
      sp_head *sp;
      /*
        Try to get MDL lock on the routine.
        Note that we do not take locks on top-level CALLs as this can
        lead to a deadlock. Not locking top-level CALLs does not break
        the binlog as only the statements in the called procedure show
        up there, not the CALL itself.
      */
      if (rt != (Sroutine_hash_entry*)prelocking_ctx->sroutines_list.first ||
          mdl_type != MDL_key::PROCEDURE)
      {
        /*
          Since we acquire only shared lock on routines we don't
          need to care about global intention exclusive locks.
        */
        DBUG_ASSERT(rt->mdl_request.type == MDL_SHARED);

        /*
          Waiting for a conflicting metadata lock to go away may
          lead to a deadlock, detected by MDL subsystem.
          If possible, we try to resolve such deadlocks by releasing all
          metadata locks and restarting the pre-locking process.
          To prevent the error from polluting the diagnostics area
          in case of successful resolution, install a special error
          handler for ER_LOCK_DEADLOCK error.
        */
        MDL_deadlock_handler mdl_deadlock_handler(ot_ctx);

        thd->push_internal_handler(&mdl_deadlock_handler);
        bool result= thd->mdl_context.acquire_lock(&rt->mdl_request,
                                                   ot_ctx->get_timeout());
        thd->pop_internal_handler();

        if (result)
          DBUG_RETURN(TRUE);

        DEBUG_SYNC(thd, "after_shared_lock_pname");

        /* Ensures the routine is up-to-date and cached, if exists. */
        if (sp_cache_routine(thd, rt, has_prelocking_list, &sp))
          DBUG_RETURN(TRUE);

        /* Remember the version of the routine in the parse tree. */
        if (check_and_update_routine_version(thd, rt, sp))
          DBUG_RETURN(TRUE);

        /* 'sp' is NULL when there is no such routine. */
        if (sp && !has_prelocking_list)
        {
          prelocking_strategy->handle_routine(thd, prelocking_ctx, rt, sp,
                                              need_prelocking);
        }
      }
      else
      {
        /*
          If it's a top level call, just make sure we have a recent
          version of the routine, if it exists.
          Validating routine version is unnecessary, since CALL
          does not affect the prepared statement prelocked list.
        */
        if (sp_cache_routine(thd, rt, FALSE, &sp))
          DBUG_RETURN(TRUE);
      }
    }
    break;
  case MDL_key::TRIGGER:
    /**
      We add trigger entries to lex->sroutines_list, but we don't
      load them here. The trigger entry is only used when building
      a transitive closure of objects used in a statement, to avoid
      adding to this closure objects that are used in the trigger more
      than once.
      E.g. if a trigger trg refers to table t2, and the trigger table t1
      is used multiple times in the statement (say, because it's used in
      function f1() twice), we will only add t2 once to the list of
      tables to prelock.

      We don't take metadata locks on triggers either: they are protected
      by a respective lock on the table, on which the trigger is defined.

      The only two cases which give "trouble" are SHOW CREATE TRIGGER
      and DROP TRIGGER statements. For these, statement syntax doesn't
      specify the table on which this trigger is defined, so we have
      to make a "dirty" read in the data dictionary to find out the
      table name. Once we discover the table name, we take a metadata
      lock on it, and this protects all trigger operations.
      Of course the table, in theory, may disappear between the dirty
      read and metadata lock acquisition, but in that case we just return
      a run-time error.

      Grammar of other trigger DDL statements (CREATE, DROP) requires
      the table to be specified explicitly, so we use the table metadata
      lock to protect trigger metadata in these statements. Similarly, in
      DML we always use triggers together with their tables, and thus don't
      need to take separate metadata locks on them.
    */
    break;
  default:
    /* Impossible type value. */
    DBUG_ASSERT(0);
  }
  DBUG_RETURN(FALSE);
}


/**
  Handle table list element by obtaining metadata lock, opening table or view
  and, if prelocking strategy prescribes so, extending the prelocking set with
  tables and routines used by it.

  @param[in]     thd                  Thread context.
  @param[in]     lex                  LEX structure for statement.
  @param[in]     tables               Table list element to be processed.
  @param[in,out] counter              Number of tables which are open.
  @param[in]     flags                Bitmap of flags to modify how the tables
                                      will be open, see open_table() description
                                      for details.
  @param[in]     prelocking_strategy  Strategy which specifies how the
                                      prelocking set should be extended
                                      when table or view is processed.
  @param[in]     has_prelocking_list  Indicates that prelocking set/list for
                                      this statement has already been built.
  @param[in]     ot_ctx               Context used to recover from a failed
                                      open_table() attempt.
  @param[in]     new_frm_mem          Temporary MEM_ROOT to be used for
                                      parsing .FRMs for views.

  @retval  FALSE  Success.
  @retval  TRUE   Error, reported unless there is a chance to recover from it.
*/

static bool
open_and_process_table(THD *thd, LEX *lex, TABLE_LIST *tables,
                       uint *counter, uint flags,
                       Prelocking_strategy *prelocking_strategy,
                       bool has_prelocking_list,
                       Open_table_context *ot_ctx,
                       MEM_ROOT *new_frm_mem)
{
  bool error= FALSE;
  bool safe_to_ignore_table= FALSE;
  DBUG_ENTER("open_and_process_table");
  DEBUG_SYNC(thd, "open_and_process_table");

  /*
    Ignore placeholders for derived tables. After derived tables
    processing, link to created temporary table will be put here.
    If this is derived table for view then we still want to process
    routines used by this view.
  */
  if (tables->derived)
  {
    if (!tables->view)
      goto end;
    /*
      We restore view's name and database wiped out by derived tables
      processing and fall back to standard open process in order to
      obtain proper metadata locks and do other necessary steps like
      stored routine processing.
    */
    tables->db= tables->view_db.str;
    tables->db_length= tables->view_db.length;
    tables->table_name= tables->view_name.str;
    tables->table_name_length= tables->view_name.length;
  }
  /*
    If this TABLE_LIST object is a placeholder for an information_schema
    table, create a temporary table to represent the information_schema
    table in the query. Do not fill it yet - will be filled during
    execution.
  */
  if (tables->schema_table)
  {
    /*
      If this information_schema table is merged into a mergeable
      view, ignore it for now -- it will be filled when its respective
      TABLE_LIST is processed. This code works only during re-execution.
    */
    if (tables->view)
    {
      MDL_ticket *mdl_ticket;
      /*
        We still need to take a MDL lock on the merged view to protect
        it from concurrent changes.
      */
      if (!open_table_get_mdl_lock(thd, ot_ctx, &tables->mdl_request,
                                   flags, &mdl_ticket) &&
          mdl_ticket != NULL)
        goto process_view_routines;
      /* Fall-through to return error. */
    }
    else if (!mysql_schema_table(thd, lex, tables) &&
             !check_and_update_table_version(thd, tables, tables->table->s))
    {
      goto end;
    }
    error= TRUE;
    goto end;
  }
  DBUG_PRINT("tcache", ("opening table: '%s'.'%s'  item: %p",
                        tables->db, tables->table_name, tables)); //psergey: invalid read of size 1 here
  (*counter)++;

  /* Not a placeholder: must be a base/temporary table or a view. Let us open it. */

  if (tables->table)
  {
    /*
      If this TABLE_LIST object has an associated open TABLE object
      (TABLE_LIST::table is not NULL), that TABLE object must be a pre-opened
      temporary table.
    */
    DBUG_ASSERT(is_temporary_table(tables));
  }
  else if (tables->open_type == OT_TEMPORARY_ONLY)
  {
    /*
      OT_TEMPORARY_ONLY means that we are in CREATE TEMPORARY TABLE statement.
      Also such table list element can't correspond to prelocking placeholder
      or to underlying table of merge table.
      So existing temporary table should have been preopened by this moment
      and we can simply continue without trying to open temporary or base
      table.
    */
    DBUG_ASSERT(tables->open_strategy);
    DBUG_ASSERT(!tables->prelocking_placeholder);
    DBUG_ASSERT(!tables->parent_l);
  }
  else if (tables->prelocking_placeholder)
  {
    /*
      For the tables added by the pre-locking code, attempt to open
      the table but fail silently if the table does not exist.
      The real failure will occur when/if a statement attempts to use
      that table.
    */
    No_such_table_error_handler no_such_table_handler;
    thd->push_internal_handler(&no_such_table_handler);

    /*
      We're opening a table from the prelocking list.

      Since this table list element might have been added after pre-opening
      of temporary tables we have to try to open temporary table for it.

      We can't simply skip this table list element and postpone opening of
      temporary tabletill the execution of substatement for several reasons:
      - Temporary table can be a MERGE table with base underlying tables,
        so its underlying tables has to be properly open and locked at
        prelocking stage.
      - Temporary table can be a MERGE table and we might be in PREPARE
        phase for a prepared statement. In this case it is important to call
        HA_ATTACH_CHILDREN for all merge children.
        This is necessary because merge children remember "TABLE_SHARE ref type"
        and "TABLE_SHARE def version" in the HA_ATTACH_CHILDREN operation.
        If HA_ATTACH_CHILDREN is not called, these attributes are not set.
        Then, during the first EXECUTE, those attributes need to be updated.
        That would cause statement re-preparing (because changing those
        attributes during EXECUTE is caught by THD::m_reprepare_observer).
        The problem is that since those attributes are not set in merge
        children, another round of PREPARE will not help.
    */
    error= open_temporary_table(thd, tables);

    if (!error && !tables->table)
      error= open_table(thd, tables, new_frm_mem, ot_ctx);

    thd->pop_internal_handler();
    safe_to_ignore_table= no_such_table_handler.safely_trapped_errors();
  }
  else
  {
    if (tables->parent_l)
    {
      /*
        Even if we are opening table not from the prelocking list we
        still might need to look for a temporary table if this table
        list element corresponds to underlying table of a merge table.
      */
      error= open_temporary_table(thd, tables);
    }

    if (!error && !tables->table)
      error= open_table(thd, tables, new_frm_mem, ot_ctx);
  }

  free_root(new_frm_mem, MYF(MY_KEEP_PREALLOC));

  if (error)
  {
    if (! ot_ctx->can_recover_from_failed_open() && safe_to_ignore_table)
    {
      DBUG_PRINT("info", ("open_table: ignoring table '%s'.'%s'",
                          tables->db, tables->alias));
      error= FALSE;
    }
    goto end;
  }

  /*
    We can't rely on simple check for TABLE_LIST::view to determine
    that this is a view since during re-execution we might reopen
    ordinary table in place of view and thus have TABLE_LIST::view
    set from repvious execution and TABLE_LIST::table set from
    current.
  */
  if (!tables->table && tables->view)
  {
    /* VIEW placeholder */
    (*counter)--;

    /*
      tables->next_global list consists of two parts:
      1) Query tables and underlying tables of views.
      2) Tables used by all stored routines that this statement invokes on
         execution.
      We need to know where the bound between these two parts is. If we've
      just opened a view, which was the last table in part #1, and it
      has added its base tables after itself, adjust the boundary pointer
      accordingly.
    */
    if (lex->query_tables_own_last == &(tables->next_global) &&
        tables->view->query_tables)
      lex->query_tables_own_last= tables->view->query_tables_last;
    /*
      Let us free memory used by 'sroutines' hash here since we never
      call destructor for this LEX.
    */
    my_hash_free(&tables->view->sroutines);
    goto process_view_routines;
  }

  /*
    Special types of open can succeed but still don't set
    TABLE_LIST::table to anything.
  */
  if (tables->open_strategy && !tables->table)
    goto end;

  /*
    If we are not already in prelocked mode and extended table list is not
    yet built we might have to build the prelocking set for this statement.

    Since currently no prelocking strategy prescribes doing anything for
    tables which are only read, we do below checks only if table is going
    to be changed.
  */
  if (thd->locked_tables_mode <= LTM_LOCK_TABLES &&
      ! has_prelocking_list &&
      tables->lock_type >= TL_WRITE_ALLOW_WRITE)
  {
    bool need_prelocking= FALSE;
    TABLE_LIST **save_query_tables_last= lex->query_tables_last;
    /*
      Extend statement's table list and the prelocking set with
      tables and routines according to the current prelocking
      strategy.

      For example, for DML statements we need to add tables and routines
      used by triggers which are going to be invoked for this element of
      table list and also add tables required for handling of foreign keys.
    */
    error= prelocking_strategy->handle_table(thd, lex, tables,
                                             &need_prelocking);

    if (need_prelocking && ! lex->requires_prelocking())
      lex->mark_as_requiring_prelocking(save_query_tables_last);

    if (error)
      goto end;
  }

  /* Set appropriate TABLE::lock_type. */
  if (tables->lock_type != TL_UNLOCK && ! thd->locked_tables_mode)
  {
    if (tables->lock_type == TL_WRITE_DEFAULT)
      tables->table->reginfo.lock_type= thd->update_lock_default;
    else if (tables->lock_type == TL_READ_DEFAULT)
      tables->table->reginfo.lock_type=
        read_lock_type_for_table(thd, lex, tables);
    else
      tables->table->reginfo.lock_type= tables->lock_type;
  }

  /* Copy grant information from TABLE_LIST instance to TABLE one. */
  tables->table->grant= tables->grant;

  /* Check and update metadata version of a base table. */
  error= check_and_update_table_version(thd, tables, tables->table->s);

  if (error)
    goto end;
  /*
    After opening a MERGE table add the children to the query list of
    tables, so that they are opened too.
    Note that placeholders don't have the handler open.
  */
  /* MERGE tables need to access parent and child TABLE_LISTs. */
  DBUG_ASSERT(tables->table->pos_in_table_list == tables);
  /* Non-MERGE tables ignore this call. */
  if (tables->table->file->extra(HA_EXTRA_ADD_CHILDREN_LIST))
  {
    error= TRUE;
    goto end;
  }

process_view_routines:
  /*
    Again we may need cache all routines used by this view and add
    tables used by them to table list.
  */
  if (tables->view &&
      thd->locked_tables_mode <= LTM_LOCK_TABLES &&
      ! has_prelocking_list)
  {
    bool need_prelocking= FALSE;
    TABLE_LIST **save_query_tables_last= lex->query_tables_last;

    error= prelocking_strategy->handle_view(thd, lex, tables,
                                            &need_prelocking);

    if (need_prelocking && ! lex->requires_prelocking())
      lex->mark_as_requiring_prelocking(save_query_tables_last);

    if (error)
      goto end;
  }

end:
  DBUG_RETURN(error);
}

extern "C" uchar *schema_set_get_key(const uchar *record, size_t *length,
                                     my_bool not_used __attribute__((unused)))
{
  TABLE_LIST *table=(TABLE_LIST*) record;
  *length= table->db_length;
  return (uchar*) table->db;
}

/**
  Acquire upgradable (SNW, SNRW) metadata locks on tables used by
  LOCK TABLES or by a DDL statement. Under LOCK TABLES, we can't take
  new locks, so use open_tables_check_upgradable_mdl() instead.

  @param thd               Thread context.
  @param tables_start      Start of list of tables on which upgradable locks
                           should be acquired.
  @param tables_end        End of list of tables.
  @param lock_wait_timeout Seconds to wait before timeout.
  @param flags             Bitmap of flags to modify how the tables will be
                           open, see open_table() description for details.

  @retval FALSE  Success.
  @retval TRUE   Failure (e.g. connection was killed)
*/

bool
lock_table_names(THD *thd,
                 TABLE_LIST *tables_start, TABLE_LIST *tables_end,
                 ulong lock_wait_timeout, uint flags)
{
  MDL_request_list mdl_requests;
  TABLE_LIST *table;
  MDL_request global_request;
  Hash_set<TABLE_LIST, schema_set_get_key> schema_set;

  DBUG_ASSERT(!thd->locked_tables_mode);

  for (table= tables_start; table && table != tables_end;
       table= table->next_global)
  {
    if (table->mdl_request.type < MDL_SHARED_NO_WRITE ||
        table->open_type == OT_TEMPORARY_ONLY ||
        (table->open_type == OT_TEMPORARY_OR_BASE && is_temporary_table(table)))
    {
      continue;
    }

    if (! (flags & MYSQL_OPEN_SKIP_SCOPED_MDL_LOCK) && schema_set.insert(table))
      return TRUE;

    mdl_requests.push_front(&table->mdl_request);
  }

  if (! (flags & MYSQL_OPEN_SKIP_SCOPED_MDL_LOCK) &&
      ! mdl_requests.is_empty())
  {
    /*
      Scoped locks: Take intention exclusive locks on all involved
      schemas.
    */
    Hash_set<TABLE_LIST, schema_set_get_key>::Iterator it(schema_set);
    while ((table= it++))
    {
      MDL_request *schema_request= new (thd->mem_root) MDL_request;
      if (schema_request == NULL)
        return TRUE;
      schema_request->init(MDL_key::SCHEMA, table->db, "",
                           MDL_INTENTION_EXCLUSIVE,
                           MDL_TRANSACTION);
      mdl_requests.push_front(schema_request);
    }

    /*
      Protect this statement against concurrent global read lock
      by acquiring global intention exclusive lock with statement
      duration.
    */
    if (thd->global_read_lock.can_acquire_protection())
      return TRUE;
    global_request.init(MDL_key::GLOBAL, "", "", MDL_INTENTION_EXCLUSIVE,
                        MDL_STATEMENT);
    mdl_requests.push_front(&global_request);
  }

  if (thd->mdl_context.acquire_locks(&mdl_requests, lock_wait_timeout))
    return TRUE;

  return FALSE;
}


/**
  Check for upgradable (SNW, SNRW) metadata locks on tables to be opened
  for a DDL statement. Under LOCK TABLES, we can't take new locks, so we
  must check if appropriate locks were pre-acquired.

  @param thd           Thread context.
  @param tables_start  Start of list of tables on which upgradable locks
                       should be searched for.
  @param tables_end    End of list of tables.
  @param flags         Bitmap of flags to modify how the tables will be
                       open, see open_table() description for details.

  @retval FALSE  Success.
  @retval TRUE   Failure (e.g. connection was killed)
*/

static bool
open_tables_check_upgradable_mdl(THD *thd, TABLE_LIST *tables_start,
                                 TABLE_LIST *tables_end, uint flags)
{
  TABLE_LIST *table;

  DBUG_ASSERT(thd->locked_tables_mode);

  for (table= tables_start; table && table != tables_end;
       table= table->next_global)
  {
    if (table->mdl_request.type < MDL_SHARED_NO_WRITE ||
        table->open_type == OT_TEMPORARY_ONLY ||
        (table->open_type == OT_TEMPORARY_OR_BASE && is_temporary_table(table)))
    {
      continue;
    }

    /*
      We don't need to do anything about the found TABLE instance as it
      will be handled later in open_tables(), we only need to check that
      an upgradable lock is already acquired. When we enter LOCK TABLES
      mode, SNRW locks are acquired before all other locks. So if under
      LOCK TABLES we find that there is TABLE instance with upgradeable
      lock, all other instances of TABLE for the same table will have the
      same ticket.

      Note that this works OK even for CREATE TABLE statements which
      request X type of metadata lock. This is because under LOCK TABLES
      such statements don't create the table but only check if it exists
      or, in most complex case, only insert into it.
      Thus SNRW lock should be enough.

      Note that find_table_for_mdl_upgrade() will report an error if
      no suitable ticket is found.
    */
    if (!find_table_for_mdl_upgrade(thd, table->db, table->table_name, false))
      return TRUE;
  }

  return FALSE;
}


#ifdef WITH_PARTITION_STORAGE_ENGINE
/*
  TODO: Move all this to prune_partitions() when implementing WL#4443.
  Needs all items and conds fixed (as in first part in JOIN::optimize,
  mysql_prepare_delete). Ensure that prune_partitions() is called for all
  statements supported by WL#5217.

  TODO: When adding support for FK in partitioned tables, update this function
  so the referenced table get correct locking.
*/
static bool prune_partition_locks(TABLE_LIST *tables)
{
  TABLE_LIST *table;
  DBUG_ENTER("prune_partition_locks");
  for (table= tables; table; table= table->next_global)
  {
    /* Avoid to lock/start_stmt partitions not used in the statement. */
    if (!table->placeholder())
    {
      if (table->table->part_info)
      {
        /*
          Initialize and set partitions bitmaps, using table's mem_root,
          destroyed in closefrm().
        */
        if (table->table->part_info->set_partition_bitmaps(table))
          DBUG_RETURN(TRUE);
      }
      else if (table->partition_names && table->partition_names->elements)
      {
        /* Don't allow PARTITION () clause on a nonpartitioned table */
        my_error(ER_PARTITION_CLAUSE_ON_NONPARTITIONED, MYF(0));
        DBUG_RETURN(TRUE);
      }
    }
  }
  DBUG_RETURN(FALSE);
}
#endif /* WITH_PARTITION_STORAGE_ENGINE */


/**
  Open all tables in list

  @param[in]     thd      Thread context.
  @param[in,out] start    List of tables to be open (it can be adjusted for
                          statement that uses tables only implicitly, e.g.
                          for "SELECT f1()").
  @param[out]    counter  Number of tables which were open.
  @param[in]     flags    Bitmap of flags to modify how the tables will be
                          open, see open_table() description for details.
  @param[in]     prelocking_strategy  Strategy which specifies how prelocking
                                      algorithm should work for this statement.

  @note
    Unless we are already in prelocked mode and prelocking strategy prescribes
    so this function will also precache all SP/SFs explicitly or implicitly
    (via views and triggers) used by the query and add tables needed for their
    execution to table list. Statement that uses SFs, invokes triggers or
    requires foreign key checks will be marked as requiring prelocking.
    Prelocked mode will be enabled for such query during lock_tables() call.

    If query for which we are opening tables is already marked as requiring
    prelocking it won't do such precaching and will simply reuse table list
    which is already built.

  @retval  FALSE  Success.
  @retval  TRUE   Error, reported.
*/

bool open_tables(THD *thd, TABLE_LIST **start, uint *counter, uint flags,
                Prelocking_strategy *prelocking_strategy)
{
  /*
    We use pointers to "next_global" member in the last processed TABLE_LIST
    element and to the "next" member in the last processed Sroutine_hash_entry
    element as iterators over, correspondingly, the table list and stored routines
    list which stay valid and allow to continue iteration when new elements are
    added to the tail of the lists.
  */
  TABLE_LIST **table_to_open;
  Sroutine_hash_entry **sroutine_to_open;
  TABLE_LIST *tables;
  Open_table_context ot_ctx(thd, flags);
  bool error= FALSE;
  MEM_ROOT new_frm_mem;
  bool has_prelocking_list;
  DBUG_ENTER("open_tables");

  /* Accessing data in XA_IDLE or XA_PREPARED is not allowed. */
  enum xa_states xa_state= thd->transaction.xid_state.xa_state;
  if (*start && (xa_state == XA_IDLE || xa_state == XA_PREPARED))
  {
    my_error(ER_XAER_RMFAIL, MYF(0), xa_state_names[xa_state]);
    DBUG_RETURN(true);
  }

  /*
    temporary mem_root for new .frm parsing.
    TODO: variables for size
  */
  init_sql_alloc(&new_frm_mem, 8024, 8024);

  thd->current_tablenr= 0;
restart:
  /*
    Close HANDLER tables which are marked for flush or against which there
    are pending exclusive metadata locks. This is needed both in order to
    avoid deadlocks and to have a point during statement execution at
    which such HANDLERs are closed even if they don't create problems for
    the current session (i.e. to avoid having a DDL blocked by HANDLERs
    opened for a long time).
  */
  if (thd->handler_tables_hash.records)
    mysql_ha_flush(thd);

  has_prelocking_list= thd->lex->requires_prelocking();
  table_to_open= start;
  sroutine_to_open= (Sroutine_hash_entry**) &thd->lex->sroutines_list.first;
  *counter= 0;
  THD_STAGE_INFO(thd, stage_opening_tables);

  /*
    If we are executing LOCK TABLES statement or a DDL statement
    (in non-LOCK TABLES mode) we might have to acquire upgradable
    semi-exclusive metadata locks (SNW or SNRW) on some of the
    tables to be opened.
    When executing CREATE TABLE .. If NOT EXISTS .. SELECT, the
    table may not yet exist, in which case we acquire an exclusive
    lock.
    We acquire all such locks at once here as doing this in one
    by one fashion may lead to deadlocks or starvation. Later when
    we will be opening corresponding table pre-acquired metadata
    lock will be reused (thanks to the fact that in recursive case
    metadata locks are acquired without waiting).
  */
  if (! (flags & (MYSQL_OPEN_HAS_MDL_LOCK |
                  MYSQL_OPEN_FORCE_SHARED_MDL |
                  MYSQL_OPEN_FORCE_SHARED_HIGH_PRIO_MDL)))
  {
    if (thd->locked_tables_mode)
    {
      /*
        Under LOCK TABLES, we can't acquire new locks, so we instead
        need to check if appropriate locks were pre-acquired.
      */
      if (open_tables_check_upgradable_mdl(thd, *start,
                                           thd->lex->first_not_own_table(),
                                           flags))
      {
        error= TRUE;
        goto err;
      }
    }
    else
    {
      TABLE_LIST *table;
      if (lock_table_names(thd, *start, thd->lex->first_not_own_table(),
                           ot_ctx.get_timeout(), flags))
      {
        error= TRUE;
        goto err;
      }
      for (table= *start; table && table != thd->lex->first_not_own_table();
           table= table->next_global)
      {
        if (table->mdl_request.type >= MDL_SHARED_NO_WRITE)
          table->mdl_request.ticket= NULL;
      }
    }
  }

  /*
    Perform steps of prelocking algorithm until there are unprocessed
    elements in prelocking list/set.
  */
  while (*table_to_open  ||
         (thd->locked_tables_mode <= LTM_LOCK_TABLES &&
          *sroutine_to_open))
  {
    /*
      For every table in the list of tables to open, try to find or open
      a table.
    */
    for (tables= *table_to_open; tables;
         table_to_open= &tables->next_global, tables= tables->next_global)
    {
      error= open_and_process_table(thd, thd->lex, tables, counter,
                                    flags, prelocking_strategy,
                                    has_prelocking_list, &ot_ctx,
                                    &new_frm_mem);

      if (error)
      {
        if (ot_ctx.can_recover_from_failed_open())
        {
          /*
            We have met exclusive metadata lock or old version of table.
            Now we have to close all tables and release metadata locks.
            We also have to throw away set of prelocked tables (and thus
            close tables from this set that were open by now) since it
            is possible that one of tables which determined its content
            was changed.

            Instead of implementing complex/non-robust logic mentioned
            above we simply close and then reopen all tables.

            We have to save pointer to table list element for table which we
            have failed to open since closing tables can trigger removal of
            elements from the table list (if MERGE tables are involved),
          */
          close_tables_for_reopen(thd, start, ot_ctx.start_of_statement_svp());

          /*
            Here we rely on the fact that 'tables' still points to the valid
            TABLE_LIST element. Altough currently this assumption is valid
            it may change in future.
          */
          if (ot_ctx.recover_from_failed_open(thd))
            goto err;

          /* Re-open temporary tables after close_tables_for_reopen(). */
          if (open_temporary_tables(thd, *start))
            goto err;

          error= FALSE;
          goto restart;
        }
        goto err;
      }

      DEBUG_SYNC(thd, "open_tables_after_open_and_process_table");
    }

    /*
      If we are not already in prelocked mode and extended table list is
      not yet built for our statement we need to cache routines it uses
      and build the prelocking list for it.
      If we are not in prelocked mode but have built the extended table
      list, we still need to call open_and_process_routine() to take
      MDL locks on the routines.
    */
    if (thd->locked_tables_mode <= LTM_LOCK_TABLES)
    {
      bool need_prelocking= FALSE;
      TABLE_LIST **save_query_tables_last= thd->lex->query_tables_last;
      /*
        Process elements of the prelocking set which are present there
        since parsing stage or were added to it by invocations of
        Prelocking_strategy methods in the above loop over tables.

        For example, if element is a routine, cache it and then,
        if prelocking strategy prescribes so, add tables it uses to the
        table list and routines it might invoke to the prelocking set.
      */
      for (Sroutine_hash_entry *rt= *sroutine_to_open; rt;
           sroutine_to_open= &rt->next, rt= rt->next)
      {
        error= open_and_process_routine(thd, thd->lex, rt, prelocking_strategy,
                                        has_prelocking_list, &ot_ctx,
                                        &need_prelocking);

        if (error)
        {
          if (ot_ctx.can_recover_from_failed_open())
          {
            close_tables_for_reopen(thd, start,
                                    ot_ctx.start_of_statement_svp());
            if (ot_ctx.recover_from_failed_open(thd))
              goto err;

            /* Re-open temporary tables after close_tables_for_reopen(). */
            if (open_temporary_tables(thd, *start))
              goto err;

            error= FALSE;
            goto restart;
          }
          /*
            Serious error during reading stored routines from mysql.proc table.
            Something is wrong with the table or its contents, and an error has
            been emitted; we must abort.
          */
          goto err;
        }
      }

      if (need_prelocking && ! thd->lex->requires_prelocking())
        thd->lex->mark_as_requiring_prelocking(save_query_tables_last);

      if (need_prelocking && ! *start)
        *start= thd->lex->query_tables;
    }
  }

  /*
    After successful open of all tables, including MERGE parents and
    children, attach the children to their parents. At end of statement,
    the children are detached. Attaching and detaching are always done,
    even under LOCK TABLES.
  */
  for (tables= *start; tables; tables= tables->next_global)
  {
    TABLE *tbl= tables->table;

    /*
      NOTE: temporary merge tables should be processed here too, because
      a temporary merge table can be based on non-temporary tables.
    */

    /* Schema tables may not have a TABLE object here. */
    if (tbl && tbl->file->ht->db_type == DB_TYPE_MRG_MYISAM)
    {
      /* MERGE tables need to access parent and child TABLE_LISTs. */
      DBUG_ASSERT(tbl->pos_in_table_list == tables);
      if (tbl->file->extra(HA_EXTRA_ATTACH_CHILDREN))
      {
        error= TRUE;
        goto err;
      }
    }
  }

#ifdef WITH_PARTITION_STORAGE_ENGINE
  /* TODO: move this to prune_partitions() when implementing WL#4443. */
  /* Prune partitions to avoid unneccesary locks */
  if (prune_partition_locks(*start))
  {
    error= TRUE;
    goto err;
  }
#endif

err:
  free_root(&new_frm_mem, MYF(0));              // Free pre-alloced block

  if (error && *table_to_open)
  {
    (*table_to_open)->table= NULL;
  }
  DBUG_PRINT("open_tables", ("returning: %d", (int) error));
  DBUG_RETURN(error);
}


/**
  Defines how prelocking algorithm for DML statements should handle routines:
  - For CALL statements we do unrolling (i.e. open and lock tables for each
    sub-statement individually). So for such statements prelocking is enabled
    only if stored functions are used in parameter list and only for period
    during which we calculate values of parameters. Thus in this strategy we
    ignore procedure which is directly called by such statement and extend
    the prelocking set only with tables/functions used by SF called from the
    parameter list.
  - For any other statement any routine which is directly or indirectly called
    by statement is going to be executed in prelocked mode. So in this case we
    simply add all tables and routines used by it to the prelocking set.

  @param[in]  thd              Thread context.
  @param[in]  prelocking_ctx   Prelocking context of the statement.
  @param[in]  rt               Prelocking set element describing routine.
  @param[in]  sp               Routine body.
  @param[out] need_prelocking  Set to TRUE if method detects that prelocking
                               required, not changed otherwise.

  @retval FALSE  Success.
  @retval TRUE   Failure (OOM).
*/

bool DML_prelocking_strategy::
handle_routine(THD *thd, Query_tables_list *prelocking_ctx,
               Sroutine_hash_entry *rt, sp_head *sp, bool *need_prelocking)
{
  /*
    We assume that for any "CALL proc(...)" statement sroutines_list will
    have 'proc' as first element (it may have several, consider e.g.
    "proc(sp_func(...)))". This property is currently guaranted by the
    parser.
  */

  if (rt != (Sroutine_hash_entry*)prelocking_ctx->sroutines_list.first ||
      rt->mdl_request.key.mdl_namespace() != MDL_key::PROCEDURE)
  {
    *need_prelocking= TRUE;
    sp_update_stmt_used_routines(thd, prelocking_ctx, &sp->m_sroutines,
                                 rt->belong_to_view);
    (void)sp->add_used_tables_to_table_list(thd,
                                            &prelocking_ctx->query_tables_last,
                                            rt->belong_to_view);
  }
  sp->propagate_attributes(prelocking_ctx);
  return FALSE;
}


/**
  Defines how prelocking algorithm for DML statements should handle table list
  elements:
  - If table has triggers we should add all tables and routines
    used by them to the prelocking set.

  We do not need to acquire metadata locks on trigger names
  in DML statements, since all DDL statements
  that change trigger metadata always lock their
  subject tables.

  @param[in]  thd              Thread context.
  @param[in]  prelocking_ctx   Prelocking context of the statement.
  @param[in]  table_list       Table list element for table.
  @param[in]  sp               Routine body.
  @param[out] need_prelocking  Set to TRUE if method detects that prelocking
                               required, not changed otherwise.

  @retval FALSE  Success.
  @retval TRUE   Failure (OOM).
*/

bool DML_prelocking_strategy::
handle_table(THD *thd, Query_tables_list *prelocking_ctx,
             TABLE_LIST *table_list, bool *need_prelocking)
{
  /* We rely on a caller to check that table is going to be changed. */
  DBUG_ASSERT(table_list->lock_type >= TL_WRITE_ALLOW_WRITE);

  if (table_list->trg_event_map)
  {
    if (table_list->table->triggers)
    {
      *need_prelocking= TRUE;

      if (table_list->table->triggers->
          add_tables_and_routines_for_triggers(thd, prelocking_ctx, table_list))
        return TRUE;
    }
  }

  return FALSE;
}


/**
  Defines how prelocking algorithm for DML statements should handle view -
  all view routines should be added to the prelocking set.

  @param[in]  thd              Thread context.
  @param[in]  prelocking_ctx   Prelocking context of the statement.
  @param[in]  table_list       Table list element for view.
  @param[in]  sp               Routine body.
  @param[out] need_prelocking  Set to TRUE if method detects that prelocking
                               required, not changed otherwise.

  @retval FALSE  Success.
  @retval TRUE   Failure (OOM).
*/

bool DML_prelocking_strategy::
handle_view(THD *thd, Query_tables_list *prelocking_ctx,
            TABLE_LIST *table_list, bool *need_prelocking)
{
  if (table_list->view->uses_stored_routines())
  {
    *need_prelocking= TRUE;

    sp_update_stmt_used_routines(thd, prelocking_ctx,
                                 &table_list->view->sroutines_list,
                                 table_list->top_table());
  }
  return FALSE;
}


/**
  Defines how prelocking algorithm for LOCK TABLES statement should handle
  table list elements.

  @param[in]  thd              Thread context.
  @param[in]  prelocking_ctx   Prelocking context of the statement.
  @param[in]  table_list       Table list element for table.
  @param[in]  sp               Routine body.
  @param[out] need_prelocking  Set to TRUE if method detects that prelocking
                               required, not changed otherwise.

  @retval FALSE  Success.
  @retval TRUE   Failure (OOM).
*/

bool Lock_tables_prelocking_strategy::
handle_table(THD *thd, Query_tables_list *prelocking_ctx,
             TABLE_LIST *table_list, bool *need_prelocking)
{
  if (DML_prelocking_strategy::handle_table(thd, prelocking_ctx, table_list,
                                            need_prelocking))
    return TRUE;

  /* We rely on a caller to check that table is going to be changed. */
  DBUG_ASSERT(table_list->lock_type >= TL_WRITE_ALLOW_WRITE);

  return FALSE;
}


/**
  Defines how prelocking algorithm for ALTER TABLE statement should handle
  routines - do nothing as this statement is not supposed to call routines.

  We still can end up in this method when someone tries
  to define a foreign key referencing a view, and not just
  a simple view, but one that uses stored routines.
*/

bool Alter_table_prelocking_strategy::
handle_routine(THD *thd, Query_tables_list *prelocking_ctx,
               Sroutine_hash_entry *rt, sp_head *sp, bool *need_prelocking)
{
  return FALSE;
}


/**
  Defines how prelocking algorithm for ALTER TABLE statement should handle
  table list elements.

  Unlike in DML, we do not process triggers here.

  @param[in]  thd              Thread context.
  @param[in]  prelocking_ctx   Prelocking context of the statement.
  @param[in]  table_list       Table list element for table.
  @param[in]  sp               Routine body.
  @param[out] need_prelocking  Set to TRUE if method detects that prelocking
                               required, not changed otherwise.


  @retval FALSE  Success.
  @retval TRUE   Failure (OOM).
*/

bool Alter_table_prelocking_strategy::
handle_table(THD *thd, Query_tables_list *prelocking_ctx,
             TABLE_LIST *table_list, bool *need_prelocking)
{
  return FALSE;
}


/**
  Defines how prelocking algorithm for ALTER TABLE statement
  should handle view - do nothing. We don't need to add view
  routines to the prelocking set in this case as view is not going
  to be materialized.
*/

bool Alter_table_prelocking_strategy::
handle_view(THD *thd, Query_tables_list *prelocking_ctx,
            TABLE_LIST *table_list, bool *need_prelocking)
{
  return FALSE;
}


/**
  Check that lock is ok for tables; Call start stmt if ok

  @param thd             Thread handle.
  @param prelocking_ctx  Prelocking context.
  @param table_list      Table list element for table to be checked.

  @retval FALSE - Ok.
  @retval TRUE  - Error.
*/

static bool check_lock_and_start_stmt(THD *thd,
                                      Query_tables_list *prelocking_ctx,
                                      TABLE_LIST *table_list)
{
  int error;
  thr_lock_type lock_type;
  DBUG_ENTER("check_lock_and_start_stmt");

  /*
    TL_WRITE_DEFAULT and TL_READ_DEFAULT are supposed to be parser only
    types of locks so they should be converted to appropriate other types
    to be passed to storage engine. The exact lock type passed to the
    engine is important as, for example, InnoDB uses it to determine
    what kind of row locks should be acquired when executing statement
    in prelocked mode or under LOCK TABLES with @@innodb_table_locks = 0.
  */
  if (table_list->lock_type == TL_WRITE_DEFAULT)
    lock_type= thd->update_lock_default;
  else if (table_list->lock_type == TL_READ_DEFAULT)
    lock_type= read_lock_type_for_table(thd, prelocking_ctx, table_list);
  else
    lock_type= table_list->lock_type;

  if ((int) lock_type > (int) TL_WRITE_ALLOW_WRITE &&
      (int) table_list->table->reginfo.lock_type <= (int) TL_WRITE_ALLOW_WRITE)
  {
    my_error(ER_TABLE_NOT_LOCKED_FOR_WRITE, MYF(0), table_list->alias);
    DBUG_RETURN(1);
  }
  if ((error= table_list->table->file->start_stmt(thd, lock_type)))
  {
    table_list->table->file->print_error(error, MYF(0));
    DBUG_RETURN(1);
  }
  DBUG_RETURN(0);
}


/**
  @brief Open and lock one table

  @param[in]    thd             thread handle
  @param[in]    table_l         table to open is first table in this list
  @param[in]    lock_type       lock to use for table
  @param[in]    flags           options to be used while opening and locking
                                table (see open_table(), mysql_lock_tables())
  @param[in]    prelocking_strategy  Strategy which specifies how prelocking
                                     algorithm should work for this statement.

  @return       table
    @retval     != NULL         OK, opened table returned
    @retval     NULL            Error

  @note
    If ok, the following are also set:
      table_list->lock_type 	lock_type
      table_list->table		table

  @note
    If table_l is a list, not a single table, the list is temporarily
    broken.

  @detail
    This function is meant as a replacement for open_ltable() when
    MERGE tables can be opened. open_ltable() cannot open MERGE tables.

    There may be more differences between open_n_lock_single_table() and
    open_ltable(). One known difference is that open_ltable() does
    neither call thd->decide_logging_format() nor handle some other logging
    and locking issues because it does not call lock_tables().
*/

TABLE *open_n_lock_single_table(THD *thd, TABLE_LIST *table_l,
                                thr_lock_type lock_type, uint flags,
                                Prelocking_strategy *prelocking_strategy)
{
  TABLE_LIST *save_next_global;
  DBUG_ENTER("open_n_lock_single_table");

  /* Remember old 'next' pointer. */
  save_next_global= table_l->next_global;
  /* Break list. */
  table_l->next_global= NULL;

  /* Set requested lock type. */
  table_l->lock_type= lock_type;
  /* Allow to open real tables only. */
  table_l->required_type= FRMTYPE_TABLE;

  /* Open the table. */
  if (open_and_lock_tables(thd, table_l, FALSE, flags,
                           prelocking_strategy))
    table_l->table= NULL; /* Just to be sure. */

  /* Restore list. */
  table_l->next_global= save_next_global;

  DBUG_RETURN(table_l->table);
}


/*
  Open and lock one table

  SYNOPSIS
    open_ltable()
    thd			Thread handler
    table_list		Table to open is first table in this list
    lock_type		Lock to use for open
    lock_flags          Flags passed to mysql_lock_table

  NOTE
    This function doesn't do anything like SP/SF/views/triggers analysis done 
    in open_table()/lock_tables(). It is intended for opening of only one
    concrete table. And used only in special contexts.

  RETURN VALUES
    table		Opened table
    0			Error
  
    If ok, the following are also set:
      table_list->lock_type 	lock_type
      table_list->table		table
*/

TABLE *open_ltable(THD *thd, TABLE_LIST *table_list, thr_lock_type lock_type,
                   uint lock_flags)
{
  TABLE *table;
  Open_table_context ot_ctx(thd, lock_flags);
  bool error;
  DBUG_ENTER("open_ltable");

  /* should not be used in a prelocked_mode context, see NOTE above */
  DBUG_ASSERT(thd->locked_tables_mode < LTM_PRELOCKED);

  THD_STAGE_INFO(thd, stage_opening_tables);
  thd->current_tablenr= 0;
  /* open_ltable can be used only for BASIC TABLEs */
  table_list->required_type= FRMTYPE_TABLE;

  /* This function can't properly handle requests for such metadata locks. */
  DBUG_ASSERT(table_list->mdl_request.type < MDL_SHARED_NO_WRITE);

  while ((error= open_table(thd, table_list, thd->mem_root, &ot_ctx)) &&
         ot_ctx.can_recover_from_failed_open())
  {
    /*
      Even though we have failed to open table we still need to
      call release_transactional_locks() to release metadata locks which
      might have been acquired successfully.
    */
    thd->mdl_context.rollback_to_savepoint(ot_ctx.start_of_statement_svp());
    table_list->mdl_request.ticket= 0;
    if (ot_ctx.recover_from_failed_open(thd))
      break;
  }

  if (!error)
  {
    /*
      We can't have a view or some special "open_strategy" in this function
      so there should be a TABLE instance.
    */
    DBUG_ASSERT(table_list->table);
    table= table_list->table;
    if (table->file->ht->db_type == DB_TYPE_MRG_MYISAM)
    {
      /* A MERGE table must not come here. */
      /* purecov: begin tested */
      my_error(ER_WRONG_OBJECT, MYF(0), table->s->db.str,
               table->s->table_name.str, "BASE TABLE");
      table= 0;
      goto end;
      /* purecov: end */
    }

    table_list->lock_type= lock_type;
    table->grant= table_list->grant;
    if (thd->locked_tables_mode)
    {
      if (check_lock_and_start_stmt(thd, thd->lex, table_list))
	table= 0;
    }
    else
    {
      DBUG_ASSERT(thd->lock == 0);	// You must lock everything at once
      if ((table->reginfo.lock_type= lock_type) != TL_UNLOCK)
	if (! (thd->lock= mysql_lock_tables(thd, &table_list->table, 1,
                                            lock_flags)))
        {
          table= 0;
        }
    }
  }
  else
    table= 0;

end:
  if (table == NULL)
  {
    if (!thd->in_sub_stmt)
      trans_rollback_stmt(thd);
    close_thread_tables(thd);
  }
  DBUG_RETURN(table);
}


/**
  Open all tables in list, locks them and optionally process derived tables.

  @param thd		      Thread context.
  @param tables	              List of tables for open and locking.
  @param derived              If to handle derived tables.
  @param flags                Bitmap of options to be used to open and lock
                              tables (see open_tables() and mysql_lock_tables()
                              for details).
  @param prelocking_strategy  Strategy which specifies how prelocking algorithm
                              should work for this statement.

  @note
    The thr_lock locks will automatically be freed by
    close_thread_tables().

  @retval FALSE  OK.
  @retval TRUE   Error
*/

bool open_and_lock_tables(THD *thd, TABLE_LIST *tables,
                          bool derived, uint flags,
                          Prelocking_strategy *prelocking_strategy)
{
  uint counter;
  MDL_savepoint mdl_savepoint= thd->mdl_context.mdl_savepoint();
  DBUG_ENTER("open_and_lock_tables");
  DBUG_PRINT("enter", ("derived handling: %d", derived));

  if (open_tables(thd, &tables, &counter, flags, prelocking_strategy))
    goto err;

  DBUG_EXECUTE_IF("sleep_open_and_lock_after_open", {
                  const char *old_proc_info= thd->proc_info;
                  thd->proc_info= "DBUG sleep";
                  my_sleep(6000000);
                  thd->proc_info= old_proc_info;});

  if (lock_tables(thd, tables, counter, flags))
    goto err;

  if (derived)
  {
    if (mysql_handle_derived(thd->lex, &mysql_derived_prepare))
      goto err;
    if (thd->fill_derived_tables() &&
        mysql_handle_derived(thd->lex, &mysql_derived_filling))
    {
      mysql_handle_derived(thd->lex, &mysql_derived_cleanup);
      goto err;
    }
    if (!thd->lex->describe)
      mysql_handle_derived(thd->lex, &mysql_derived_cleanup);
  }

  DBUG_RETURN(FALSE);
err:
  if (! thd->in_sub_stmt)
    trans_rollback_stmt(thd);  /* Necessary if derived handling failed. */
  close_thread_tables(thd);
  /* Don't keep locks for a failed statement. */
  thd->mdl_context.rollback_to_savepoint(mdl_savepoint);
  DBUG_RETURN(TRUE);
}


/*
  Open all tables in list and process derived tables

  SYNOPSIS
    open_normal_and_derived_tables
    thd		- thread handler
    tables	- list of tables for open
    flags       - bitmap of flags to modify how the tables will be open:
                  MYSQL_LOCK_IGNORE_FLUSH - open table even if someone has
                  done a flush on it.

  RETURN
    FALSE - ok
    TRUE  - error

  NOTE 
    This is to be used on prepare stage when you don't read any
    data from the tables.
*/

bool open_normal_and_derived_tables(THD *thd, TABLE_LIST *tables, uint flags)
{
  DML_prelocking_strategy prelocking_strategy;
  uint counter;
  MDL_savepoint mdl_savepoint= thd->mdl_context.mdl_savepoint();
  DBUG_ENTER("open_normal_and_derived_tables");
  DBUG_ASSERT(!thd->fill_derived_tables());
  if (open_tables(thd, &tables, &counter, flags, &prelocking_strategy) ||
      mysql_handle_derived(thd->lex, &mysql_derived_prepare))
    goto end;

  DBUG_RETURN(0);
end:
  /*
    No need to commit/rollback the statement transaction: it's
    either not started or we're filling in an INFORMATION_SCHEMA
    table on the fly, and thus mustn't manipulate with the
    transaction of the enclosing statement.
  */
  DBUG_ASSERT(thd->transaction.stmt.is_empty() ||
              (thd->state_flags & Open_tables_state::BACKUPS_AVAIL));
  close_thread_tables(thd);
  /* Don't keep locks for a failed statement. */
  thd->mdl_context.rollback_to_savepoint(mdl_savepoint);

  DBUG_RETURN(TRUE); /* purecov: inspected */
}


/*
  Mark all real tables in the list as free for reuse.

  SYNOPSIS
    mark_real_tables_as_free_for_reuse()
      thd   - thread context
      table - head of the list of tables

  DESCRIPTION
    Marks all real tables in the list (i.e. not views, derived
    or schema tables) as free for reuse.
*/

static void mark_real_tables_as_free_for_reuse(TABLE_LIST *table_list)
{
  TABLE_LIST *table;
  for (table= table_list; table; table= table->next_global)
    if (!table->placeholder())
    {
      table->table->query_id= 0;
    }
  for (table= table_list; table; table= table->next_global)
    if (!table->placeholder())
    {
      /*
        Detach children of MyISAMMRG tables used in
        sub-statements, they will be reattached at open.
        This has to be done in a separate loop to make sure
        that children have had their query_id cleared.
      */
      table->table->file->extra(HA_EXTRA_DETACH_CHILDREN);
    }
}


/**
  Lock all tables in a list.

  @param  thd           Thread handler
  @param  tables        Tables to lock
  @param  count         Number of opened tables
  @param  flags         Options (see mysql_lock_tables() for details)

  You can't call lock_tables() while holding thr_lock locks, as
  this would break the dead-lock-free handling thr_lock gives us.
  You must always get all needed locks at once.

  If the query for which we are calling this function is marked as
  requiring prelocking, this function will change
  locked_tables_mode to LTM_PRELOCKED.

  @retval FALSE         Success. 
  @retval TRUE          A lock wait timeout, deadlock or out of memory.
*/

bool lock_tables(THD *thd, TABLE_LIST *tables, uint count,
                 uint flags)
{
  TABLE_LIST *table;

  DBUG_ENTER("lock_tables");
  /*
    We can't meet statement requiring prelocking if we already
    in prelocked mode.
  */
  DBUG_ASSERT(thd->locked_tables_mode <= LTM_LOCK_TABLES ||
              !thd->lex->requires_prelocking());

  if (!tables && !thd->lex->requires_prelocking())
    DBUG_RETURN(thd->decide_logging_format(tables));

  /*
    Check for thd->locked_tables_mode to avoid a redundant
    and harmful attempt to lock the already locked tables again.
    Checking for thd->lock is not enough in some situations. For example,
    if a stored function contains
    "drop table t3; create temporary t3 ..; insert into t3 ...;"
    thd->lock may be 0 after drop tables, whereas locked_tables_mode
    is still on. In this situation an attempt to lock temporary
    table t3 will lead to a memory leak.
  */
  if (! thd->locked_tables_mode)
  {
    DBUG_ASSERT(thd->lock == 0);	// You must lock everything at once
    TABLE **start,**ptr;

    if (!(ptr=start=(TABLE**) thd->alloc(sizeof(TABLE*)*count)))
      DBUG_RETURN(TRUE);
    for (table= tables; table; table= table->next_global)
    {
      if (!table->placeholder())
	*(ptr++)= table->table;
    }

    /* We have to emulate LOCK TABLES if we are statement needs prelocking. */
    if (thd->lex->requires_prelocking())
    {
      /*
        A query that modifies autoinc column in sub-statement can make the 
        master and slave inconsistent.
        We can solve these problems in mixed mode by switching to binlogging 
        if at least one updated table is used by sub-statement
      */
      if (thd->variables.binlog_format != BINLOG_FORMAT_ROW && tables && 
          has_write_table_with_auto_increment(thd->lex->first_not_own_table()))
        thd->lex->set_stmt_unsafe(LEX::BINLOG_STMT_UNSAFE_AUTOINC_COLUMNS);
    }

    DEBUG_SYNC(thd, "before_lock_tables_takes_lock");

    if (! (thd->lock= mysql_lock_tables(thd, start, (uint) (ptr - start),
                                        flags)))
      DBUG_RETURN(TRUE);

    DEBUG_SYNC(thd, "after_lock_tables_takes_lock");

    if (thd->lex->requires_prelocking() &&
        thd->lex->sql_command != SQLCOM_LOCK_TABLES)
    {
      TABLE_LIST *first_not_own= thd->lex->first_not_own_table();
      /*
        We just have done implicit LOCK TABLES, and now we have
        to emulate first open_and_lock_tables() after it.

        When open_and_lock_tables() is called for a single table out of
        a table list, the 'next_global' chain is temporarily broken. We
        may not find 'first_not_own' before the end of the "list".
        Look for example at those places where open_n_lock_single_table()
        is called. That function implements the temporary breaking of
        a table list for opening a single table.
      */
      for (table= tables;
           table && table != first_not_own;
           table= table->next_global)
      {
        if (!table->placeholder())
        {
          table->table->query_id= thd->query_id;
          if (check_lock_and_start_stmt(thd, thd->lex, table))
          {
            mysql_unlock_tables(thd, thd->lock);
            thd->lock= 0;
            DBUG_RETURN(TRUE);
          }
        }
      }
      /*
        Let us mark all tables which don't belong to the statement itself,
        and was marked as occupied during open_tables() as free for reuse.
      */
      mark_real_tables_as_free_for_reuse(first_not_own);
      DBUG_PRINT("info",("locked_tables_mode= LTM_PRELOCKED"));
      thd->enter_locked_tables_mode(LTM_PRELOCKED);
    }
  }
  else
  {
    TABLE_LIST *first_not_own= thd->lex->first_not_own_table();
    /*
      When open_and_lock_tables() is called for a single table out of
      a table list, the 'next_global' chain is temporarily broken. We
      may not find 'first_not_own' before the end of the "list".
      Look for example at those places where open_n_lock_single_table()
      is called. That function implements the temporary breaking of
      a table list for opening a single table.
    */
    for (table= tables;
         table && table != first_not_own;
         table= table->next_global)
    {
      if (table->placeholder())
        continue;

      /*
        In a stored function or trigger we should ensure that we won't change
        a table that is already used by the calling statement.
      */
      if (thd->locked_tables_mode >= LTM_PRELOCKED &&
          table->lock_type >= TL_WRITE_ALLOW_WRITE)
      {
        for (TABLE* opentab= thd->open_tables; opentab; opentab= opentab->next)
        {
          if (table->table->s == opentab->s && opentab->query_id &&
              table->table->query_id != opentab->query_id)
          {
            my_error(ER_CANT_UPDATE_USED_TABLE_IN_SF_OR_TRG, MYF(0),
                     table->table->s->table_name.str);
            DBUG_RETURN(TRUE);
          }
        }
      }

      if (check_lock_and_start_stmt(thd, thd->lex, table))
      {
	DBUG_RETURN(TRUE);
      }
    }
    /*
      If we are under explicit LOCK TABLES and our statement requires
      prelocking, we should mark all "additional" tables as free for use
      and enter prelocked mode.
    */
    if (thd->lex->requires_prelocking())
    {
      mark_real_tables_as_free_for_reuse(first_not_own);
      DBUG_PRINT("info",
                 ("thd->locked_tables_mode= LTM_PRELOCKED_UNDER_LOCK_TABLES"));
      thd->locked_tables_mode= LTM_PRELOCKED_UNDER_LOCK_TABLES;
    }
  }

  DBUG_RETURN(thd->decide_logging_format(tables));
}


/**
  Prepare statement for reopening of tables and recalculation of set of
  prelocked tables.

  @param[in] thd         Thread context.
  @param[in,out] tables  List of tables which we were trying to open
                         and lock.
  @param[in] start_of_statement_svp MDL savepoint which represents the set
                         of metadata locks which the current transaction
                         managed to acquire before execution of the current
                         statement and to which we should revert before
                         trying to reopen tables. NULL if no metadata locks
                         were held and thus all metadata locks should be
                         released.
*/

void close_tables_for_reopen(THD *thd, TABLE_LIST **tables,
                             const MDL_savepoint &start_of_statement_svp)
{
  TABLE_LIST *first_not_own_table= thd->lex->first_not_own_table();
  TABLE_LIST *tmp;

  /*
    If table list consists only from tables from prelocking set, table list
    for new attempt should be empty, so we have to update list's root pointer.
  */
  if (first_not_own_table == *tables)
    *tables= 0;
  thd->lex->chop_off_not_own_tables();
  /* Reset MDL tickets for procedures/functions */
  for (Sroutine_hash_entry *rt=
         (Sroutine_hash_entry*)thd->lex->sroutines_list.first;
       rt; rt= rt->next)
    rt->mdl_request.ticket= NULL;
  sp_remove_not_own_routines(thd->lex);
  for (tmp= *tables; tmp; tmp= tmp->next_global)
  {
    tmp->table= 0;
    tmp->mdl_request.ticket= NULL;
    /* We have to cleanup translation tables of views. */
    tmp->cleanup_items();
  }
  /*
    No need to commit/rollback the statement transaction: it's
    either not started or we're filling in an INFORMATION_SCHEMA
    table on the fly, and thus mustn't manipulate with the
    transaction of the enclosing statement.
  */
  DBUG_ASSERT(thd->transaction.stmt.is_empty() ||
              (thd->state_flags & Open_tables_state::BACKUPS_AVAIL));
  close_thread_tables(thd);
  thd->mdl_context.rollback_to_savepoint(start_of_statement_svp);
}


/**
  Open a single table without table caching and don't add it to
  THD::open_tables. Depending on the 'add_to_temporary_tables_list' value,
  the opened TABLE instance will be addded to THD::temporary_tables list.

  @param thd                          Thread context.
  @param path                         Path (without .frm)
  @param db                           Database name.
  @param table_name                   Table name.
  @param add_to_temporary_tables_list Specifies if the opened TABLE
                                      instance should be linked into
                                      THD::temporary_tables list.

  @note This function is used:
    - by alter_table() to open a temporary table;
    - when creating a temporary table with CREATE TEMPORARY TABLE.

  @return TABLE instance for opened table.
  @retval NULL on error.
*/

TABLE *open_table_uncached(THD *thd, const char *path, const char *db,
                           const char *table_name,
                           bool add_to_temporary_tables_list)
{
  TABLE *tmp_table;
  TABLE_SHARE *share;
  char cache_key[MAX_DBKEY_LENGTH], *saved_cache_key, *tmp_path;
  uint key_length;
  DBUG_ENTER("open_table_uncached");
  DBUG_PRINT("enter",
             ("table: '%s'.'%s'  path: '%s'  server_id: %u  "
              "pseudo_thread_id: %lu",
              db, table_name, path,
              (uint) thd->server_id, (ulong) thd->variables.pseudo_thread_id));

  /* Create the cache_key for temporary tables */
  key_length= create_table_def_key(thd, cache_key, db, table_name, 1);

  if (!(tmp_table= (TABLE*) my_malloc(sizeof(*tmp_table) + sizeof(*share) +
                                      strlen(path)+1 + key_length,
                                      MYF(MY_WME))))
    DBUG_RETURN(0);				/* purecov: inspected */

  share= (TABLE_SHARE*) (tmp_table+1);
  tmp_path= (char*) (share+1);
  saved_cache_key= strmov(tmp_path, path)+1;
  memcpy(saved_cache_key, cache_key, key_length);

  init_tmp_table_share(thd, share, saved_cache_key, key_length,
                       strend(saved_cache_key)+1, tmp_path);

  if (open_table_def(thd, share, 0))
  {
    /* No need to lock share->mutex as this is not needed for tmp tables */
    free_table_share(share);
    my_free(tmp_table);
    DBUG_RETURN(0);
  }

<<<<<<< HEAD
#ifdef HAVE_PSI_INTERFACE
=======
#ifdef HAVE_PSI_TABLE_INTERFACE
>>>>>>> fcf11a4c
  if (likely(PSI_server != NULL))
    share->m_psi= PSI_server->get_table_share(true, share);
#endif

  if (open_table_from_share(thd, share, table_name,
                            (uint) (HA_OPEN_KEYFILE | HA_OPEN_RNDFILE |
                                    HA_GET_INDEX),
                            READ_KEYINFO | COMPUTE_TYPES | EXTRA_RECORD,
                            ha_open_options,
                            tmp_table, FALSE))
  {
    /* No need to lock share->mutex as this is not needed for tmp tables */
    free_table_share(share);
    my_free(tmp_table);
    DBUG_RETURN(0);
  }

  tmp_table->reginfo.lock_type= TL_WRITE;	 // Simulate locked
  share->tmp_table= (tmp_table->file->has_transactions() ? 
                     TRANSACTIONAL_TMP_TABLE : NON_TRANSACTIONAL_TMP_TABLE);

  if (add_to_temporary_tables_list)
  {
    /* growing temp list at the head */
    tmp_table->next= thd->temporary_tables;
    if (tmp_table->next)
      tmp_table->next->prev= tmp_table;
    thd->temporary_tables= tmp_table;
    thd->temporary_tables->prev= 0;
    if (thd->slave_thread)
      slave_open_temp_tables++;
  }
  tmp_table->pos_in_table_list= 0;
  DBUG_PRINT("tmptable", ("opened table: '%s'.'%s' 0x%lx", tmp_table->s->db.str,
                          tmp_table->s->table_name.str, (long) tmp_table));
  DBUG_RETURN(tmp_table);
}


bool rm_temporary_table(handlerton *base, char *path)
{
  bool error=0;
  handler *file;
  char *ext;
  DBUG_ENTER("rm_temporary_table");

  strmov(ext= strend(path), reg_ext);
  if (mysql_file_delete(key_file_frm, path, MYF(0)))
    error=1; /* purecov: inspected */
  *ext= 0;				// remove extension
  file= get_new_handler((TABLE_SHARE*) 0, current_thd->mem_root, base);
  if (file && file->ha_delete_table(path))
  {
    error=1;
    sql_print_warning("Could not remove temporary table: '%s', error: %d",
                      path, my_errno);
  }
  delete file;
  DBUG_RETURN(error);
}


/*****************************************************************************
* The following find_field_in_XXX procedures implement the core of the
* name resolution functionality. The entry point to resolve a column name in a
* list of tables is 'find_field_in_tables'. It calls 'find_field_in_table_ref'
* for each table reference. In turn, depending on the type of table reference,
* 'find_field_in_table_ref' calls one of the 'find_field_in_XXX' procedures
* below specific for the type of table reference.
******************************************************************************/

/* Special Field pointers as return values of find_field_in_XXX functions. */
Field *not_found_field= (Field*) 0x1;
Field *view_ref_found= (Field*) 0x2; 

#define WRONG_GRANT (Field*) -1

static void update_field_dependencies(THD *thd, Field *field, TABLE *table)
{
  DBUG_ENTER("update_field_dependencies");
  if (thd->mark_used_columns != MARK_COLUMNS_NONE)
  {
    MY_BITMAP *bitmap;

    /*
      We always want to register the used keys, as the column bitmap may have
      been set for all fields (for example for view).
    */
      
    table->covering_keys.intersect(field->part_of_key);
    table->merge_keys.merge(field->part_of_key);

    if (thd->mark_used_columns == MARK_COLUMNS_READ)
      bitmap= table->read_set;
    else
      bitmap= table->write_set;

    /* 
       The test-and-set mechanism in the bitmap is not reliable during
       multi-UPDATE statements under MARK_COLUMNS_READ mode
       (thd->mark_used_columns == MARK_COLUMNS_READ), as this bitmap contains
       only those columns that are used in the SET clause. I.e they are being
       set here. See multi_update::prepare()
    */
    if (bitmap_fast_test_and_set(bitmap, field->field_index))
    {
      if (thd->mark_used_columns == MARK_COLUMNS_WRITE)
      {
        DBUG_PRINT("warning", ("Found duplicated field"));
        thd->dup_field= field;
      }
      else
      {
        DBUG_PRINT("note", ("Field found before"));
      }
      DBUG_VOID_RETURN;
    }
    if (table->get_fields_in_item_tree)
      field->flags|= GET_FIXED_FIELDS_FLAG;
    table->used_fields++;
  }
  else if (table->get_fields_in_item_tree)
    field->flags|= GET_FIXED_FIELDS_FLAG;
  DBUG_VOID_RETURN;
}


/**
  Find a temporary table specified by TABLE_LIST instance in the cache and
  prepare its TABLE instance for use.

  This function tries to resolve this table in the list of temporary tables
  of this thread. Temporary tables are thread-local and "shadow" base
  tables with the same name.

  @note In most cases one should use open_temporary_tables() instead
        of this call.

  @note One should finalize process of opening temporary table for table
        list element by calling open_and_process_table(). This function
        is responsible for table version checking and handling of merge
        tables.

  @note We used to check global_read_lock before opening temporary tables.
        However, that limitation was artificial and is removed now.

  @return Error status.
    @retval FALSE On success. If a temporary table exists for the given
                  key, tl->table is set.
    @retval TRUE  On error. my_error() has been called.
*/

bool open_temporary_table(THD *thd, TABLE_LIST *tl)
{
  DBUG_ENTER("open_temporary_table");
  DBUG_PRINT("enter", ("table: '%s'.'%s'", tl->db, tl->table_name));

  /*
    Code in open_table() assumes that TABLE_LIST::table can
    be non-zero only for pre-opened temporary tables.
  */
  DBUG_ASSERT(tl->table == NULL);

  /*
    This function should not be called for cases when derived or I_S
    tables can be met since table list elements for such tables can
    have invalid db or table name.
    Instead open_temporary_tables() should be used.
  */
  DBUG_ASSERT(!tl->derived && !tl->schema_table);

  if (tl->open_type == OT_BASE_ONLY)
  {
    DBUG_PRINT("info", ("skip_temporary is set"));
    DBUG_RETURN(FALSE);
  }

  TABLE *table= find_temporary_table(thd, tl);

  if (!table)
  {
    if (tl->open_type == OT_TEMPORARY_ONLY &&
        tl->open_strategy == TABLE_LIST::OPEN_NORMAL)
    {
      my_error(ER_NO_SUCH_TABLE, MYF(0), tl->db, tl->table_name);
      DBUG_RETURN(TRUE);
    }
    DBUG_RETURN(FALSE);
  }

  if (table->query_id)
  {
    /*
      We're trying to use the same temporary table twice in a query.
      Right now we don't support this because a temporary table is always
      represented by only one TABLE object in THD, and it can not be
      cloned. Emit an error for an unsupported behaviour.
    */

    DBUG_PRINT("error",
               ("query_id: %lu  server_id: %u  pseudo_thread_id: %lu",
                (ulong) table->query_id, (uint) thd->server_id,
                (ulong) thd->variables.pseudo_thread_id));
    my_error(ER_CANT_REOPEN_TABLE, MYF(0), table->alias);
    DBUG_RETURN(TRUE);
  }

  table->query_id= thd->query_id;
  thd->thread_specific_used= TRUE;

  tl->updatable= 1; // It is not derived table nor non-updatable VIEW.
  tl->table= table;

  table->init(thd, tl);

  DBUG_PRINT("info", ("Using temporary table"));
  DBUG_RETURN(FALSE);
}


/**
  Pre-open temporary tables corresponding to table list elements.

  @note One should finalize process of opening temporary tables
        by calling open_tables(). This function is responsible
        for table version checking and handling of merge tables.

  @return Error status.
    @retval FALSE On success. If a temporary tables exists for the
                  given element, tl->table is set.
    @retval TRUE  On error. my_error() has been called.
*/

bool open_temporary_tables(THD *thd, TABLE_LIST *tl_list)
{
  TABLE_LIST *first_not_own= thd->lex->first_not_own_table();
  DBUG_ENTER("open_temporary_tables");

  for (TABLE_LIST *tl= tl_list; tl && tl != first_not_own; tl= tl->next_global)
  {
    if (tl->derived || tl->schema_table)
    {
      /*
        Derived and I_S tables will be handled by a later call to open_tables().
      */
      continue;
    }

    if (open_temporary_table(thd, tl))
      DBUG_RETURN(TRUE);
  }

  DBUG_RETURN(FALSE);
}


/*
  Find a field by name in a view that uses merge algorithm.

  SYNOPSIS
    find_field_in_view()
    thd				thread handler
    table_list			view to search for 'name'
    name			name of field
    length			length of name
    item_name                   name of item if it will be created (VIEW)
    ref				expression substituted in VIEW should be passed
                                using this reference (return view_ref_found)
    register_tree_change        TRUE if ref is not stack variable and we
                                need register changes in item tree

  RETURN
    0			field is not found
    view_ref_found	found value in VIEW (real result is in *ref)
    #			pointer to field - only for schema table fields
*/

static Field *
find_field_in_view(THD *thd, TABLE_LIST *table_list,
                   const char *name, uint length,
                   const char *item_name, Item **ref,
                   bool register_tree_change)
{
  DBUG_ENTER("find_field_in_view");
  DBUG_PRINT("enter",
             ("view: '%s', field name: '%s', item name: '%s', ref 0x%lx",
              table_list->alias, name, item_name, (ulong) ref));
  Field_iterator_view field_it;
  field_it.set(table_list);
  Query_arena *arena= 0, backup;  
  
  DBUG_ASSERT(table_list->schema_table_reformed ||
              (ref != 0 && table_list->view != 0));
  for (; !field_it.end_of_fields(); field_it.next())
  {
    if (!my_strcasecmp(system_charset_info, field_it.name(), name))
    {
      // in PS use own arena or data will be freed after prepare
      if (register_tree_change &&
          thd->stmt_arena->is_stmt_prepare_or_first_stmt_execute())
        arena= thd->activate_stmt_arena_if_needed(&backup);
      /*
        create_item() may, or may not create a new Item, depending on
        the column reference. See create_view_field() for details.
      */
      Item *item= field_it.create_item(thd);
      if (arena)
        thd->restore_active_arena(arena, &backup);
      
      if (!item)
        DBUG_RETURN(0);
      /*
       *ref != NULL means that *ref contains the item that we need to
       replace. If the item was aliased by the user, set the alias to
       the replacing item.
       We need to set alias on both ref itself and on ref real item.
      */
      if (*ref && !(*ref)->is_autogenerated_name)
      {
        item->set_name((*ref)->name, (*ref)->name_length,
                       system_charset_info);
        item->real_item()->set_name((*ref)->name, (*ref)->name_length,
                       system_charset_info);
      }
      if (register_tree_change)
        thd->change_item_tree(ref, item);
      else
        *ref= item;
      DBUG_RETURN((Field*) view_ref_found);
    }
  }
  DBUG_RETURN(0);
}


/*
  Find field by name in a NATURAL/USING join table reference.

  SYNOPSIS
    find_field_in_natural_join()
    thd			 [in]  thread handler
    table_ref            [in]  table reference to search
    name		 [in]  name of field
    length		 [in]  length of name
    ref                  [in/out] if 'name' is resolved to a view field, ref is
                               set to point to the found view field
    register_tree_change [in]  TRUE if ref is not stack variable and we
                               need register changes in item tree
    actual_table         [out] the original table reference where the field
                               belongs - differs from 'table_list' only for
                               NATURAL/USING joins

  DESCRIPTION
    Search for a field among the result fields of a NATURAL/USING join.
    Notice that this procedure is called only for non-qualified field
    names. In the case of qualified fields, we search directly the base
    tables of a natural join.

  RETURN
    NULL        if the field was not found
    WRONG_GRANT if no access rights to the found field
    #           Pointer to the found Field
*/

static Field *
find_field_in_natural_join(THD *thd, TABLE_LIST *table_ref, const char *name,
                           uint length, Item **ref, bool register_tree_change,
                           TABLE_LIST **actual_table)
{
  List_iterator_fast<Natural_join_column>
    field_it(*(table_ref->join_columns));
  Natural_join_column *nj_col, *curr_nj_col;
  Field *found_field;
  Query_arena *arena, backup;
  DBUG_ENTER("find_field_in_natural_join");
  DBUG_PRINT("enter", ("field name: '%s', ref 0x%lx",
		       name, (ulong) ref));
  DBUG_ASSERT(table_ref->is_natural_join && table_ref->join_columns);
  DBUG_ASSERT(*actual_table == NULL);

  LINT_INIT(arena);
  LINT_INIT(found_field);

  for (nj_col= NULL, curr_nj_col= field_it++; curr_nj_col; 
       curr_nj_col= field_it++)
  {
    if (!my_strcasecmp(system_charset_info, curr_nj_col->name(), name))
    {
      if (nj_col)
      {
        my_error(ER_NON_UNIQ_ERROR, MYF(0), name, thd->where);
        DBUG_RETURN(NULL);
      }
      nj_col= curr_nj_col;
    }
  }
  if (!nj_col)
    DBUG_RETURN(NULL);

  if (nj_col->view_field)
  {
    Item *item;
    LINT_INIT(arena);
    if (register_tree_change)
      arena= thd->activate_stmt_arena_if_needed(&backup);
    /*
      create_item() may, or may not create a new Item, depending on the
      column reference. See create_view_field() for details.
    */
    item= nj_col->create_item(thd);
    /*
     *ref != NULL means that *ref contains the item that we need to
     replace. If the item was aliased by the user, set the alias to
     the replacing item.
     We need to set alias on both ref itself and on ref real item.
     */
    if (*ref && !(*ref)->is_autogenerated_name)
    {
      item->set_name((*ref)->name, (*ref)->name_length,
                     system_charset_info);
      item->real_item()->set_name((*ref)->name, (*ref)->name_length,
                                  system_charset_info);
    }
    if (register_tree_change && arena)
      thd->restore_active_arena(arena, &backup);

    if (!item)
      DBUG_RETURN(NULL);
    DBUG_ASSERT(nj_col->table_field == NULL);
    if (nj_col->table_ref->schema_table_reformed)
    {
      /*
        Translation table items are always Item_fields and fixed
        already('mysql_schema_table' function). So we can return
        ->field. It is used only for 'show & where' commands.
      */
      DBUG_RETURN(((Item_field*) (nj_col->view_field->item))->field);
    }
    if (register_tree_change)
      thd->change_item_tree(ref, item);
    else
      *ref= item;
    found_field= (Field*) view_ref_found;
  }
  else
  {
    /* This is a base table. */
    DBUG_ASSERT(nj_col->view_field == NULL);
    /*
      This fix_fields is not necessary (initially this item is fixed by
      the Item_field constructor; after reopen_tables the Item_func_eq
      calls fix_fields on that item), it's just a check during table
      reopening for columns that was dropped by the concurrent connection.
    */
    if (!nj_col->table_field->fixed &&
        nj_col->table_field->fix_fields(thd, (Item **)&nj_col->table_field))
    {
      DBUG_PRINT("info", ("column '%s' was dropped by the concurrent connection",
                          nj_col->table_field->name));
      DBUG_RETURN(NULL);
    }
    DBUG_ASSERT(nj_col->table_ref->table == nj_col->table_field->field->table);
    found_field= nj_col->table_field->field;
    update_field_dependencies(thd, found_field, nj_col->table_ref->table);
  }

  *actual_table= nj_col->table_ref;
  
  DBUG_RETURN(found_field);
}


/*
  Find field by name in a base table or a view with temp table algorithm.

  The caller is expected to check column-level privileges.

  SYNOPSIS
    find_field_in_table()
    thd				thread handler
    table			table where to search for the field
    name			name of field
    length			length of name
    allow_rowid			do allow finding of "_rowid" field?
    cached_field_index_ptr	cached position in field list (used to speedup
                                lookup for fields in prepared tables)

  RETURN
    0	field is not found
    #	pointer to field
*/

Field *
find_field_in_table(THD *thd, TABLE *table, const char *name, uint length,
                    bool allow_rowid, uint *cached_field_index_ptr)
{
  Field **field_ptr, *field;
  uint cached_field_index= *cached_field_index_ptr;
  DBUG_ENTER("find_field_in_table");
  DBUG_PRINT("enter", ("table: '%s', field name: '%s'", table->alias, name));

  /* We assume here that table->field < NO_CACHED_FIELD_INDEX = UINT_MAX */
  if (cached_field_index < table->s->fields &&
      !my_strcasecmp(system_charset_info,
                     table->field[cached_field_index]->field_name, name))
    field_ptr= table->field + cached_field_index;
  else if (table->s->name_hash.records)
  {
    field_ptr= (Field**) my_hash_search(&table->s->name_hash, (uchar*) name,
                                        length);
    if (field_ptr)
    {
      /*
        field_ptr points to field in TABLE_SHARE. Convert it to the matching
        field in table
      */
      field_ptr= (table->field + (field_ptr - table->s->field));
    }
  }
  else
  {
    if (!(field_ptr= table->field))
      DBUG_RETURN((Field *)0);
    for (; *field_ptr; ++field_ptr)
      if (!my_strcasecmp(system_charset_info, (*field_ptr)->field_name, name))
        break;
  }

  if (field_ptr && *field_ptr)
  {
    *cached_field_index_ptr= field_ptr - table->field;
    field= *field_ptr;
  }
  else
  {
    if (!allow_rowid ||
        my_strcasecmp(system_charset_info, name, "_rowid") ||
        table->s->rowid_field_offset == 0)
      DBUG_RETURN((Field*) 0);
    field= table->field[table->s->rowid_field_offset-1];
  }

  update_field_dependencies(thd, field, table);

  DBUG_RETURN(field);
}


/*
  Find field in a table reference.

  SYNOPSIS
    find_field_in_table_ref()
    thd			   [in]  thread handler
    table_list		   [in]  table reference to search
    name		   [in]  name of field
    length		   [in]  field length of name
    item_name              [in]  name of item if it will be created (VIEW)
    db_name                [in]  optional database name that qualifies the
    table_name             [in]  optional table name that qualifies the field
    ref		       [in/out] if 'name' is resolved to a view field, ref
                                 is set to point to the found view field
    check_privileges       [in]  check privileges
    allow_rowid		   [in]  do allow finding of "_rowid" field?
    cached_field_index_ptr [in]  cached position in field list (used to
                                 speedup lookup for fields in prepared tables)
    register_tree_change   [in]  TRUE if ref is not stack variable and we
                                 need register changes in item tree
    actual_table           [out] the original table reference where the field
                                 belongs - differs from 'table_list' only for
                                 NATURAL_USING joins.

  DESCRIPTION
    Find a field in a table reference depending on the type of table
    reference. There are three types of table references with respect
    to the representation of their result columns:
    - an array of Field_translator objects for MERGE views and some
      information_schema tables,
    - an array of Field objects (and possibly a name hash) for stored
      tables,
    - a list of Natural_join_column objects for NATURAL/USING joins.
    This procedure detects the type of the table reference 'table_list'
    and calls the corresponding search routine.

    The routine checks column-level privieleges for the found field.

  RETURN
    0			field is not found
    view_ref_found	found value in VIEW (real result is in *ref)
    #			pointer to field
*/

Field *
find_field_in_table_ref(THD *thd, TABLE_LIST *table_list,
                        const char *name, uint length,
                        const char *item_name, const char *db_name,
                        const char *table_name, Item **ref,
                        bool check_privileges, bool allow_rowid,
                        uint *cached_field_index_ptr,
                        bool register_tree_change, TABLE_LIST **actual_table)
{
  Field *fld;
  DBUG_ENTER("find_field_in_table_ref");
  DBUG_ASSERT(table_list->alias);
  DBUG_ASSERT(name);
  DBUG_ASSERT(item_name);
  DBUG_PRINT("enter",
             ("table: '%s'  field name: '%s'  item name: '%s'  ref 0x%lx",
              table_list->alias, name, item_name, (ulong) ref));

  /*
    Check that the table and database that qualify the current field name
    are the same as the table reference we are going to search for the field.

    Exclude from the test below nested joins because the columns in a
    nested join generally originate from different tables. Nested joins
    also have no table name, except when a nested join is a merge view
    or an information schema table.

    We include explicitly table references with a 'field_translation' table,
    because if there are views over natural joins we don't want to search
    inside the view, but we want to search directly in the view columns
    which are represented as a 'field_translation'.

    TODO: Ensure that table_name, db_name and tables->db always points to
          something !
  */
  if (/* Exclude nested joins. */
      (!table_list->nested_join ||
       /* Include merge views and information schema tables. */
       table_list->field_translation) &&
      /*
        Test if the field qualifiers match the table reference we plan
        to search.
      */
      table_name && table_name[0] &&
      (my_strcasecmp(table_alias_charset, table_list->alias, table_name) ||
       (db_name && db_name[0] && table_list->db && table_list->db[0] &&
        (table_list->schema_table ?
         my_strcasecmp(system_charset_info, db_name, table_list->db) :
         strcmp(db_name, table_list->db)))))
    DBUG_RETURN(0);

  *actual_table= NULL;

  if (table_list->field_translation)
  {
    /* 'table_list' is a view or an information schema table. */
    if ((fld= find_field_in_view(thd, table_list, name, length, item_name, ref,
                                 register_tree_change)))
      *actual_table= table_list;
  }
  else if (!table_list->nested_join)
  {
    /* 'table_list' is a stored table. */
    DBUG_ASSERT(table_list->table);
    if ((fld= find_field_in_table(thd, table_list->table, name, length,
                                  allow_rowid,
                                  cached_field_index_ptr)))
      *actual_table= table_list;
  }
  else
  {
    /*
      'table_list' is a NATURAL/USING join, or an operand of such join that
      is a nested join itself.

      If the field name we search for is qualified, then search for the field
      in the table references used by NATURAL/USING the join.
    */
    if (table_name && table_name[0])
    {
      List_iterator<TABLE_LIST> it(table_list->nested_join->join_list);
      TABLE_LIST *table;
      while ((table= it++))
      {
        if ((fld= find_field_in_table_ref(thd, table, name, length, item_name,
                                          db_name, table_name, ref,
                                          check_privileges, allow_rowid,
                                          cached_field_index_ptr,
                                          register_tree_change, actual_table)))
          DBUG_RETURN(fld);
      }
      DBUG_RETURN(0);
    }
    /*
      Non-qualified field, search directly in the result columns of the
      natural join. The condition of the outer IF is true for the top-most
      natural join, thus if the field is not qualified, we will search
      directly the top-most NATURAL/USING join.
    */
    fld= find_field_in_natural_join(thd, table_list, name, length, ref,
                                    register_tree_change, actual_table);
  }

  if (fld)
  {
#ifndef NO_EMBEDDED_ACCESS_CHECKS
    /* Check if there are sufficient access rights to the found field. */
    if (check_privileges &&
        check_column_grant_in_table_ref(thd, *actual_table, name, length))
      fld= WRONG_GRANT;
    else
#endif
      if (thd->mark_used_columns != MARK_COLUMNS_NONE)
      {
        /*
          Get rw_set correct for this field so that the handler
          knows that this field is involved in the query and gets
          retrieved/updated
         */
        Field *field_to_set= NULL;
        if (fld == view_ref_found)
        {
          Item *it= (*ref)->real_item();
          if (it->type() == Item::FIELD_ITEM)
            field_to_set= ((Item_field*)it)->field;
          else
          {
            if (thd->mark_used_columns == MARK_COLUMNS_READ)
              it->walk(&Item::register_field_in_read_map, 1, (uchar *) 0);
          }
        }
        else
          field_to_set= fld;
        if (field_to_set)
        {
          TABLE *table= field_to_set->table;
          if (thd->mark_used_columns == MARK_COLUMNS_READ)
            bitmap_set_bit(table->read_set, field_to_set->field_index);
          else
            bitmap_set_bit(table->write_set, field_to_set->field_index);
        }
      }
  }
  DBUG_RETURN(fld);
}


/*
  Find field in table, no side effects, only purpose is to check for field
  in table object and get reference to the field if found.

  SYNOPSIS
  find_field_in_table_sef()

  table                         table where to find
  name                          Name of field searched for

  RETURN
    0                   field is not found
    #                   pointer to field
*/

Field *find_field_in_table_sef(TABLE *table, const char *name)
{
  Field **field_ptr;
  if (table->s->name_hash.records)
  {
    field_ptr= (Field**)my_hash_search(&table->s->name_hash,(uchar*) name,
                                       strlen(name));
    if (field_ptr)
    {
      /*
        field_ptr points to field in TABLE_SHARE. Convert it to the matching
        field in table
      */
      field_ptr= (table->field + (field_ptr - table->s->field));
    }
  }
  else
  {
    if (!(field_ptr= table->field))
      return (Field *)0;
    for (; *field_ptr; ++field_ptr)
      if (!my_strcasecmp(system_charset_info, (*field_ptr)->field_name, name))
        break;
  }
  if (field_ptr)
    return *field_ptr;
  else
    return (Field *)0;
}


/*
  Find field in table list.

  SYNOPSIS
    find_field_in_tables()
    thd			  pointer to current thread structure
    item		  field item that should be found
    first_table           list of tables to be searched for item
    last_table            end of the list of tables to search for item. If NULL
                          then search to the end of the list 'first_table'.
    ref			  if 'item' is resolved to a view field, ref is set to
                          point to the found view field
    report_error	  Degree of error reporting:
                          - IGNORE_ERRORS then do not report any error
                          - IGNORE_EXCEPT_NON_UNIQUE report only non-unique
                            fields, suppress all other errors
                          - REPORT_EXCEPT_NON_UNIQUE report all other errors
                            except when non-unique fields were found
                          - REPORT_ALL_ERRORS
    check_privileges      need to check privileges
    register_tree_change  TRUE if ref is not a stack variable and we
                          to need register changes in item tree

  RETURN VALUES
    0			If error: the found field is not unique, or there are
                        no sufficient access priviliges for the found field,
                        or the field is qualified with non-existing table.
    not_found_field	The function was called with report_error ==
                        (IGNORE_ERRORS || IGNORE_EXCEPT_NON_UNIQUE) and a
			field was not found.
    view_ref_found	View field is found, item passed through ref parameter
    found field         If a item was resolved to some field
*/

Field *
find_field_in_tables(THD *thd, Item_ident *item,
                     TABLE_LIST *first_table, TABLE_LIST *last_table,
		     Item **ref, find_item_error_report_type report_error,
                     bool check_privileges, bool register_tree_change)
{
  Field *found=0;
  const char *db= item->db_name;
  const char *table_name= item->table_name;
  const char *name= item->field_name;
  uint length=(uint) strlen(name);
  char name_buff[NAME_LEN+1];
  TABLE_LIST *cur_table= first_table;
  TABLE_LIST *actual_table;
  bool allow_rowid;

  if (!table_name || !table_name[0])
  {
    table_name= 0;                              // For easier test
    db= 0;
  }

  allow_rowid= table_name || (cur_table && !cur_table->next_local);

  if (item->cached_table)
  {
    /*
      This shortcut is used by prepared statements. We assume that
      TABLE_LIST *first_table is not changed during query execution (which
      is true for all queries except RENAME but luckily RENAME doesn't
      use fields...) so we can rely on reusing pointer to its member.
      With this optimization we also miss case when addition of one more
      field makes some prepared query ambiguous and so erroneous, but we
      accept this trade off.
    */
    TABLE_LIST *table_ref= item->cached_table;
    /*
      The condition (table_ref->view == NULL) ensures that we will call
      find_field_in_table even in the case of information schema tables
      when table_ref->field_translation != NULL.
      */
    if (table_ref->table && !table_ref->view)
    {
      found= find_field_in_table(thd, table_ref->table, name, length,
                                 TRUE, &(item->cached_field_index));
#ifndef NO_EMBEDDED_ACCESS_CHECKS
      /* Check if there are sufficient access rights to the found field. */
      if (found && check_privileges &&
          check_column_grant_in_table_ref(thd, table_ref, name, length))
        found= WRONG_GRANT;
#endif
    }
    else
      found= find_field_in_table_ref(thd, table_ref, name, length, item->name,
                                     NULL, NULL, ref, check_privileges,
                                     TRUE, &(item->cached_field_index),
                                     register_tree_change,
                                     &actual_table);
    if (found)
    {
      if (found == WRONG_GRANT)
	return (Field*) 0;

      /*
        Only views fields should be marked as dependent, not an underlying
        fields.
      */
      if (!table_ref->belong_to_view)
      {
        SELECT_LEX *current_sel= thd->lex->current_select;
        SELECT_LEX *last_select= table_ref->select_lex;
        /*
          If the field was an outer referencee, mark all selects using this
          sub query as dependent on the outer query
        */
        if (current_sel != last_select)
          mark_select_range_as_dependent(thd, last_select, current_sel,
                                         found, *ref, item);
      }
      return found;
    }
  }

  if (db && lower_case_table_names)
  {
    /*
      convert database to lower case for comparison.
      We can't do this in Item_field as this would change the
      'name' of the item which may be used in the select list
    */
    strmake(name_buff, db, sizeof(name_buff)-1);
    my_casedn_str(files_charset_info, name_buff);
    db= name_buff;
  }

  if (last_table)
    last_table= last_table->next_name_resolution_table;

#ifndef DBUG_OFF
  uint loop_count= 0;
  TABLE_LIST *one_node;
#endif
  for (; cur_table != last_table ;
       cur_table= cur_table->next_name_resolution_table)
  {
#ifndef DBUG_OFF
    ++loop_count;
    if (loop_count == 1000) // not normal, record one node we meet
      one_node= cur_table;
    if ((loop_count > 1000) && (one_node == cur_table))
    {
      /*
        Meeting same node again: cycle, infinite loop. Raise an error which
        doesn't stop RQG, so that Roel can continue working while we fix the
        bug. We cannot continue the statement though.
      */
      my_error(ER_WRONG_FIELD_WITH_GROUP, MYF(0),
               "HITTING BUG#12567331 INFINITE LOOP DETECTED - ASK GUILHEM AND ROEL");
      return NULL;
    }
#endif
    Field *cur_field= find_field_in_table_ref(thd, cur_table, name, length,
                                              item->name, db, table_name, ref,
                                              (thd->lex->sql_command ==
                                               SQLCOM_SHOW_FIELDS)
                                              ? false : check_privileges,
                                              allow_rowid,
                                              &(item->cached_field_index),
                                              register_tree_change,
                                              &actual_table);
    if (cur_field)
    {
      if (cur_field == WRONG_GRANT)
      {
        if (thd->lex->sql_command != SQLCOM_SHOW_FIELDS)
          return (Field*) 0;

        thd->clear_error();
        cur_field= find_field_in_table_ref(thd, cur_table, name, length,
                                           item->name, db, table_name, ref,
                                           false,
                                           allow_rowid,
                                           &(item->cached_field_index),
                                           register_tree_change,
                                           &actual_table);
        if (cur_field)
        {
          Field *nf=new Field_null(NULL,0,Field::NONE,
                                   cur_field->field_name,
                                   &my_charset_bin);
          nf->init(cur_table->table);
          cur_field= nf;
        }
      }

      /*
        Store the original table of the field, which may be different from
        cur_table in the case of NATURAL/USING join.
      */
      item->cached_table= (!actual_table->cacheable_table || found) ?
                          0 : actual_table;

      DBUG_ASSERT(thd->where);
      /*
        If we found a fully qualified field we return it directly as it can't
        have duplicates.
       */
      if (db)
        return cur_field;

      if (found)
      {
        if (report_error == REPORT_ALL_ERRORS ||
            report_error == IGNORE_EXCEPT_NON_UNIQUE)
          my_error(ER_NON_UNIQ_ERROR, MYF(0),
                   table_name ? item->full_name() : name, thd->where);
        return (Field*) 0;
      }
      found= cur_field;
    }
  }

  if (found)
    return found;

  /*
    If the field was qualified and there were no tables to search, issue
    an error that an unknown table was given. The situation is detected
    as follows: if there were no tables we wouldn't go through the loop
    and cur_table wouldn't be updated by the loop increment part, so it
    will be equal to the first table.
  */
  if (table_name && (cur_table == first_table) &&
      (report_error == REPORT_ALL_ERRORS ||
       report_error == REPORT_EXCEPT_NON_UNIQUE))
  {
    char buff[NAME_LEN*2 + 2];
    if (db && db[0])
    {
      strxnmov(buff,sizeof(buff)-1,db,".",table_name,NullS);
      table_name=buff;
    }
    my_error(ER_UNKNOWN_TABLE, MYF(0), table_name, thd->where);
  }
  else
  {
    if (report_error == REPORT_ALL_ERRORS ||
        report_error == REPORT_EXCEPT_NON_UNIQUE)
      my_error(ER_BAD_FIELD_ERROR, MYF(0), item->full_name(), thd->where);
    else
      found= not_found_field;
  }
  return found;
}


/*
  Find Item in list of items (find_field_in_tables analog)

  TODO
    is it better return only counter?

  SYNOPSIS
    find_item_in_list()
    find			Item to find
    items			List of items
    counter			To return number of found item
    report_error
      REPORT_ALL_ERRORS		report errors, return 0 if error
      REPORT_EXCEPT_NOT_FOUND	Do not report 'not found' error and
				return not_found_item, report other errors,
				return 0
      IGNORE_ERRORS		Do not report errors, return 0 if error
    resolution                  Set to the resolution type if the item is found 
                                (it says whether the item is resolved 
                                 against an alias name,
                                 or as a field name without alias,
                                 or as a field hidden by alias,
                                 or ignoring alias)
                                
  RETURN VALUES
    0			Item is not found or item is not unique,
			error message is reported
    not_found_item	Function was called with
			report_error == REPORT_EXCEPT_NOT_FOUND and
			item was not found. No error message was reported
                        found field
*/

/* Special Item pointer to serve as a return value from find_item_in_list(). */
Item **not_found_item= (Item**) 0x1;


Item **
find_item_in_list(Item *find, List<Item> &items, uint *counter,
                  find_item_error_report_type report_error,
                  enum_resolution_type *resolution)
{
  List_iterator<Item> li(items);
  Item **found=0, **found_unaliased= 0, *item;
  const char *db_name=0;
  const char *field_name=0;
  const char *table_name=0;
  bool found_unaliased_non_uniq= 0;
  /*
    true if the item that we search for is a valid name reference
    (and not an item that happens to have a name).
  */
  bool is_ref_by_name= 0;
  uint unaliased_counter= 0;

  *resolution= NOT_RESOLVED;

  is_ref_by_name= (find->type() == Item::FIELD_ITEM  || 
                   find->type() == Item::REF_ITEM);
  if (is_ref_by_name)
  {
    field_name= ((Item_ident*) find)->field_name;
    table_name= ((Item_ident*) find)->table_name;
    db_name=    ((Item_ident*) find)->db_name;
  }

  for (uint i= 0; (item=li++); i++)
  {
    if (field_name && item->real_item()->type() == Item::FIELD_ITEM)
    {
      Item_ident *item_field= (Item_ident*) item;

      /*
	In case of group_concat() with ORDER BY condition in the QUERY
	item_field can be field of temporary table without item name 
	(if this field created from expression argument of group_concat()),
	=> we have to check presence of name before compare
      */ 
      if (!item_field->name)
        continue;

      if (table_name)
      {
        /*
          If table name is specified we should find field 'field_name' in
          table 'table_name'. According to SQL-standard we should ignore
          aliases in this case.

          Since we should NOT prefer fields from the select list over
          other fields from the tables participating in this select in
          case of ambiguity we have to do extra check outside this function.

          We use strcmp for table names and database names as these may be
          case sensitive. In cases where they are not case sensitive, they
          are always in lower case.

	  item_field->field_name and item_field->table_name can be 0x0 if
	  item is not fix_field()'ed yet.
        */
        if (item_field->field_name && item_field->table_name &&
	    !my_strcasecmp(system_charset_info, item_field->field_name,
                           field_name) &&
            !my_strcasecmp(table_alias_charset, item_field->table_name, 
                           table_name) &&
            (!db_name || (item_field->db_name &&
                          !strcmp(item_field->db_name, db_name))))
        {
          if (found_unaliased)
          {
            if ((*found_unaliased)->eq(item, 0))
              continue;
            /*
              Two matching fields in select list.
              We already can bail out because we are searching through
              unaliased names only and will have duplicate error anyway.
            */
            if (report_error != IGNORE_ERRORS)
              my_error(ER_NON_UNIQ_ERROR, MYF(0),
                       find->full_name(), current_thd->where);
            return (Item**) 0;
          }
          found_unaliased= li.ref();
          unaliased_counter= i;
          *resolution= RESOLVED_IGNORING_ALIAS;
          if (db_name)
            break;                              // Perfect match
        }
      }
      else
      {
        int fname_cmp= my_strcasecmp(system_charset_info,
                                     item_field->field_name,
                                     field_name);
        if (!my_strcasecmp(system_charset_info,
                           item_field->name,field_name))
        {
          /*
            If table name was not given we should scan through aliases
            and non-aliased fields first. We are also checking unaliased
            name of the field in then next  else-if, to be able to find
            instantly field (hidden by alias) if no suitable alias or
            non-aliased field was found.
          */
          if (found)
          {
            if ((*found)->eq(item, 0))
              continue;                           // Same field twice
            if (report_error != IGNORE_ERRORS)
              my_error(ER_NON_UNIQ_ERROR, MYF(0),
                       find->full_name(), current_thd->where);
            return (Item**) 0;
          }
          found= li.ref();
          *counter= i;
          *resolution= fname_cmp ? RESOLVED_AGAINST_ALIAS:
	                           RESOLVED_WITH_NO_ALIAS;
        }
        else if (!fname_cmp)
        {
          /*
            We will use non-aliased field or react on such ambiguities only if
            we won't be able to find aliased field.
            Again if we have ambiguity with field outside of select list
            we should prefer fields from select list.
          */
          if (found_unaliased)
          {
            if ((*found_unaliased)->eq(item, 0))
              continue;                           // Same field twice
            found_unaliased_non_uniq= 1;
          }
          found_unaliased= li.ref();
          unaliased_counter= i;
        }
      }
    }
    else if (!table_name)
    { 
      if (is_ref_by_name && find->name && item->name &&
	  !my_strcasecmp(system_charset_info,item->name,find->name))
      {
        found= li.ref();
        *counter= i;
        *resolution= RESOLVED_AGAINST_ALIAS;
        break;
      }
      else if (find->eq(item,0))
      {
        found= li.ref();
        *counter= i;
        *resolution= RESOLVED_IGNORING_ALIAS;
        break;
      }
    }
    else if (table_name && item->type() == Item::REF_ITEM &&
             ((Item_ref *)item)->ref_type() == Item_ref::VIEW_REF)
    {
      /*
        TODO:Here we process prefixed view references only. What we should 
        really do is process all types of Item_refs. But this will currently 
        lead to a clash with the way references to outer SELECTs (from the 
        HAVING clause) are handled in e.g. :
        SELECT 1 FROM t1 AS t1_o GROUP BY a
          HAVING (SELECT t1_o.a FROM t1 AS t1_i GROUP BY t1_i.a LIMIT 1).
        Processing all Item_refs here will cause t1_o.a to resolve to itself.
        We still need to process the special case of Item_direct_view_ref 
        because in the context of views they have the same meaning as 
        Item_field for tables.
      */
      Item_ident *item_ref= (Item_ident *) item;
      if (item_ref->name && item_ref->table_name &&
          !my_strcasecmp(system_charset_info, item_ref->name, field_name) &&
          !my_strcasecmp(table_alias_charset, item_ref->table_name,
                         table_name) &&
          (!db_name || (item_ref->db_name && 
                        !strcmp (item_ref->db_name, db_name))))
      {
        found= li.ref();
        *counter= i;
        *resolution= RESOLVED_IGNORING_ALIAS;
        break;
      }
    }
  }
  if (!found)
  {
    if (found_unaliased_non_uniq)
    {
      if (report_error != IGNORE_ERRORS)
        my_error(ER_NON_UNIQ_ERROR, MYF(0),
                 find->full_name(), current_thd->where);
      return (Item **) 0;
    }
    if (found_unaliased)
    {
      found= found_unaliased;
      *counter= unaliased_counter;
      *resolution= RESOLVED_BEHIND_ALIAS;
    }
  }
  if (found)
    return found;
  if (report_error != REPORT_EXCEPT_NOT_FOUND)
  {
    if (report_error == REPORT_ALL_ERRORS)
      my_error(ER_BAD_FIELD_ERROR, MYF(0),
               find->full_name(), current_thd->where);
    return (Item **) 0;
  }
  else
    return (Item **) not_found_item;
}


/*
  Test if a string is a member of a list of strings.

  SYNOPSIS
    test_if_string_in_list()
    find      the string to look for
    str_list  a list of strings to be searched

  DESCRIPTION
    Sequentially search a list of strings for a string, and test whether
    the list contains the same string.

  RETURN
    TRUE  if find is in str_list
    FALSE otherwise
*/

static bool
test_if_string_in_list(const char *find, List<String> *str_list)
{
  List_iterator<String> str_list_it(*str_list);
  String *curr_str;
  size_t find_length= strlen(find);
  while ((curr_str= str_list_it++))
  {
    if (find_length != curr_str->length())
      continue;
    if (!my_strcasecmp(system_charset_info, find, curr_str->ptr()))
      return TRUE;
  }
  return FALSE;
}


/*
  Create a new name resolution context for an item so that it is
  being resolved in a specific table reference.

  SYNOPSIS
    set_new_item_local_context()
    thd        pointer to current thread
    item       item for which new context is created and set
    table_ref  table ref where an item showld be resolved

  DESCRIPTION
    Create a new name resolution context for an item, so that the item
    is resolved only the supplied 'table_ref'.

  RETURN
    FALSE  if all OK
    TRUE   otherwise
*/

static bool
set_new_item_local_context(THD *thd, Item_ident *item, TABLE_LIST *table_ref)
{
  Name_resolution_context *context;
  if (!(context= new (thd->mem_root) Name_resolution_context))
    return TRUE;
  context->init();
  context->first_name_resolution_table=
    context->last_name_resolution_table= table_ref;
  item->context= context;
  return FALSE;
}


/*
  Find and mark the common columns of two table references.

  SYNOPSIS
    mark_common_columns()
    thd                [in] current thread
    table_ref_1        [in] the first (left) join operand
    table_ref_2        [in] the second (right) join operand
    using_fields       [in] if the join is JOIN...USING - the join columns,
                            if NATURAL join, then NULL
    found_using_fields [out] number of fields from the USING clause that were
                             found among the common fields

  DESCRIPTION
    The procedure finds the common columns of two relations (either
    tables or intermediate join results), and adds an equi-join condition
    to the ON clause of 'table_ref_2' for each pair of matching columns.
    If some of table_ref_XXX represents a base table or view, then we
    create new 'Natural_join_column' instances for each column
    reference and store them in the 'join_columns' of the table
    reference.

  IMPLEMENTATION
    The procedure assumes that store_natural_using_join_columns() was
    called for the previous level of NATURAL/USING joins.

  RETURN
    TRUE   error when some common column is non-unique, or out of memory
    FALSE  OK
*/

static bool
mark_common_columns(THD *thd, TABLE_LIST *table_ref_1, TABLE_LIST *table_ref_2,
                    List<String> *using_fields, uint *found_using_fields)
{
  Field_iterator_table_ref it_1, it_2;
  Natural_join_column *nj_col_1, *nj_col_2;
  Query_arena *arena, backup;
  bool result= TRUE;
  bool first_outer_loop= TRUE;
  /*
    Leaf table references to which new natural join columns are added
    if the leaves are != NULL.
  */
  TABLE_LIST *leaf_1= (table_ref_1->nested_join &&
                       !table_ref_1->is_natural_join) ?
                      NULL : table_ref_1;
  TABLE_LIST *leaf_2= (table_ref_2->nested_join &&
                       !table_ref_2->is_natural_join) ?
                      NULL : table_ref_2;

  DBUG_ENTER("mark_common_columns");
  DBUG_PRINT("info", ("operand_1: %s  operand_2: %s",
                      table_ref_1->alias, table_ref_2->alias));

  *found_using_fields= 0;
  arena= thd->activate_stmt_arena_if_needed(&backup);

  for (it_1.set(table_ref_1); !it_1.end_of_fields(); it_1.next())
  {
    bool found= FALSE;
    const char *field_name_1;
    /* true if field_name_1 is a member of using_fields */
    bool is_using_column_1;
    if (!(nj_col_1= it_1.get_or_create_column_ref(thd, leaf_1)))
      goto err;
    field_name_1= nj_col_1->name();
    is_using_column_1= using_fields && 
      test_if_string_in_list(field_name_1, using_fields);
    DBUG_PRINT ("info", ("field_name_1=%s.%s", 
                         nj_col_1->table_name() ? nj_col_1->table_name() : "", 
                         field_name_1));

    /*
      Find a field with the same name in table_ref_2.

      Note that for the second loop, it_2.set() will iterate over
      table_ref_2->join_columns and not generate any new elements or
      lists.
    */
    nj_col_2= NULL;
    for (it_2.set(table_ref_2); !it_2.end_of_fields(); it_2.next())
    {
      Natural_join_column *cur_nj_col_2;
      const char *cur_field_name_2;
      if (!(cur_nj_col_2= it_2.get_or_create_column_ref(thd, leaf_2)))
        goto err;
      cur_field_name_2= cur_nj_col_2->name();
      DBUG_PRINT ("info", ("cur_field_name_2=%s.%s", 
                           cur_nj_col_2->table_name() ? 
                             cur_nj_col_2->table_name() : "", 
                           cur_field_name_2));

      /*
        Compare the two columns and check for duplicate common fields.
        A common field is duplicate either if it was already found in
        table_ref_2 (then found == TRUE), or if a field in table_ref_2
        was already matched by some previous field in table_ref_1
        (then cur_nj_col_2->is_common == TRUE).
        Note that it is too early to check the columns outside of the
        USING list for ambiguity because they are not actually "referenced"
        here. These columns must be checked only on unqualified reference 
        by name (e.g. in SELECT list).
      */
      if (!my_strcasecmp(system_charset_info, field_name_1, cur_field_name_2))
      {
        DBUG_PRINT ("info", ("match c1.is_common=%d", nj_col_1->is_common));
        if (cur_nj_col_2->is_common ||
            (found && (!using_fields || is_using_column_1)))
        {
          my_error(ER_NON_UNIQ_ERROR, MYF(0), field_name_1, thd->where);
          goto err;
        }
        nj_col_2= cur_nj_col_2;
        found= TRUE;
      }
    }
    if (first_outer_loop && leaf_2)
    {
      /*
        Make sure that the next inner loop "knows" that all columns
        are materialized already.
      */
      leaf_2->is_join_columns_complete= TRUE;
      first_outer_loop= FALSE;
    }
    if (!found)
      continue;                                 // No matching field

    /*
      field_1 and field_2 have the same names. Check if they are in the USING
      clause (if present), mark them as common fields, and add a new
      equi-join condition to the ON clause.
    */
    if (nj_col_2 && (!using_fields ||is_using_column_1))
    {
      Item *item_1=   nj_col_1->create_item(thd);
      Item *item_2=   nj_col_2->create_item(thd);
      Field *field_1= nj_col_1->field();
      Field *field_2= nj_col_2->field();
      Item_ident *item_ident_1, *item_ident_2;
      Item_func_eq *eq_cond;

      if (!item_1 || !item_2)
        goto err;                               // out of memory

      /*
        The following assert checks that the two created items are of
        type Item_ident.
      */
      DBUG_ASSERT(!thd->lex->current_select->no_wrap_view_item);
      /*
        In the case of no_wrap_view_item == 0, the created items must be
        of sub-classes of Item_ident.
      */
      DBUG_ASSERT(item_1->type() == Item::FIELD_ITEM ||
                  item_1->type() == Item::REF_ITEM);
      DBUG_ASSERT(item_2->type() == Item::FIELD_ITEM ||
                  item_2->type() == Item::REF_ITEM);

      /*
        We need to cast item_1,2 to Item_ident, because we need to hook name
        resolution contexts specific to each item.
      */
      item_ident_1= (Item_ident*) item_1;
      item_ident_2= (Item_ident*) item_2;
      /*
        Create and hook special name resolution contexts to each item in the
        new join condition . We need this to both speed-up subsequent name
        resolution of these items, and to enable proper name resolution of
        the items during the execute phase of PS.
      */
      if (set_new_item_local_context(thd, item_ident_1, nj_col_1->table_ref) ||
          set_new_item_local_context(thd, item_ident_2, nj_col_2->table_ref))
        goto err;

      if (!(eq_cond= new Item_func_eq(item_ident_1, item_ident_2)))
        goto err;                               /* Out of memory. */

      /*
        Add the new equi-join condition to the ON clause. Notice that
        fix_fields() is applied to all ON conditions in setup_conds()
        so we don't do it here.
       */
      add_join_on((table_ref_1->outer_join & JOIN_TYPE_RIGHT ?
                   table_ref_1 : table_ref_2),
                  eq_cond);

      nj_col_1->is_common= nj_col_2->is_common= TRUE;
      DBUG_PRINT ("info", ("%s.%s and %s.%s are common", 
                           nj_col_1->table_name() ? 
                             nj_col_1->table_name() : "", 
                           nj_col_1->name(),
                           nj_col_2->table_name() ? 
                             nj_col_2->table_name() : "", 
                           nj_col_2->name()));

      if (field_1)
      {
        TABLE *table_1= nj_col_1->table_ref->table;
        /* Mark field_1 used for table cache. */
        bitmap_set_bit(table_1->read_set, field_1->field_index);
        table_1->covering_keys.intersect(field_1->part_of_key);
        table_1->merge_keys.merge(field_1->part_of_key);
      }
      if (field_2)
      {
        TABLE *table_2= nj_col_2->table_ref->table;
        /* Mark field_2 used for table cache. */
        bitmap_set_bit(table_2->read_set, field_2->field_index);
        table_2->covering_keys.intersect(field_2->part_of_key);
        table_2->merge_keys.merge(field_2->part_of_key);
      }

      if (using_fields != NULL)
        ++(*found_using_fields);
    }
  }
  if (leaf_1)
    leaf_1->is_join_columns_complete= TRUE;

  /*
    Everything is OK.
    Notice that at this point there may be some column names in the USING
    clause that are not among the common columns. This is an SQL error and
    we check for this error in store_natural_using_join_columns() when
    (found_using_fields < length(join_using_fields)).
  */
  result= FALSE;

err:
  if (arena)
    thd->restore_active_arena(arena, &backup);
  DBUG_RETURN(result);
}



/*
  Materialize and store the row type of NATURAL/USING join.

  SYNOPSIS
    store_natural_using_join_columns()
    thd                current thread
    natural_using_join the table reference of the NATURAL/USING join
    table_ref_1        the first (left) operand (of a NATURAL/USING join).
    table_ref_2        the second (right) operand (of a NATURAL/USING join).
    using_fields       if the join is JOIN...USING - the join columns,
                       if NATURAL join, then NULL
    found_using_fields number of fields from the USING clause that were
                       found among the common fields

  DESCRIPTION
    Iterate over the columns of both join operands and sort and store
    all columns into the 'join_columns' list of natural_using_join
    where the list is formed by three parts:
      part1: The coalesced columns of table_ref_1 and table_ref_2,
             sorted according to the column order of the first table.
      part2: The other columns of the first table, in the order in
             which they were defined in CREATE TABLE.
      part3: The other columns of the second table, in the order in
             which they were defined in CREATE TABLE.
    Time complexity - O(N1+N2), where Ni = length(table_ref_i).

  IMPLEMENTATION
    The procedure assumes that mark_common_columns() has been called
    for the join that is being processed.

  RETURN
    TRUE    error: Some common column is ambiguous
    FALSE   OK
*/

static bool
store_natural_using_join_columns(THD *thd, TABLE_LIST *natural_using_join,
                                 TABLE_LIST *table_ref_1,
                                 TABLE_LIST *table_ref_2,
                                 List<String> *using_fields,
                                 uint found_using_fields)
{
  Field_iterator_table_ref it_1, it_2;
  Natural_join_column *nj_col_1, *nj_col_2;
  Query_arena *arena, backup;
  bool result= TRUE;
  List<Natural_join_column> *non_join_columns;
  DBUG_ENTER("store_natural_using_join_columns");

  DBUG_ASSERT(!natural_using_join->join_columns);

  arena= thd->activate_stmt_arena_if_needed(&backup);

  if (!(non_join_columns= new List<Natural_join_column>) ||
      !(natural_using_join->join_columns= new List<Natural_join_column>))
    goto err;

  /* Append the columns of the first join operand. */
  for (it_1.set(table_ref_1); !it_1.end_of_fields(); it_1.next())
  {
    nj_col_1= it_1.get_natural_column_ref();
    if (nj_col_1->is_common)
    {
      natural_using_join->join_columns->push_back(nj_col_1);
      /* Reset the common columns for the next call to mark_common_columns. */
      nj_col_1->is_common= FALSE;
    }
    else
      non_join_columns->push_back(nj_col_1);
  }

  /*
    Check that all columns in the USING clause are among the common
    columns. If this is not the case, report the first one that was
    not found in an error.
  */
  if (using_fields && found_using_fields < using_fields->elements)
  {
    String *using_field_name;
    List_iterator_fast<String> using_fields_it(*using_fields);
    while ((using_field_name= using_fields_it++))
    {
      const char *using_field_name_ptr= using_field_name->c_ptr();
      List_iterator_fast<Natural_join_column>
        it(*(natural_using_join->join_columns));
      Natural_join_column *common_field;

      for (;;)
      {
        /* If reached the end of fields, and none was found, report error. */
        if (!(common_field= it++))
        {
          my_error(ER_BAD_FIELD_ERROR, MYF(0), using_field_name_ptr,
                   current_thd->where);
          goto err;
        }
        if (!my_strcasecmp(system_charset_info,
                           common_field->name(), using_field_name_ptr))
          break;                                // Found match
      }
    }
  }

  /* Append the non-equi-join columns of the second join operand. */
  for (it_2.set(table_ref_2); !it_2.end_of_fields(); it_2.next())
  {
    nj_col_2= it_2.get_natural_column_ref();
    if (!nj_col_2->is_common)
      non_join_columns->push_back(nj_col_2);
    else
    {
      /* Reset the common columns for the next call to mark_common_columns. */
      nj_col_2->is_common= FALSE;
    }
  }

  if (non_join_columns->elements > 0)
    natural_using_join->join_columns->concat(non_join_columns);
  natural_using_join->is_join_columns_complete= TRUE;

  result= FALSE;

err:
  if (arena)
    thd->restore_active_arena(arena, &backup);
  DBUG_RETURN(result);
}


/*
  Precompute and store the row types of the top-most NATURAL/USING joins.

  SYNOPSIS
    store_top_level_join_columns()
    thd            current thread
    table_ref      nested join or table in a FROM clause
    left_neighbor  neighbor table reference to the left of table_ref at the
                   same level in the join tree
    right_neighbor neighbor table reference to the right of table_ref at the
                   same level in the join tree

  DESCRIPTION
    The procedure performs a post-order traversal of a nested join tree
    and materializes the row types of NATURAL/USING joins in a
    bottom-up manner until it reaches the TABLE_LIST elements that
    represent the top-most NATURAL/USING joins. The procedure should be
    applied to each element of SELECT_LEX::top_join_list (i.e. to each
    top-level element of the FROM clause).

  IMPLEMENTATION
    Notice that the table references in the list nested_join->join_list
    are in reverse order, thus when we iterate over it, we are moving
    from the right to the left in the FROM clause.

  RETURN
    TRUE   Error
    FALSE  OK
*/

static bool
store_top_level_join_columns(THD *thd, TABLE_LIST *table_ref,
                             TABLE_LIST *left_neighbor,
                             TABLE_LIST *right_neighbor)
{
  Query_arena *arena, backup;
  bool result= TRUE;

  DBUG_ENTER("store_top_level_join_columns");

  arena= thd->activate_stmt_arena_if_needed(&backup);

  /* Call the procedure recursively for each nested table reference. */
  if (table_ref->nested_join)
  {
    List_iterator_fast<TABLE_LIST> nested_it(table_ref->nested_join->join_list);
    TABLE_LIST *same_level_left_neighbor= nested_it++;
    TABLE_LIST *same_level_right_neighbor= NULL;
    /* Left/right-most neighbors, possibly at higher levels in the join tree. */
    TABLE_LIST *real_left_neighbor, *real_right_neighbor;

    while (same_level_left_neighbor)
    {
      TABLE_LIST *cur_table_ref= same_level_left_neighbor;
      same_level_left_neighbor= nested_it++;
      /*
        The order of RIGHT JOIN operands is reversed in 'join list' to
        transform it into a LEFT JOIN. However, in this procedure we need
        the join operands in their lexical order, so below we reverse the
        join operands. Notice that this happens only in the first loop,
        and not in the second one, as in the second loop
        same_level_left_neighbor == NULL.
        This is the correct behavior, because the second loop sets
        cur_table_ref reference correctly after the join operands are
        swapped in the first loop.
      */
      if (same_level_left_neighbor &&
          cur_table_ref->outer_join & JOIN_TYPE_RIGHT)
      {
        /* This can happen only for JOIN ... ON. */
        DBUG_ASSERT(table_ref->nested_join->join_list.elements == 2);
        swap_variables(TABLE_LIST*, same_level_left_neighbor, cur_table_ref);
      }

      /*
        Pick the parent's left and right neighbors if there are no immediate
        neighbors at the same level.
      */
      real_left_neighbor=  (same_level_left_neighbor) ?
                           same_level_left_neighbor : left_neighbor;
      real_right_neighbor= (same_level_right_neighbor) ?
                           same_level_right_neighbor : right_neighbor;

      if (cur_table_ref->nested_join &&
          store_top_level_join_columns(thd, cur_table_ref,
                                       real_left_neighbor, real_right_neighbor))
        goto err;
      same_level_right_neighbor= cur_table_ref;
    }
  }

  /*
    If this is a NATURAL/USING join, materialize its result columns and
    convert to a JOIN ... ON.
  */
  if (table_ref->is_natural_join)
  {
    DBUG_ASSERT(table_ref->nested_join &&
                table_ref->nested_join->join_list.elements == 2);
    List_iterator_fast<TABLE_LIST> operand_it(table_ref->nested_join->join_list);
    /*
      Notice that the order of join operands depends on whether table_ref
      represents a LEFT or a RIGHT join. In a RIGHT join, the operands are
      in inverted order.
     */
    TABLE_LIST *table_ref_2= operand_it++; /* Second NATURAL join operand.*/
    TABLE_LIST *table_ref_1= operand_it++; /* First NATURAL join operand. */
    List<String> *using_fields= table_ref->join_using_fields;
    uint found_using_fields;

    /*
      The two join operands were interchanged in the parser, change the order
      back for 'mark_common_columns'.
    */
    if (table_ref_2->outer_join & JOIN_TYPE_RIGHT)
      swap_variables(TABLE_LIST*, table_ref_1, table_ref_2);
    if (mark_common_columns(thd, table_ref_1, table_ref_2,
                            using_fields, &found_using_fields))
      goto err;

    /*
      Swap the join operands back, so that we pick the columns of the second
      one as the coalesced columns. In this way the coalesced columns are the
      same as of an equivalent LEFT JOIN.
    */
    if (table_ref_1->outer_join & JOIN_TYPE_RIGHT)
      swap_variables(TABLE_LIST*, table_ref_1, table_ref_2);
    if (store_natural_using_join_columns(thd, table_ref, table_ref_1,
                                         table_ref_2, using_fields,
                                         found_using_fields))
      goto err;

    /*
      Change NATURAL JOIN to JOIN ... ON. We do this for both operands
      because either one of them or the other is the one with the
      natural join flag because RIGHT joins are transformed into LEFT,
      and the two tables may be reordered.
    */
    table_ref_1->natural_join= table_ref_2->natural_join= NULL;

    /* Add a TRUE condition to outer joins that have no common columns. */
    if (table_ref_2->outer_join &&
        !table_ref_1->on_expr && !table_ref_2->on_expr)
      table_ref_2->on_expr= new Item_int((longlong) 1,1);   /* Always true. */

    /* Change this table reference to become a leaf for name resolution. */
    if (left_neighbor)
    {
      TABLE_LIST *last_leaf_on_the_left;
      last_leaf_on_the_left= left_neighbor->last_leaf_for_name_resolution();
      last_leaf_on_the_left->next_name_resolution_table= table_ref;
    }
    if (right_neighbor)
    {
      TABLE_LIST *first_leaf_on_the_right;
      first_leaf_on_the_right= right_neighbor->first_leaf_for_name_resolution();
      table_ref->next_name_resolution_table= first_leaf_on_the_right;
    }
    else
      table_ref->next_name_resolution_table= NULL;
  }
  result= FALSE; /* All is OK. */

err:
  if (arena)
    thd->restore_active_arena(arena, &backup);
  DBUG_RETURN(result);
}


/*
  Compute and store the row types of the top-most NATURAL/USING joins
  in a FROM clause.

  SYNOPSIS
    setup_natural_join_row_types()
    thd          current thread
    from_clause  list of top-level table references in a FROM clause

  DESCRIPTION
    Apply the procedure 'store_top_level_join_columns' to each of the
    top-level table referencs of the FROM clause. Adjust the list of tables
    for name resolution - context->first_name_resolution_table to the
    top-most, lef-most NATURAL/USING join.

  IMPLEMENTATION
    Notice that the table references in 'from_clause' are in reverse
    order, thus when we iterate over it, we are moving from the right
    to the left in the FROM clause.

  RETURN
    TRUE   Error
    FALSE  OK
*/
static bool setup_natural_join_row_types(THD *thd,
                                         List<TABLE_LIST> *from_clause,
                                         Name_resolution_context *context)
{
  DBUG_ENTER("setup_natural_join_row_types");
  thd->where= "from clause";
  if (from_clause->elements == 0)
    DBUG_RETURN(false); /* We come here in the case of UNIONs. */

  List_iterator_fast<TABLE_LIST> table_ref_it(*from_clause);
  TABLE_LIST *table_ref; /* Current table reference. */
  /* Table reference to the left of the current. */
  TABLE_LIST *left_neighbor;
  /* Table reference to the right of the current. */
  TABLE_LIST *right_neighbor= NULL;

  /* Note that tables in the list are in reversed order */
  for (left_neighbor= table_ref_it++; left_neighbor ; )
  {
    table_ref= left_neighbor;
    left_neighbor= table_ref_it++;
    /* 
      Do not redo work if already done:
      1) for stored procedures,
      2) for multitable update after lock failure and table reopening.
    */
    if (context->select_lex->first_natural_join_processing)
    {
      if (store_top_level_join_columns(thd, table_ref,
                                       left_neighbor, right_neighbor))
        DBUG_RETURN(true);
      if (left_neighbor)
      {
        TABLE_LIST *first_leaf_on_the_right;
        first_leaf_on_the_right= table_ref->first_leaf_for_name_resolution();
        left_neighbor->next_name_resolution_table= first_leaf_on_the_right;
      }
    }
    right_neighbor= table_ref;
  }

  /*
    Store the top-most, left-most NATURAL/USING join, so that we start
    the search from that one instead of context->table_list. At this point
    right_neighbor points to the left-most top-level table reference in the
    FROM clause.
  */
  DBUG_ASSERT(right_neighbor);
  context->first_name_resolution_table=
    right_neighbor->first_leaf_for_name_resolution();
  context->select_lex->first_natural_join_processing= false;

  DBUG_RETURN (false);
}


/****************************************************************************
** Expand all '*' in given fields
****************************************************************************/

int setup_wild(THD *thd, TABLE_LIST *tables, List<Item> &fields,
	       List<Item> *sum_func_list,
	       uint wild_num)
{
  if (!wild_num)
    return(0);

  Item *item;
  List_iterator<Item> it(fields);
  Query_arena *arena, backup;
  DBUG_ENTER("setup_wild");

  /*
    Don't use arena if we are not in prepared statements or stored procedures
    For PS/SP we have to use arena to remember the changes
  */
  arena= thd->activate_stmt_arena_if_needed(&backup);

  thd->lex->current_select->cur_pos_in_select_list= 0;
  while (wild_num && (item= it++))
  {
    if (item->type() == Item::FIELD_ITEM &&
        ((Item_field*) item)->field_name &&
	((Item_field*) item)->field_name[0] == '*' &&
	!((Item_field*) item)->field)
    {
      uint elem= fields.elements;
      bool any_privileges= ((Item_field *) item)->any_privileges;
      Item_subselect *subsel= thd->lex->current_select->master_unit()->item;
      if (subsel &&
          subsel->substype() == Item_subselect::EXISTS_SUBS)
      {
        /*
          It is EXISTS(SELECT * ...) and we can replace * by any constant.

          Item_int do not need fix_fields() because it is basic constant.
        */
        it.replace(new Item_int("Not_used", (longlong) 1,
                                MY_INT64_NUM_DECIMAL_DIGITS));
      }
      else if (insert_fields(thd, ((Item_field*) item)->context,
                             ((Item_field*) item)->db_name,
                             ((Item_field*) item)->table_name, &it,
                             any_privileges))
      {
	if (arena)
	  thd->restore_active_arena(arena, &backup);
	DBUG_RETURN(-1);
      }
      if (sum_func_list)
      {
	/*
	  sum_func_list is a list that has the fields list as a tail.
	  Because of this we have to update the element count also for this
	  list after expanding the '*' entry.
	*/
	sum_func_list->elements+= fields.elements - elem;
      }
      wild_num--;
    }
    else
      thd->lex->current_select->cur_pos_in_select_list++;
  }
  thd->lex->current_select->cur_pos_in_select_list= UNDEF_POS;
  if (arena)
  {
    /* make * substituting permanent */
    SELECT_LEX *select_lex= thd->lex->current_select;
    select_lex->with_wild= 0;
    /*   
      The assignment below is translated to memcpy() call (at least on some
      platforms). memcpy() expects that source and destination areas do not
      overlap. That problem was detected by valgrind. 
    */
    if (&select_lex->item_list != &fields)
      select_lex->item_list= fields;

    thd->restore_active_arena(arena, &backup);
  }
  DBUG_RETURN(0);
}

/****************************************************************************
** Check that all given fields exists and fill struct with current data
****************************************************************************/

bool setup_fields(THD *thd, Item **ref_pointer_array,
                  List<Item> &fields, enum_mark_columns mark_used_columns,
                  List<Item> *sum_func_list, bool allow_sum_func)
{
  reg2 Item *item;
  enum_mark_columns save_mark_used_columns= thd->mark_used_columns;
  nesting_map save_allow_sum_func= thd->lex->allow_sum_func;
  List_iterator<Item> it(fields);
  bool save_is_item_list_lookup;
  DBUG_ENTER("setup_fields");

  thd->mark_used_columns= mark_used_columns;
  DBUG_PRINT("info", ("thd->mark_used_columns: %d", thd->mark_used_columns));
  if (allow_sum_func)
    thd->lex->allow_sum_func|= 1 << thd->lex->current_select->nest_level;
  thd->where= THD::DEFAULT_WHERE;
  save_is_item_list_lookup= thd->lex->current_select->is_item_list_lookup;
  thd->lex->current_select->is_item_list_lookup= 0;

  /*
    To prevent fail on forward lookup we fill it with zerows,
    then if we got pointer on zero after find_item_in_list we will know
    that it is forward lookup.

    There is other way to solve problem: fill array with pointers to list,
    but it will be slower.

    TODO: remove it when (if) we made one list for allfields and
    ref_pointer_array
  */
  if (ref_pointer_array)
    memset(ref_pointer_array, 0, sizeof(Item *) * fields.elements);

  /*
    We call set_entry() there (before fix_fields() of the whole list of field
    items) because:
    1) the list of field items has same order as in the query, and the
       Item_func_get_user_var item may go before the Item_func_set_user_var:
          SELECT @a, @a := 10 FROM t;
    2) The entry->update_query_id value controls constantness of
       Item_func_get_user_var items, so in presence of Item_func_set_user_var
       items we have to refresh their entries before fixing of
       Item_func_get_user_var items.
  */
  List_iterator<Item_func_set_user_var> li(thd->lex->set_var_list);
  Item_func_set_user_var *var;
  while ((var= li++))
    var->set_entry(thd, FALSE);

  Item **ref= ref_pointer_array;
  thd->lex->current_select->cur_pos_in_select_list= 0;
  while ((item= it++))
  {
    if ((!item->fixed && item->fix_fields(thd, it.ref())) ||
	(item= *(it.ref()))->check_cols(1))
    {
      thd->lex->current_select->is_item_list_lookup= save_is_item_list_lookup;
      thd->lex->allow_sum_func= save_allow_sum_func;
      thd->mark_used_columns= save_mark_used_columns;
      DBUG_PRINT("info", ("thd->mark_used_columns: %d", thd->mark_used_columns));
      DBUG_RETURN(TRUE); /* purecov: inspected */
    }
    if (ref)
      *(ref++)= item;
    if (item->with_sum_func && item->type() != Item::SUM_FUNC_ITEM &&
	sum_func_list)
      item->split_sum_func(thd, ref_pointer_array, *sum_func_list);
    thd->used_tables|= item->used_tables();
    thd->lex->current_select->cur_pos_in_select_list++;
  }
  thd->lex->current_select->is_item_list_lookup= save_is_item_list_lookup;
  thd->lex->current_select->cur_pos_in_select_list= UNDEF_POS;

  thd->lex->allow_sum_func= save_allow_sum_func;
  thd->mark_used_columns= save_mark_used_columns;
  DBUG_PRINT("info", ("thd->mark_used_columns: %d", thd->mark_used_columns));
  DBUG_RETURN(test(thd->is_error()));
}


/*
  make list of leaves of join table tree

  SYNOPSIS
    make_leaves_list()
    list    pointer to pointer on list first element
    tables  table list

  RETURN pointer on pointer to next_leaf of last element
*/

TABLE_LIST **make_leaves_list(TABLE_LIST **list, TABLE_LIST *tables)
{
  for (TABLE_LIST *table= tables; table; table= table->next_local)
  {
    if (table->merge_underlying_list)
    {
      DBUG_ASSERT(table->view &&
                  table->effective_algorithm == VIEW_ALGORITHM_MERGE);
      list= make_leaves_list(list, table->merge_underlying_list);
    }
    else
    {
      *list= table;
      list= &table->next_leaf;
    }
  }
  return list;
}

/*
  prepare tables

  SYNOPSIS
    setup_tables()
    thd		  Thread handler
    context       name resolution contest to setup table list there
    from_clause   Top-level list of table references in the FROM clause
    tables	  Table list (select_lex->table_list)
    leaves        List of join table leaves list (select_lex->leaf_tables)
    refresh       It is onle refresh for subquery
    select_insert It is SELECT ... INSERT command

  NOTE
    Check also that the 'used keys' and 'ignored keys' exists and set up the
    table structure accordingly.
    Create a list of leaf tables. For queries with NATURAL/USING JOINs,
    compute the row types of the top most natural/using join table references
    and link these into a list of table references for name resolution.

    This has to be called for all tables that are used by items, as otherwise
    table->map is not set and all Item_field will be regarded as const items.

  RETURN
    FALSE ok;  In this case *map will includes the chosen index
    TRUE  error
*/

bool setup_tables(THD *thd, Name_resolution_context *context,
                  List<TABLE_LIST> *from_clause, TABLE_LIST *tables,
                  TABLE_LIST **leaves, bool select_insert)
{
  uint tablenr= 0;
  DBUG_ENTER("setup_tables");

  DBUG_ASSERT ((select_insert && !tables->next_name_resolution_table) || !tables || 
               (context->table_list && context->first_name_resolution_table));
  /*
    this is used for INSERT ... SELECT.
    For select we setup tables except first (and its underlying tables)
  */
  TABLE_LIST *first_select_table= (select_insert ?
                                   tables->next_local:
                                   0);
  if (!(*leaves))
    make_leaves_list(leaves, tables);

  TABLE_LIST *table_list;
  for (table_list= *leaves;
       table_list;
       table_list= table_list->next_leaf, tablenr++)
  {
    TABLE *table= table_list->table;
    table->pos_in_table_list= table_list;
    if (first_select_table &&
        table_list->top_table() == first_select_table)
    {
      /* new counting for SELECT of INSERT ... SELECT command */
      first_select_table= 0;
      tablenr= 0;
    }
    setup_table_map(table, table_list, tablenr);
    if (table_list->process_index_hints(table))
      DBUG_RETURN(1);
  }
  if (tablenr > MAX_TABLES)
  {
    my_error(ER_TOO_MANY_TABLES,MYF(0), static_cast<int>(MAX_TABLES));
    DBUG_RETURN(1);
  }
  for (table_list= tables;
       table_list;
       table_list= table_list->next_local)
  {
    if (table_list->merge_underlying_list)
    {
      DBUG_ASSERT(table_list->view &&
                  table_list->effective_algorithm == VIEW_ALGORITHM_MERGE);
      Query_arena *arena= thd->stmt_arena, backup;
      bool res;
      if (arena->is_conventional())
        arena= 0;                                   // For easier test
      else
        thd->set_n_backup_active_arena(arena, &backup);
      res= table_list->setup_underlying(thd);
      if (arena)
        thd->restore_active_arena(arena, &backup);
      if (res)
        DBUG_RETURN(1);
    }
  }

  /* Precompute and store the row types of NATURAL/USING joins. */
  if (setup_natural_join_row_types(thd, from_clause, context))
    DBUG_RETURN(1);

  DBUG_RETURN(0);
}


/*
  prepare tables and check access for the view tables

  SYNOPSIS
    setup_tables_and_check_view_access()
    thd		  Thread handler
    context       name resolution contest to setup table list there
    from_clause   Top-level list of table references in the FROM clause
    tables	  Table list (select_lex->table_list)
    conds	  Condition of current SELECT (can be changed by VIEW)
    leaves        List of join table leaves list (select_lex->leaf_tables)
    refresh       It is onle refresh for subquery
    select_insert It is SELECT ... INSERT command
    want_access   what access is needed

  NOTE
    a wrapper for check_tables that will also check the resulting
    table leaves list for access to all the tables that belong to a view

  RETURN
    FALSE ok;  In this case *map will include the chosen index
    TRUE  error
*/
bool setup_tables_and_check_access(THD *thd, 
                                   Name_resolution_context *context,
                                   List<TABLE_LIST> *from_clause,
                                   TABLE_LIST *tables,
                                   TABLE_LIST **leaves,
                                   bool select_insert,
                                   ulong want_access_first,
                                   ulong want_access)
{
  TABLE_LIST *leaves_tmp= NULL;
  bool first_table= true;

  if (setup_tables(thd, context, from_clause, tables,
                   &leaves_tmp, select_insert))
    return TRUE;

  if (leaves)
    *leaves= leaves_tmp;

  for (; leaves_tmp; leaves_tmp= leaves_tmp->next_leaf)
  {
    if (leaves_tmp->belong_to_view && 
        check_single_table_access(thd, first_table ? want_access_first :
                                  want_access, leaves_tmp, FALSE))
    {
      tables->hide_view_error(thd);
      return TRUE;
    }
    first_table= 0;
  }
  return FALSE;
}


/*
  Drops in all fields instead of current '*' field

  SYNOPSIS
    insert_fields()
    thd			Thread handler
    context             Context for name resolution
    db_name		Database name in case of 'database_name.table_name.*'
    table_name		Table name in case of 'table_name.*'
    it			Pointer to '*'
    any_privileges	0 If we should ensure that we have SELECT privileges
		          for all columns
                        1 If any privilege is ok
  RETURN
    0	ok     'it' is updated to point at last inserted
    1	error.  Error message is generated but not sent to client
*/

bool
insert_fields(THD *thd, Name_resolution_context *context, const char *db_name,
	      const char *table_name, List_iterator<Item> *it,
              bool any_privileges)
{
  Field_iterator_table_ref field_iterator;
  bool found;
  char name_buff[NAME_LEN+1];
  DBUG_ENTER("insert_fields");
  DBUG_PRINT("arena", ("stmt arena: 0x%lx", (ulong)thd->stmt_arena));

  if (db_name && lower_case_table_names)
  {
    /*
      convert database to lower case for comparison
      We can't do this in Item_field as this would change the
      'name' of the item which may be used in the select list
    */
    strmake(name_buff, db_name, sizeof(name_buff)-1);
    my_casedn_str(files_charset_info, name_buff);
    db_name= name_buff;
  }

  found= FALSE;

  /*
    If table names are qualified, then loop over all tables used in the query,
    else treat natural joins as leaves and do not iterate over their underlying
    tables.
  */
  for (TABLE_LIST *tables= (table_name ? context->table_list :
                            context->first_name_resolution_table);
       tables;
       tables= (table_name ? tables->next_local :
                tables->next_name_resolution_table)
       )
  {
    Field *field;
    TABLE *table= tables->table;

    DBUG_ASSERT(tables->is_leaf_for_name_resolution());

    if ((table_name && my_strcasecmp(table_alias_charset, table_name,
                                    tables->alias)) ||
        (db_name && strcmp(tables->db,db_name)))
      continue;

#ifndef NO_EMBEDDED_ACCESS_CHECKS
    /* 
       Ensure that we have access rights to all fields to be inserted. Under
       some circumstances, this check may be skipped.

       - If any_privileges is true, skip the check.

       - If the SELECT privilege has been found as fulfilled already for both
         the TABLE and TABLE_LIST objects (and both of these exist, of
         course), the check is skipped.

       - If the SELECT privilege has been found fulfilled for the TABLE object
         and the TABLE_LIST represents a derived table other than a view (see
         below), the check is skipped.

       - If the TABLE_LIST object represents a view, we may skip checking if
         the SELECT privilege has been found fulfilled for it, regardless of
         the TABLE object.

       - If there is no TABLE object, the test is skipped if either 
         * the TABLE_LIST does not represent a view, or
         * the SELECT privilege has been found fulfilled.         

       A TABLE_LIST that is not a view may be a subquery, an
       information_schema table, or a nested table reference. See the comment
       for TABLE_LIST.
    */
    if (!((table && !tables->view && (table->grant.privilege & SELECT_ACL)) ||
          (tables->view && (tables->grant.privilege & SELECT_ACL))) &&
        !any_privileges)
    {
      field_iterator.set(tables);
      if (check_grant_all_columns(thd, SELECT_ACL, &field_iterator))
        DBUG_RETURN(TRUE);
    }
#endif

    /*
      Update the tables used in the query based on the referenced fields. For
      views and natural joins this update is performed inside the loop below.
    */
    if (table)
      thd->used_tables|= table->map;

    /*
      Initialize a generic field iterator for the current table reference.
      Notice that it is guaranteed that this iterator will iterate over the
      fields of a single table reference, because 'tables' is a leaf (for
      name resolution purposes).
    */
    field_iterator.set(tables);

    for (; !field_iterator.end_of_fields(); field_iterator.next())
    {
      Item *item;

      if (!(item= field_iterator.create_item(thd)))
        DBUG_RETURN(TRUE);
      DBUG_ASSERT(item->fixed);
      /* cache the table for the Item_fields inserted by expanding stars */
      if (item->type() == Item::FIELD_ITEM && tables->cacheable_table)
        ((Item_field *)item)->cached_table= tables;

      if (!found)
      {
        found= TRUE;
        it->replace(item); /* Replace '*' with the first found item. */
      }
      else
        it->after(item);   /* Add 'item' to the SELECT list. */

#ifndef NO_EMBEDDED_ACCESS_CHECKS
      /*
        Set privilege information for the fields of newly created views.
        We have that (any_priviliges == TRUE) if and only if we are creating
        a view. In the time of view creation we can't use the MERGE algorithm,
        therefore if 'tables' is itself a view, it is represented by a
        temporary table. Thus in this case we can be sure that 'item' is an
        Item_field.
      */
      if (any_privileges)
      {
        DBUG_ASSERT((tables->field_translation == NULL && table) ||
                    tables->is_natural_join);
        DBUG_ASSERT(item->type() == Item::FIELD_ITEM);
        Item_field *fld= (Item_field*) item;
        const char *field_table_name= field_iterator.get_table_name();

        if (!tables->schema_table && 
            !(fld->have_privileges=
              (get_column_grant(thd, field_iterator.grant(),
                                field_iterator.get_db_name(),
                                field_table_name, fld->field_name) &
               VIEW_ANY_ACL)))
        {
          my_error(ER_TABLEACCESS_DENIED_ERROR, MYF(0), "ANY",
                   thd->security_ctx->priv_user,
                   thd->security_ctx->host_or_ip,
                   field_table_name);
          DBUG_RETURN(TRUE);
        }
      }
#endif

      if ((field= field_iterator.field()))
      {
        /* Mark fields as used to allow storage engine to optimze access */
        bitmap_set_bit(field->table->read_set, field->field_index);
        if (table)
        {
          table->covering_keys.intersect(field->part_of_key);
          table->merge_keys.merge(field->part_of_key);
        }
        if (tables->is_natural_join)
        {
          TABLE *field_table;
          /*
            In this case we are sure that the column ref will not be created
            because it was already created and stored with the natural join.
          */
          Natural_join_column *nj_col;
          if (!(nj_col= field_iterator.get_natural_column_ref()))
            DBUG_RETURN(TRUE);
          DBUG_ASSERT(nj_col->table_field);
          field_table= nj_col->table_ref->table;
          if (field_table)
          {
            thd->used_tables|= field_table->map;
            field_table->covering_keys.intersect(field->part_of_key);
            field_table->merge_keys.merge(field->part_of_key);
            field_table->used_fields++;
          }
        }
      }
      else
        thd->used_tables|= item->used_tables();
      thd->lex->current_select->cur_pos_in_select_list++;
    }
    /*
      In case of stored tables, all fields are considered as used,
      while in the case of views, the fields considered as used are the
      ones marked in setup_tables during fix_fields of view columns.
      For NATURAL joins, used_tables is updated in the IF above.
    */
    if (table)
      table->used_fields= table->s->fields;
  }
  if (found)
    DBUG_RETURN(FALSE);

  /*
    TODO: in the case when we skipped all columns because there was a
    qualified '*', and all columns were coalesced, we have to give a more
    meaningful message than ER_BAD_TABLE_ERROR.
  */
  if (!table_name)
    my_message(ER_NO_TABLES_USED, ER(ER_NO_TABLES_USED), MYF(0));
  else
  {
    String tbl_name;
    if (db_name)
    {
      tbl_name.append(String(db_name,system_charset_info));
      tbl_name.append('.');
    }
    tbl_name.append(String(table_name,system_charset_info));

    my_error(ER_BAD_TABLE_ERROR, MYF(0), tbl_name.c_ptr());
  }

  DBUG_RETURN(TRUE);
}


/*
  Fix all conditions and outer join expressions.

  SYNOPSIS
    setup_conds()
    thd     thread handler
    tables  list of tables for name resolving (select_lex->table_list)
    leaves  list of leaves of join table tree (select_lex->leaf_tables)
    conds   WHERE clause

  DESCRIPTION
    TODO

  RETURN
    TRUE  if some error occured (e.g. out of memory)
    FALSE if all is OK
*/

int setup_conds(THD *thd, TABLE_LIST *tables, TABLE_LIST *leaves,
                Item **conds)
{
  SELECT_LEX *select_lex= thd->lex->current_select;
  TABLE_LIST *table= NULL;	// For HP compilers
  TABLE_LIST *save_emb_on_expr_nest= thd->thd_marker.emb_on_expr_nest;
  /*
    it_is_update set to TRUE when tables of primary SELECT_LEX (SELECT_LEX
    which belong to LEX, i.e. most up SELECT) will be updated by
    INSERT/UPDATE/LOAD
    NOTE: using this condition helps to prevent call of prepare_check_option()
    from subquery of VIEW, because tables of subquery belongs to VIEW
    (see condition before prepare_check_option() call)
  */
  bool it_is_update= (select_lex == &thd->lex->select_lex) &&
    thd->lex->which_check_option_applicable();
  bool save_is_item_list_lookup= select_lex->is_item_list_lookup;
  select_lex->is_item_list_lookup= 0;
  DBUG_ENTER("setup_conds");

  thd->mark_used_columns= MARK_COLUMNS_READ;
  DBUG_PRINT("info", ("thd->mark_used_columns: %d", thd->mark_used_columns));
  select_lex->cond_count= 0;
  select_lex->between_count= 0;
  select_lex->max_equal_elems= 0;

  for (table= tables; table; table= table->next_local)
  {
    if (table->prepare_where(thd, conds, FALSE))
      goto err_no_arena;
  }

  thd->thd_marker.emb_on_expr_nest= (TABLE_LIST*)1;
  if (*conds)
  {
    thd->where="where clause";
    if ((!(*conds)->fixed && (*conds)->fix_fields(thd, conds)) ||
	(*conds)->check_cols(1))
      goto err_no_arena;
  }
  thd->thd_marker.emb_on_expr_nest= save_emb_on_expr_nest;

  /*
    Apply fix_fields() to all ON clauses at all levels of nesting,
    including the ones inside view definitions.
  */
  for (table= leaves; table; table= table->next_leaf)
  {
    TABLE_LIST *embedded; /* The table at the current level of nesting. */
    TABLE_LIST *embedding= table; /* The parent nested table reference. */
    do
    {
      embedded= embedding;
      if (embedded->on_expr)
      {
        /* Make a join an a expression */
        thd->thd_marker.emb_on_expr_nest= embedded;
        thd->where="on clause";
        if ((!embedded->on_expr->fixed &&
            embedded->on_expr->fix_fields(thd, &embedded->on_expr)) ||
	    embedded->on_expr->check_cols(1))
	  goto err_no_arena;
        select_lex->cond_count++;
      }
      embedding= embedded->embedding;
    }
    while (embedding &&
           embedding->nested_join->join_list.head() == embedded);

    /* process CHECK OPTION */
    if (it_is_update)
    {
      TABLE_LIST *view= table->top_table();
      if (view->effective_with_check)
      {
        if (view->prepare_check_option(thd))
          goto err_no_arena;
        thd->change_item_tree(&table->check_option, view->check_option);
      }
    }
  }
  thd->thd_marker.emb_on_expr_nest= save_emb_on_expr_nest;

  if (!thd->stmt_arena->is_conventional())
  {
    /*
      We are in prepared statement preparation code => we should store
      WHERE clause changing for next executions.

      We do this ON -> WHERE transformation only once per PS/SP statement.
    */
    select_lex->where= *conds;
  }
  thd->lex->current_select->is_item_list_lookup= save_is_item_list_lookup;
  DBUG_RETURN(test(thd->is_error()));

err_no_arena:
  select_lex->is_item_list_lookup= save_is_item_list_lookup;
  DBUG_RETURN(1);
}


/******************************************************************************
** Fill a record with data (for INSERT or UPDATE)
** Returns : 1 if some field has wrong type
******************************************************************************/


/*
  Fill fields with given items.

  SYNOPSIS
    fill_record()
    thd           thread handler
    fields        Item_fields list to be filled
    values        values to fill with
    ignore_errors TRUE if we should ignore errors

  NOTE
    fill_record() may set table->auto_increment_field_not_null and a
    caller should make sure that it is reset after their last call to this
    function.

  RETURN
    FALSE   OK
    TRUE    error occured
*/

static bool
fill_record(THD * thd, List<Item> &fields, List<Item> &values,
            bool ignore_errors)
{
  List_iterator_fast<Item> f(fields),v(values);
  Item *value, *fld;
  Item_field *field;
  TABLE *table= 0;
  DBUG_ENTER("fill_record");

  /*
    Reset the table->auto_increment_field_not_null as it is valid for
    only one row.
  */
  if (fields.elements)
  {
    /*
      On INSERT or UPDATE fields are checked to be from the same table,
      thus we safely can take table from the first field.
    */
    fld= (Item_field*)f++;
    if (!(field= fld->filed_for_view_update()))
    {
      my_error(ER_NONUPDATEABLE_COLUMN, MYF(0), fld->name);
      goto err;
    }
    table= field->field->table;
    table->auto_increment_field_not_null= FALSE;
    f.rewind();
  }
  while ((fld= f++))
  {
    if (!(field= fld->filed_for_view_update()))
    {
      my_error(ER_NONUPDATEABLE_COLUMN, MYF(0), fld->name);
      goto err;
    }
    value=v++;
    Field *rfield= field->field;
    table= rfield->table;
    if (rfield == table->next_number_field)
      table->auto_increment_field_not_null= TRUE;
    if ((value->save_in_field(rfield, 0) < 0) && !ignore_errors)
    {
      my_message(ER_UNKNOWN_ERROR, ER(ER_UNKNOWN_ERROR), MYF(0));
      goto err;
    }
  }
  DBUG_RETURN(thd->is_error());
err:
  if (table)
    table->auto_increment_field_not_null= FALSE;
  DBUG_RETURN(TRUE);
}


/*
  Fill fields in list with values from the list of items and invoke
  before triggers.

  SYNOPSIS
    fill_record_n_invoke_before_triggers()
      thd           thread context
      fields        Item_fields list to be filled
      values        values to fill with
      ignore_errors TRUE if we should ignore errors
      triggers      object holding list of triggers to be invoked
      event         event type for triggers to be invoked

  NOTE
    This function assumes that fields which values will be set and triggers
    to be invoked belong to the same table, and that TABLE::record[0] and
    record[1] buffers correspond to new and old versions of row respectively.

  RETURN
    FALSE   OK
    TRUE    error occured
*/

bool
fill_record_n_invoke_before_triggers(THD *thd, List<Item> &fields,
                                     List<Item> &values, bool ignore_errors,
                                     Table_triggers_list *triggers,
                                     enum trg_event_type event)
{
  return (fill_record(thd, fields, values, ignore_errors) ||
          (triggers && triggers->process_triggers(thd, event,
                                                 TRG_ACTION_BEFORE, TRUE)));
}


/*
  Fill field buffer with values from Field list

  SYNOPSIS
    fill_record()
    thd           thread handler
    ptr           pointer on pointer to record
    values        list of fields
    ignore_errors TRUE if we should ignore errors

  NOTE
    fill_record() may set table->auto_increment_field_not_null and a
    caller should make sure that it is reset after their last call to this
    function.

  RETURN
    FALSE   OK
    TRUE    error occured
*/

bool
fill_record(THD *thd, Field **ptr, List<Item> &values, bool ignore_errors)
{
  List_iterator_fast<Item> v(values);
  Item *value;
  TABLE *table= 0;
  DBUG_ENTER("fill_record");

  Field *field;
  /*
    Reset the table->auto_increment_field_not_null as it is valid for
    only one row.
  */
  if (*ptr)
  {
    /*
      On INSERT or UPDATE fields are checked to be from the same table,
      thus we safely can take table from the first field.
    */
    table= (*ptr)->table;
    table->auto_increment_field_not_null= FALSE;
  }
  while ((field = *ptr++) && ! thd->is_error())
  {
    value=v++;
    table= field->table;
    if (field == table->next_number_field)
      table->auto_increment_field_not_null= TRUE;
    if (value->save_in_field(field, 0) < 0)
      goto err;
  }
  DBUG_RETURN(thd->is_error());

err:
  if (table)
    table->auto_increment_field_not_null= FALSE;
  DBUG_RETURN(TRUE);
}


/*
  Fill fields in array with values from the list of items and invoke
  before triggers.

  SYNOPSIS
    fill_record_n_invoke_before_triggers()
      thd           thread context
      ptr           NULL-ended array of fields to be filled
      values        values to fill with
      ignore_errors TRUE if we should ignore errors
      triggers      object holding list of triggers to be invoked
      event         event type for triggers to be invoked

  NOTE
    This function assumes that fields which values will be set and triggers
    to be invoked belong to the same table, and that TABLE::record[0] and
    record[1] buffers correspond to new and old versions of row respectively.

  RETURN
    FALSE   OK
    TRUE    error occured
*/

bool
fill_record_n_invoke_before_triggers(THD *thd, Field **ptr,
                                     List<Item> &values, bool ignore_errors,
                                     Table_triggers_list *triggers,
                                     enum trg_event_type event)
{
  return (fill_record(thd, ptr, values, ignore_errors) ||
          (triggers && triggers->process_triggers(thd, event,
                                                 TRG_ACTION_BEFORE, TRUE)));
}


my_bool mysql_rm_tmp_tables(void)
{
  uint i, idx;
  char	filePath[FN_REFLEN], *tmpdir, filePathCopy[FN_REFLEN];
  MY_DIR *dirp;
  FILEINFO *file;
  TABLE_SHARE share;
  THD *thd;
  DBUG_ENTER("mysql_rm_tmp_tables");

  if (!(thd= new THD))
    DBUG_RETURN(1);
  thd->thread_stack= (char*) &thd;
  thd->store_globals();

  for (i=0; i<=mysql_tmpdir_list.max; i++)
  {
    tmpdir=mysql_tmpdir_list.list[i];
    /* See if the directory exists */
    if (!(dirp = my_dir(tmpdir,MYF(MY_WME | MY_DONT_SORT))))
      continue;

    /* Remove all SQLxxx tables from directory */

    for (idx=0 ; idx < (uint) dirp->number_off_files ; idx++)
    {
      file=dirp->dir_entry+idx;

      /* skiping . and .. */
      if (file->name[0] == '.' && (!file->name[1] ||
                                   (file->name[1] == '.' &&  !file->name[2])))
        continue;

      if (!memcmp(file->name, tmp_file_prefix,
                  tmp_file_prefix_length))
      {
        char *ext= fn_ext(file->name);
        uint ext_len= strlen(ext);
        uint filePath_len= my_snprintf(filePath, sizeof(filePath),
                                       "%s%c%s", tmpdir, FN_LIBCHAR,
                                       file->name);
        if (!memcmp(reg_ext, ext, ext_len))
        {
          handler *handler_file= 0;
          /* We should cut file extention before deleting of table */
          memcpy(filePathCopy, filePath, filePath_len - ext_len);
          filePathCopy[filePath_len - ext_len]= 0;
          init_tmp_table_share(thd, &share, "", 0, "", filePathCopy);
          if (!open_table_def(thd, &share, 0) &&
              ((handler_file= get_new_handler(&share, thd->mem_root,
                                              share.db_type()))))
          {
            handler_file->ha_delete_table(filePathCopy);
            delete handler_file;
          }
          free_table_share(&share);
        }
        /*
          File can be already deleted by tmp_table.file->delete_table().
          So we hide error messages which happnes during deleting of these
          files(MYF(0)).
        */
        (void) mysql_file_delete(key_file_misc, filePath, MYF(0));
      }
    }
    my_dirend(dirp);
  }
  delete thd;
  my_pthread_setspecific_ptr(THR_THD,  0);
  DBUG_RETURN(0);
}



/*****************************************************************************
	unireg support functions
*****************************************************************************/

/*
  free all unused tables

  NOTE
    This is called by 'handle_manager' when one wants to periodicly flush
    all not used tables.
*/

void tdc_flush_unused_tables()
{
  mysql_mutex_lock(&LOCK_open);
  while (unused_tables)
    free_cache_entry(unused_tables);
  mysql_mutex_unlock(&LOCK_open);
}


/**
   Remove all or some (depending on parameter) instances of TABLE and
   TABLE_SHARE from the table definition cache.

   @param  thd          Thread context
   @param  remove_type  Type of removal:
                        TDC_RT_REMOVE_ALL     - remove all TABLE instances and
                                                TABLE_SHARE instance. There
                                                should be no used TABLE objects
                                                and caller should have exclusive
                                                metadata lock on the table.
                        TDC_RT_REMOVE_NOT_OWN - remove all TABLE instances
                                                except those that belong to
                                                this thread. There should be
                                                no TABLE objects used by other
                                                threads and caller should have
                                                exclusive metadata lock on the
                                                table.
                        TDC_RT_REMOVE_UNUSED  - remove all unused TABLE
                                                instances (if there are no
                                                used instances will also
                                                remove TABLE_SHARE).
   @param  db           Name of database
   @param  table_name   Name of table
   @param  has_lock     If TRUE, LOCK_open is already acquired

   @note It assumes that table instances are already not used by any
   (other) thread (this should be achieved by using meta-data locks).
*/

void tdc_remove_table(THD *thd, enum_tdc_remove_table_type remove_type,
                      const char *db, const char *table_name,
                      bool has_lock)
{
  char key[MAX_DBKEY_LENGTH];
  uint key_length;
  TABLE *table;
  TABLE_SHARE *share;

  if (! has_lock)
    mysql_mutex_lock(&LOCK_open);
  else
  {
    mysql_mutex_assert_owner(&LOCK_open);
  }

  DBUG_ASSERT(remove_type == TDC_RT_REMOVE_UNUSED ||
              thd->mdl_context.is_lock_owner(MDL_key::TABLE, db, table_name,
                                             MDL_EXCLUSIVE));

  key_length=(uint) (strmov(strmov(key,db)+1,table_name)-key)+1;

  if ((share= (TABLE_SHARE*) my_hash_search(&table_def_cache,(uchar*) key,
                                            key_length)))
  {
    if (share->ref_count)
    {
      I_P_List_iterator<TABLE, TABLE_share> it(share->free_tables);
#ifndef DBUG_OFF
      if (remove_type == TDC_RT_REMOVE_ALL)
      {
        DBUG_ASSERT(share->used_tables.is_empty());
      }
      else if (remove_type == TDC_RT_REMOVE_NOT_OWN)
      {
        I_P_List_iterator<TABLE, TABLE_share> it2(share->used_tables);
        while ((table= it2++))
          if (table->in_use != thd)
          {
            DBUG_ASSERT(0);
          }
      }
#endif
      /*
        Set share's version to zero in order to ensure that it gets
        automatically deleted once it is no longer referenced.

        Note that code in TABLE_SHARE::wait_for_old_version() assumes
        that marking share as old and removal of its unused tables
        and of the share itself from TDC happens atomically under
        protection of LOCK_open, or, putting it another way, that
        TDC does not contain old shares which don't have any tables
        used.
      */
      share->version= 0;

      while ((table= it++))
        free_cache_entry(table);
    }
    else
      (void) my_hash_delete(&table_def_cache, (uchar*) share);
  }

  if (! has_lock)
    mysql_mutex_unlock(&LOCK_open);
}


int setup_ftfuncs(SELECT_LEX *select_lex)
{
  List_iterator<Item_func_match> li(*(select_lex->ftfunc_list)),
                                 lj(*(select_lex->ftfunc_list));
  Item_func_match *ftf, *ftf2;

  while ((ftf=li++))
  {
    if (ftf->fix_index())
      return 1;
    lj.rewind();
    while ((ftf2=lj++) != ftf)
    {
      if (ftf->eq(ftf2,1) && !ftf2->master)
        ftf2->master=ftf;
    }
  }

  return 0;
}


int init_ftfuncs(THD *thd, SELECT_LEX *select_lex, bool no_order)
{
  if (select_lex->ftfunc_list->elements)
  {
    List_iterator<Item_func_match> li(*(select_lex->ftfunc_list));
    Item_func_match *ifm;
    DBUG_PRINT("info",("Performing FULLTEXT search"));
    THD_STAGE_INFO(thd, stage_fulltext_initialization);

    while ((ifm=li++))
      ifm->init_search(no_order);
  }
  return 0;
}


/*
  open new .frm format table

  SYNOPSIS
    open_new_frm()
    THD		  thread handler
    path	  path to .frm file (without extension)
    alias	  alias for table
    db            database
    table_name    name of table
    db_stat	  open flags (for example ->OPEN_KEYFILE|HA_OPEN_RNDFILE..)
		  can be 0 (example in ha_example_table)
    prgflag	  READ_ALL etc..
    ha_open_flags HA_OPEN_ABORT_IF_LOCKED etc..
    outparam	  result table
    table_desc	  TABLE_LIST descriptor
    mem_root	  temporary MEM_ROOT for parsing
*/

bool
open_new_frm(THD *thd, TABLE_SHARE *share, const char *alias,
             uint db_stat, uint prgflag,
	     uint ha_open_flags, TABLE *outparam, TABLE_LIST *table_desc,
	     MEM_ROOT *mem_root)
{
  LEX_STRING pathstr;
  File_parser *parser;
  char path[FN_REFLEN];
  DBUG_ENTER("open_new_frm");

  /* Create path with extension */
  pathstr.length= (uint) (strxmov(path, share->normalized_path.str, reg_ext,
                                  NullS)- path);
  pathstr.str=    path;

  if ((parser= sql_parse_prepare(&pathstr, mem_root, 1)))
  {
    if (is_equal(&view_type, parser->type()))
    {
      if (table_desc == 0 || table_desc->required_type == FRMTYPE_TABLE)
      {
        my_error(ER_WRONG_OBJECT, MYF(0), share->db.str, share->table_name.str,
                 "BASE TABLE");
        goto err;
      }
      if (mysql_make_view(thd, parser, table_desc,
                          (prgflag & OPEN_VIEW_NO_PARSE)))
        goto err;
    }
    else
    {
      /* only VIEWs are supported now */
      my_error(ER_FRM_UNKNOWN_TYPE, MYF(0), share->path.str,  parser->type()->str);
      goto err;
    }
    DBUG_RETURN(0);
  }
 
err:
  DBUG_RETURN(1);
}


bool is_equal(const LEX_STRING *a, const LEX_STRING *b)
{
  return a->length == b->length && !strncmp(a->str, b->str, a->length);
}


/*
  Tells if two (or more) tables have auto_increment columns and we want to
  lock those tables with a write lock.

  SYNOPSIS
    has_two_write_locked_tables_with_auto_increment
      tables        Table list

  NOTES:
    Call this function only when you have established the list of all tables
    which you'll want to update (including stored functions, triggers, views
    inside your statement).
*/

static bool
has_write_table_with_auto_increment(TABLE_LIST *tables)
{
  for (TABLE_LIST *table= tables; table; table= table->next_global)
  {
    /* we must do preliminary checks as table->table may be NULL */
    if (!table->placeholder() &&
        table->table->found_next_number_field &&
        (table->lock_type >= TL_WRITE_ALLOW_WRITE))
      return 1;
  }

  return 0;
}


/*
  Open and lock system tables for read.

  SYNOPSIS
    open_system_tables_for_read()
      thd         Thread context.
      table_list  List of tables to open.
      backup      Pointer to Open_tables_state instance where
                  information about currently open tables will be
                  saved, and from which will be restored when we will
                  end work with system tables.

  NOTES
    Thanks to restrictions which we put on opening and locking of
    system tables for writing, we can open and lock them for reading
    even when we already have some other tables open and locked.  One
    must call close_system_tables() to close systems tables opened
    with this call.

  RETURN
    FALSE   Success
    TRUE    Error
*/

bool
open_system_tables_for_read(THD *thd, TABLE_LIST *table_list,
                            Open_tables_backup *backup)
{
  Query_tables_list query_tables_list_backup;
  LEX *lex= thd->lex;

  DBUG_ENTER("open_system_tables_for_read");

  /*
    Besides using new Open_tables_state for opening system tables,
    we also have to backup and reset/and then restore part of LEX
    which is accessed by open_tables() in order to determine if
    prelocking is needed and what tables should be added for it.
    close_system_tables() doesn't require such treatment.
  */
  lex->reset_n_backup_query_tables_list(&query_tables_list_backup);
  thd->reset_n_backup_open_tables_state(backup);

  if (open_and_lock_tables(thd, table_list, FALSE,
                           MYSQL_OPEN_IGNORE_FLUSH |
                           MYSQL_LOCK_IGNORE_TIMEOUT))
  {
    lex->restore_backup_query_tables_list(&query_tables_list_backup);
    thd->restore_backup_open_tables_state(backup);
    DBUG_RETURN(TRUE);
  }

  for (TABLE_LIST *tables= table_list; tables; tables= tables->next_global)
  {
    DBUG_ASSERT(tables->table->s->table_category == TABLE_CATEGORY_SYSTEM);
    tables->table->use_all_columns();
  }
  lex->restore_backup_query_tables_list(&query_tables_list_backup);

  DBUG_RETURN(FALSE);
}


/*
  Close system tables, opened with open_system_tables_for_read().

  SYNOPSIS
    close_system_tables()
      thd     Thread context
      backup  Pointer to Open_tables_backup instance which holds
              information about tables which were open before we
              decided to access system tables.
*/

void
close_system_tables(THD *thd, Open_tables_backup *backup)
{
  close_thread_tables(thd);
  thd->restore_backup_open_tables_state(backup);
}


/**
  A helper function to close a mysql.* table opened
  in an auxiliary THD during bootstrap or in the main
  connection, when we know that there are no locks
  held by the connection due to a preceding implicit
  commit.

  This function assumes that there is no
  statement transaction started for the operation
  itself, since mysql.* tables are not transactional
  and when they are used the binlog is off (DDL
  binlogging is always statement-based.

  We need this function since we'd like to not
  just close the system table, but also release
  the metadata lock on it.

  Note, that in LOCK TABLES mode this function
  does not release the metadata lock. But in this
  mode the table can be opened only if it is locked
  explicitly with LOCK TABLES.
*/

void
close_mysql_tables(THD *thd)
{
  /* No need to commit/rollback statement transaction, it's not started. */
  DBUG_ASSERT(thd->transaction.stmt.is_empty());
  close_thread_tables(thd);
  thd->mdl_context.release_transactional_locks();
}

/*
  Open and lock one system table for update.

  SYNOPSIS
    open_system_table_for_update()
      thd        Thread context.
      one_table  Table to open.

  NOTES
    Table opened with this call should closed using close_thread_tables().

  RETURN
    0	Error
    #	Pointer to TABLE object of system table
*/

TABLE *
open_system_table_for_update(THD *thd, TABLE_LIST *one_table)
{
  DBUG_ENTER("open_system_table_for_update");

  TABLE *table= open_ltable(thd, one_table, one_table->lock_type,
                            MYSQL_LOCK_IGNORE_TIMEOUT);
  if (table)
  {
    DBUG_ASSERT(table->s->table_category == TABLE_CATEGORY_SYSTEM);
    table->use_all_columns();
  }

  DBUG_RETURN(table);
}

/**
  Open a log table.
  Opening such tables is performed internally in the server
  implementation, and is a 'nested' open, since some tables
  might be already opened by the current thread.
  The thread context before this call is saved, and is restored
  when calling close_log_table().
  @param thd The current thread
  @param one_table Log table to open
  @param backup [out] Temporary storage used to save the thread context
*/
TABLE *
open_log_table(THD *thd, TABLE_LIST *one_table, Open_tables_backup *backup)
{
  uint flags= ( MYSQL_OPEN_IGNORE_GLOBAL_READ_LOCK |
                MYSQL_LOCK_IGNORE_GLOBAL_READ_ONLY |
                MYSQL_OPEN_IGNORE_FLUSH |
                MYSQL_LOCK_IGNORE_TIMEOUT |
                MYSQL_LOCK_LOG_TABLE);
  TABLE *table;
  /* Save value that is changed in mysql_lock_tables() */
  ulonglong save_utime_after_lock= thd->utime_after_lock;
  DBUG_ENTER("open_log_table");

  thd->reset_n_backup_open_tables_state(backup);

  if ((table= open_ltable(thd, one_table, one_table->lock_type, flags)))
  {
    DBUG_ASSERT(table->s->table_category == TABLE_CATEGORY_LOG);
    /* Make sure all columns get assigned to a default value */
    table->use_all_columns();
    table->no_replicate= 1;
    /*
      Don't set automatic timestamps as we may want to use time of logging,
      not from query start
    */
    table->timestamp_field_type= TIMESTAMP_NO_AUTO_SET;
  }
  else
    thd->restore_backup_open_tables_state(backup);

  thd->utime_after_lock= save_utime_after_lock;
  DBUG_RETURN(table);
}

/**
  Close a log table.
  The last table opened by open_log_table()
  is closed, then the thread context is restored.
  @param thd The current thread
  @param backup [in] the context to restore.
*/
void close_log_table(THD *thd, Open_tables_backup *backup)
{
  close_system_tables(thd, backup);
}

/**
  @} (end of group Data_Dictionary)
*/<|MERGE_RESOLUTION|>--- conflicted
+++ resolved
@@ -10,14 +10,8 @@
    GNU General Public License for more details.
 
    You should have received a copy of the GNU General Public License
-<<<<<<< HEAD
-   along with this program; if not, write to the Free Software Foundation,
-   51 Franklin Street, Suite 500, Boston, MA 02110-1335 USA */
-
-=======
    along with this program; if not, write to the Free Software
    Foundation, Inc., 51 Franklin St, Fifth Floor, Boston, MA 02110-1301  USA */
->>>>>>> fcf11a4c
 
 /* Basic functions needed by many modules */
 
@@ -587,11 +581,7 @@
   }
   share->ref_count++;				// Mark in use
 
-<<<<<<< HEAD
-#ifdef HAVE_PSI_INTERFACE
-=======
 #ifdef HAVE_PSI_TABLE_INTERFACE
->>>>>>> fcf11a4c
   if (likely(PSI_server != NULL))
     share->m_psi= PSI_server->get_table_share(false, share);
 #endif
@@ -5971,11 +5961,7 @@
     DBUG_RETURN(0);
   }
 
-<<<<<<< HEAD
-#ifdef HAVE_PSI_INTERFACE
-=======
 #ifdef HAVE_PSI_TABLE_INTERFACE
->>>>>>> fcf11a4c
   if (likely(PSI_server != NULL))
     share->m_psi= PSI_server->get_table_share(true, share);
 #endif
