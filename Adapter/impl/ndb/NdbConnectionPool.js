--- conflicted
+++ resolved
@@ -127,31 +127,19 @@
 
    TODO: Figure out opening of Session and SessionImpl ... 
 */
-<<<<<<< HEAD
 exports.DBConnectionPool.prototype.getDBSession = function(index, user_callback) {
-  var db = properties.database;
-  assert(ndbconn);
-  assert(db == "test");
-=======
-exports.DBConnectionPool.prototype.openSessionHandler = function(user_callback) {
   var db = this.properties.database;
   assert(this.ndbconn);
->>>>>>> cce43870
   assert(user_callback)
   udebug.log("NDB getDBSession");
 
   var private_callback = function(sess) {
-<<<<<<< HEAD
     udebug.log("NDB getDBSession private_callback");
-    user_callback(null, sess);
-=======
-    udebug.log("NDB openSessionHandler private_callback");
     // TODO:  Check for errors & forward them to the user
     user_session = new ndbsession.DBSession();
     user_session.impl = sess;
     user_callback(null, user_session);
->>>>>>> cce43870
-  };
+};
 
   var sessionImpl = adapter.impl.DBSession.create(this.ndbconn, db, private_callback);
 }