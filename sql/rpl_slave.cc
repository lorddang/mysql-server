--- conflicted
+++ resolved
@@ -2877,12 +2877,8 @@
     if (slave_trans_retries)
     {
       int UNINIT_VAR(temp_err);
-<<<<<<< HEAD
-      if (exec_res && (temp_err= rli->has_temporary_error(thd)))
-=======
-      if (exec_res && (temp_err= has_temporary_error(thd)) &&
+      if (exec_res && (temp_err= rli->has_temporary_error(thd)) &&
           !thd->transaction.all.cannot_safely_rollback())
->>>>>>> 4bc48b74
       {
         const char *errmsg;
         /*
