--- conflicted
+++ resolved
@@ -103,7 +103,6 @@
   time_t last_heartbeat;
   Server_ids *ignore_server_ids;
   ulong master_id;
-<<<<<<< HEAD
   /*
     to hold checksum alg in use until IO thread has received FD.
     Initialized to novalue, then set to the queried from master
@@ -113,6 +112,10 @@
   ulong retry_count;
   char master_uuid[UUID_LENGTH+1];
   char bind_addr[HOSTNAME_LENGTH+1];
+
+#ifndef MCP_WL4080
+  uint64 master_epoch;
+#endif
 
   int init_info();
   void end_info();
@@ -149,15 +152,6 @@
 
   Master_info& operator=(const Master_info& info);
   Master_info(const Master_info& info);
-=======
-
-#ifndef MCP_WL4080
-  uint64 master_epoch;
-#endif
-#ifndef MCP_WL3127
-  char bind_addr[HOSTNAME_LENGTH+1];
-#endif
->>>>>>> 424e3b78
 };
 int change_master_server_id_cmp(ulong *id1, ulong *id2);
 
