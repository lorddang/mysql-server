/* Copyright (c) 2000, 2013, Oracle and/or its affiliates. All rights reserved.

   This program is free software; you can redistribute it and/or modify
   it under the terms of the GNU General Public License as published by
   the Free Software Foundation; version 2 of the License.

   This program is distributed in the hope that it will be useful,
   but WITHOUT ANY WARRANTY; without even the implied warranty of
   MERCHANTABILITY or FITNESS FOR A PARTICULAR PURPOSE.  See the
   GNU General Public License for more details.

   You should have received a copy of the GNU General Public License
   along with this program; if not, write to the Free Software
   Foundation, Inc., 51 Franklin St, Fifth Floor, Boston, MA 02110-1301  USA */

/*
  TODO:
  Fix that MAYBE_KEY are stored in the tree so that we can detect use
  of full hash keys for queries like:

  select s.id, kws.keyword_id from sites as s,kws where s.id=kws.site_id and kws.keyword_id in (204,205);

*/

/*
  This file contains:

  RangeAnalysisModule  
    A module that accepts a condition, index (or partitioning) description, 
    and builds lists of intervals (in index/partitioning space), such that 
    all possible records that match the condition are contained within the 
    intervals.
    The entry point for the range analysis module is get_mm_tree()
    (mm=min_max) function.
    
    The lists are returned in form of complicated structure of interlinked
    SEL_TREE/SEL_IMERGE/SEL_ARG objects.
    See quick_range_seq_next, find_used_partitions for examples of how to walk 
    this structure.
    All direct "users" of this module are located within this file, too.


  PartitionPruningModule
    A module that accepts a partitioned table, condition, and finds which
    partitions we will need to use in query execution. Search down for
    "PartitionPruningModule" for description.
    The module has single entry point - prune_partitions() function.


  Range/index_merge/groupby-minmax optimizer module  
    A module that accepts a table, condition, and returns 
     - a QUICK_*_SELECT object that can be used to retrieve rows that match
       the specified condition, or a "no records will match the condition" 
       statement.

    The module entry points are
      test_quick_select()
      get_quick_select_for_ref()


  Record retrieval code for range/index_merge/groupby-min-max.
    Implementations of QUICK_*_SELECT classes.

  KeyTupleFormat
  ~~~~~~~~~~~~~~
  The code in this file (and elsewhere) makes operations on key value tuples.
  Those tuples are stored in the following format:
  
  The tuple is a sequence of key part values. The length of key part value
  depends only on its type (and not depends on the what value is stored)
  
    KeyTuple: keypart1-data, keypart2-data, ...
  
  The value of each keypart is stored in the following format:
  
    keypart_data: [isnull_byte] keypart-value-bytes

  If a keypart may have a NULL value (key_part->field->real_maybe_null() can
  be used to check this), then the first byte is a NULL indicator with the 
  following valid values:
    1  - keypart has NULL value.
    0  - keypart has non-NULL value.

  <questionable-statement> If isnull_byte==1 (NULL value), then the following
  keypart->length bytes must be 0.
  </questionable-statement>

  keypart-value-bytes holds the value. Its format depends on the field type.
  The length of keypart-value-bytes may or may not depend on the value being
  stored. The default is that length is static and equal to 
  KEY_PART_INFO::length.
  
  Key parts with (key_part_flag & HA_BLOB_PART) have length depending of the 
  value:
  
     keypart-value-bytes: value_length value_bytes

  The value_length part itself occupies HA_KEY_BLOB_LENGTH=2 bytes.

  See key_copy() and key_restore() for code to move data between index tuple
  and table record

  CAUTION: the above description is only sergefp's understanding of the 
           subject and may omit some details.
*/

#include "sql_priv.h"
#include "key.h"        // is_key_used, key_copy, key_cmp, key_restore
#include "sql_parse.h"                          // check_stack_overrun
#include "sql_partition.h"    // get_part_id_func, PARTITION_ITERATOR,
                              // struct partition_info, NOT_A_PARTITION_ID
#include "sql_base.h"         // free_io_cache
#include "records.h"          // init_read_record, end_read_record
#include <m_ctype.h>
#include "sql_select.h"
#include "opt_trace.h"
#include "filesort.h"         // filesort_free_buffers
#include "sql_optimizer.h"    // is_indexed_agg_distinct,field_time_cmp_date

using std::min;
using std::max;

/*
  Convert double value to #rows. Currently this does floor(), and we
  might consider using round() instead.
*/
#define double2rows(x) ((ha_rows)(x))

static int sel_cmp(Field *f,uchar *a,uchar *b,uint8 a_flag,uint8 b_flag);

static uchar is_null_string[2]= {1,0};

class RANGE_OPT_PARAM;
/*
  A construction block of the SEL_ARG-graph.
  
  The following description only covers graphs of SEL_ARG objects with 
  sel_arg->type==KEY_RANGE:

  One SEL_ARG object represents an "elementary interval" in form
  
      min_value <=?  table.keypartX  <=? max_value
  
  The interval is a non-empty interval of any kind: with[out] minimum/maximum
  bound, [half]open/closed, single-point interval, etc.

  1. SEL_ARG GRAPH STRUCTURE
  
  SEL_ARG objects are linked together in a graph. The meaning of the graph
  is better demostrated by an example:
  
     tree->keys[i]
      | 
      |             $              $
      |    part=1   $     part=2   $    part=3
      |             $              $
      |  +-------+  $   +-------+  $   +--------+
      |  | kp1<1 |--$-->| kp2=5 |--$-->| kp3=10 |
      |  +-------+  $   +-------+  $   +--------+
      |      |      $              $       |
      |      |      $              $   +--------+
      |      |      $              $   | kp3=12 | 
      |      |      $              $   +--------+ 
      |  +-------+  $              $   
      \->| kp1=2 |--$--------------$-+ 
         +-------+  $              $ |   +--------+
             |      $              $  ==>| kp3=11 |
         +-------+  $              $ |   +--------+
         | kp1=3 |--$--------------$-+       |
         +-------+  $              $     +--------+
             |      $              $     | kp3=14 |
            ...     $              $     +--------+
 
  The entire graph is partitioned into "interval lists".

  An interval list is a sequence of ordered disjoint intervals over
  the same key part. SEL_ARG are linked via "next" and "prev" pointers
  with NULL as sentinel.

    In the example pic, there are 4 interval lists: 
    "kp<1 OR kp1=2 OR kp1=3", "kp2=5", "kp3=10 OR kp3=12", "kp3=11 OR kp3=13".
    The vertical lines represent SEL_ARG::next/prev pointers.
    
  Additionally, all intervals in the list form a red-black (RB) tree,
  linked via left/right/parent pointers with null_element as sentinel. The
  red-black tree root SEL_ARG object will be further called "root of the
  interval list".

  A red-black tree with 7 SEL_ARGs will look similar to what is shown
  below. Left/right/parent pointers are shown while next pointers go from a
  node with number X to the node with number X+1 (and prev in the
  opposite direction):

                         Root
                        +---+
                        | 4 |
                        +---+
                   left/     \ right
                    __/       \__
                   /             \
              +---+               +---+
              | 2 |               | 6 |
              +---+               +---+
        left /     \ right  left /     \ right
            |       |           |       |
        +---+       +---+   +---+       +---+
        | 1 |       | 3 |   | 5 |       | 7 |
        +---+       +---+   +---+       +---+

  In this tree,
    * node1->prev == node7->next == NULL
    * node1->left == node1->right ==
      node3->left == ... node7->right == &null_element

  In an interval list, each member X may have SEL_ARG::next_key_part pointer
  pointing to the root of another interval list Y. The pointed interval list
  must cover a key part with greater number (i.e. Y->part > X->part).
    
    In the example pic, the next_key_part pointers are represented by
    horisontal lines.

  2. SEL_ARG GRAPH SEMANTICS

  It represents a condition in a special form (we don't have a name for it ATM)
  The SEL_ARG::next/prev is "OR", and next_key_part is "AND".
  
  For example, the picture represents the condition in form:
   (kp1 < 1 AND kp2=5 AND (kp3=10 OR kp3=12)) OR 
   (kp1=2 AND (kp3=11 OR kp3=14)) OR 
   (kp1=3 AND (kp3=11 OR kp3=14))

  In red-black tree form:

                     +-------+                 +--------+
                     | kp1=2 |.................| kp3=14 |
                     +-------+                 +--------+
                      /     \                     /
             +---------+    +-------+     +--------+
             | kp1 < 1 |    | kp1=3 |     | kp3=11 |
             +---------+    +-------+     +--------+
                 .               .
            ......               .......
            .                          .
        +-------+                  +--------+
        | kp2=5 |                  | kp3=14 |
        +-------+                  +--------+
            .                        /
            .                   +--------+
       (root of R-B tree        | kp3=11 |
        for "kp3={10|12}")      +--------+


  Where / and \ denote left and right pointers and ... denotes
  next_key_part pointers to the root of the R-B tree of intervals for
  consecutive key parts.

  3. SEL_ARG GRAPH USE

  Use get_mm_tree() to construct SEL_ARG graph from WHERE condition.
  Then walk the SEL_ARG graph and get a list of dijsoint ordered key
  intervals (i.e. intervals in form
  
   (constA1, .., const1_K) < (keypart1,.., keypartK) < (constB1, .., constB_K)

  Those intervals can be used to access the index. The uses are in:
   - check_quick_select() - Walk the SEL_ARG graph and find an estimate of
                            how many table records are contained within all
                            intervals.
   - get_quick_select()   - Walk the SEL_ARG, materialize the key intervals,
                            and create QUICK_RANGE_SELECT object that will
                            read records within these intervals.

  4. SPACE COMPLEXITY NOTES 

    SEL_ARG graph is a representation of an ordered disjoint sequence of
    intervals over the ordered set of index tuple values.

    For multi-part keys, one can construct a WHERE expression such that its
    list of intervals will be of combinatorial size. Here is an example:
     
      (keypart1 IN (1,2, ..., n1)) AND 
      (keypart2 IN (1,2, ..., n2)) AND 
      (keypart3 IN (1,2, ..., n3))
    
    For this WHERE clause the list of intervals will have n1*n2*n3 intervals
    of form
     
      (keypart1, keypart2, keypart3) = (k1, k2, k3), where 1 <= k{i} <= n{i}
    
    SEL_ARG graph structure aims to reduce the amount of required space by
    "sharing" the elementary intervals when possible (the pic at the
    beginning of this comment has examples of such sharing). The sharing may 
    prevent combinatorial blowup:

      There are WHERE clauses that have combinatorial-size interval lists but
      will be represented by a compact SEL_ARG graph.
      Example:
        (keypartN IN (1,2, ..., n1)) AND 
        ...
        (keypart2 IN (1,2, ..., n2)) AND 
        (keypart1 IN (1,2, ..., n3))

    but not in all cases:

    - There are WHERE clauses that do have a compact SEL_ARG-graph
      representation but get_mm_tree() and its callees will construct a
      graph of combinatorial size.
      Example:
        (keypart1 IN (1,2, ..., n1)) AND 
        (keypart2 IN (1,2, ..., n2)) AND 
        ...
        (keypartN IN (1,2, ..., n3))

    - There are WHERE clauses for which the minimal possible SEL_ARG graph
      representation will have combinatorial size.
      Example:
        By induction: Let's take any interval on some keypart in the middle:

           kp15=c0
        
        Then let's AND it with this interval 'structure' from preceding and
        following keyparts:

          (kp14=c1 AND kp16=c3) OR keypart14=c2) (*)
        
        We will obtain this SEL_ARG graph:
 
             kp14     $      kp15      $      kp16
                      $                $
         +---------+  $   +---------+  $   +---------+
         | kp14=c1 |--$-->| kp15=c0 |--$-->| kp16=c3 |
         +---------+  $   +---------+  $   +---------+
              |       $                $              
         +---------+  $   +---------+  $             
         | kp14=c2 |--$-->| kp15=c0 |  $             
         +---------+  $   +---------+  $             
                      $                $
                      
       Note that we had to duplicate "kp15=c0" and there was no way to avoid
       that. 
       The induction step: AND the obtained expression with another "wrapping"
       expression like (*).
       When the process ends because of the limit on max. number of keyparts 
       we'll have:

         WHERE clause length  is O(3*#max_keyparts)
         SEL_ARG graph size   is O(2^(#max_keyparts/2))

       (it is also possible to construct a case where instead of 2 in 2^n we
        have a bigger constant, e.g. 4, and get a graph with 4^(31/2)= 2^31
        nodes)

    We avoid consuming too much memory by setting a limit on the number of
    SEL_ARG object we can construct during one range analysis invocation.
*/

class SEL_ARG :public Sql_alloc
{
public:
  uint8 min_flag,max_flag,maybe_flag;
  uint8 part;					// Which key part
  uint8 maybe_null;
  /* 
    Number of children of this element in the RB-tree, plus 1 for this
    element itself.
  */
  uint16 elements;
  /*
    Valid only for elements which are RB-tree roots: Number of times this
    RB-tree is referred to (it is referred by SEL_ARG::next_key_part or by
    SEL_TREE::keys[i] or by a temporary SEL_ARG* variable)
  */
  ulong use_count;

  Field *field;
  uchar *min_value,*max_value;			// Pointer to range

  /*
    eq_tree(), first(), last() etc require that left == right == NULL
    if the type is MAYBE_KEY. Todo: fix this so SEL_ARGs without R-B
    children are handled consistently. See related WL#5894.
   */
  SEL_ARG *left,*right;   /* R-B tree children */
  SEL_ARG *next,*prev;    /* Links for bi-directional interval list */
  SEL_ARG *parent;        /* R-B tree parent */
  /*
    R-B tree root of intervals covering keyparts consecutive to this
    SEL_ARG. See documentation of SEL_ARG GRAPH semantics for details.
  */
  SEL_ARG *next_key_part; 
  enum leaf_color { BLACK,RED } color;

  /**
    Starting an effort to document this field:

    IMPOSSIBLE: if the range predicate for this index is always false.

    ALWAYS: if the range predicate for this index is always true.

    KEY_RANGE: if there is a range predicate that can be used on this index.
  */
  enum Type { IMPOSSIBLE, ALWAYS, MAYBE, MAYBE_KEY, KEY_RANGE } type;

  enum { MAX_SEL_ARGS = 16000 };

  SEL_ARG() {}
  SEL_ARG(SEL_ARG &);
  SEL_ARG(Field *,const uchar *, const uchar *);
  SEL_ARG(Field *field, uint8 part, uchar *min_value, uchar *max_value,
	  uint8 min_flag, uint8 max_flag, uint8 maybe_flag);
  /*
    Used to construct MAYBE_KEY and IMPOSSIBLE SEL_ARGs. left and
    right is NULL, so this ctor must not be used to create other
    SEL_ARG types. See todo for left/right pointers.
  */
  SEL_ARG(enum Type type_arg)
    :min_flag(0),elements(1),use_count(1),left(NULL),right(NULL),
     next_key_part(0), color(BLACK), type(type_arg)
  {
    DBUG_ASSERT(type_arg == MAYBE_KEY || type_arg == IMPOSSIBLE);
  }
  inline bool is_same(SEL_ARG *arg)
  {
    if (type != arg->type || part != arg->part)
      return 0;
    if (type != KEY_RANGE)
      return 1;
    return cmp_min_to_min(arg) == 0 && cmp_max_to_max(arg) == 0;
  }
  inline void merge_flags(SEL_ARG *arg) { maybe_flag|=arg->maybe_flag; }
  inline void maybe_smaller() { maybe_flag=1; }
  /* Return true iff it's a single-point null interval */
  inline bool is_null_interval() { return maybe_null && max_value[0] == 1; } 
  inline int cmp_min_to_min(SEL_ARG* arg)
  {
    return sel_cmp(field,min_value, arg->min_value, min_flag, arg->min_flag);
  }
  inline int cmp_min_to_max(SEL_ARG* arg)
  {
    return sel_cmp(field,min_value, arg->max_value, min_flag, arg->max_flag);
  }
  inline int cmp_max_to_max(SEL_ARG* arg)
  {
    return sel_cmp(field,max_value, arg->max_value, max_flag, arg->max_flag);
  }
  inline int cmp_max_to_min(SEL_ARG* arg)
  {
    return sel_cmp(field,max_value, arg->min_value, max_flag, arg->min_flag);
  }
  SEL_ARG *clone_and(SEL_ARG* arg)
  {						// Get overlapping range
    uchar *new_min,*new_max;
    uint8 flag_min,flag_max;
    if (cmp_min_to_min(arg) >= 0)
    {
      new_min=min_value; flag_min=min_flag;
    }
    else
    {
      new_min=arg->min_value; flag_min=arg->min_flag; /* purecov: deadcode */
    }
    if (cmp_max_to_max(arg) <= 0)
    {
      new_max=max_value; flag_max=max_flag;
    }
    else
    {
      new_max=arg->max_value; flag_max=arg->max_flag;
    }
    return new SEL_ARG(field, part, new_min, new_max, flag_min, flag_max,
		       test(maybe_flag && arg->maybe_flag));
  }
  SEL_ARG *clone_first(SEL_ARG *arg)
  {						// min <= X < arg->min
    return new SEL_ARG(field,part, min_value, arg->min_value,
		       min_flag, arg->min_flag & NEAR_MIN ? 0 : NEAR_MAX,
		       maybe_flag | arg->maybe_flag);
  }
  SEL_ARG *clone_last(SEL_ARG *arg)
  {						// min <= X <= key_max
    return new SEL_ARG(field, part, min_value, arg->max_value,
		       min_flag, arg->max_flag, maybe_flag | arg->maybe_flag);
  }
  SEL_ARG *clone(RANGE_OPT_PARAM *param, SEL_ARG *new_parent, SEL_ARG **next);

  bool copy_min(SEL_ARG* arg)
  {						// Get overlapping range
    if (cmp_min_to_min(arg) > 0)
    {
      min_value=arg->min_value; min_flag=arg->min_flag;
      if ((max_flag & NO_MAX_RANGE) && (min_flag & NO_MIN_RANGE))
	return 1;				// Full range
    }
    maybe_flag|=arg->maybe_flag;
    return 0;
  }
  bool copy_max(SEL_ARG* arg)
  {						// Get overlapping range
    if (cmp_max_to_max(arg) <= 0)
    {
      max_value=arg->max_value; max_flag=arg->max_flag;
      if ((max_flag & NO_MAX_RANGE) && (min_flag & NO_MIN_RANGE))
	return 1;				// Full range
    }
    maybe_flag|=arg->maybe_flag;
    return 0;
  }

  void copy_min_to_min(SEL_ARG *arg)
  {
    min_value=arg->min_value; min_flag=arg->min_flag;
  }
  void copy_min_to_max(SEL_ARG *arg)
  {
    max_value=arg->min_value;
    max_flag=arg->min_flag & NEAR_MIN ? 0 : NEAR_MAX;
  }
  void copy_max_to_min(SEL_ARG *arg)
  {
    min_value=arg->max_value;
    min_flag=arg->max_flag & NEAR_MAX ? 0 : NEAR_MIN;
  }
  /* returns a number of keypart values (0 or 1) appended to the key buffer */
  int store_min(uint length, uchar **min_key,uint min_key_flag)
  {
    /* "(kp1 > c1) AND (kp2 OP c2) AND ..." -> (kp1 > c1) */
    if ((min_flag & GEOM_FLAG) ||
        (!(min_flag & NO_MIN_RANGE) &&
	!(min_key_flag & (NO_MIN_RANGE | NEAR_MIN))))
    {
      if (maybe_null && *min_value)
      {
	**min_key=1;
	memset(*min_key+1, 0, length-1);
      }
      else
	memcpy(*min_key,min_value,length);
      (*min_key)+= length;
      return 1;
    }
    return 0;
  }
  /* returns a number of keypart values (0 or 1) appended to the key buffer */
  int store_max(uint length, uchar **max_key, uint max_key_flag)
  {
    if (!(max_flag & NO_MAX_RANGE) &&
	!(max_key_flag & (NO_MAX_RANGE | NEAR_MAX)))
    {
      if (maybe_null && *max_value)
      {
	**max_key=1;
	memset(*max_key+1, 0, length-1);
      }
      else
	memcpy(*max_key,max_value,length);
      (*max_key)+= length;
      return 1;
    }
    return 0;
  }

  /*
    Returns a number of keypart values appended to the key buffer
    for min key and max key. This function is used by both Range
    Analysis and Partition pruning. For partition pruning we have
    to ensure that we don't store also subpartition fields. Thus
    we have to stop at the last partition part and not step into
    the subpartition fields. For Range Analysis we set last_part
    to MAX_KEY which we should never reach.
  */
  int store_min_key(KEY_PART *key,
                    uchar **range_key,
                    uint *range_key_flag,
                    uint last_part)
  {
    SEL_ARG *key_tree= first();
    uint res= key_tree->store_min(key[key_tree->part].store_length,
                                  range_key, *range_key_flag);
    *range_key_flag|= key_tree->min_flag;
    
    if (key_tree->next_key_part &&
	key_tree->next_key_part->type == SEL_ARG::KEY_RANGE &&
        key_tree->part != last_part &&
	key_tree->next_key_part->part == key_tree->part+1 &&
	!(*range_key_flag & (NO_MIN_RANGE | NEAR_MIN)))
      res+= key_tree->next_key_part->store_min_key(key,
                                                   range_key,
                                                   range_key_flag,
                                                   last_part);
    return res;
  }

  /* returns a number of keypart values appended to the key buffer */
  int store_max_key(KEY_PART *key,
                    uchar **range_key,
                    uint *range_key_flag,
                    uint last_part)
  {
    SEL_ARG *key_tree= last();
    uint res=key_tree->store_max(key[key_tree->part].store_length,
                                 range_key, *range_key_flag);
    (*range_key_flag)|= key_tree->max_flag;
    if (key_tree->next_key_part &&
	key_tree->next_key_part->type == SEL_ARG::KEY_RANGE &&
        key_tree->part != last_part &&
	key_tree->next_key_part->part == key_tree->part+1 &&
	!(*range_key_flag & (NO_MAX_RANGE | NEAR_MAX)))
      res+= key_tree->next_key_part->store_max_key(key,
                                                   range_key,
                                                   range_key_flag,
                                                   last_part);
    return res;
  }

  SEL_ARG *insert(SEL_ARG *key);
  SEL_ARG *tree_delete(SEL_ARG *key);
  SEL_ARG *find_range(SEL_ARG *key);
  SEL_ARG *rb_insert(SEL_ARG *leaf);
  friend SEL_ARG *rb_delete_fixup(SEL_ARG *root,SEL_ARG *key, SEL_ARG *par);
#ifndef DBUG_OFF
  friend int test_rb_tree(SEL_ARG *element,SEL_ARG *parent);
#endif
  bool test_use_count(SEL_ARG *root);
  SEL_ARG *first();
  SEL_ARG *last();
  void make_root();
  inline bool simple_key()
  {
    return !next_key_part && elements == 1;
  }
  void increment_use_count(long count)
  {
    if (next_key_part)
    {
      next_key_part->use_count+=count;
      for (SEL_ARG *pos=next_key_part->first(); pos ; pos=pos->next)
	if (pos->next_key_part)
	  pos->increment_use_count(count);
    }
  }
  void free_tree()
  {
    for (SEL_ARG *pos=first(); pos ; pos=pos->next)
      if (pos->next_key_part)
      {
	pos->next_key_part->use_count--;
	pos->next_key_part->free_tree();
      }
  }

  inline SEL_ARG **parent_ptr()
  {
    return parent->left == this ? &parent->left : &parent->right;
  }


  /*
    Check if this SEL_ARG object represents a single-point interval

    SYNOPSIS
      is_singlepoint()
    
    DESCRIPTION
      Check if this SEL_ARG object (not tree) represents a single-point
      interval, i.e. if it represents a "keypart = const" or 
      "keypart IS NULL".

    RETURN
      TRUE   This SEL_ARG object represents a singlepoint interval
      FALSE  Otherwise
  */

  bool is_singlepoint() const
  {
    /* 
      Check for NEAR_MIN ("strictly less") and NO_MIN_RANGE (-inf < field) 
      flags, and the same for right edge.
    */
    if (min_flag || max_flag)
      return FALSE;
    uchar *min_val= min_value;
    uchar *max_val= max_value;

    if (maybe_null)
    {
      /* First byte is a NULL value indicator */
      if (*min_val != *max_val)
        return FALSE;

      if (*min_val)
        return TRUE; /* This "x IS NULL" */
      min_val++;
      max_val++;
    }
    return !field->key_cmp(min_val, max_val);
  }
  SEL_ARG *clone_tree(RANGE_OPT_PARAM *param);
};

class SEL_IMERGE;


class SEL_TREE :public Sql_alloc
{
public:
  /**
    Starting an effort to document this field:

    IMPOSSIBLE: if keys[i]->type == SEL_ARG::IMPOSSIBLE for some i,
      then type == SEL_TREE::IMPOSSIBLE. Rationale: if the predicate for
      one of the indexes is always false, then the full predicate is also
      always false.

    ALWAYS: if either (keys[i]->type == SEL_ARG::ALWAYS) or 
      (keys[i] == NULL) for all i, then type == SEL_TREE::ALWAYS. 
      Rationale: the range access method will not be able to filter
      out any rows when there are no range predicates that can be used
      to filter on any index.

    KEY: There are range predicates that can be used on at least one
      index.
      
    KEY_SMALLER: There are range predicates that can be used on at
      least one index. In addition, there are predicates that cannot
      be directly utilized by range access on key parts in the same
      index. These unused predicates makes it probable that the row
      estimate for range access on this index is too pessimistic.
  */
  enum Type { IMPOSSIBLE, ALWAYS, MAYBE, KEY, KEY_SMALLER } type;
  SEL_TREE(enum Type type_arg) :type(type_arg) {}
  SEL_TREE() :type(KEY)
  {
    memset(keys, 0, sizeof(keys));
  }
  SEL_TREE(SEL_TREE *arg, RANGE_OPT_PARAM *param);
  /*
    Possible ways to read rows using a single index because the
    conditions of the query consists of single-index conjunctions:

       (ranges_for_idx_1) AND (ranges_for_idx_2) AND ...

    The SEL_ARG graph for each non-NULL element in keys[] may consist
    of many single-index ranges (disjunctions), so ranges_for_idx_1
    may e.g. be:

       "idx_field1 = 1 OR (idx_field1 > 5 AND idx_field2 = 10)"

    assuming that index1 is a composite index covering
    (idx_field1,...,idx_field2,..)

    Index merge intersection intersects ranges on SEL_ARGs from two or
    more indexes.

    Note: there may exist SEL_TREE objects with sel_tree->type=KEY and
    keys[i]=0 for all i. (SergeyP: it is not clear whether there is any
    merit in range analyzer functions (e.g. get_mm_parts) returning a
    pointer to such SEL_TREE instead of NULL)
  */
  SEL_ARG *keys[MAX_KEY];
  key_map keys_map;        /* bitmask of non-NULL elements in keys */

  /*
    Possible ways to read rows using Index merge (sort) union.

    Each element in 'merges' consists of multi-index disjunctions,
    which means that Index merge (sort) union must be applied to read
    rows. The nodes in the 'merges' list forms a conjunction of such
    multi-index disjunctions.

    The list is non-empty only if type==KEY.
  */
  List<SEL_IMERGE> merges;

  /* The members below are filled/used only after get_mm_tree is done */
  key_map ror_scans_map;   /* bitmask of ROR scan-able elements in keys */
  uint    n_ror_scans;     /* number of set bits in ror_scans_map */

  struct st_ror_scan_info **ror_scans;     /* list of ROR key scans */
  struct st_ror_scan_info **ror_scans_end; /* last ROR scan */
  /* Note that #records for each key scan is stored in table->quick_rows */
};

class RANGE_OPT_PARAM
{
public:
  THD	*thd;   /* Current thread handle */
  TABLE *table; /* Table being analyzed */
  Item *cond;   /* Used inside get_mm_tree(). */
  table_map prev_tables;
  table_map read_tables;
  table_map current_table; /* Bit of the table being analyzed */

  /* Array of parts of all keys for which range analysis is performed */
  KEY_PART *key_parts;
  KEY_PART *key_parts_end;
  MEM_ROOT *mem_root; /* Memory that will be freed when range analysis completes */
  MEM_ROOT *old_root; /* Memory that will last until the query end */
  /*
    Number of indexes used in range analysis (In SEL_TREE::keys only first
    #keys elements are not empty)
  */
  uint keys;
  
  /* 
    If true, the index descriptions describe real indexes (and it is ok to
    call field->optimize_range(real_keynr[...], ...).
    Otherwise index description describes fake indexes, like a partitioning
    expression.
  */
  bool using_real_indexes;
  
  /*
    Aggressively remove "scans" that do not have conditions on first
    keyparts. Such scans are usable when doing partition pruning but not
    regular range optimization.
  */
  bool remove_jump_scans;
  
  /*
    used_key_no -> table_key_no translation table. Only makes sense if
    using_real_indexes==TRUE
  */
  uint real_keynr[MAX_KEY];

  /*
    Used to store 'current key tuples', in both range analysis and
    partitioning (list) analysis
  */
  uchar min_key[MAX_KEY_LENGTH+MAX_FIELD_WIDTH],
    max_key[MAX_KEY_LENGTH+MAX_FIELD_WIDTH];

  /* Number of SEL_ARG objects allocated by SEL_ARG::clone_tree operations */
  uint alloced_sel_args; 
  bool force_default_mrr;
  /** 
    Whether index statistics or index dives should be used when
    estimating the number of rows in an equality range. If true, index
    statistics is used for these indexes.
  */
  bool use_index_statistics;

  bool statement_should_be_aborted() const
  {
    return
      thd->is_fatal_error ||
      thd->is_error() ||
      alloced_sel_args > SEL_ARG::MAX_SEL_ARGS;
  }

};

class PARAM : public RANGE_OPT_PARAM
{
public:
  KEY_PART *key[MAX_KEY]; /* First key parts of keys used in the query */
  longlong baseflag;
  uint max_key_part;
  /* Number of ranges in the last checked tree->key */
  uint range_count;

  bool quick;				// Don't calulate possible keys

  uint fields_bitmap_size;
  MY_BITMAP needed_fields;    /* bitmask of fields needed by the query */
  MY_BITMAP tmp_covered_fields;

  key_map *needed_reg;        /* ptr to SQL_SELECT::needed_reg */

  uint *imerge_cost_buff;     /* buffer for index_merge cost estimates */
  uint imerge_cost_buff_size; /* size of the buffer */

  /* TRUE if last checked tree->key can be used for ROR-scan */
  bool is_ror_scan;
  /* Number of ranges in the last checked tree->key */
  uint n_ranges;

  /* 
     The sort order the range access method must be able
     to provide. Three-value logic: asc/desc/don't care
  */
  ORDER::enum_order order_direction;
};

class TABLE_READ_PLAN;
  class TRP_RANGE;
  class TRP_ROR_INTERSECT;
  class TRP_ROR_UNION;
  class TRP_INDEX_MERGE;
  class TRP_GROUP_MIN_MAX;

struct st_ror_scan_info;

static SEL_TREE * get_mm_parts(RANGE_OPT_PARAM *param,
                               Item_func *cond_func,Field *field,
                               Item_func::Functype type,Item *value,
                               Item_result cmp_type);
static SEL_ARG *get_mm_leaf(RANGE_OPT_PARAM *param,Item *cond_func,Field *field,
			    KEY_PART *key_part,
			    Item_func::Functype type,Item *value);
static SEL_TREE *get_mm_tree(RANGE_OPT_PARAM *param,Item *cond);

static bool is_key_scan_ror(PARAM *param, uint keynr, uint nparts);
static ha_rows check_quick_select(PARAM *param, uint idx, bool index_only,
                                  SEL_ARG *tree, bool update_tbl_stats, 
                                  uint *mrr_flags, uint *bufsize,
                                  Cost_estimate *cost);
QUICK_RANGE_SELECT *get_quick_select(PARAM *param,uint index,
                                     SEL_ARG *key_tree, uint mrr_flags, 
                                     uint mrr_buf_size, MEM_ROOT *alloc);
static TRP_RANGE *get_key_scans_params(PARAM *param, SEL_TREE *tree,
                                       bool index_read_must_be_used,
                                       bool update_tbl_stats,
                                       double read_time);
static
TRP_ROR_INTERSECT *get_best_ror_intersect(const PARAM *param, SEL_TREE *tree,
                                          double read_time);
static
TABLE_READ_PLAN *get_best_disjunct_quick(PARAM *param, SEL_IMERGE *imerge,
                                         double read_time);
static
TRP_GROUP_MIN_MAX *get_best_group_min_max(PARAM *param, SEL_TREE *tree,
                                          double read_time);
#ifndef DBUG_OFF
static void print_sel_tree(PARAM *param, SEL_TREE *tree, key_map *tree_map,
                           const char *msg);
static void print_ror_scans_arr(TABLE *table, const char *msg,
                                struct st_ror_scan_info **start,
                                struct st_ror_scan_info **end);
static void print_quick(QUICK_SELECT_I *quick, const key_map *needed_reg);
#endif

static void append_range_all_keyparts(Opt_trace_array *range_trace,
                                      String *range_string,
                                      String *range_so_far,
                                      SEL_ARG *keypart_root,
                                      const KEY_PART_INFO *key_parts);
static inline void dbug_print_tree(const char *tree_name,
                                   SEL_TREE *tree, 
                                   const RANGE_OPT_PARAM *param);

static inline void print_tree(String *out,
                              const char *tree_name,
                              SEL_TREE *tree, 
                              const RANGE_OPT_PARAM *param);

void append_range(String *out,
                  const KEY_PART_INFO *key_parts,
                  const uchar *min_key, const uchar *max_key,
                  const uint flag);

static SEL_TREE *tree_and(RANGE_OPT_PARAM *param,SEL_TREE *tree1,SEL_TREE *tree2);
static SEL_TREE *tree_or(RANGE_OPT_PARAM *param,SEL_TREE *tree1,SEL_TREE *tree2);
static SEL_ARG *sel_add(SEL_ARG *key1,SEL_ARG *key2);
static SEL_ARG *key_or(RANGE_OPT_PARAM *param, SEL_ARG *key1, SEL_ARG *key2);
static SEL_ARG *key_and(RANGE_OPT_PARAM *param, SEL_ARG *key1, SEL_ARG *key2,
                        uint clone_flag);
static bool get_range(SEL_ARG **e1,SEL_ARG **e2,SEL_ARG *root1);
bool get_quick_keys(PARAM *param,QUICK_RANGE_SELECT *quick,KEY_PART *key,
                    SEL_ARG *key_tree, uchar *min_key,uint min_key_flag,
                    uchar *max_key,uint max_key_flag);
static bool eq_tree(SEL_ARG* a,SEL_ARG *b);
static bool eq_ranges_exceeds_limit(SEL_ARG *keypart_root, uint* count, 
                                    uint limit);

static SEL_ARG null_element(SEL_ARG::IMPOSSIBLE);
static bool null_part_in_key(KEY_PART *key_part, const uchar *key,
                             uint length);
bool sel_trees_can_be_ored(SEL_TREE *tree1, SEL_TREE *tree2, RANGE_OPT_PARAM* param);


/*
  SEL_IMERGE is a list of possible ways to do index merge, i.e. it is
  a condition in the following form:
   (t_1||t_2||...||t_N) && (next)

  where all t_i are SEL_TREEs, next is another SEL_IMERGE and no pair
  (t_i,t_j) contains SEL_ARGS for the same index.

  SEL_TREE contained in SEL_IMERGE always has merges=NULL.

  This class relies on memory manager to do the cleanup.
*/

class SEL_IMERGE : public Sql_alloc
{
  enum { PREALLOCED_TREES= 10};
public:
  SEL_TREE *trees_prealloced[PREALLOCED_TREES];
  SEL_TREE **trees;             /* trees used to do index_merge   */
  SEL_TREE **trees_next;        /* last of these trees            */
  SEL_TREE **trees_end;         /* end of allocated space         */

  SEL_ARG  ***best_keys;        /* best keys to read in SEL_TREEs */

  SEL_IMERGE() :
    trees(&trees_prealloced[0]),
    trees_next(trees),
    trees_end(trees + PREALLOCED_TREES)
  {}
  SEL_IMERGE (SEL_IMERGE *arg, RANGE_OPT_PARAM *param);
  int or_sel_tree(RANGE_OPT_PARAM *param, SEL_TREE *tree);
  int or_sel_tree_with_checks(RANGE_OPT_PARAM *param, SEL_TREE *new_tree);
  int or_sel_imerge_with_checks(RANGE_OPT_PARAM *param, SEL_IMERGE* imerge);
};


/*
  Add SEL_TREE to this index_merge without any checks,

  NOTES
    This function implements the following:
      (x_1||...||x_N) || t = (x_1||...||x_N||t), where x_i, t are SEL_TREEs

  RETURN
     0 - OK
    -1 - Out of memory.
*/

int SEL_IMERGE::or_sel_tree(RANGE_OPT_PARAM *param, SEL_TREE *tree)
{
  if (trees_next == trees_end)
  {
    const int realloc_ratio= 2;		/* Double size for next round */
    uint old_elements= (trees_end - trees);
    uint old_size= sizeof(SEL_TREE**) * old_elements;
    uint new_size= old_size * realloc_ratio;
    SEL_TREE **new_trees;
    if (!(new_trees= (SEL_TREE**)alloc_root(param->mem_root, new_size)))
      return -1;
    memcpy(new_trees, trees, old_size);
    trees=      new_trees;
    trees_next= trees + old_elements;
    trees_end=  trees + old_elements * realloc_ratio;
  }
  *(trees_next++)= tree;
  return 0;
}


/*
  Perform OR operation on this SEL_IMERGE and supplied SEL_TREE new_tree,
  combining new_tree with one of the trees in this SEL_IMERGE if they both
  have SEL_ARGs for the same key.

  SYNOPSIS
    or_sel_tree_with_checks()
      param    PARAM from SQL_SELECT::test_quick_select
      new_tree SEL_TREE with type KEY or KEY_SMALLER.

  NOTES
    This does the following:
    (t_1||...||t_k)||new_tree =
     either
       = (t_1||...||t_k||new_tree)
     or
       = (t_1||....||(t_j|| new_tree)||...||t_k),

     where t_i, y are SEL_TREEs.
    new_tree is combined with the first t_j it has a SEL_ARG on common
    key with. As a consequence of this, choice of keys to do index_merge
    read may depend on the order of conditions in WHERE part of the query.

  RETURN
    0  OK
    1  One of the trees was combined with new_tree to SEL_TREE::ALWAYS,
       and (*this) should be discarded.
   -1  An error occurred.
*/

int SEL_IMERGE::or_sel_tree_with_checks(RANGE_OPT_PARAM *param, SEL_TREE *new_tree)
{
  for (SEL_TREE** tree = trees;
       tree != trees_next;
       tree++)
  {
    if (sel_trees_can_be_ored(*tree, new_tree, param))
    {
      *tree = tree_or(param, *tree, new_tree);
      if (!*tree)
        return 1;
      if (((*tree)->type == SEL_TREE::MAYBE) ||
          ((*tree)->type == SEL_TREE::ALWAYS))
        return 1;
      /* SEL_TREE::IMPOSSIBLE is impossible here */
      return 0;
    }
  }

  /* New tree cannot be combined with any of existing trees. */
  return or_sel_tree(param, new_tree);
}


/*
  Perform OR operation on this index_merge and supplied index_merge list.

  RETURN
    0 - OK
    1 - One of conditions in result is always TRUE and this SEL_IMERGE
        should be discarded.
   -1 - An error occurred
*/

int SEL_IMERGE::or_sel_imerge_with_checks(RANGE_OPT_PARAM *param, SEL_IMERGE* imerge)
{
  for (SEL_TREE** tree= imerge->trees;
       tree != imerge->trees_next;
       tree++)
  {
    if (or_sel_tree_with_checks(param, *tree))
      return 1;
  }
  return 0;
}


SEL_TREE::SEL_TREE(SEL_TREE *arg, RANGE_OPT_PARAM *param): Sql_alloc()
{
  keys_map= arg->keys_map;
  type= arg->type;
  for (uint idx= 0; idx < MAX_KEY; idx++)
  {
    if ((keys[idx]= arg->keys[idx]))
    {
      keys[idx]->use_count++;
      keys[idx]->increment_use_count(1);
    }
  }

  List_iterator<SEL_IMERGE> it(arg->merges);
  for (SEL_IMERGE *el= it++; el; el= it++)
  {
    SEL_IMERGE *merge= new SEL_IMERGE(el, param);
    if (!merge || merge->trees == merge->trees_next)
    {
      merges.empty();
      return;
    }
    merges.push_back (merge);
  }
}


SEL_IMERGE::SEL_IMERGE (SEL_IMERGE *arg, RANGE_OPT_PARAM *param) : Sql_alloc()
{
  uint elements= (arg->trees_end - arg->trees);
  if (elements > PREALLOCED_TREES)
  {
    uint size= elements * sizeof (SEL_TREE **);
    if (!(trees= (SEL_TREE **)alloc_root(param->mem_root, size)))
      goto mem_err;
  }
  else
    trees= &trees_prealloced[0];

  trees_next= trees;
  trees_end= trees + elements;

  for (SEL_TREE **tree = trees, **arg_tree= arg->trees; tree < trees_end; 
       tree++, arg_tree++)
  {
    if (!(*tree= new SEL_TREE(*arg_tree, param)))
      goto mem_err;
  }

  return;

mem_err:
  trees= &trees_prealloced[0];
  trees_next= trees;
  trees_end= trees;
}


/*
  Perform AND operation on two index_merge lists and store result in *im1.
*/

inline void imerge_list_and_list(List<SEL_IMERGE> *im1, List<SEL_IMERGE> *im2)
{
  im1->concat(im2);
}


/*
  Perform OR operation on 2 index_merge lists, storing result in first list.

  NOTES
    The following conversion is implemented:
     (a_1 &&...&& a_N)||(b_1 &&...&& b_K) = AND_i,j(a_i || b_j) =>
      => (a_1||b_1).

    i.e. all conjuncts except the first one are currently dropped.
    This is done to avoid producing N*K ways to do index_merge.

    If (a_1||b_1) produce a condition that is always TRUE, NULL is returned
    and index_merge is discarded (while it is actually possible to try
    harder).

    As a consequence of this, choice of keys to do index_merge read may depend
    on the order of conditions in WHERE part of the query.

  RETURN
    0     OK, result is stored in *im1
    other Error, both passed lists are unusable
*/

int imerge_list_or_list(RANGE_OPT_PARAM *param,
                        List<SEL_IMERGE> *im1,
                        List<SEL_IMERGE> *im2)
{
  SEL_IMERGE *imerge= im1->head();
  im1->empty();
  im1->push_back(imerge);

  return imerge->or_sel_imerge_with_checks(param, im2->head());
}


/*
  Perform OR operation on index_merge list and key tree.

  RETURN
    false     OK, result is stored in *im1.
    true      Error
*/

static bool imerge_list_or_tree(RANGE_OPT_PARAM *param,
                                List<SEL_IMERGE> *im1,
                                SEL_TREE *tree)
{
  DBUG_ENTER("imerge_list_or_tree");
  SEL_IMERGE *imerge;
  List_iterator<SEL_IMERGE> it(*im1);
  
  uint remaining_trees= im1->elements;
  while ((imerge= it++))
  {
    SEL_TREE *or_tree;
    /*
      Need to make a copy of 'tree' for all but the last OR operation
      because or_sel_tree_with_checks() may change it.
    */
    if (--remaining_trees == 0)
      or_tree= tree;
    else
    {
      or_tree= new SEL_TREE (tree, param);
      if (!or_tree)
        DBUG_RETURN(true);
      if (or_tree->keys_map.is_clear_all() && or_tree->merges.is_empty())
        DBUG_RETURN(false);
    }

    int result_or= imerge->or_sel_tree_with_checks(param, or_tree);
    if (result_or == 1)
      it.remove();
    else if (result_or == -1)
      DBUG_RETURN(true);
  }
  DBUG_ASSERT(remaining_trees == 0);
  DBUG_RETURN(im1->is_empty());
}


/***************************************************************************
** Basic functions for SQL_SELECT and QUICK_RANGE_SELECT
***************************************************************************/

	/* make a select from mysql info
	   Error is set as following:
	   0 = ok
	   1 = Got some error (out of memory?)
	   */

SQL_SELECT *make_select(TABLE *head, table_map const_tables,
			table_map read_tables, Item *conds,
                        bool allow_null_cond,
                        int *error)
{
  SQL_SELECT *select;
  DBUG_ENTER("make_select");

  *error=0;

  if (!conds && !allow_null_cond)
    DBUG_RETURN(0);
  if (!(select= new SQL_SELECT))
  {
    *error= 1;			// out of memory
    DBUG_RETURN(0);		/* purecov: inspected */
  }
  select->read_tables=read_tables;
  select->const_tables=const_tables;
  select->head=head;
  select->cond=conds;

  if (head->sort.io_cache)
  {
    select->file= *head->sort.io_cache;
    select->records=(ha_rows) (select->file.end_of_file/
			       head->file->ref_length);
    my_free(head->sort.io_cache);
    head->sort.io_cache=0;
  }
  DBUG_RETURN(select);
}


SQL_SELECT::SQL_SELECT() :
  quick(0), cond(0), icp_cond(0),
  free_cond(0), traced_before(false)
{
  my_b_clear(&file);
}


void SQL_SELECT::cleanup()
{
  set_quick(NULL);
  if (free_cond)
  {
    free_cond=0;
    delete cond;
    cond= 0;
  }
  close_cached_file(&file);
  traced_before= false;
}


SQL_SELECT::~SQL_SELECT()
{
  cleanup();
}

#undef index					// Fix for Unixware 7

QUICK_SELECT_I::QUICK_SELECT_I()
  :max_used_key_length(0),
   used_key_parts(0)
{}

QUICK_RANGE_SELECT::QUICK_RANGE_SELECT(THD *thd, TABLE *table, uint key_nr,
                                       bool no_alloc, MEM_ROOT *parent_alloc,
                                       bool *create_error)
  :free_file(0), cur_range(NULL), last_range(0),
   mrr_flags(0), mrr_buf_size(0), mrr_buf_desc(NULL),
   dont_free(0)
{
  my_bitmap_map *bitmap;
  DBUG_ENTER("QUICK_RANGE_SELECT::QUICK_RANGE_SELECT");

  in_ror_merged_scan= 0;
  index= key_nr;
  head=  table;
  key_part_info= head->key_info[index].key_part;

  /* 'thd' is not accessible in QUICK_RANGE_SELECT::reset(). */
  mrr_buf_size= thd->variables.read_rnd_buff_size;

  if (!no_alloc && !parent_alloc)
  {
    // Allocates everything through the internal memroot
    init_sql_alloc(&alloc, thd->variables.range_alloc_block_size, 0);
    thd->mem_root= &alloc;
  }
  else
    memset(&alloc, 0, sizeof(alloc));
  file= head->file;
  record= head->record[0];

  /* Allocate a bitmap for used columns (Q: why not on MEM_ROOT?) */
  if (!(bitmap= (my_bitmap_map*) my_malloc(head->s->column_bitmap_size,
                                           MYF(MY_WME))))
  {
    column_bitmap.bitmap= 0;
    *create_error= 1;
  }
  else
    bitmap_init(&column_bitmap, bitmap, head->s->fields, FALSE);
  DBUG_VOID_RETURN;
}


void QUICK_RANGE_SELECT::need_sorted_output()
{
  mrr_flags |= HA_MRR_SORTED;
}


int QUICK_RANGE_SELECT::init()
{
  DBUG_ENTER("QUICK_RANGE_SELECT::init");

  if (file->inited)
    file->ha_index_or_rnd_end();
  DBUG_RETURN(FALSE);
}


void QUICK_RANGE_SELECT::range_end()
{
  if (file->inited)
    file->ha_index_or_rnd_end();
}


QUICK_RANGE_SELECT::~QUICK_RANGE_SELECT()
{
  DBUG_ENTER("QUICK_RANGE_SELECT::~QUICK_RANGE_SELECT");
  if (!dont_free)
  {
    /* file is NULL for CPK scan on covering ROR-intersection */
    if (file) 
    {
      range_end();
      if (free_file)
      {
        DBUG_PRINT("info", ("Freeing separate handler %p (free: %d)", file,
                            free_file));
        file->ha_external_lock(current_thd, F_UNLCK);
        file->ha_close();
        delete file;
      }
    }
    free_root(&alloc,MYF(0));
    my_free(column_bitmap.bitmap);
  }
  my_free(mrr_buf_desc);
  DBUG_VOID_RETURN;
}


QUICK_INDEX_MERGE_SELECT::QUICK_INDEX_MERGE_SELECT(THD *thd_param,
                                                   TABLE *table)
  :unique(NULL), pk_quick_select(NULL), thd(thd_param)
{
  DBUG_ENTER("QUICK_INDEX_MERGE_SELECT::QUICK_INDEX_MERGE_SELECT");
  index= MAX_KEY;
  head= table;
  memset(&read_record, 0, sizeof(read_record));
  init_sql_alloc(&alloc, thd->variables.range_alloc_block_size, 0);
  DBUG_VOID_RETURN;
}

int QUICK_INDEX_MERGE_SELECT::init()
{
  DBUG_ENTER("QUICK_INDEX_MERGE_SELECT::init");
  DBUG_RETURN(0);
}

int QUICK_INDEX_MERGE_SELECT::reset()
{
  DBUG_ENTER("QUICK_INDEX_MERGE_SELECT::reset");
  const int retval= read_keys_and_merge();
  DBUG_RETURN(retval);
}

bool
QUICK_INDEX_MERGE_SELECT::push_quick_back(QUICK_RANGE_SELECT *quick_sel_range)
{
  /*
    Save quick_select that does scan on clustered primary key as it will be
    processed separately.
  */
  if (head->file->primary_key_is_clustered() &&
      quick_sel_range->index == head->s->primary_key)
    pk_quick_select= quick_sel_range;
  else
    return quick_selects.push_back(quick_sel_range);
  return 0;
}

QUICK_INDEX_MERGE_SELECT::~QUICK_INDEX_MERGE_SELECT()
{
  List_iterator_fast<QUICK_RANGE_SELECT> quick_it(quick_selects);
  QUICK_RANGE_SELECT* quick;
  DBUG_ENTER("QUICK_INDEX_MERGE_SELECT::~QUICK_INDEX_MERGE_SELECT");
  delete unique;
  quick_it.rewind();
  while ((quick= quick_it++))
    quick->file= NULL;
  quick_selects.delete_elements();
  delete pk_quick_select;
  /* It's ok to call the next two even if they are already deinitialized */
  end_read_record(&read_record);
  free_io_cache(head);
  free_root(&alloc,MYF(0));
  DBUG_VOID_RETURN;
}


QUICK_ROR_INTERSECT_SELECT::QUICK_ROR_INTERSECT_SELECT(THD *thd_param,
                                                       TABLE *table,
                                                       bool retrieve_full_rows,
                                                       MEM_ROOT *parent_alloc)
  : cpk_quick(NULL), thd(thd_param), need_to_fetch_row(retrieve_full_rows),
    scans_inited(FALSE)
{
  index= MAX_KEY;
  head= table;
  record= head->record[0];
  if (!parent_alloc)
    init_sql_alloc(&alloc, thd->variables.range_alloc_block_size, 0);
  else
    memset(&alloc, 0, sizeof(MEM_ROOT));
  last_rowid= (uchar*) alloc_root(parent_alloc? parent_alloc : &alloc,
                                  head->file->ref_length);
}


/*
  Do post-constructor initialization.
  SYNOPSIS
    QUICK_ROR_INTERSECT_SELECT::init()

  RETURN
    0      OK
    other  Error code
*/

int QUICK_ROR_INTERSECT_SELECT::init()
{
  DBUG_ENTER("QUICK_ROR_INTERSECT_SELECT::init");
 /* Check if last_rowid was successfully allocated in ctor */
  DBUG_RETURN(!last_rowid);
}


/*
  Initialize this quick select to be a ROR-merged scan.

  SYNOPSIS
    QUICK_RANGE_SELECT::init_ror_merged_scan()
      reuse_handler If TRUE, use head->file, otherwise create a separate
                    handler object

  NOTES
    This function creates and prepares for subsequent use a separate handler
    object if it can't reuse head->file. The reason for this is that during
    ROR-merge several key scans are performed simultaneously, and a single
    handler is only capable of preserving context of a single key scan.

    In ROR-merge the quick select doing merge does full records retrieval,
    merged quick selects read only keys.

  RETURN
    0  ROR child scan initialized, ok to use.
    1  error
*/

int QUICK_RANGE_SELECT::init_ror_merged_scan(bool reuse_handler)
{
  handler *save_file= file, *org_file;
  THD *thd;
  MY_BITMAP * const save_read_set= head->read_set;
  MY_BITMAP * const save_write_set= head->write_set;
  DBUG_ENTER("QUICK_RANGE_SELECT::init_ror_merged_scan");

  in_ror_merged_scan= 1;
  if (reuse_handler)
  {
    DBUG_PRINT("info", ("Reusing handler %p", file));
    if (init() || reset())
    {
      DBUG_RETURN(1);
    }
    head->column_bitmaps_set(&column_bitmap, &column_bitmap);
    goto end;
  }

  /* Create a separate handler object for this quick select */
  if (free_file)
  {
    /* already have own 'handler' object. */
    DBUG_RETURN(0);
  }

  thd= head->in_use;
  if (!(file= head->file->clone(head->s->normalized_path.str, thd->mem_root)))
  {
    /* 
      Manually set the error flag. Note: there seems to be quite a few
      places where a failure could cause the server to "hang" the client by
      sending no response to a query. ATM those are not real errors because 
      the storage engine calls in question happen to never fail with the 
      existing storage engines. 
    */
    my_error(ER_OUT_OF_RESOURCES, MYF(0)); /* purecov: inspected */
    /* Caller will free the memory */
    goto failure;  /* purecov: inspected */
  }

  head->column_bitmaps_set(&column_bitmap, &column_bitmap);

  if (file->ha_external_lock(thd, F_RDLCK))
    goto failure;

  if (init() || reset())
  {
    file->ha_external_lock(thd, F_UNLCK);
    file->ha_close();
    goto failure;
  }
  free_file= TRUE;
  last_rowid= file->ref;

end:
  /*
    We are only going to read key fields and call position() on 'file'
    The following sets head->tmp_set to only use this key and then updates
    head->read_set and head->write_set to use this bitmap.
    The now bitmap is stored in 'column_bitmap' which is used in ::get_next()
  */
  org_file= head->file;
  head->file= file;
  /* We don't have to set 'head->keyread' here as the 'file' is unique */
  if (!head->no_keyread)
    head->mark_columns_used_by_index(index);
  head->prepare_for_position();
  head->file= org_file;
  bitmap_copy(&column_bitmap, head->read_set);

  /*
    We have prepared a column_bitmap which get_next() will use. To do this we
    used TABLE::read_set/write_set as playground; restore them to their
    original value to not pollute other scans.
  */
  head->column_bitmaps_set(save_read_set, save_write_set);

  DBUG_RETURN(0);

failure:
  head->column_bitmaps_set(save_read_set, save_write_set);
  delete file;
  file= save_file;
  DBUG_RETURN(1);
}


/*
  Initialize this quick select to be a part of a ROR-merged scan.
  SYNOPSIS
    QUICK_ROR_INTERSECT_SELECT::init_ror_merged_scan()
      reuse_handler If TRUE, use head->file, otherwise create separate
                    handler object.
  RETURN
    0     OK
    other error code
*/
int QUICK_ROR_INTERSECT_SELECT::init_ror_merged_scan(bool reuse_handler)
{
  int error;
  List_iterator_fast<QUICK_RANGE_SELECT> quick_it(quick_selects);
  QUICK_RANGE_SELECT* quick;
  DBUG_ENTER("QUICK_ROR_INTERSECT_SELECT::init_ror_merged_scan");

  /* Initialize all merged "children" quick selects */
  DBUG_ASSERT(!need_to_fetch_row || reuse_handler);
  if (!need_to_fetch_row && reuse_handler)
  {
    quick= quick_it++;
    /*
      There is no use of this->file. Use it for the first of merged range
      selects.
    */
    int error= quick->init_ror_merged_scan(TRUE);
    if (error)
      DBUG_RETURN(error);
    quick->file->extra(HA_EXTRA_KEYREAD_PRESERVE_FIELDS);
  }
  while ((quick= quick_it++))
  {
#ifndef DBUG_OFF
    const MY_BITMAP * const save_read_set= quick->head->read_set;
    const MY_BITMAP * const save_write_set= quick->head->write_set;
#endif
    if ((error= quick->init_ror_merged_scan(FALSE)))
      DBUG_RETURN(error);
    quick->file->extra(HA_EXTRA_KEYREAD_PRESERVE_FIELDS);
    // Sets are shared by all members of "quick_selects" so must not change
    DBUG_ASSERT(quick->head->read_set == save_read_set);
    DBUG_ASSERT(quick->head->write_set == save_write_set);
    /* All merged scans share the same record buffer in intersection. */
    quick->record= head->record[0];
  }

  /* Prepare for ha_rnd_pos calls if needed. */
  if (need_to_fetch_row && (error= head->file->ha_rnd_init(false)))
  {
    DBUG_PRINT("error", ("ROR index_merge rnd_init call failed"));
    DBUG_RETURN(error);
  }
  DBUG_RETURN(0);
}


/*
  Initialize quick select for row retrieval.
  SYNOPSIS
    reset()
  RETURN
    0      OK
    other  Error code
*/

int QUICK_ROR_INTERSECT_SELECT::reset()
{
  DBUG_ENTER("QUICK_ROR_INTERSECT_SELECT::reset");
  if (!scans_inited && init_ror_merged_scan(TRUE))
    DBUG_RETURN(1);
  scans_inited= TRUE;
  List_iterator_fast<QUICK_RANGE_SELECT> it(quick_selects);
  QUICK_RANGE_SELECT *quick;
  while ((quick= it++))
    quick->reset();
  DBUG_RETURN(0);
}


/*
  Add a merged quick select to this ROR-intersection quick select.

  SYNOPSIS
    QUICK_ROR_INTERSECT_SELECT::push_quick_back()
      quick Quick select to be added. The quick select must return
            rows in rowid order.
  NOTES
    This call can only be made before init() is called.

  RETURN
    FALSE OK
    TRUE  Out of memory.
*/

bool
QUICK_ROR_INTERSECT_SELECT::push_quick_back(QUICK_RANGE_SELECT *quick)
{
  return quick_selects.push_back(quick);
}

QUICK_ROR_INTERSECT_SELECT::~QUICK_ROR_INTERSECT_SELECT()
{
  DBUG_ENTER("QUICK_ROR_INTERSECT_SELECT::~QUICK_ROR_INTERSECT_SELECT");
  quick_selects.delete_elements();
  delete cpk_quick;
  free_root(&alloc,MYF(0));
  if (need_to_fetch_row && head->file->inited)
    head->file->ha_rnd_end();
  DBUG_VOID_RETURN;
}


QUICK_ROR_UNION_SELECT::QUICK_ROR_UNION_SELECT(THD *thd_param,
                                               TABLE *table)
  : thd(thd_param), scans_inited(FALSE)
{
  index= MAX_KEY;
  head= table;
  rowid_length= table->file->ref_length;
  record= head->record[0];
  init_sql_alloc(&alloc, thd->variables.range_alloc_block_size, 0);
  thd_param->mem_root= &alloc;
}


/*
  Comparison function to be used QUICK_ROR_UNION_SELECT::queue priority
  queue.

  SYNPOSIS
    QUICK_ROR_UNION_SELECT_queue_cmp()
      arg   Pointer to QUICK_ROR_UNION_SELECT
      val1  First merged select
      val2  Second merged select
*/

C_MODE_START

static int QUICK_ROR_UNION_SELECT_queue_cmp(void *arg, uchar *val1, uchar *val2)
{
  QUICK_ROR_UNION_SELECT *self= (QUICK_ROR_UNION_SELECT*)arg;
  return self->head->file->cmp_ref(((QUICK_SELECT_I*)val1)->last_rowid,
                                   ((QUICK_SELECT_I*)val2)->last_rowid);
}

C_MODE_END


/*
  Do post-constructor initialization.
  SYNOPSIS
    QUICK_ROR_UNION_SELECT::init()

  RETURN
    0      OK
    other  Error code
*/

int QUICK_ROR_UNION_SELECT::init()
{
  DBUG_ENTER("QUICK_ROR_UNION_SELECT::init");
  if (init_queue(&queue, quick_selects.elements, 0,
                 FALSE , QUICK_ROR_UNION_SELECT_queue_cmp,
                 (void*) this))
  {
    memset(&queue, 0, sizeof(QUEUE));
    DBUG_RETURN(1);
  }

  if (!(cur_rowid= (uchar*) alloc_root(&alloc, 2*head->file->ref_length)))
    DBUG_RETURN(1);
  prev_rowid= cur_rowid + head->file->ref_length;
  DBUG_RETURN(0);
}


/*
  Initialize quick select for row retrieval.
  SYNOPSIS
    reset()

  RETURN
    0      OK
    other  Error code
*/

int QUICK_ROR_UNION_SELECT::reset()
{
  QUICK_SELECT_I *quick;
  int error;
  DBUG_ENTER("QUICK_ROR_UNION_SELECT::reset");
  have_prev_rowid= FALSE;
  if (!scans_inited)
  {
    List_iterator_fast<QUICK_SELECT_I> it(quick_selects);
    while ((quick= it++))
    {
      if (quick->init_ror_merged_scan(FALSE))
        DBUG_RETURN(1);
    }
    scans_inited= TRUE;
  }
  queue_remove_all(&queue);
  /*
    Initialize scans for merged quick selects and put all merged quick
    selects into the queue.
  */
  List_iterator_fast<QUICK_SELECT_I> it(quick_selects);
  while ((quick= it++))
  {
    if ((error= quick->reset()))
      DBUG_RETURN(error);
    if ((error= quick->get_next()))
    {
      if (error == HA_ERR_END_OF_FILE)
        continue;
      DBUG_RETURN(error);
    }
    quick->save_last_pos();
    queue_insert(&queue, (uchar*)quick);
  }

  /* Prepare for ha_rnd_pos calls. */
  if (head->file->inited && (error= head->file->ha_rnd_end()))
  {
    DBUG_PRINT("error", ("ROR index_merge rnd_end call failed"));
    DBUG_RETURN(error);
  }
  if ((error= head->file->ha_rnd_init(false)))
  {
    DBUG_PRINT("error", ("ROR index_merge rnd_init call failed"));
    DBUG_RETURN(error);
  }

  DBUG_RETURN(0);
}


bool
QUICK_ROR_UNION_SELECT::push_quick_back(QUICK_SELECT_I *quick_sel_range)
{
  return quick_selects.push_back(quick_sel_range);
}

QUICK_ROR_UNION_SELECT::~QUICK_ROR_UNION_SELECT()
{
  DBUG_ENTER("QUICK_ROR_UNION_SELECT::~QUICK_ROR_UNION_SELECT");
  delete_queue(&queue);
  quick_selects.delete_elements();
  if (head->file->inited)
    head->file->ha_rnd_end();
  free_root(&alloc,MYF(0));
  DBUG_VOID_RETURN;
}


QUICK_RANGE::QUICK_RANGE()
  :min_key(0),max_key(0),min_length(0),max_length(0),
   flag(NO_MIN_RANGE | NO_MAX_RANGE),
  min_keypart_map(0), max_keypart_map(0)
{}

QUICK_RANGE::QUICK_RANGE(const uchar *min_key_arg, uint min_length_arg,
                         key_part_map min_keypart_map_arg,
                         const uchar *max_key_arg, uint max_length_arg,
                         key_part_map max_keypart_map_arg,
                         uint flag_arg)
  : min_key(NULL),
    max_key(NULL),
    min_length((uint16) min_length_arg),
    max_length((uint16) max_length_arg),
    flag((uint16) flag_arg),
    min_keypart_map(min_keypart_map_arg),
    max_keypart_map(max_keypart_map_arg)
{
  min_key= static_cast<uchar*>(sql_memdup(min_key_arg, min_length_arg + 1));
  max_key= static_cast<uchar*>(sql_memdup(max_key_arg, max_length_arg + 1));
  // If we get is_null_string as argument, the memdup is undefined behavior.
  DBUG_ASSERT(min_key_arg != is_null_string);
  DBUG_ASSERT(max_key_arg != is_null_string);
}

SEL_ARG::SEL_ARG(SEL_ARG &arg) :Sql_alloc()
{
  DBUG_ASSERT(arg.type != MAYBE_KEY);  // Would need left=right=NULL
  left=right= &null_element;
  prev=next= NULL;
  type=arg.type;
  min_flag=arg.min_flag;
  max_flag=arg.max_flag;
  maybe_flag=arg.maybe_flag;
  maybe_null=arg.maybe_null;
  part=arg.part;
  field=arg.field;
  min_value=arg.min_value;
  max_value=arg.max_value;
  next_key_part=arg.next_key_part;
  use_count=1; elements=1;
}


inline void SEL_ARG::make_root()
{
  left=right= &null_element;
  color=BLACK;
  next=prev= NULL;
  use_count=0; elements=1;
}

SEL_ARG::SEL_ARG(Field *f,const uchar *min_value_arg,
                 const uchar *max_value_arg)
  :min_flag(0), max_flag(0), maybe_flag(0), maybe_null(f->real_maybe_null()),
   elements(1), use_count(1), field(f), min_value((uchar*) min_value_arg),
   max_value((uchar*) max_value_arg), next(NULL), prev(NULL),
   next_key_part(0), color(BLACK), type(KEY_RANGE)
{
  left=right= &null_element;
}

SEL_ARG::SEL_ARG(Field *field_,uint8 part_,
                 uchar *min_value_, uchar *max_value_,
		 uint8 min_flag_,uint8 max_flag_,uint8 maybe_flag_)
  :min_flag(min_flag_),max_flag(max_flag_),maybe_flag(maybe_flag_),
   part(part_),maybe_null(field_->real_maybe_null()), elements(1),use_count(1),
   field(field_), min_value(min_value_), max_value(max_value_),
   next(NULL), prev(NULL), next_key_part(0), color(BLACK), type(KEY_RANGE)
{
  left=right= &null_element;
}

SEL_ARG *SEL_ARG::clone(RANGE_OPT_PARAM *param, SEL_ARG *new_parent, 
                        SEL_ARG **next_arg)
{
  SEL_ARG *tmp;

  /* Bail out if we have already generated too many SEL_ARGs */
  if (++param->alloced_sel_args > MAX_SEL_ARGS)
    return 0;

  if (type != KEY_RANGE)
  {
    if (!(tmp= new (param->mem_root) SEL_ARG(type)))
      return 0;					// out of memory
    tmp->prev= *next_arg;			// Link into next/prev chain
    (*next_arg)->next=tmp;
    (*next_arg)= tmp;
    tmp->part= this->part;
  }
  else
  {
    if (!(tmp= new (param->mem_root) SEL_ARG(field,part, min_value,max_value,
                                             min_flag, max_flag, maybe_flag)))
      return 0;					// OOM
    tmp->parent=new_parent;
    tmp->next_key_part=next_key_part;
    if (left != &null_element)
      if (!(tmp->left=left->clone(param, tmp, next_arg)))
	return 0;				// OOM

    tmp->prev= *next_arg;			// Link into next/prev chain
    (*next_arg)->next=tmp;
    (*next_arg)= tmp;

    if (right != &null_element)
      if (!(tmp->right= right->clone(param, tmp, next_arg)))
	return 0;				// OOM
  }
  increment_use_count(1);
  tmp->color= color;
  tmp->elements= this->elements;
  return tmp;
}

SEL_ARG *SEL_ARG::first()
{
  SEL_ARG *next_arg=this;
  if (!next_arg->left)
    return 0;					// MAYBE_KEY
  while (next_arg->left != &null_element)
    next_arg=next_arg->left;
  return next_arg;
}

SEL_ARG *SEL_ARG::last()
{
  SEL_ARG *next_arg=this;
  if (!next_arg->right)
    return 0;					// MAYBE_KEY
  while (next_arg->right != &null_element)
    next_arg=next_arg->right;
  return next_arg;
}


/*
  Check if a compare is ok, when one takes ranges in account
  Returns -2 or 2 if the ranges where 'joined' like  < 2 and >= 2
*/

static int sel_cmp(Field *field, uchar *a, uchar *b, uint8 a_flag,
                   uint8 b_flag)
{
  int cmp;
  /* First check if there was a compare to a min or max element */
  if (a_flag & (NO_MIN_RANGE | NO_MAX_RANGE))
  {
    if ((a_flag & (NO_MIN_RANGE | NO_MAX_RANGE)) ==
	(b_flag & (NO_MIN_RANGE | NO_MAX_RANGE)))
      return 0;
    return (a_flag & NO_MIN_RANGE) ? -1 : 1;
  }
  if (b_flag & (NO_MIN_RANGE | NO_MAX_RANGE))
    return (b_flag & NO_MIN_RANGE) ? 1 : -1;

  if (field->real_maybe_null())			// If null is part of key
  {
    if (*a != *b)
    {
      return *a ? -1 : 1;
    }
    if (*a)
      goto end;					// NULL where equal
    a++; b++;					// Skip NULL marker
  }
  cmp=field->key_cmp(a , b);
  if (cmp) return cmp < 0 ? -1 : 1;		// The values differed

  // Check if the compared equal arguments was defined with open/closed range
 end:
  if (a_flag & (NEAR_MIN | NEAR_MAX))
  {
    if ((a_flag & (NEAR_MIN | NEAR_MAX)) == (b_flag & (NEAR_MIN | NEAR_MAX)))
      return 0;
    if (!(b_flag & (NEAR_MIN | NEAR_MAX)))
      return (a_flag & NEAR_MIN) ? 2 : -2;
    return (a_flag & NEAR_MIN) ? 1 : -1;
  }
  if (b_flag & (NEAR_MIN | NEAR_MAX))
    return (b_flag & NEAR_MIN) ? -2 : 2;
  return 0;					// The elements where equal
}


SEL_ARG *SEL_ARG::clone_tree(RANGE_OPT_PARAM *param)
{
  SEL_ARG tmp_link,*next_arg,*root;
  next_arg= &tmp_link;
  if (!(root= clone(param, (SEL_ARG *) 0, &next_arg)))
    return 0;
  next_arg->next=0;				// Fix last link
  tmp_link.next->prev=0;			// Fix first link
  if (root)					// If not OOM
    root->use_count= 0;
  return root;
}


/*
  Table rows retrieval plan. Range optimizer creates QUICK_SELECT_I-derived
  objects from table read plans.
*/
class TABLE_READ_PLAN
{
public:
  /*
    Plan read cost, with or without cost of full row retrieval, depending
    on plan creation parameters.
  */
  double read_cost;
  ha_rows records; /* estimate of #rows to be examined */

  /*
    If TRUE, the scan returns rows in rowid order. This is used only for
    scans that can be both ROR and non-ROR.
  */
  bool is_ror;

  /*
    Create quick select for this plan.
    SYNOPSIS
     make_quick()
       param               Parameter from test_quick_select
       retrieve_full_rows  If TRUE, created quick select will do full record
                           retrieval.
       parent_alloc        Memory pool to use, if any.

    NOTES
      retrieve_full_rows is ignored by some implementations.

    RETURN
      created quick select
      NULL on any error.
  */
  virtual QUICK_SELECT_I *make_quick(PARAM *param,
                                     bool retrieve_full_rows,
                                     MEM_ROOT *parent_alloc=NULL) = 0;

  /* Table read plans are allocated on MEM_ROOT and are never deleted */
  static void *operator new(size_t size, MEM_ROOT *mem_root)
  { return (void*) alloc_root(mem_root, (uint) size); }
  static void operator delete(void *ptr,size_t size) { TRASH(ptr, size); }
  static void operator delete(void *ptr, MEM_ROOT *mem_root) { /* Never called */ }
  virtual ~TABLE_READ_PLAN() {}               /* Remove gcc warning */

  /**
     Add basic info for this TABLE_READ_PLAN to the optimizer trace.

     @param param        Parameters for range analysis of this table
     @param trace_object The optimizer trace object the info is appended to
   */
  virtual void trace_basic_info(const PARAM *param,
                                Opt_trace_object *trace_object) const = 0;
};

/*
  Plan for a QUICK_RANGE_SELECT scan.
  TRP_RANGE::make_quick ignores retrieve_full_rows parameter because
  QUICK_RANGE_SELECT doesn't distinguish between 'index only' scans and full
  record retrieval scans.
*/

class TRP_RANGE : public TABLE_READ_PLAN
{
public:
  /**
    Root of red-black tree for intervals over key fields to be used in
    "range" method retrieval. See SEL_ARG graph description.
  */
  SEL_ARG *key;
  uint     key_idx; /* key number in PARAM::key and PARAM::real_keynr*/
  uint     mrr_flags; 
  uint     mrr_buf_size;

  TRP_RANGE(SEL_ARG *key_arg, uint idx_arg, uint mrr_flags_arg)
   : key(key_arg), key_idx(idx_arg), mrr_flags(mrr_flags_arg)
  {}
  virtual ~TRP_RANGE() {}                     /* Remove gcc warning */

  QUICK_SELECT_I *make_quick(PARAM *param, bool retrieve_full_rows,
                             MEM_ROOT *parent_alloc)
  {
    DBUG_ENTER("TRP_RANGE::make_quick");
    QUICK_RANGE_SELECT *quick;
    if ((quick= get_quick_select(param, key_idx, key, mrr_flags, mrr_buf_size,
                                 parent_alloc)))
    {
      quick->records= records;
      quick->read_time= read_cost;
    }
    DBUG_RETURN(quick);
  }

  void trace_basic_info(const PARAM *param,
                        Opt_trace_object *trace_object) const;
};

void TRP_RANGE::trace_basic_info(const PARAM *param,
                                 Opt_trace_object *trace_object) const
{
#ifdef OPTIMIZER_TRACE
  DBUG_ASSERT(param->using_real_indexes);
  const uint keynr_in_table= param->real_keynr[key_idx];

  const KEY &cur_key= param->table->key_info[keynr_in_table];
  const KEY_PART_INFO *key_part= cur_key.key_part;

  trace_object->add_alnum("type", "range_scan").
    add_utf8("index", cur_key.name).add("rows", records);

  Opt_trace_array trace_range(&param->thd->opt_trace, "ranges");

  // TRP_RANGE should not be created if there are no range intervals
  DBUG_ASSERT(key);

  String range_info;
  range_info.set_charset(system_charset_info);
  append_range_all_keyparts(&trace_range, NULL, &range_info, key, key_part);

#endif
}


typedef struct st_ror_scan_info
{
  uint      idx;      ///< # of used key in param->keys
  uint      keynr;    ///< # of used key in table
  ha_rows   records;  ///< estimate of # records this scan will return

  /** Set of intervals over key fields that will be used for row retrieval. */
  SEL_ARG   *sel_arg;

  /** Fields used in the query and covered by this ROR scan. */
  MY_BITMAP covered_fields;
  /**
    Fields used in the query that are a) covered by this ROR scan and
    b) not already covered by ROR scans ordered earlier in the merge
    sequence.
  */
  MY_BITMAP covered_fields_remaining;
  /** #fields in covered_fields_remaining (caching of bitmap_bits_set()) */
  uint      num_covered_fields_remaining;

  /**
    Cost of reading all index records with values in sel_arg intervals set
    (assuming there is no need to access full table records)
  */
  double    index_read_cost;
} ROR_SCAN_INFO;

/* Plan for QUICK_ROR_INTERSECT_SELECT scan. */

class TRP_ROR_INTERSECT : public TABLE_READ_PLAN
{
public:
  TRP_ROR_INTERSECT() {}                      /* Remove gcc warning */
  virtual ~TRP_ROR_INTERSECT() {}             /* Remove gcc warning */
  QUICK_SELECT_I *make_quick(PARAM *param, bool retrieve_full_rows,
                             MEM_ROOT *parent_alloc);

  /* Array of pointers to ROR range scans used in this intersection */
  struct st_ror_scan_info **first_scan;
  struct st_ror_scan_info **last_scan; /* End of the above array */
  struct st_ror_scan_info *cpk_scan;  /* Clustered PK scan, if there is one */
  bool is_covering; /* TRUE if no row retrieval phase is necessary */
  double index_scan_costs; /* SUM(cost(index_scan)) */

  void trace_basic_info(const PARAM *param,
                        Opt_trace_object *trace_object) const;
};

void TRP_ROR_INTERSECT::trace_basic_info(const PARAM *param,
                                         Opt_trace_object *trace_object) const
{
#ifdef OPTIMIZER_TRACE
  trace_object->add_alnum("type", "index_roworder_intersect").
    add("rows", records).
    add("cost", read_cost).
    add("covering", is_covering).
    add("clustered_pk_scan", cpk_scan != NULL);

  Opt_trace_context * const trace= &param->thd->opt_trace;
  Opt_trace_array ota(trace, "intersect_of");
  for (st_ror_scan_info **cur_scan= first_scan;
       cur_scan != last_scan;
       cur_scan++)
  {
    const KEY &cur_key= param->table->key_info[(*cur_scan)->keynr];
    const KEY_PART_INFO *key_part= cur_key.key_part;

    Opt_trace_object trace_isect_idx(trace);
    trace_isect_idx.add_alnum("type", "range_scan").
      add_utf8("index", cur_key.name).add("rows", (*cur_scan)->records);

    Opt_trace_array trace_range(trace, "ranges");
    for (const SEL_ARG *current= (*cur_scan)->sel_arg;
         current;
         current= current->next)
    {
      String range_info;
      range_info.set_charset(system_charset_info);
      for (const SEL_ARG *part= current;
           part;
           part= part->next_key_part)
      {
        const KEY_PART_INFO *cur_key_part= key_part + part->part;
        append_range(&range_info, cur_key_part,
                     part->min_value, part->max_value,
                     part->min_flag | part->max_flag);
      }
      trace_range.add_utf8(range_info.ptr(), range_info.length());
    }
  }
#endif
}

/*
  Plan for QUICK_ROR_UNION_SELECT scan.
  QUICK_ROR_UNION_SELECT always retrieves full rows, so retrieve_full_rows
  is ignored by make_quick.
*/

class TRP_ROR_UNION : public TABLE_READ_PLAN
{
public:
  TRP_ROR_UNION() {}                          /* Remove gcc warning */
  virtual ~TRP_ROR_UNION() {}                 /* Remove gcc warning */
  QUICK_SELECT_I *make_quick(PARAM *param, bool retrieve_full_rows,
                             MEM_ROOT *parent_alloc);
  TABLE_READ_PLAN **first_ror; /* array of ptrs to plans for merged scans */
  TABLE_READ_PLAN **last_ror;  /* end of the above array */

  void trace_basic_info(const PARAM *param,
                        Opt_trace_object *trace_object) const;
};

void TRP_ROR_UNION::trace_basic_info(const PARAM *param,
                                     Opt_trace_object *trace_object) const
{
#ifdef OPTIMIZER_TRACE
  Opt_trace_context * const trace= &param->thd->opt_trace;
  trace_object->add_alnum("type", "index_roworder_union");
  Opt_trace_array ota(trace, "union_of");
  for (TABLE_READ_PLAN **current= first_ror;
       current != last_ror;
       current++)
  {
    Opt_trace_object trp_info(trace);
    (*current)->trace_basic_info(param, &trp_info);
  }
#endif
}

/*
  Plan for QUICK_INDEX_MERGE_SELECT scan.
  QUICK_ROR_INTERSECT_SELECT always retrieves full rows, so retrieve_full_rows
  is ignored by make_quick.
*/

class TRP_INDEX_MERGE : public TABLE_READ_PLAN
{
public:
  TRP_INDEX_MERGE() {}                        /* Remove gcc warning */
  virtual ~TRP_INDEX_MERGE() {}               /* Remove gcc warning */
  QUICK_SELECT_I *make_quick(PARAM *param, bool retrieve_full_rows,
                             MEM_ROOT *parent_alloc);
  TRP_RANGE **range_scans; /* array of ptrs to plans of merged scans */
  TRP_RANGE **range_scans_end; /* end of the array */

  void trace_basic_info(const PARAM *param,
                        Opt_trace_object *trace_object) const;
};

void TRP_INDEX_MERGE::trace_basic_info(const PARAM *param,
                                       Opt_trace_object *trace_object) const
{
#ifdef OPTIMIZER_TRACE
  Opt_trace_context * const trace= &param->thd->opt_trace;
  trace_object->add_alnum("type", "index_merge");
  Opt_trace_array ota(trace, "index_merge_of");
  for (TRP_RANGE **current= range_scans;
       current != range_scans_end;
       current++)
  {
    Opt_trace_object trp_info(trace);
    (*current)->trace_basic_info(param, &trp_info);
  }
#endif
}

/*
  Plan for a QUICK_GROUP_MIN_MAX_SELECT scan. 
*/

class TRP_GROUP_MIN_MAX : public TABLE_READ_PLAN
{
private:
  bool have_min;             ///< TRUE if there is a MIN function
  bool have_max;             ///< TRUE if there is a MAX function
  /**
    TRUE if there is an aggregate distinct function, e.g.
    "COUNT(DISTINCT x)"
   */
  bool have_agg_distinct;
  /**
    The key_part of the only field used by all MIN/MAX functions.
    Note that TRP_GROUP_MIN_MAX is not used if there are MIN/MAX
    functions on more than one field.
  */
  KEY_PART_INFO *min_max_arg_part;
  uint group_prefix_len;    ///< Length of all key parts in the group prefix
  uint used_key_parts;      ///< Number of index key parts used for access
  uint group_key_parts;     ///< Number of index key parts in the group prefix
  KEY *index_info;          ///< The index chosen for data access
  uint index;               ///< The id of the chosen index
  uchar key_infix[MAX_KEY_LENGTH];  ///< Constants from equality predicates
  uint key_infix_len;       ///< Length of key_infix
  SEL_TREE *range_tree;     ///< Represents all range predicates in the query
  SEL_ARG  *index_tree;     ///< The sub-tree corresponding to index_info
  uint param_idx;           ///< Index of used key in param->key
  bool is_index_scan;       ///< Use index_next() instead of random read
public:
  /** Number of records selected by the ranges in index_tree. */
  ha_rows quick_prefix_records;
public:

  void trace_basic_info(const PARAM *param,
                        Opt_trace_object *trace_object) const;

  TRP_GROUP_MIN_MAX(bool have_min_arg, bool have_max_arg, 
                    bool have_agg_distinct_arg,
                    KEY_PART_INFO *min_max_arg_part_arg,
                    uint group_prefix_len_arg, uint used_key_parts_arg,
                    uint group_key_parts_arg, KEY *index_info_arg,
                    uint index_arg, uint key_infix_len_arg,
                    uchar *key_infix_arg,
                    SEL_TREE *tree_arg, SEL_ARG *index_tree_arg,
                    uint param_idx_arg, ha_rows quick_prefix_records_arg)
  : have_min(have_min_arg), have_max(have_max_arg),
    have_agg_distinct(have_agg_distinct_arg),
    min_max_arg_part(min_max_arg_part_arg),
    group_prefix_len(group_prefix_len_arg), used_key_parts(used_key_parts_arg),
    group_key_parts(group_key_parts_arg), index_info(index_info_arg),
    index(index_arg), key_infix_len(key_infix_len_arg), range_tree(tree_arg),
    index_tree(index_tree_arg), param_idx(param_idx_arg), is_index_scan(FALSE),
    quick_prefix_records(quick_prefix_records_arg)
    {
      if (key_infix_len)
        memcpy(this->key_infix, key_infix_arg, key_infix_len);
    }
  virtual ~TRP_GROUP_MIN_MAX() {}             /* Remove gcc warning */

  QUICK_SELECT_I *make_quick(PARAM *param, bool retrieve_full_rows,
                             MEM_ROOT *parent_alloc);
  void use_index_scan() { is_index_scan= TRUE; }
};

void TRP_GROUP_MIN_MAX::trace_basic_info(const PARAM *param,
                                         Opt_trace_object *trace_object) const
{
#ifdef OPTIMIZER_TRACE
  trace_object->add_alnum("type", "index_group").
    add_utf8("index", index_info->name);
  if (min_max_arg_part)
    trace_object->add_utf8("group_attribute",
                           min_max_arg_part->field->field_name);
  else
    trace_object->add_null("group_attribute");
  trace_object->add("min_aggregate", have_min).
    add("max_aggregate", have_max).
    add("distinct_aggregate", have_agg_distinct).
    add("rows", records).
    add("cost", read_cost);

  const KEY_PART_INFO *key_part= index_info->key_part;
  Opt_trace_context * const trace= &param->thd->opt_trace;
  {
    Opt_trace_array trace_keyparts(trace, "key_parts_used_for_access");
    for (uint partno= 0; partno < used_key_parts; partno++)
    {
      const KEY_PART_INFO *cur_key_part= key_part + partno;
      trace_keyparts.add_utf8(cur_key_part->field->field_name);
    }
  }
  Opt_trace_array trace_range(trace, "ranges");

  // can have group quick without ranges
  if (index_tree)
  {
    String range_info;
    range_info.set_charset(system_charset_info);
    append_range_all_keyparts(&trace_range, NULL,
                              &range_info, index_tree, key_part);
  }
#endif
}

/*
  Fill param->needed_fields with bitmap of fields used in the query.
  SYNOPSIS
    fill_used_fields_bitmap()
      param Parameter from test_quick_select function.

  NOTES
    Clustered PK members are not put into the bitmap as they are implicitly
    present in all keys (and it is impossible to avoid reading them).
  RETURN
    0  Ok
    1  Out of memory.
*/

static int fill_used_fields_bitmap(PARAM *param)
{
  TABLE *table= param->table;
  my_bitmap_map *tmp;
  uint pk;
  param->tmp_covered_fields.bitmap= 0;
  param->fields_bitmap_size= table->s->column_bitmap_size;
  if (!(tmp= (my_bitmap_map*) alloc_root(param->mem_root,
                                  param->fields_bitmap_size)) ||
      bitmap_init(&param->needed_fields, tmp, table->s->fields, FALSE))
    return 1;

  bitmap_copy(&param->needed_fields, table->read_set);
  bitmap_union(&param->needed_fields, table->write_set);

  pk= param->table->s->primary_key;
  if (pk != MAX_KEY && param->table->file->primary_key_is_clustered())
  {
    /* The table uses clustered PK and it is not internally generated */
    KEY_PART_INFO *key_part= param->table->key_info[pk].key_part;
    KEY_PART_INFO *key_part_end=
      key_part + param->table->key_info[pk].user_defined_key_parts;
    for (;key_part != key_part_end; ++key_part)
      bitmap_clear_bit(&param->needed_fields, key_part->fieldnr-1);
  }
  return 0;
}


/*
  Test if a key can be used in different ranges

  SYNOPSIS
    SQL_SELECT::test_quick_select()
      thd               Current thread
      keys_to_use       Keys to use for range retrieval
      prev_tables       Tables assumed to be already read when the scan is
                        performed (but not read at the moment of this call)
      limit             Query limit
      force_quick_range Prefer to use range (instead of full table scan) even
                        if it is more expensive.
      interesting_order The sort order the range access method must be able
                        to provide. Three-value logic: asc/desc/don't care

  NOTES
    Updates the following in the select parameter:
      needed_reg - Bits for keys with may be used if all prev regs are read
      quick      - Parameter to use when reading records.

    In the table struct the following information is updated:
      quick_keys           - Which keys can be used
      quick_rows           - How many rows the key matches
      quick_condition_rows - E(# rows that will satisfy the table condition)

  IMPLEMENTATION
    quick_condition_rows value is obtained as follows:
      
      It is a minimum of E(#output rows) for all considered table access
      methods (range and index_merge accesses over various indexes).
    
    The obtained value is not a true E(#rows that satisfy table condition)
    but rather a pessimistic estimate. To obtain a true E(#...) one would
    need to combine estimates of various access methods, taking into account
    correlations between sets of rows they will return.
    
    For example, if values of tbl.key1 and tbl.key2 are independent (a right
    assumption if we have no information about their correlation) then the
    correct estimate will be:
    
      E(#rows("tbl.key1 < c1 AND tbl.key2 < c2")) = 
      = E(#rows(tbl.key1 < c1)) / total_rows(tbl) * E(#rows(tbl.key2 < c2)

    which is smaller than 
      
       MIN(E(#rows(tbl.key1 < c1), E(#rows(tbl.key2 < c2)))

    which is currently produced.

  TODO
   * Change the value returned in quick_condition_rows from a pessimistic
     estimate to true E(#rows that satisfy table condition). 
     (we can re-use some of E(#rows) calcuation code from index_merge/intersection 
      for this)
   
   * Check if this function really needs to modify keys_to_use, and change the
     code to pass it by reference if it doesn't.

   * In addition to force_quick_range other means can be (an usually are) used
     to make this function prefer range over full table scan. Figure out if
     force_quick_range is really needed.

  RETURN
   -1 if impossible select (i.e. certainly no rows will be selected)
    0 if can't use quick_select
    1 if found usable ranges and quick select has been successfully created.
*/

int SQL_SELECT::test_quick_select(THD *thd, key_map keys_to_use,
                                  table_map prev_tables,
                                  ha_rows limit, bool force_quick_range, 
                                  const ORDER::enum_order interesting_order)
{
  uint idx;
  double scan_time;
  DBUG_ENTER("SQL_SELECT::test_quick_select");
  DBUG_PRINT("enter",("keys_to_use: %lu  prev_tables: %lu  const_tables: %lu",
		      (ulong) keys_to_use.to_ulonglong(), (ulong) prev_tables,
		      (ulong) const_tables));

  set_quick(NULL);
  needed_reg.clear_all();
  quick_keys.clear_all();
  if (keys_to_use.is_clear_all())
    DBUG_RETURN(0);
  records= head->file->stats.records;
  if (!records)
    records++;					/* purecov: inspected */
  scan_time= records * ROW_EVALUATE_COST + 1;
  read_time= head->file->scan_time() + scan_time + 1.1;
  if (head->force_index)
    scan_time= read_time= DBL_MAX;
  if (limit < records)
    read_time= (double) records + scan_time + 1; // Force to use index
  else if (read_time <= 2.0 && !force_quick_range)
    DBUG_RETURN(0);				/* No need for quick select */

  Opt_trace_context * const trace= &thd->opt_trace;
  Opt_trace_object trace_range(trace, "range_analysis");
  Opt_trace_object(trace, "table_scan").
    add("rows", head->file->stats.records).
    add("cost", read_time);

  keys_to_use.intersect(head->keys_in_use_for_query);
  if (!keys_to_use.is_clear_all())
  {
    MEM_ROOT alloc;
    SEL_TREE *tree= NULL;
    KEY_PART *key_parts;
    KEY *key_info;
    PARAM param;

    /*
      Use the 3 multiplier as range optimizer allocates big PARAM structure
      and may evaluate a subquery expression
      TODO During the optimization phase we should evaluate only inexpensive
           single-lookup subqueries.
    */
    if (check_stack_overrun(thd, 3*STACK_MIN_SIZE + sizeof(PARAM), NULL))
      DBUG_RETURN(0);                           // Fatal error flag is set

    /* set up parameter that is passed to all functions */
    param.thd= thd;
    param.baseflag= head->file->ha_table_flags();
    param.prev_tables=prev_tables | const_tables;
    param.read_tables=read_tables;
    param.current_table= head->map;
    param.table=head;
    param.keys=0;
    param.mem_root= &alloc;
    param.old_root= thd->mem_root;
    param.needed_reg= &needed_reg;
    param.imerge_cost_buff_size= 0;
    param.using_real_indexes= TRUE;
    param.remove_jump_scans= TRUE;
    param.force_default_mrr= (interesting_order == ORDER::ORDER_DESC);
    param.order_direction= interesting_order;
    param.use_index_statistics= false;

    thd->no_errors=1;				// Don't warn about NULL
    init_sql_alloc(&alloc, thd->variables.range_alloc_block_size, 0);
    if (!(param.key_parts= (KEY_PART*) alloc_root(&alloc,
                                                  sizeof(KEY_PART)*
                                                  head->s->key_parts)) ||
        fill_used_fields_bitmap(&param))
    {
      thd->no_errors=0;
      free_root(&alloc,MYF(0));			// Return memory & allocator
      DBUG_RETURN(0);				// Can't use range
    }
    key_parts= param.key_parts;
    thd->mem_root= &alloc;

    {
      Opt_trace_array trace_idx(trace,
                                "potential_range_indices",
                                Opt_trace_context::RANGE_OPTIMIZER);
      /*
        Make an array with description of all key parts of all table keys.
        This is used in get_mm_parts function.
      */
      key_info= head->key_info;
      for (idx=0 ; idx < head->s->keys ; idx++, key_info++)
      {
        Opt_trace_object trace_idx_details(trace);
        trace_idx_details.add_utf8("index", key_info->name);
        KEY_PART_INFO *key_part_info;
        if (!keys_to_use.is_set(idx))
        {
          trace_idx_details.add("usable", false).
            add_alnum("cause", "not_applicable");
          continue;
        }
        if (key_info->flags & HA_FULLTEXT)
        {
          trace_idx_details.add("usable", false).
            add_alnum("cause", "fulltext");
          continue;    // ToDo: ft-keys in non-ft ranges, if possible   SerG
        }

        trace_idx_details.add("usable", true);

        param.key[param.keys]=key_parts;
        key_part_info= key_info->key_part;
        Opt_trace_array trace_keypart(trace, "key_parts");
        for (uint part=0 ; part < actual_key_parts(key_info) ;
             part++, key_parts++, key_part_info++)
        {
          key_parts->key=          param.keys;
          key_parts->part=         part;
          key_parts->length=       key_part_info->length;
          key_parts->store_length= key_part_info->store_length;
          key_parts->field=        key_part_info->field;
          key_parts->null_bit=     key_part_info->null_bit;
          key_parts->image_type =
            (key_info->flags & HA_SPATIAL) ? Field::itMBR : Field::itRAW;
          /* Only HA_PART_KEY_SEG is used */
          key_parts->flag=         (uint8) key_part_info->key_part_flag;
          trace_keypart.add_utf8(key_parts->field->field_name);
        }
        param.real_keynr[param.keys++]=idx;
      }
    }
    param.key_parts_end=key_parts;
    param.alloced_sel_args= 0;

    /* Calculate cost of full index read for the shortest covering index */
    if (!head->covering_keys.is_clear_all())
    {
      int key_for_use= find_shortest_key(head, &head->covering_keys);
      double key_read_time= 
        param.table->file->index_only_read_time(key_for_use, 
                                                rows2double(records)) +
        records * ROW_EVALUATE_COST;

      bool chosen= false;
      if (key_read_time < read_time)
      {
        read_time= key_read_time;
        chosen= true;
      }

      Opt_trace_object trace_cov(trace,
                                 "best_covering_index_scan",
                                 Opt_trace_context::RANGE_OPTIMIZER);
      trace_cov.add_utf8("index", head->key_info[key_for_use].name).
        add("cost", key_read_time).add("chosen", chosen);
      if (!chosen)
        trace_cov.add_alnum("cause", "cost");
    }

    TABLE_READ_PLAN *best_trp= NULL;
    TRP_GROUP_MIN_MAX *group_trp;
    double best_read_time= read_time;

    if (cond)
    {
      {
        Opt_trace_array trace_setup_cond(trace, "setup_range_conditions");
        tree= get_mm_tree(&param,cond);
      }
      if (tree)
      {
        if (tree->type == SEL_TREE::IMPOSSIBLE)
        {
          trace_range.add("impossible_range", true);
          records=0L;                      /* Return -1 from this function. */
          read_time= (double) HA_POS_ERROR;
          goto free_mem;
        }
        /*
          If the tree can't be used for range scans, proceed anyway, as we
          can construct a group-min-max quick select
        */
        if (tree->type != SEL_TREE::KEY && tree->type != SEL_TREE::KEY_SMALLER)
        {
          trace_range.add("range_scan_possible", false);
          if (tree->type == SEL_TREE::ALWAYS)
            trace_range.add_alnum("cause", "condition_always_true");

          tree= NULL;
        }
      }
    }

    /*
      Try to construct a QUICK_GROUP_MIN_MAX_SELECT.
      Notice that it can be constructed no matter if there is a range tree.
    */
    group_trp= get_best_group_min_max(&param, tree, best_read_time);
    if (group_trp)
    {
      param.table->quick_condition_rows= min(group_trp->records,
                                             head->file->stats.records);
      Opt_trace_object grp_summary(trace,
                                   "best_group_range_summary",
                                   Opt_trace_context::RANGE_OPTIMIZER);
      if (unlikely(trace->is_started()))
        group_trp->trace_basic_info(&param, &grp_summary);
      if (group_trp->read_cost < best_read_time)
      {
        grp_summary.add("chosen", true);
        best_trp= group_trp;
        best_read_time= best_trp->read_cost;
      }
      else
        grp_summary.add("chosen", false).add_alnum("cause", "cost");
    }

    if (tree)
    {
      /*
        It is possible to use a range-based quick select (but it might be
        slower than 'all' table scan).
      */
      dbug_print_tree("final_tree", tree, &param);

      {
        /*
          Calculate cost of single index range scan and possible
          intersections of these
        */
        Opt_trace_object trace_range(trace,
                                     "analyzing_range_alternatives",
                                     Opt_trace_context::RANGE_OPTIMIZER);
        TRP_RANGE         *range_trp;
        TRP_ROR_INTERSECT *rori_trp;

        /* Get best 'range' plan and prepare data for making other plans */
        if ((range_trp= get_key_scans_params(&param, tree, FALSE, TRUE,
                                             best_read_time)))
        {
          best_trp= range_trp;
          best_read_time= best_trp->read_cost;
        }

        /*
          Simultaneous key scans and row deletes on several handler
          objects are not allowed so don't use ROR-intersection for
          table deletes. Also, ROR-intersection cannot return rows in
          descending order
        */
        if ((thd->lex->sql_command != SQLCOM_DELETE) && 
            thd->optimizer_switch_flag(OPTIMIZER_SWITCH_INDEX_MERGE) &&
            interesting_order != ORDER::ORDER_DESC)
        {
          /*
            Get best non-covering ROR-intersection plan and prepare data for
            building covering ROR-intersection.
          */
          if ((rori_trp= get_best_ror_intersect(&param, tree, best_read_time)))
          {
            best_trp= rori_trp;
            best_read_time= best_trp->read_cost;
          }
        }
      }

      // Here we calculate cost of union index merge
      if (!tree->merges.is_empty())
      {
        // Cannot return rows in descending order.
        if (thd->optimizer_switch_flag(OPTIMIZER_SWITCH_INDEX_MERGE) &&
            interesting_order != ORDER::ORDER_DESC &&
            param.table->file->stats.records)
        {
          /* Try creating index_merge/ROR-union scan. */
          SEL_IMERGE *imerge;
          TABLE_READ_PLAN *best_conj_trp= NULL, *new_conj_trp;
          LINT_INIT(new_conj_trp); /* no empty index_merge lists possible */
          List_iterator_fast<SEL_IMERGE> it(tree->merges);
          Opt_trace_array trace_idx_merge(trace,
                                          "analyzing_index_merge",
                                          Opt_trace_context::RANGE_OPTIMIZER);
          while ((imerge= it++))
          {
            new_conj_trp= get_best_disjunct_quick(&param, imerge,
                                                  best_read_time);
            if (new_conj_trp)
              set_if_smaller(param.table->quick_condition_rows,
                             new_conj_trp->records);
            if (!best_conj_trp ||
                (new_conj_trp &&
                 new_conj_trp->read_cost < best_conj_trp->read_cost))
            {
              best_conj_trp= new_conj_trp;
            }
          }
          if (best_conj_trp)
            best_trp= best_conj_trp;
        }
      }
    }

    thd->mem_root= param.old_root;

    /* If we got a read plan, create a quick select from it. */
    if (best_trp)
    {
      records= best_trp->records;
      if (!(quick= best_trp->make_quick(&param, TRUE)) || quick->init())
        set_quick(NULL);
    }

free_mem:
    if (unlikely(quick && trace->is_started() && best_trp))
    {
      // best_trp cannot be NULL if quick is set, done to keep fortify happy
      Opt_trace_object trace_range_summary(trace,
                                           "chosen_range_access_summary");
      {
        Opt_trace_object trace_range_plan(trace,
                                          "range_access_plan");
        best_trp->trace_basic_info(&param, &trace_range_plan);
      }
      trace_range_summary.add("rows_for_plan", quick->records).
        add("cost_for_plan", quick->read_time).
        add("chosen", true);
    }

    free_root(&alloc,MYF(0));			// Return memory & allocator
    thd->mem_root= param.old_root;
    thd->no_errors=0;
  }

  DBUG_EXECUTE("info", print_quick(quick, &needed_reg););

  /*
    Assume that if the user is using 'limit' we will only need to scan
    limit rows if we are using a key
  */
  DBUG_RETURN(records ? test(quick) : -1);
}

/****************************************************************************
 * Partition pruning module
 ****************************************************************************/
#ifdef WITH_PARTITION_STORAGE_ENGINE

/*
  PartitionPruningModule

  This part of the code does partition pruning. Partition pruning solves the
  following problem: given a query over partitioned tables, find partitions
  that we will not need to access (i.e. partitions that we can assume to be
  empty) when executing the query.
  The set of partitions to prune doesn't depend on which query execution
  plan will be used to execute the query.
  
  HOW IT WORKS
  
  Partition pruning module makes use of RangeAnalysisModule. The following
  examples show how the problem of partition pruning can be reduced to the 
  range analysis problem:
  
  EXAMPLE 1
    Consider a query:
    
      SELECT * FROM t1 WHERE (t1.a < 5 OR t1.a = 10) AND t1.a > 3 AND t1.b='z'
    
    where table t1 is partitioned using PARTITION BY RANGE(t1.a).  An apparent
    way to find the used (i.e. not pruned away) partitions is as follows:
    
    1. analyze the WHERE clause and extract the list of intervals over t1.a
       for the above query we will get this list: {(3 < t1.a < 5), (t1.a=10)}

    2. for each interval I
       {
         find partitions that have non-empty intersection with I;
         mark them as used;
       }
       
  EXAMPLE 2
    Suppose the table is partitioned by HASH(part_func(t1.a, t1.b)). Then
    we need to:

    1. Analyze the WHERE clause and get a list of intervals over (t1.a, t1.b).
       The list of intervals we'll obtain will look like this:
       ((t1.a, t1.b) = (1,'foo')),
       ((t1.a, t1.b) = (2,'bar')), 
       ((t1,a, t1.b) > (10,'zz'))
       
    2. for each interval I 
       {
         if (the interval has form "(t1.a, t1.b) = (const1, const2)" )
         {
           calculate HASH(part_func(t1.a, t1.b));
           find which partition has records with this hash value and mark
             it as used;
         }
         else
         {
           mark all partitions as used; 
           break;
         }
       }

   For both examples the step #1 is exactly what RangeAnalysisModule could
   be used to do, if it was provided with appropriate index description
   (array of KEY_PART structures). 
   In example #1, we need to provide it with description of index(t1.a), 
   in example #2, we need to provide it with description of index(t1.a, t1.b).
   
   These index descriptions are further called "partitioning index
   descriptions". Note that it doesn't matter if such indexes really exist,
   as range analysis module only uses the description.
   
   Putting it all together, partitioning module works as follows:
   
   prune_partitions() {
     call create_partition_index_description();

     call get_mm_tree(); // invoke the RangeAnalysisModule
     
     // analyze the obtained interval list and get used partitions 
     call find_used_partitions();
  }

*/

struct st_part_prune_param;
struct st_part_opt_info;

typedef void (*mark_full_part_func)(partition_info*, uint32);

/*
  Partition pruning operation context
*/
typedef struct st_part_prune_param
{
  RANGE_OPT_PARAM range_param; /* Range analyzer parameters */

  /***************************************************************
   Following fields are filled in based solely on partitioning 
   definition and not modified after that:
   **************************************************************/
  partition_info *part_info; /* Copy of table->part_info */
  /* Function to get partition id from partitioning fields only */
  get_part_id_func get_top_partition_id_func;
  /* Function to mark a partition as used (w/all subpartitions if they exist)*/
  mark_full_part_func mark_full_partition_used;
 
  /* Partitioning 'index' description, array of key parts */
  KEY_PART *key;
  
  /*
    Number of fields in partitioning 'index' definition created for
    partitioning (0 if partitioning 'index' doesn't include partitioning
    fields)
  */
  uint part_fields;
  uint subpart_fields; /* Same as above for subpartitioning */
  
  /* 
    Number of the last partitioning field keypart in the index, or -1 if
    partitioning index definition doesn't include partitioning fields.
  */
  int last_part_partno;
  int last_subpart_partno; /* Same as above for supartitioning */

  /*
    is_part_keypart[i] == test(keypart #i in partitioning index is a member
                               used in partitioning)
    Used to maintain current values of cur_part_fields and cur_subpart_fields
  */
  my_bool *is_part_keypart;
  /* Same as above for subpartitioning */
  my_bool *is_subpart_keypart;

  my_bool ignore_part_fields; /* Ignore rest of partioning fields */

  /***************************************************************
   Following fields form find_used_partitions() recursion context:
   **************************************************************/
  SEL_ARG **arg_stack;     /* "Stack" of SEL_ARGs */
  SEL_ARG **arg_stack_end; /* Top of the stack    */
  /* Number of partitioning fields for which we have a SEL_ARG* in arg_stack */
  uint cur_part_fields;
  /* Same as cur_part_fields, but for subpartitioning */
  uint cur_subpart_fields;

  /* Iterator to be used to obtain the "current" set of used partitions */
  PARTITION_ITERATOR part_iter;

  /* Initialized bitmap of num_subparts size */
  MY_BITMAP subparts_bitmap;

  uchar *cur_min_key;
  uchar *cur_max_key;

  uint cur_min_flag, cur_max_flag;
} PART_PRUNE_PARAM;

static bool create_partition_index_description(PART_PRUNE_PARAM *prune_par);
static int find_used_partitions(PART_PRUNE_PARAM *ppar, SEL_ARG *key_tree);
static int find_used_partitions_imerge(PART_PRUNE_PARAM *ppar,
                                       SEL_IMERGE *imerge);
static int find_used_partitions_imerge_list(PART_PRUNE_PARAM *ppar,
                                            List<SEL_IMERGE> &merges);
static void mark_all_partitions_as_used(partition_info *part_info);

#ifndef DBUG_OFF
static void print_partitioning_index(KEY_PART *parts, KEY_PART *parts_end);
static void dbug_print_segment_range(SEL_ARG *arg, KEY_PART *part);
static void dbug_print_singlepoint_range(SEL_ARG **start, uint num);
#endif


/**
  Perform partition pruning for a given table and condition.

  @param      thd            Thread handle
  @param      table          Table to perform partition pruning for
  @param      pprune_cond    Condition to use for partition pruning
  
  @note This function assumes that lock_partitions are setup when it
  is invoked. The function analyzes the condition, finds partitions that
  need to be used to retrieve the records that match the condition, and 
  marks them as used by setting appropriate bit in part_info->read_partitions
  In the worst case all partitions are marked as used. If the table is not
  yet locked, it will also unset bits in part_info->lock_partitions that is
  not set in read_partitions.

  This function returns promptly if called for non-partitioned table.

  @return Operation status
    @retval true  Failure
    @retval false Success
*/

bool prune_partitions(THD *thd, TABLE *table, Item *pprune_cond)
{
  partition_info *part_info = table->part_info;
  DBUG_ENTER("prune_partitions");
  table->all_partitions_pruned_away= false;

  if (!part_info)
    DBUG_RETURN(FALSE); /* not a partitioned table */

  if (table->s->db_type()->partition_flags() & HA_USE_AUTO_PARTITION &&
      part_info->is_auto_partitioned)
    DBUG_RETURN(false); /* Should not prune auto partitioned table */

  if (!pprune_cond)
  {
    mark_all_partitions_as_used(part_info);
    DBUG_RETURN(FALSE);
  }
  
  /* No need to continue pruning if there is no more partitions to prune! */
  if (bitmap_is_clear_all(&part_info->lock_partitions))
    bitmap_clear_all(&part_info->read_partitions);
  if (bitmap_is_clear_all(&part_info->read_partitions))
  {
    table->all_partitions_pruned_away= true;
    DBUG_RETURN(false);
  }

  /*
    If the prepare stage already have completed pruning successfully,
    it is no use of running prune_partitions() again on the same condition.
    Since it will not be able to prune anything more than the previous call
    from the prepare step.
  */
  if (part_info->is_pruning_completed)
    DBUG_RETURN(false);

  PART_PRUNE_PARAM prune_param;
  MEM_ROOT alloc;
  RANGE_OPT_PARAM  *range_par= &prune_param.range_param;
  my_bitmap_map *old_sets[2];

  prune_param.part_info= part_info;
  init_sql_alloc(&alloc, thd->variables.range_alloc_block_size, 0);
  range_par->mem_root= &alloc;
  range_par->old_root= thd->mem_root;

  if (create_partition_index_description(&prune_param))
  {
    mark_all_partitions_as_used(part_info);
    free_root(&alloc,MYF(0));		// Return memory & allocator
    DBUG_RETURN(FALSE);
  }
  
  dbug_tmp_use_all_columns(table, old_sets, 
                           table->read_set, table->write_set);
  range_par->thd= thd;
  range_par->table= table;
  /* range_par->cond doesn't need initialization */
  range_par->prev_tables= range_par->read_tables= 0;
  range_par->current_table= table->map;

  range_par->keys= 1; // one index
  range_par->using_real_indexes= FALSE;
  range_par->remove_jump_scans= FALSE;
  range_par->real_keynr[0]= 0;
  range_par->alloced_sel_args= 0;

  thd->no_errors=1;				// Don't warn about NULL
  thd->mem_root=&alloc;

  bitmap_clear_all(&part_info->read_partitions);

  prune_param.key= prune_param.range_param.key_parts;
  SEL_TREE *tree;
  int res;

  tree= get_mm_tree(range_par, pprune_cond);
  if (!tree)
    goto all_used;

  if (tree->type == SEL_TREE::IMPOSSIBLE)
  {
    /* Cannot improve the pruning any further. */
    part_info->is_pruning_completed= true;
    goto end;
  }

  if (tree->type != SEL_TREE::KEY && tree->type != SEL_TREE::KEY_SMALLER)
    goto all_used;

  if (tree->merges.is_empty())
  {
    /* Range analysis has produced a single list of intervals. */
    prune_param.arg_stack_end= prune_param.arg_stack;
    prune_param.cur_part_fields= 0;
    prune_param.cur_subpart_fields= 0;
    
    prune_param.cur_min_key= prune_param.range_param.min_key;
    prune_param.cur_max_key= prune_param.range_param.max_key;
    prune_param.cur_min_flag= prune_param.cur_max_flag= 0;

    init_all_partitions_iterator(part_info, &prune_param.part_iter);
    if (!tree->keys[0] || (-1 == (res= find_used_partitions(&prune_param,
                                                            tree->keys[0]))))
      goto all_used;
  }
  else
  {
    if (tree->merges.elements == 1)
    {
      /* 
        Range analysis has produced a "merge" of several intervals lists, a 
        SEL_TREE that represents an expression in form         
          sel_imerge = (tree1 OR tree2 OR ... OR treeN)
        that cannot be reduced to one tree. This can only happen when 
        partitioning index has several keyparts and the condition is OR of
        conditions that refer to different key parts. For example, we'll get
        here for "partitioning_field=const1 OR subpartitioning_field=const2"
      */
      if (-1 == (res= find_used_partitions_imerge(&prune_param,
                                                  tree->merges.head())))
        goto all_used;
    }
    else
    {
      /* 
        Range analysis has produced a list of several imerges, i.e. a
        structure that represents a condition in form 
        imerge_list= (sel_imerge1 AND sel_imerge2 AND ... AND sel_imergeN)
        This is produced for complicated WHERE clauses that range analyzer
        can't really analyze properly.
      */
      if (-1 == (res= find_used_partitions_imerge_list(&prune_param,
                                                       tree->merges)))
        goto all_used;
    }
  }
  
  /*
    If the condition can be evaluated now, we are done with pruning.

    During the prepare phase, before locking, subqueries and stored programs
    are not evaluated. So we need to run prune_partitions() a second time in
    the optimize phase to prune partitions for reading, when subqueries and
    stored programs may be evaluated.
  */
  if (pprune_cond->can_be_evaluated_now())
    part_info->is_pruning_completed= true;
  goto end;

all_used:
  mark_all_partitions_as_used(prune_param.part_info);
end:
  dbug_tmp_restore_column_maps(table->read_set, table->write_set, old_sets);
  thd->no_errors=0;
  thd->mem_root= range_par->old_root;
  free_root(&alloc,MYF(0));			// Return memory & allocator
  /*
    Must be a subset of the locked partitions.
    lock_partitions contains the partitions marked by explicit partition
    selection (... t PARTITION (pX) ...) and we must only use partitions
    within that set.
  */
  bitmap_intersect(&prune_param.part_info->read_partitions,
                   &prune_param.part_info->lock_partitions);
  /*
    If not yet locked, also prune partitions to lock if not UPDATEing
    partition key fields. This will also prune lock_partitions if we are under
    LOCK TABLES, so prune away calls to start_stmt().
    TODO: enhance this prune locking to also allow pruning of
    'UPDATE t SET part_key = const WHERE cond_is_prunable' so it adds
    a lock for part_key partition.
  */
  if (!thd->lex->is_query_tables_locked() &&
      !partition_key_modified(table, table->write_set))
  {
    bitmap_copy(&prune_param.part_info->lock_partitions,
                &prune_param.part_info->read_partitions);
  }
  if (bitmap_is_clear_all(&(prune_param.part_info->read_partitions)))
    table->all_partitions_pruned_away= true;
  DBUG_RETURN(false);
}


/*
  Store field key image to table record

  SYNOPSIS
    store_key_image_to_rec()
      field  Field which key image should be stored
      ptr    Field value in key format
      len    Length of the value, in bytes

  DESCRIPTION
    Copy the field value from its key image to the table record. The source
    is the value in key image format, occupying len bytes in buffer pointed
    by ptr. The destination is table record, in "field value in table record"
    format.
*/

void store_key_image_to_rec(Field *field, uchar *ptr, uint len)
{
  /* Do the same as print_key_value() does */
  my_bitmap_map *old_map;

  if (field->real_maybe_null())
  {
    if (*ptr)
    {
      field->set_null();
      return;
    }
    field->set_notnull();
    ptr++;
  }    
  old_map= dbug_tmp_use_all_columns(field->table,
                                    field->table->write_set);
  field->set_key_image(ptr, len); 
  dbug_tmp_restore_column_map(field->table->write_set, old_map);
}


/*
  For SEL_ARG* array, store sel_arg->min values into table record buffer

  SYNOPSIS
    store_selargs_to_rec()
      ppar   Partition pruning context
      start  Array of SEL_ARG* for which the minimum values should be stored
      num    Number of elements in the array

  DESCRIPTION
    For each SEL_ARG* interval in the specified array, store the left edge
    field value (sel_arg->min, key image format) into the table record.
*/

static void store_selargs_to_rec(PART_PRUNE_PARAM *ppar, SEL_ARG **start,
                                 int num)
{
  KEY_PART *parts= ppar->range_param.key_parts;
  for (SEL_ARG **end= start + num; start != end; start++)
  {
    SEL_ARG *sel_arg= (*start);
    store_key_image_to_rec(sel_arg->field, sel_arg->min_value,
                           parts[sel_arg->part].length);
  }
}


/* Mark a partition as used in the case when there are no subpartitions */
static void mark_full_partition_used_no_parts(partition_info* part_info,
                                              uint32 part_id)
{
  DBUG_ENTER("mark_full_partition_used_no_parts");
  DBUG_PRINT("enter", ("Mark partition %u as used", part_id));
  bitmap_set_bit(&part_info->read_partitions, part_id);
  DBUG_VOID_RETURN;
}


/* Mark a partition as used in the case when there are subpartitions */
static void mark_full_partition_used_with_parts(partition_info *part_info,
                                                uint32 part_id)
{
  uint32 start= part_id * part_info->num_subparts;
  uint32 end=   start + part_info->num_subparts; 
  DBUG_ENTER("mark_full_partition_used_with_parts");

  for (; start != end; start++)
  {
    DBUG_PRINT("info", ("1:Mark subpartition %u as used", start));
    bitmap_set_bit(&part_info->read_partitions, start);
  }
  DBUG_VOID_RETURN;
}

/*
  Find the set of used partitions for List<SEL_IMERGE>
  SYNOPSIS
    find_used_partitions_imerge_list
      ppar      Partition pruning context.
      key_tree  Intervals tree to perform pruning for.
      
  DESCRIPTION
    List<SEL_IMERGE> represents "imerge1 AND imerge2 AND ...". 
    The set of used partitions is an intersection of used partitions sets
    for imerge_{i}.
    We accumulate this intersection in a separate bitmap.
 
  RETURN 
    See find_used_partitions()
*/

static int find_used_partitions_imerge_list(PART_PRUNE_PARAM *ppar,
                                            List<SEL_IMERGE> &merges)
{
  MY_BITMAP all_merges;
  uint bitmap_bytes;
  my_bitmap_map *bitmap_buf;
  uint n_bits= ppar->part_info->read_partitions.n_bits;
  bitmap_bytes= bitmap_buffer_size(n_bits);
  if (!(bitmap_buf= (my_bitmap_map*) alloc_root(ppar->range_param.mem_root,
                                                bitmap_bytes)))
  {
    /*
      Fallback, process just the first SEL_IMERGE. This can leave us with more
      partitions marked as used then actually needed.
    */
    return find_used_partitions_imerge(ppar, merges.head());
  }
  bitmap_init(&all_merges, bitmap_buf, n_bits, FALSE);
  bitmap_set_prefix(&all_merges, n_bits);

  List_iterator<SEL_IMERGE> it(merges);
  SEL_IMERGE *imerge;
  while ((imerge=it++))
  {
    int res= find_used_partitions_imerge(ppar, imerge);
    if (!res)
    {
      /* no used partitions on one ANDed imerge => no used partitions at all */
      return 0;
    }

    if (res != -1)
      bitmap_intersect(&all_merges, &ppar->part_info->read_partitions);

    if (bitmap_is_clear_all(&all_merges))
      return 0;

    bitmap_clear_all(&ppar->part_info->read_partitions);
  }
  memcpy(ppar->part_info->read_partitions.bitmap, all_merges.bitmap,
         bitmap_bytes);
  return 1;
}


/*
  Find the set of used partitions for SEL_IMERGE structure
  SYNOPSIS
    find_used_partitions_imerge()
      ppar      Partition pruning context.
      key_tree  Intervals tree to perform pruning for.
      
  DESCRIPTION
    SEL_IMERGE represents "tree1 OR tree2 OR ...". The implementation is
    trivial - just use mark used partitions for each tree and bail out early
    if for some tree_{i} all partitions are used.
 
  RETURN 
    See find_used_partitions().
*/

static
int find_used_partitions_imerge(PART_PRUNE_PARAM *ppar, SEL_IMERGE *imerge)
{
  int res= 0;
  for (SEL_TREE **ptree= imerge->trees; ptree < imerge->trees_next; ptree++)
  {
    ppar->arg_stack_end= ppar->arg_stack;
    ppar->cur_part_fields= 0;
    ppar->cur_subpart_fields= 0;
    
    ppar->cur_min_key= ppar->range_param.min_key;
    ppar->cur_max_key= ppar->range_param.max_key;
    ppar->cur_min_flag= ppar->cur_max_flag= 0;

    init_all_partitions_iterator(ppar->part_info, &ppar->part_iter);
    SEL_ARG *key_tree= (*ptree)->keys[0];
    if (!key_tree || (-1 == (res |= find_used_partitions(ppar, key_tree))))
      return -1;
  }
  return res;
}


/*
  Collect partitioning ranges for the SEL_ARG tree and mark partitions as used

  SYNOPSIS
    find_used_partitions()
      ppar      Partition pruning context.
      key_tree  SEL_ARG range tree to perform pruning for

  DESCRIPTION
    This function 
      * recursively walks the SEL_ARG* tree collecting partitioning "intervals"
      * finds the partitions one needs to use to get rows in these intervals
      * marks these partitions as used.
    The next session desribes the process in greater detail.
 
  IMPLEMENTATION
    TYPES OF RESTRICTIONS THAT WE CAN OBTAIN PARTITIONS FOR    
    We can find out which [sub]partitions to use if we obtain restrictions on 
    [sub]partitioning fields in the following form:
    1.  "partition_field1=const1 AND ... AND partition_fieldN=constN"
    1.1  Same as (1) but for subpartition fields

    If partitioning supports interval analysis (i.e. partitioning is a
    function of a single table field, and partition_info::
    get_part_iter_for_interval != NULL), then we can also use condition in
    this form:
    2.  "const1 <=? partition_field <=? const2"
    2.1  Same as (2) but for subpartition_field

    INFERRING THE RESTRICTIONS FROM SEL_ARG TREE
    
    The below is an example of what SEL_ARG tree may represent:
    
    (start)
     |                           $
     |   Partitioning keyparts   $  subpartitioning keyparts
     |                           $
     |     ...          ...      $
     |      |            |       $
     | +---------+  +---------+  $  +-----------+  +-----------+
     \-| par1=c1 |--| par2=c2 |-----| subpar1=c3|--| subpar2=c5|
       +---------+  +---------+  $  +-----------+  +-----------+
            |                    $        |             |
            |                    $        |        +-----------+ 
            |                    $        |        | subpar2=c6|
            |                    $        |        +-----------+ 
            |                    $        |
            |                    $  +-----------+  +-----------+
            |                    $  | subpar1=c4|--| subpar2=c8|
            |                    $  +-----------+  +-----------+
            |                    $         
            |                    $
       +---------+               $  +------------+  +------------+
       | par1=c2 |------------------| subpar1=c10|--| subpar2=c12|
       +---------+               $  +------------+  +------------+
            |                    $
           ...                   $

    The up-down connections are connections via SEL_ARG::left and
    SEL_ARG::right. A horizontal connection to the right is the
    SEL_ARG::next_key_part connection.
    
    find_used_partitions() traverses the entire tree via recursion on
     * SEL_ARG::next_key_part (from left to right on the picture)
     * SEL_ARG::left|right (up/down on the pic). Left-right recursion is
       performed for each depth level.
    
    Recursion descent on SEL_ARG::next_key_part is used to accumulate (in
    ppar->arg_stack) constraints on partitioning and subpartitioning fields.
    For the example in the above picture, one of stack states is:
      in find_used_partitions(key_tree = "subpar2=c5") (***)
      in find_used_partitions(key_tree = "subpar1=c3")
      in find_used_partitions(key_tree = "par2=c2")   (**)
      in find_used_partitions(key_tree = "par1=c1")
      in prune_partitions(...)
    We apply partitioning limits as soon as possible, e.g. when we reach the
    depth (**), we find which partition(s) correspond to "par1=c1 AND par2=c2",
    and save them in ppar->part_iter.
    When we reach the depth (***), we find which subpartition(s) correspond to
    "subpar1=c3 AND subpar2=c5", and then mark appropriate subpartitions in
    appropriate subpartitions as used.
    
    It is possible that constraints on some partitioning fields are missing.
    For the above example, consider this stack state:
      in find_used_partitions(key_tree = "subpar2=c12") (***)
      in find_used_partitions(key_tree = "subpar1=c10")
      in find_used_partitions(key_tree = "par1=c2")
      in prune_partitions(...)
    Here we don't have constraints for all partitioning fields. Since we've
    never set the ppar->part_iter to contain used set of partitions, we use
    its default "all partitions" value.  We get  subpartition id for 
    "subpar1=c3 AND subpar2=c5", and mark that subpartition as used in every
    partition.

    The inverse is also possible: we may get constraints on partitioning
    fields, but not constraints on subpartitioning fields. In that case,
    calls to find_used_partitions() with depth below (**) will return -1,
    and we will mark entire partition as used.

  TODO
    Replace recursion on SEL_ARG::left and SEL_ARG::right with a loop

  RETURN
    1   OK, one or more [sub]partitions are marked as used.
    0   The passed condition doesn't match any partitions
   -1   Couldn't infer any partition pruning "intervals" from the passed 
        SEL_ARG* tree (which means that all partitions should be marked as
        used) Marking partitions as used is the responsibility of the caller.
*/

static 
int find_used_partitions(PART_PRUNE_PARAM *ppar, SEL_ARG *key_tree)
{
  int res, left_res=0, right_res=0;
  int key_tree_part= (int)key_tree->part;
  bool set_full_part_if_bad_ret= FALSE;
  bool ignore_part_fields= ppar->ignore_part_fields;
  bool did_set_ignore_part_fields= FALSE;
  RANGE_OPT_PARAM *range_par= &(ppar->range_param);

  if (check_stack_overrun(range_par->thd, 3*STACK_MIN_SIZE, NULL))
    return -1;

  if (key_tree->left != &null_element)
  {
    if (-1 == (left_res= find_used_partitions(ppar,key_tree->left)))
      return -1;
  }

  /* Push SEL_ARG's to stack to enable looking backwards as well */
  ppar->cur_part_fields+= ppar->is_part_keypart[key_tree_part];
  ppar->cur_subpart_fields+= ppar->is_subpart_keypart[key_tree_part];
  *(ppar->arg_stack_end++)= key_tree;

  if (ignore_part_fields)
  {
    /*
      We come here when a condition on the first partitioning
      fields led to evaluating the partitioning condition
      (due to finding a condition of the type a < const or
      b > const). Thus we must ignore the rest of the
      partitioning fields but we still want to analyse the
      subpartitioning fields.
    */
    if (key_tree->next_key_part)
      res= find_used_partitions(ppar, key_tree->next_key_part);
    else
      res= -1;
    goto pop_and_go_right;
  }

  if (key_tree->type == SEL_ARG::KEY_RANGE)
  {
    if (ppar->part_info->get_part_iter_for_interval && 
        key_tree->part <= ppar->last_part_partno)
    {
      /* Collect left and right bound, their lengths and flags */
      uchar *min_key= ppar->cur_min_key;
      uchar *max_key= ppar->cur_max_key;
      uchar *tmp_min_key= min_key;
      uchar *tmp_max_key= max_key;
      key_tree->store_min(ppar->key[key_tree->part].store_length,
                          &tmp_min_key, ppar->cur_min_flag);
      key_tree->store_max(ppar->key[key_tree->part].store_length,
                          &tmp_max_key, ppar->cur_max_flag);
      uint flag;
      if (key_tree->next_key_part &&
          key_tree->next_key_part->part == key_tree->part+1 &&
          key_tree->next_key_part->part <= ppar->last_part_partno &&
          key_tree->next_key_part->type == SEL_ARG::KEY_RANGE)
      {
        /*
          There are more key parts for partition pruning to handle
          This mainly happens when the condition is an equality
          condition.
        */
        if ((tmp_min_key - min_key) == (tmp_max_key - max_key) && 
            (memcmp(min_key, max_key, (uint)(tmp_max_key - max_key)) == 0) &&
            !key_tree->min_flag && !key_tree->max_flag)
        {
          /* Set 'parameters' */
          ppar->cur_min_key= tmp_min_key;
          ppar->cur_max_key= tmp_max_key;
          uint save_min_flag= ppar->cur_min_flag;
          uint save_max_flag= ppar->cur_max_flag;

          ppar->cur_min_flag|= key_tree->min_flag;
          ppar->cur_max_flag|= key_tree->max_flag;
          
          res= find_used_partitions(ppar, key_tree->next_key_part);
           
          /* Restore 'parameters' back */
          ppar->cur_min_key= min_key;
          ppar->cur_max_key= max_key;

          ppar->cur_min_flag= save_min_flag;
          ppar->cur_max_flag= save_max_flag;
          goto pop_and_go_right;
        }
        /* We have arrived at the last field in the partition pruning */
        uint tmp_min_flag= key_tree->min_flag,
             tmp_max_flag= key_tree->max_flag;
        if (!tmp_min_flag)
          key_tree->next_key_part->store_min_key(ppar->key,
                                                 &tmp_min_key,
                                                 &tmp_min_flag,
                                                 ppar->last_part_partno);
        if (!tmp_max_flag)
          key_tree->next_key_part->store_max_key(ppar->key,
                                                 &tmp_max_key,
                                                 &tmp_max_flag,
                                                 ppar->last_part_partno);
        flag= tmp_min_flag | tmp_max_flag;
      }
      else
        flag= key_tree->min_flag | key_tree->max_flag;
      
      if (tmp_min_key != range_par->min_key)
        flag&= ~NO_MIN_RANGE;
      else
        flag|= NO_MIN_RANGE;
      if (tmp_max_key != range_par->max_key)
        flag&= ~NO_MAX_RANGE;
      else
        flag|= NO_MAX_RANGE;

      /*
        We need to call the interval mapper if we have a condition which
        makes sense to prune on. In the example of COLUMNS on a and
        b it makes sense if we have a condition on a, or conditions on
        both a and b. If we only have conditions on b it might make sense
        but this is a harder case we will solve later. For the harder case
        this clause then turns into use of all partitions and thus we
        simply set res= -1 as if the mapper had returned that.
        TODO: What to do here is defined in WL#4065.
      */
      if (ppar->arg_stack[0]->part == 0)
      {
        uint32 i;
        uint32 store_length_array[MAX_KEY];
        uint32 num_keys= ppar->part_fields;

        for (i= 0; i < num_keys; i++)
          store_length_array[i]= ppar->key[i].store_length;
        res= ppar->part_info->
             get_part_iter_for_interval(ppar->part_info,
                                        FALSE,
                                        store_length_array,
                                        range_par->min_key,
                                        range_par->max_key,
                                        tmp_min_key - range_par->min_key,
                                        tmp_max_key - range_par->max_key,
                                        flag,
                                        &ppar->part_iter);
        if (!res)
          goto pop_and_go_right; /* res==0 --> no satisfying partitions */
      }
      else
        res= -1;

      if (res == -1)
      {
        /* get a full range iterator */
        init_all_partitions_iterator(ppar->part_info, &ppar->part_iter);
      }
      /* 
        Save our intent to mark full partition as used if we will not be able
        to obtain further limits on subpartitions
      */
      if (key_tree_part < ppar->last_part_partno)
      {
        /*
          We need to ignore the rest of the partitioning fields in all
          evaluations after this
        */
        did_set_ignore_part_fields= TRUE;
        ppar->ignore_part_fields= TRUE;
      }
      set_full_part_if_bad_ret= TRUE;
      goto process_next_key_part;
    }

    if (key_tree_part == ppar->last_subpart_partno && 
        (NULL != ppar->part_info->get_subpart_iter_for_interval))
    {
      PARTITION_ITERATOR subpart_iter;
      DBUG_EXECUTE("info", dbug_print_segment_range(key_tree,
                                                    range_par->key_parts););
      res= ppar->part_info->
           get_subpart_iter_for_interval(ppar->part_info,
                                         TRUE,
                                         NULL, /* Currently not used here */
                                         key_tree->min_value, 
                                         key_tree->max_value,
                                         0, 0, /* Those are ignored here */
                                         key_tree->min_flag |
                                           key_tree->max_flag,
                                         &subpart_iter);
      DBUG_ASSERT(res); /* We can't get "no satisfying subpartitions" */
      if (res == -1)
        goto pop_and_go_right; /* all subpartitions satisfy */
        
      uint32 subpart_id;
      bitmap_clear_all(&ppar->subparts_bitmap);
      while ((subpart_id= subpart_iter.get_next(&subpart_iter)) !=
             NOT_A_PARTITION_ID)
        bitmap_set_bit(&ppar->subparts_bitmap, subpart_id);

      /* Mark each partition as used in each subpartition.  */
      uint32 part_id;
      while ((part_id= ppar->part_iter.get_next(&ppar->part_iter)) !=
              NOT_A_PARTITION_ID)
      {
        for (uint i= 0; i < ppar->part_info->num_subparts; i++)
          if (bitmap_is_set(&ppar->subparts_bitmap, i))
            bitmap_set_bit(&ppar->part_info->read_partitions,
                           part_id * ppar->part_info->num_subparts + i);
      }
      goto pop_and_go_right;
    }

    if (key_tree->is_singlepoint())
    {
      if (key_tree_part == ppar->last_part_partno &&
          ppar->cur_part_fields == ppar->part_fields &&
          ppar->part_info->get_part_iter_for_interval == NULL)
      {
        /* 
          Ok, we've got "fieldN<=>constN"-type SEL_ARGs for all partitioning
          fields. Save all constN constants into table record buffer.
        */
        store_selargs_to_rec(ppar, ppar->arg_stack, ppar->part_fields);
        DBUG_EXECUTE("info", dbug_print_singlepoint_range(ppar->arg_stack,
                                                       ppar->part_fields););
        uint32 part_id;
        longlong func_value;
        /* Find in which partition the {const1, ...,constN} tuple goes */
        if (ppar->get_top_partition_id_func(ppar->part_info, &part_id,
                                            &func_value))
        {
          res= 0; /* No satisfying partitions */
          goto pop_and_go_right;
        }
        /* Rembember the limit we got - single partition #part_id */
        init_single_partition_iterator(part_id, &ppar->part_iter);
        
        /*
          If there are no subpartitions/we fail to get any limit for them, 
          then we'll mark full partition as used. 
        */
        set_full_part_if_bad_ret= TRUE;
        goto process_next_key_part;
      }

      if (key_tree_part == ppar->last_subpart_partno &&
          ppar->cur_subpart_fields == ppar->subpart_fields)
      {
        /* 
          Ok, we've got "fieldN<=>constN"-type SEL_ARGs for all subpartitioning
          fields. Save all constN constants into table record buffer.
        */
        store_selargs_to_rec(ppar, ppar->arg_stack_end - ppar->subpart_fields,
                             ppar->subpart_fields);
        DBUG_EXECUTE("info", dbug_print_singlepoint_range(ppar->arg_stack_end- 
                                                       ppar->subpart_fields,
                                                       ppar->subpart_fields););
        /* Find the subpartition (it's HASH/KEY so we always have one) */
        partition_info *part_info= ppar->part_info;
        uint32 part_id, subpart_id;
                 
        if (part_info->get_subpartition_id(part_info, &subpart_id))
          return 0;

        /* Mark this partition as used in each subpartition. */
        while ((part_id= ppar->part_iter.get_next(&ppar->part_iter)) !=
                NOT_A_PARTITION_ID)
        {
          bitmap_set_bit(&part_info->read_partitions,
                         part_id * part_info->num_subparts + subpart_id);
        }
        res= 1; /* Some partitions were marked as used */
        goto pop_and_go_right;
      }
    }
    else
    {
      /* 
        Can't handle condition on current key part. If we're that deep that 
        we're processing subpartititoning's key parts, this means we'll not be
        able to infer any suitable condition, so bail out.
      */
      if (key_tree_part >= ppar->last_part_partno)
      {
        res= -1;
        goto pop_and_go_right;
      }
      /*
        No meaning in continuing with rest of partitioning key parts.
        Will try to continue with subpartitioning key parts.
      */
      ppar->ignore_part_fields= true;
      did_set_ignore_part_fields= true;
      goto process_next_key_part;
    }
  }

process_next_key_part:
  if (key_tree->next_key_part)
    res= find_used_partitions(ppar, key_tree->next_key_part);
  else
    res= -1;

  if (did_set_ignore_part_fields)
  {
    /*
      We have returned from processing all key trees linked to our next
      key part. We are ready to be moving down (using right pointers) and
      this tree is a new evaluation requiring its own decision on whether
      to ignore partitioning fields.
    */
    ppar->ignore_part_fields= FALSE;
  }
  if (set_full_part_if_bad_ret)
  {
    if (res == -1)
    {
      /* Got "full range" for subpartitioning fields */
      uint32 part_id;
      bool found= FALSE;
      while ((part_id= ppar->part_iter.get_next(&ppar->part_iter)) !=
             NOT_A_PARTITION_ID)
      {
        ppar->mark_full_partition_used(ppar->part_info, part_id);
        found= TRUE;
      }
      res= test(found);
    }
    /*
      Restore the "used partitions iterator" to the default setting that
      specifies iteration over all partitions.
    */
    init_all_partitions_iterator(ppar->part_info, &ppar->part_iter);
  }

pop_and_go_right:
  /* Pop this key part info off the "stack" */
  ppar->arg_stack_end--;
  ppar->cur_part_fields-=    ppar->is_part_keypart[key_tree_part];
  ppar->cur_subpart_fields-= ppar->is_subpart_keypart[key_tree_part];

  if (res == -1)
    return -1;
  if (key_tree->right != &null_element)
  {
    if (-1 == (right_res= find_used_partitions(ppar,key_tree->right)))
      return -1;
  }
  return (left_res || right_res || res);
}
 

static void mark_all_partitions_as_used(partition_info *part_info)
{
  bitmap_copy(&(part_info->read_partitions),
              &(part_info->lock_partitions));
}


/*
  Check if field types allow to construct partitioning index description
 
  SYNOPSIS
    fields_ok_for_partition_index()
      pfield  NULL-terminated array of pointers to fields.

  DESCRIPTION
    For an array of fields, check if we can use all of the fields to create
    partitioning index description.
    
    We can't process GEOMETRY fields - for these fields singlepoint intervals
    cant be generated, and non-singlepoint are "special" kinds of intervals
    to which our processing logic can't be applied.

    It is not known if we could process ENUM fields, so they are disabled to be
    on the safe side.

  RETURN 
    TRUE   Yes, fields can be used in partitioning index
    FALSE  Otherwise
*/

static bool fields_ok_for_partition_index(Field **pfield)
{
  if (!pfield)
    return FALSE;
  for (; (*pfield); pfield++)
  {
    enum_field_types ftype= (*pfield)->real_type();
    if (ftype == MYSQL_TYPE_ENUM || ftype == MYSQL_TYPE_GEOMETRY)
      return FALSE;
  }
  return TRUE;
}


/*
  Create partition index description and fill related info in the context
  struct

  SYNOPSIS
    create_partition_index_description()
      prune_par  INOUT Partition pruning context

  DESCRIPTION
    Create partition index description. Partition index description is:

      part_index(used_fields_list(part_expr), used_fields_list(subpart_expr))

    If partitioning/sub-partitioning uses BLOB or Geometry fields, then
    corresponding fields_list(...) is not included into index description
    and we don't perform partition pruning for partitions/subpartitions.

  RETURN
    TRUE   Out of memory or can't do partition pruning at all
    FALSE  OK
*/

static bool create_partition_index_description(PART_PRUNE_PARAM *ppar)
{
  RANGE_OPT_PARAM *range_par= &(ppar->range_param);
  partition_info *part_info= ppar->part_info;
  uint used_part_fields, used_subpart_fields;

  used_part_fields= fields_ok_for_partition_index(part_info->part_field_array) ?
                      part_info->num_part_fields : 0;
  used_subpart_fields= 
    fields_ok_for_partition_index(part_info->subpart_field_array)? 
      part_info->num_subpart_fields : 0;
  
  uint total_parts= used_part_fields + used_subpart_fields;

  ppar->ignore_part_fields= FALSE;
  ppar->part_fields=      used_part_fields;
  ppar->last_part_partno= (int)used_part_fields - 1;

  ppar->subpart_fields= used_subpart_fields;
  ppar->last_subpart_partno= 
    used_subpart_fields?(int)(used_part_fields + used_subpart_fields - 1): -1;

  if (part_info->is_sub_partitioned())
  {
    ppar->mark_full_partition_used=  mark_full_partition_used_with_parts;
    ppar->get_top_partition_id_func= part_info->get_part_partition_id;
  }
  else
  {
    ppar->mark_full_partition_used=  mark_full_partition_used_no_parts;
    ppar->get_top_partition_id_func= part_info->get_partition_id;
  }

  KEY_PART *key_part;
  MEM_ROOT *alloc= range_par->mem_root;
  if (!total_parts || 
      !(key_part= (KEY_PART*)alloc_root(alloc, sizeof(KEY_PART)*
                                               total_parts)) ||
      !(ppar->arg_stack= (SEL_ARG**)alloc_root(alloc, sizeof(SEL_ARG*)* 
                                                      total_parts)) ||
      !(ppar->is_part_keypart= (my_bool*)alloc_root(alloc, sizeof(my_bool)*
                                                           total_parts)) ||
      !(ppar->is_subpart_keypart= (my_bool*)alloc_root(alloc, sizeof(my_bool)*
                                                           total_parts)))
    return TRUE;
 
  if (ppar->subpart_fields)
  {
    my_bitmap_map *buf;
    uint32 bufsize= bitmap_buffer_size(ppar->part_info->num_subparts);
    if (!(buf= (my_bitmap_map*) alloc_root(alloc, bufsize)))
      return TRUE;
    bitmap_init(&ppar->subparts_bitmap, buf, ppar->part_info->num_subparts,
                FALSE);
  }
  range_par->key_parts= key_part;
  Field **field= (ppar->part_fields)? part_info->part_field_array :
                                           part_info->subpart_field_array;
  bool in_subpart_fields= FALSE;
  for (uint part= 0; part < total_parts; part++, key_part++)
  {
    key_part->key=          0;
    key_part->part=	    part;
    key_part->length= (uint16)(*field)->key_length();
    key_part->store_length= (uint16)get_partition_field_store_length(*field);

    DBUG_PRINT("info", ("part %u length %u store_length %u", part,
                         key_part->length, key_part->store_length));

    key_part->field=        (*field);
    key_part->image_type =  Field::itRAW;
    /* 
      We set keypart flag to 0 here as the only HA_PART_KEY_SEG is checked
      in the RangeAnalysisModule.
    */
    key_part->flag=         0;
    /* We don't set key_parts->null_bit as it will not be used */

    ppar->is_part_keypart[part]= !in_subpart_fields;
    ppar->is_subpart_keypart[part]= in_subpart_fields;

    /*
      Check if this was last field in this array, in this case we
      switch to subpartitioning fields. (This will only happens if
      there are subpartitioning fields to cater for).
    */
    if (!*(++field))
    {
      field= part_info->subpart_field_array;
      in_subpart_fields= TRUE;
    }
  }
  range_par->key_parts_end= key_part;

  DBUG_EXECUTE("info", print_partitioning_index(range_par->key_parts,
                                                range_par->key_parts_end););
  return FALSE;
}


#ifndef DBUG_OFF

static void print_partitioning_index(KEY_PART *parts, KEY_PART *parts_end)
{
  DBUG_ENTER("print_partitioning_index");
  DBUG_LOCK_FILE;
  fprintf(DBUG_FILE, "partitioning INDEX(");
  for (KEY_PART *p=parts; p != parts_end; p++)
  {
    fprintf(DBUG_FILE, "%s%s", p==parts?"":" ,", p->field->field_name);
  }
  fputs(");\n", DBUG_FILE);
  DBUG_UNLOCK_FILE;
  DBUG_VOID_RETURN;
}


/* Print a "c1 < keypartX < c2" - type interval into debug trace. */
static void dbug_print_segment_range(SEL_ARG *arg, KEY_PART *part)
{
  DBUG_ENTER("dbug_print_segment_range");
  DBUG_LOCK_FILE;
  if (!(arg->min_flag & NO_MIN_RANGE))
  {
    store_key_image_to_rec(part->field, arg->min_value, part->length);
    part->field->dbug_print();
    if (arg->min_flag & NEAR_MIN)
      fputs(" < ", DBUG_FILE);
    else
      fputs(" <= ", DBUG_FILE);
  }

  fprintf(DBUG_FILE, "%s", part->field->field_name);

  if (!(arg->max_flag & NO_MAX_RANGE))
  {
    if (arg->max_flag & NEAR_MAX)
      fputs(" < ", DBUG_FILE);
    else
      fputs(" <= ", DBUG_FILE);
    store_key_image_to_rec(part->field, arg->max_value, part->length);
    part->field->dbug_print();
  }
  fputs("\n", DBUG_FILE);
  DBUG_UNLOCK_FILE;
  DBUG_VOID_RETURN;
}


/*
  Print a singlepoint multi-keypart range interval to debug trace
 
  SYNOPSIS
    dbug_print_singlepoint_range()
      start  Array of SEL_ARG* ptrs representing conditions on key parts
      num    Number of elements in the array.

  DESCRIPTION
    This function prints a "keypartN=constN AND ... AND keypartK=constK"-type 
    interval to debug trace.
*/

static void dbug_print_singlepoint_range(SEL_ARG **start, uint num)
{
  DBUG_ENTER("dbug_print_singlepoint_range");
  DBUG_LOCK_FILE;
  SEL_ARG **end= start + num;

  for (SEL_ARG **arg= start; arg != end; arg++)
  {
    Field *field= (*arg)->field;
    fprintf(DBUG_FILE, "%s%s=", (arg==start)?"":", ", field->field_name);
    field->dbug_print();
  }
  fputs("\n", DBUG_FILE);
  DBUG_UNLOCK_FILE;
  DBUG_VOID_RETURN;
}
#endif

/****************************************************************************
 * Partition pruning code ends
 ****************************************************************************/
#endif


/*
  Get best plan for a SEL_IMERGE disjunctive expression.
  SYNOPSIS
    get_best_disjunct_quick()
      param     Parameter from check_quick_select function
      imerge    Expression to use
      read_time Don't create scans with cost > read_time

  NOTES
    index_merge cost is calculated as follows:
    index_merge_cost =
      cost(index_reads) +         (see #1)
      cost(rowid_to_row_scan) +   (see #2)
      cost(unique_use)            (see #3)

    1. cost(index_reads) =SUM_i(cost(index_read_i))
       For non-CPK scans,
         cost(index_read_i) = {cost of ordinary 'index only' scan}
       For CPK scan,
         cost(index_read_i) = {cost of non-'index only' scan}

    2. cost(rowid_to_row_scan)
      If table PK is clustered then
        cost(rowid_to_row_scan) =
          {cost of ordinary clustered PK scan with n_ranges=n_rows}

      Otherwise, we use the following model to calculate costs:
      We need to retrieve n_rows rows from file that occupies n_blocks blocks.
      We assume that offsets of rows we need are independent variates with
      uniform distribution in [0..max_file_offset] range.

      We'll denote block as "busy" if it contains row(s) we need to retrieve
      and "empty" if doesn't contain rows we need.

      Probability that a block is empty is (1 - 1/n_blocks)^n_rows (this
      applies to any block in file). Let x_i be a variate taking value 1 if
      block #i is empty and 0 otherwise.

      Then E(x_i) = (1 - 1/n_blocks)^n_rows;

      E(n_empty_blocks) = E(sum(x_i)) = sum(E(x_i)) =
        = n_blocks * ((1 - 1/n_blocks)^n_rows) =
       ~= n_blocks * exp(-n_rows/n_blocks).

      E(n_busy_blocks) = n_blocks*(1 - (1 - 1/n_blocks)^n_rows) =
       ~= n_blocks * (1 - exp(-n_rows/n_blocks)).

      Average size of "hole" between neighbor non-empty blocks is
           E(hole_size) = n_blocks/E(n_busy_blocks).

      The total cost of reading all needed blocks in one "sweep" is:

      E(n_busy_blocks)*
       (DISK_SEEK_BASE_COST + DISK_SEEK_PROP_COST*n_blocks/E(n_busy_blocks)).

    3. Cost of Unique use is calculated in Unique::get_use_cost function.

  ROR-union cost is calculated in the same way index_merge, but instead of
  Unique a priority queue is used.

  RETURN
    Created read plan
    NULL - Out of memory or no read scan could be built.
*/

static
TABLE_READ_PLAN *get_best_disjunct_quick(PARAM *param, SEL_IMERGE *imerge,
                                         double read_time)
{
  SEL_TREE **ptree;
  TRP_INDEX_MERGE *imerge_trp= NULL;
  uint n_child_scans= imerge->trees_next - imerge->trees;
  TRP_RANGE **range_scans;
  TRP_RANGE **cur_child;
  TRP_RANGE **cpk_scan= NULL;
  bool imerge_too_expensive= FALSE;
  double imerge_cost= 0.0;
  ha_rows cpk_scan_records= 0;
  ha_rows non_cpk_scan_records= 0;
  bool pk_is_clustered= param->table->file->primary_key_is_clustered();
  bool all_scans_ror_able= TRUE;
  bool all_scans_rors= TRUE;
  uint unique_calc_buff_size;
  TABLE_READ_PLAN **roru_read_plans;
  TABLE_READ_PLAN **cur_roru_plan;
  double roru_index_costs;
  ha_rows roru_total_records;
  double roru_intersect_part= 1.0;
  DBUG_ENTER("get_best_disjunct_quick");
  DBUG_PRINT("info", ("Full table scan cost: %g", read_time));

  DBUG_ASSERT(param->table->file->stats.records);

  Opt_trace_context * const trace= &param->thd->opt_trace;
  Opt_trace_object trace_best_disjunct(trace);
  if (!(range_scans= (TRP_RANGE**)alloc_root(param->mem_root,
                                             sizeof(TRP_RANGE*)*
                                             n_child_scans)))
    DBUG_RETURN(NULL);
  // Note: to_merge.end() is called to close this object after this for-loop.
  Opt_trace_array to_merge(trace, "indices_to_merge");
  /*
    Collect best 'range' scan for each of disjuncts, and, while doing so,
    analyze possibility of ROR scans. Also calculate some values needed by
    other parts of the code.
  */
  for (ptree= imerge->trees, cur_child= range_scans;
       ptree != imerge->trees_next;
       ptree++, cur_child++)
  {
    DBUG_EXECUTE("info", print_sel_tree(param, *ptree, &(*ptree)->keys_map,
                                        "tree in SEL_IMERGE"););
    Opt_trace_object trace_idx(trace);
    if (!(*cur_child=
          get_key_scans_params(param, *ptree, true, false, read_time)))
    {
      /*
        One of index scans in this index_merge is more expensive than entire
        table read for another available option. The entire index_merge (and
        any possible ROR-union) will be more expensive then, too. We continue
        here only to update SQL_SELECT members.
      */
      imerge_too_expensive= true;
    }
    if (imerge_too_expensive)
    {
      trace_idx.add("chosen", false).add_alnum("cause", "cost");
      continue;
    }

    const uint keynr_in_table= param->real_keynr[(*cur_child)->key_idx];
    imerge_cost += (*cur_child)->read_cost;
    all_scans_ror_able &= ((*ptree)->n_ror_scans > 0);
    all_scans_rors &= (*cur_child)->is_ror;
    if (pk_is_clustered &&
        keynr_in_table == param->table->s->primary_key)
    {
      cpk_scan= cur_child;
      cpk_scan_records= (*cur_child)->records;
    }
    else
      non_cpk_scan_records += (*cur_child)->records;

    trace_idx.
      add_utf8("index_to_merge", param->table->key_info[keynr_in_table].name).
      add("cumulated_cost", imerge_cost);
  }

  // Note: to_merge trace object is closed here
  to_merge.end();


  trace_best_disjunct.add("cost_of_reading_ranges", imerge_cost);
  if (imerge_too_expensive || (imerge_cost > read_time) ||
      ((non_cpk_scan_records+cpk_scan_records >= param->table->file->stats.records) &&
      read_time != DBL_MAX))
  {
    /*
      Bail out if it is obvious that both index_merge and ROR-union will be
      more expensive
    */
    DBUG_PRINT("info", ("Sum of index_merge scans is more expensive than "
                        "full table scan, bailing out"));
    trace_best_disjunct.add("chosen", false).add_alnum("cause", "cost");
    DBUG_RETURN(NULL);
  }

  /* 
    If all scans happen to be ROR, proceed to generate a ROR-union plan (it's 
    guaranteed to be cheaper than non-ROR union), unless ROR-unions are
    disabled in @@optimizer_switch
  */
  if (all_scans_rors && 
      param->thd->optimizer_switch_flag(OPTIMIZER_SWITCH_INDEX_MERGE_UNION))
  {
    roru_read_plans= (TABLE_READ_PLAN**)range_scans;
    trace_best_disjunct.add("use_roworder_union", true).
      add_alnum("cause", "always_cheaper_than_not_roworder_retrieval");
    goto skip_to_ror_scan;
  }

  if (cpk_scan)
  {
    /*
      Add one ROWID comparison for each row retrieved on non-CPK scan.  (it
      is done in QUICK_RANGE_SELECT::row_in_ranges)
     */
    const double rid_comp_cost= non_cpk_scan_records * ROWID_COMPARE_COST;
    imerge_cost+= rid_comp_cost;
    trace_best_disjunct.add("cost_of_mapping_rowid_in_non_clustered_pk_scan",
                            rid_comp_cost);
  }

  /* Calculate cost(rowid_to_row_scan) */
  {
    Cost_estimate sweep_cost;
    JOIN *join= param->thd->lex->select_lex->join;
    const bool is_interrupted= join && join->tables != 1;
    get_sweep_read_cost(param->table, non_cpk_scan_records, is_interrupted,
                        &sweep_cost);
    const double sweep_total_cost= sweep_cost.total_cost();
    imerge_cost+= sweep_total_cost;
    trace_best_disjunct.add("cost_sort_rowid_and_read_disk",
                            sweep_total_cost);
  }
  DBUG_PRINT("info",("index_merge cost with rowid-to-row scan: %g",
                     imerge_cost));
  if (imerge_cost > read_time || 
      !param->thd->optimizer_switch_flag(OPTIMIZER_SWITCH_INDEX_MERGE_SORT_UNION))
  {
    trace_best_disjunct.add("use_roworder_index_merge", true).
      add_alnum("cause", "cost");
    goto build_ror_index_merge;
  }

  /* Add Unique operations cost */
  unique_calc_buff_size=
    Unique::get_cost_calc_buff_size((ulong)non_cpk_scan_records,
                                    param->table->file->ref_length,
                                    param->thd->variables.sortbuff_size);
  if (param->imerge_cost_buff_size < unique_calc_buff_size)
  {
    if (!(param->imerge_cost_buff= (uint*)alloc_root(param->mem_root,
                                                     unique_calc_buff_size)))
      DBUG_RETURN(NULL);
    param->imerge_cost_buff_size= unique_calc_buff_size;
  }

  {
    const double dup_removal_cost=
      Unique::get_use_cost(param->imerge_cost_buff,
                           (uint)non_cpk_scan_records,
                           param->table->file->ref_length,
                           param->thd->variables.sortbuff_size);

    trace_best_disjunct.add("cost_duplicate_removal", dup_removal_cost);
    imerge_cost += dup_removal_cost;
    trace_best_disjunct.add("total_cost", imerge_cost);
    DBUG_PRINT("info",("index_merge total cost: %g (wanted: less then %g)",
                       imerge_cost, read_time));
  }
  if (imerge_cost < read_time)
  {
    if ((imerge_trp= new (param->mem_root)TRP_INDEX_MERGE))
    {
      imerge_trp->read_cost= imerge_cost;
      imerge_trp->records= non_cpk_scan_records + cpk_scan_records;
      imerge_trp->records= min(imerge_trp->records,
                               param->table->file->stats.records);
      imerge_trp->range_scans= range_scans;
      imerge_trp->range_scans_end= range_scans + n_child_scans;
      read_time= imerge_cost;
    }
  }

build_ror_index_merge:
  if (!all_scans_ror_able || 
      param->thd->lex->sql_command == SQLCOM_DELETE ||
      !param->thd->optimizer_switch_flag(OPTIMIZER_SWITCH_INDEX_MERGE_UNION))
    DBUG_RETURN(imerge_trp);

  /* Ok, it is possible to build a ROR-union, try it. */
  if (!(roru_read_plans=
          (TABLE_READ_PLAN**)alloc_root(param->mem_root,
                                        sizeof(TABLE_READ_PLAN*)*
                                        n_child_scans)))
    DBUG_RETURN(imerge_trp);
skip_to_ror_scan:
  roru_index_costs= 0.0;
  roru_total_records= 0;
  cur_roru_plan= roru_read_plans;

  /*
    Note: trace_analyze_ror.end() is called to close this object after
    this for-loop.
  */
  Opt_trace_array trace_analyze_ror(trace, "analyzing_roworder_scans");
  /* Find 'best' ROR scan for each of trees in disjunction */
  for (ptree= imerge->trees, cur_child= range_scans;
       ptree != imerge->trees_next;
       ptree++, cur_child++, cur_roru_plan++)
  {
    Opt_trace_object trp_info(trace);
    if (unlikely(trace->is_started()))
      (*cur_child)->trace_basic_info(param, &trp_info);

    /*
      Assume the best ROR scan is the one that has cheapest
      full-row-retrieval scan cost.
      Also accumulate index_only scan costs as we'll need them to
      calculate overall index_intersection cost.
    */
    double cost;
    if ((*cur_child)->is_ror)
    {
      /* Ok, we have index_only cost, now get full rows scan cost */
      cost= param->table->file->
        read_time(param->real_keynr[(*cur_child)->key_idx], 1,
                  (*cur_child)->records) +
        rows2double((*cur_child)->records) * ROW_EVALUATE_COST;
    }
    else
      cost= read_time;

    TABLE_READ_PLAN *prev_plan= *cur_child;
    if (!(*cur_roru_plan= get_best_ror_intersect(param, *ptree, cost)))
    {
      if (prev_plan->is_ror)
        *cur_roru_plan= prev_plan;
      else
        DBUG_RETURN(imerge_trp);
      roru_index_costs += (*cur_roru_plan)->read_cost;
    }
    else
      roru_index_costs +=
        ((TRP_ROR_INTERSECT*)(*cur_roru_plan))->index_scan_costs;
    roru_total_records += (*cur_roru_plan)->records;
    roru_intersect_part *= (*cur_roru_plan)->records /
      param->table->file->stats.records;
  }
  // Note: trace_analyze_ror trace object is closed here
  trace_analyze_ror.end();

  /*
    rows to retrieve=
      SUM(rows_in_scan_i) - table_rows * PROD(rows_in_scan_i / table_rows).
    This is valid because index_merge construction guarantees that conditions
    in disjunction do not share key parts.
  */
  roru_total_records -= (ha_rows)(roru_intersect_part*
                                  param->table->file->stats.records);
  /* ok, got a ROR read plan for each of the disjuncts
    Calculate cost:
    cost(index_union_scan(scan_1, ... scan_n)) =
      SUM_i(cost_of_index_only_scan(scan_i)) +
      queue_use_cost(rowid_len, n) +
      cost_of_row_retrieval
    See get_merge_buffers_cost function for queue_use_cost formula derivation.
  */
  double roru_total_cost;
  {
    Cost_estimate sweep_cost;
    JOIN *join= param->thd->lex->select_lex->join;
    const bool is_interrupted= join && join->tables != 1;
    get_sweep_read_cost(param->table, roru_total_records, is_interrupted,
                        &sweep_cost);
    roru_total_cost= roru_index_costs +
                     rows2double(roru_total_records) *
                     log((double)n_child_scans) * ROWID_COMPARE_COST / M_LN2 +
                     sweep_cost.total_cost();
  }

  trace_best_disjunct.add("index_roworder_union_cost", roru_total_cost).
    add("members", n_child_scans);
  TRP_ROR_UNION* roru;
  if (roru_total_cost < read_time)
  {
    if ((roru= new (param->mem_root) TRP_ROR_UNION))
    {
      trace_best_disjunct.add("chosen", true);
      roru->first_ror= roru_read_plans;
      roru->last_ror= roru_read_plans + n_child_scans;
      roru->read_cost= roru_total_cost;
      roru->records= roru_total_records;
      DBUG_RETURN(roru);
    }
  }
  trace_best_disjunct.add("chosen", false);

  DBUG_RETURN(imerge_trp);
}


/*
  Create ROR_SCAN_INFO* structure with a single ROR scan on index idx using
  sel_arg set of intervals.

  SYNOPSIS
    make_ror_scan()
      param    Parameter from test_quick_select function
      idx      Index of key in param->keys
      sel_arg  Set of intervals for a given key

  RETURN
    NULL - out of memory
    ROR scan structure containing a scan for {idx, sel_arg}
*/

static
ROR_SCAN_INFO *make_ror_scan(const PARAM *param, int idx, SEL_ARG *sel_arg)
{
  ROR_SCAN_INFO *ror_scan;
  my_bitmap_map *bitmap_buf1;
  my_bitmap_map *bitmap_buf2;
  uint keynr;
  DBUG_ENTER("make_ror_scan");

  if (!(ror_scan= (ROR_SCAN_INFO*)alloc_root(param->mem_root,
                                             sizeof(ROR_SCAN_INFO))))
    DBUG_RETURN(NULL);

  ror_scan->idx= idx;
  ror_scan->keynr= keynr= param->real_keynr[idx];
  ror_scan->sel_arg= sel_arg;
  ror_scan->records= param->table->quick_rows[keynr];

  if (!(bitmap_buf1= (my_bitmap_map*) alloc_root(param->mem_root,
                                                 param->fields_bitmap_size)))
    DBUG_RETURN(NULL);
  if (!(bitmap_buf2= (my_bitmap_map*) alloc_root(param->mem_root,
                                                 param->fields_bitmap_size)))
    DBUG_RETURN(NULL);

  if (bitmap_init(&ror_scan->covered_fields, bitmap_buf1,
                  param->table->s->fields, FALSE))
    DBUG_RETURN(NULL);
  if (bitmap_init(&ror_scan->covered_fields_remaining, bitmap_buf2,
                  param->table->s->fields, FALSE))
    DBUG_RETURN(NULL);

  bitmap_clear_all(&ror_scan->covered_fields);

  KEY_PART_INFO *key_part= param->table->key_info[keynr].key_part;
  KEY_PART_INFO *key_part_end=
    key_part + param->table->key_info[keynr].user_defined_key_parts;
  for (;key_part != key_part_end; ++key_part)
  {
    if (bitmap_is_set(&param->needed_fields, key_part->fieldnr-1))
      bitmap_set_bit(&ror_scan->covered_fields, key_part->fieldnr-1);
  }
  bitmap_copy(&ror_scan->covered_fields_remaining, &ror_scan->covered_fields);

  double rows= rows2double(param->table->quick_rows[ror_scan->keynr]);
  ror_scan->index_read_cost=
    param->table->file->index_only_read_time(ror_scan->keynr, rows);
  DBUG_RETURN(ror_scan);
}


/**
  Compare two ROR_SCAN_INFO* by
    1. #fields in this index that are not already covered
       by other indexes earlier in the intersect ordering: descending
    2. E(#records): ascending

  @param scan1   first ror scan to compare
  @param scan2   second ror scan to compare

  @return true if scan1 > scan2, false otherwise
*/
static bool is_better_intersect_match(const ROR_SCAN_INFO *scan1,
                                      const ROR_SCAN_INFO *scan2)
{
  if (scan1 == scan2)
    return false;

  if (scan1->num_covered_fields_remaining >
      scan2->num_covered_fields_remaining)
    return false;

  if (scan1->num_covered_fields_remaining <
      scan2->num_covered_fields_remaining)
    return true;

  return (scan1->records > scan2->records);
}

/**
  Sort indexes in an order that is likely to be a good index merge
  intersection order. After running this function, [start, ..., end-1]
  is ordered according to this strategy:

    1) Minimize the number of indexes that must be used in the
       intersection. I.e., the index covering most fields not already
       covered by other indexes earlier in the sort order is picked first.
    2) When multiple indexes cover equally many uncovered fields, the
       index with lowest E(#rows) is chosen.

  Note that all permutations of index ordering are not tested, so this
  function may not find the optimal order.

  @param[in,out] start     Pointer to the start of indexes that may
                           be used in index merge intersection
  @param         end       Pointer past the last index that may be used.
  @param         param     Parameter from test_quick_select function.
*/
static void find_intersect_order(ROR_SCAN_INFO **start,
                                 ROR_SCAN_INFO **end,
                                 const PARAM *param)
{
  // nothing to sort if there are only zero or one ROR scans
  if ((start == end) || (start + 1 == end))
    return;

  /*
    Bitmap of fields we would like the ROR scans to cover. Will be
    modified by the loop below so that when we're looking for a ROR
    scan in position 'x' in the ordering, all fields covered by ROR
    scans 0,...,x-1 have been removed.
  */
  MY_BITMAP fields_to_cover;
  my_bitmap_map *map;
  if (!(map= (my_bitmap_map*) alloc_root(param->mem_root,
                                         param->fields_bitmap_size)))
    return;
  bitmap_init(&fields_to_cover, map, param->needed_fields.n_bits, FALSE);
  bitmap_copy(&fields_to_cover, &param->needed_fields);

  // Sort ROR scans in [start,...,end-1]
  for (ROR_SCAN_INFO **place= start; place < (end - 1); place++)
  {
    /* Placeholder for the best ROR scan found for position 'place' so far */
    ROR_SCAN_INFO **best= place;
    ROR_SCAN_INFO **current= place + 1;

    {
      /*
        Calculate how many fields in 'fields_to_cover' not already
        covered by [start,...,place-1] the 'best' index covers. The
        result is used in is_better_intersect_match() and is valid
        when finding the best ROR scan for position 'place' only.
      */
      bitmap_intersect(&(*best)->covered_fields_remaining, &fields_to_cover);
      (*best)->num_covered_fields_remaining=
        bitmap_bits_set(&(*best)->covered_fields_remaining);
    }
    for (; current < end; current++)
    {
      {
        /*
          Calculate how many fields in 'fields_to_cover' not already
          covered by [start,...,place-1] the 'current' index covers.
          The result is used in is_better_intersect_match() and is
          valid when finding the best ROR scan for position 'place' only.
        */
        bitmap_intersect(&(*current)->covered_fields_remaining,
                         &fields_to_cover);
        (*current)->num_covered_fields_remaining=
          bitmap_bits_set(&(*current)->covered_fields_remaining);

        /*
          No need to compare with 'best' if 'current' does not
          contribute with uncovered fields.
        */
        if ((*current)->num_covered_fields_remaining == 0)
          continue;
      }

      if (is_better_intersect_match(*best, *current))
        best= current;
    }

    /*
      'best' is now the ROR scan that will be sorted in position
      'place'. When searching for the best ROR scans later in the sort
      sequence we do not need coverage of the fields covered by 'best'
     */
    bitmap_subtract(&fields_to_cover, &(*best)->covered_fields);
    if (best != place)
      swap_variables(ROR_SCAN_INFO*, *best, *place);

    if (bitmap_is_clear_all(&fields_to_cover))
      return;                                   // No more fields to cover
  }
}

/* Auxiliary structure for incremental ROR-intersection creation */
typedef struct
{
  const PARAM *param;
  MY_BITMAP covered_fields; /* union of fields covered by all scans */
  /*
    Fraction of table records that satisfies conditions of all scans.
    This is the number of full records that will be retrieved if a
    non-index_only index intersection will be employed.
  */
  double out_rows;
  /* TRUE if covered_fields is a superset of needed_fields */
  bool is_covering;

  ha_rows index_records; /* sum(#records to look in indexes) */
  double index_scan_costs; /* SUM(cost of 'index-only' scans) */
  double total_cost;
} ROR_INTERSECT_INFO;


/*
  Allocate a ROR_INTERSECT_INFO and initialize it to contain zero scans.

  SYNOPSIS
    ror_intersect_init()
      param         Parameter from test_quick_select

  RETURN
    allocated structure
    NULL on error
*/

static
ROR_INTERSECT_INFO* ror_intersect_init(const PARAM *param)
{
  ROR_INTERSECT_INFO *info;
  my_bitmap_map* buf;
  if (!(info= (ROR_INTERSECT_INFO*)alloc_root(param->mem_root,
                                              sizeof(ROR_INTERSECT_INFO))))
    return NULL;
  info->param= param;
  if (!(buf= (my_bitmap_map*) alloc_root(param->mem_root,
                                         param->fields_bitmap_size)))
    return NULL;
  if (bitmap_init(&info->covered_fields, buf, param->table->s->fields,
                  FALSE))
    return NULL;
  info->is_covering= FALSE;
  info->index_scan_costs= 0.0;
  info->total_cost= 0.0;
  info->index_records= 0;
  info->out_rows= (double) param->table->file->stats.records;
  bitmap_clear_all(&info->covered_fields);
  return info;
}

void ror_intersect_cpy(ROR_INTERSECT_INFO *dst, const ROR_INTERSECT_INFO *src)
{
  dst->param= src->param;
  memcpy(dst->covered_fields.bitmap, src->covered_fields.bitmap, 
         no_bytes_in_map(&src->covered_fields));
  dst->out_rows= src->out_rows;
  dst->is_covering= src->is_covering;
  dst->index_records= src->index_records;
  dst->index_scan_costs= src->index_scan_costs;
  dst->total_cost= src->total_cost;
}


/*
  Get selectivity of adding a ROR scan to the ROR-intersection.

  SYNOPSIS
    ror_scan_selectivity()
      info  ROR-interection, an intersection of ROR index scans 
      scan  ROR scan that may or may not improve the selectivity
            of 'info'
      
  NOTES
    Suppose we have conditions on several keys
    cond=k_11=c_11 AND k_12=c_12 AND ...  // key_parts of first key in 'info'
         k_21=c_21 AND k_22=c_22 AND ...  // key_parts of second key in 'info'
          ...
         k_n1=c_n1 AND k_n3=c_n3 AND ...  (1) //key_parts of 'scan'

    where k_ij may be the same as any k_pq (i.e. keys may have common parts).

    Note that for ROR retrieval, only equality conditions are usable so there
    are no open ranges (e.g., k_ij > c_ij) in 'scan' or 'info'

    A full row is retrieved if entire condition holds.

    The recursive procedure for finding P(cond) is as follows:

    First step:
    Pick 1st part of 1st key and break conjunction (1) into two parts:
      cond= (k_11=c_11 AND R)

    Here R may still contain condition(s) equivalent to k_11=c_11.
    Nevertheless, the following holds:

      P(k_11=c_11 AND R) = P(k_11=c_11) * P(R | k_11=c_11).

    Mark k_11 as fixed field (and satisfied condition) F, save P(F),
    save R to be cond and proceed to recursion step.

    Recursion step:
    We have a set of fixed fields/satisfied conditions) F, probability P(F),
    and remaining conjunction R
    Pick next key part on current key and its condition "k_ij=c_ij".
    We will add "k_ij=c_ij" into F and update P(F).
    Lets denote k_ij as t,  R = t AND R1, where R1 may still contain t. Then

     P((t AND R1)|F) = P(t|F) * P(R1|t|F) = P(t|F) * P(R1|(t AND F)) (2)

    (where '|' mean conditional probability, not "or")

    Consider the first multiplier in (2). One of the following holds:
    a) F contains condition on field used in t (i.e. t AND F = F).
      Then P(t|F) = 1

    b) F doesn't contain condition on field used in t. Then F and t are
     considered independent.

     P(t|F) = P(t|(fields_before_t_in_key AND other_fields)) =
          = P(t|fields_before_t_in_key).

     P(t|fields_before_t_in_key) = #records(fields_before_t_in_key) /
                                   #records(fields_before_t_in_key, t)

    The second multiplier is calculated by applying this step recursively.

  IMPLEMENTATION
    This function calculates the result of application of the "recursion step"
    described above for all fixed key members of a single key, accumulating set
    of covered fields, selectivity, etc.

    The calculation is conducted as follows:
    Lets denote #records(keypart1, ... keypartK) as n_k. We need to calculate

     n_{k1}      n_{k2}
    --------- * ---------  * .... (3)
     n_{k1-1}    n_{k2-1}

    where k1,k2,... are key parts which fields were not yet marked as fixed
    ( this is result of application of option b) of the recursion step for
      parts of a single key).
    Since it is reasonable to expect that most of the fields are not marked
    as fixed, we calculate (3) as

                                  n_{i1}      n_{i2}
    (3) = n_{max_key_part}  / (   --------- * ---------  * ....  )
                                  n_{i1-1}    n_{i2-1}

    where i1,i2, .. are key parts that were already marked as fixed.

    In order to minimize number of expensive records_in_range calls we
    group and reduce adjacent fractions. Note that on the optimizer's
    request, index statistics may be used instead of records_in_range
    @see RANGE_OPT_PARAM::use_index_statistics.

  RETURN
    Selectivity of given ROR scan, a number between 0 and 1. 1 means that
    adding 'scan' to the intersection does not improve the selectivity.
*/

static double ror_scan_selectivity(const ROR_INTERSECT_INFO *info, 
                                   const ROR_SCAN_INFO *scan)
{
  double selectivity_mult= 1.0;
  const TABLE * const table= info->param->table;
  const KEY_PART_INFO * const key_part= table->key_info[scan->keynr].key_part;
  /**
    key values tuple, used to store both min_range.key and
    max_range.key. This function is only called for equality ranges;
    open ranges (e.g. "min_value < X < max_value") cannot be used for
    rowid ordered retrieval, so in this function we know that
    min_range.key == max_range.key
  */
  uchar key_val[MAX_KEY_LENGTH+MAX_FIELD_WIDTH];
  uchar *key_ptr= key_val;
  SEL_ARG *sel_arg, *tuple_arg= NULL;
  key_part_map keypart_map= 0;
  bool cur_covered;
  bool prev_covered= test(bitmap_is_set(&info->covered_fields,
                                        key_part->fieldnr-1));
  key_range min_range;
  key_range max_range;
  min_range.key= key_val;
  min_range.flag= HA_READ_KEY_EXACT;
  max_range.key= key_val;
  max_range.flag= HA_READ_AFTER_KEY;
  ha_rows prev_records= table->file->stats.records;
  DBUG_ENTER("ror_scan_selectivity");

  for (sel_arg= scan->sel_arg; sel_arg;
       sel_arg= sel_arg->next_key_part)
  {
    DBUG_PRINT("info",("sel_arg step"));
    cur_covered= test(bitmap_is_set(&info->covered_fields,
                                    key_part[sel_arg->part].fieldnr-1));
    if (cur_covered != prev_covered)
    {
      /* create (part1val, ..., part{n-1}val) tuple. */
      bool is_null_range= false;
      ha_rows records;
      if (!tuple_arg)
      {
        tuple_arg= scan->sel_arg;
        /* Here we use the length of the first key part */
        tuple_arg->store_min(key_part[0].store_length, &key_ptr, 0);
        is_null_range|= tuple_arg->is_null_interval();
        keypart_map= 1;
      }
      while (tuple_arg->next_key_part != sel_arg)
      {
        tuple_arg= tuple_arg->next_key_part;
        tuple_arg->store_min(key_part[tuple_arg->part].store_length,
                             &key_ptr, 0);
        is_null_range|= tuple_arg->is_null_interval();
        keypart_map= (keypart_map << 1) | 1;
      }
      min_range.length= max_range.length= (size_t) (key_ptr - key_val);
      min_range.keypart_map= max_range.keypart_map= keypart_map;

      /* 
        Get the number of rows in this range. This is done by calling
        records_in_range() unless all these are true:
          1) The user has requested that index statistics should be used
             for equality ranges to avoid the incurred overhead of 
             index dives in records_in_range()
          2) The range is not on the form "x IS NULL". The reason is
             that the number of rows with this value are likely to be
             very different than the values in the index statistics
          3) Index statistics is available.
        @see key_val
      */
      if (!info->param->use_index_statistics ||        // (1)
          is_null_range ||                             // (2)
          !(records= table->key_info[scan->keynr].
                     rec_per_key[tuple_arg->part]))    // (3)
      {
        DBUG_EXECUTE_IF("crash_records_in_range", DBUG_SUICIDE(););
        DBUG_ASSERT(min_range.length > 0);
        records= (table->file->
                  records_in_range(scan->keynr, &min_range, &max_range));
      }
      if (cur_covered)
      {
        /* uncovered -> covered */
        double tmp= rows2double(records)/rows2double(prev_records);
        DBUG_PRINT("info", ("Selectivity multiplier: %g", tmp));
        selectivity_mult *= tmp;
        prev_records= HA_POS_ERROR;
      }
      else
      {
        /* covered -> uncovered */
        prev_records= records;
      }
    }
    prev_covered= cur_covered;
  }
  if (!prev_covered)
  {
    double tmp= rows2double(table->quick_rows[scan->keynr]) /
                rows2double(prev_records);
    DBUG_PRINT("info", ("Selectivity multiplier: %g", tmp));
    selectivity_mult *= tmp;
  }
  // Todo: This assert fires in PB sysqa RQG tests.
  // DBUG_ASSERT(selectivity_mult <= 1.0);
  DBUG_PRINT("info", ("Returning multiplier: %g", selectivity_mult));
  DBUG_RETURN(selectivity_mult);
}


/*
  Check if adding a ROR scan to a ROR-intersection reduces its cost of
  ROR-intersection and if yes, update parameters of ROR-intersection,
  including its cost.

  SYNOPSIS
    ror_intersect_add()
      param        Parameter from test_quick_select
      info         ROR-intersection structure to add the scan to.
      ror_scan     ROR scan info to add.
      is_cpk_scan  If TRUE, add the scan as CPK scan (this can be inferred
                   from other parameters and is passed separately only to
                   avoid duplicating the inference code)
      trace_costs  Optimizer trace object cost details are added to

  NOTES
    Adding a ROR scan to ROR-intersect "makes sense" iff the cost of ROR-
    intersection decreases. The cost of ROR-intersection is calculated as
    follows:

    cost= SUM_i(key_scan_cost_i) + cost_of_full_rows_retrieval

    When we add a scan the first increases and the second decreases.

    cost_of_full_rows_retrieval=
      (union of indexes used covers all needed fields) ?
        cost_of_sweep_read(E(rows_to_retrieve), rows_in_table) :
        0

    E(rows_to_retrieve) = #rows_in_table * ror_scan_selectivity(null, scan1) *
                           ror_scan_selectivity({scan1}, scan2) * ... *
                           ror_scan_selectivity({scan1,...}, scanN). 
  RETURN
    TRUE   ROR scan added to ROR-intersection, cost updated.
    FALSE  It doesn't make sense to add this ROR scan to this ROR-intersection.
*/

static bool ror_intersect_add(ROR_INTERSECT_INFO *info,
                              ROR_SCAN_INFO* ror_scan, bool is_cpk_scan,
                              Opt_trace_object *trace_costs)
{
  double selectivity_mult= 1.0;

  DBUG_ENTER("ror_intersect_add");
  DBUG_PRINT("info", ("Current out_rows= %g", info->out_rows));
  DBUG_PRINT("info", ("Adding scan on %s",
                      info->param->table->key_info[ror_scan->keynr].name));
  DBUG_PRINT("info", ("is_cpk_scan: %d",is_cpk_scan));

  selectivity_mult = ror_scan_selectivity(info, ror_scan);
  if (selectivity_mult == 1.0)
  {
    /* Don't add this scan if it doesn't improve selectivity. */
    DBUG_PRINT("info", ("The scan doesn't improve selectivity."));
    DBUG_RETURN(FALSE);
  }
  
  info->out_rows *= selectivity_mult;
  
  if (is_cpk_scan)
  {
    /*
      CPK scan is used to filter out rows. We apply filtering for 
      each record of every scan. Assuming ROWID_COMPARE_COST
      per check this gives us:
    */
    const double idx_cost= 
      rows2double(info->index_records) * ROWID_COMPARE_COST;
    info->index_scan_costs+= idx_cost;
    trace_costs->add("index_scan_cost", idx_cost);
  }
  else
  {
    info->index_records += info->param->table->quick_rows[ror_scan->keynr];
    info->index_scan_costs += ror_scan->index_read_cost;
    trace_costs->add("index_scan_cost", ror_scan->index_read_cost);
    bitmap_union(&info->covered_fields, &ror_scan->covered_fields);
    if (!info->is_covering && bitmap_is_subset(&info->param->needed_fields,
                                               &info->covered_fields))
    {
      DBUG_PRINT("info", ("ROR-intersect is covering now"));
      info->is_covering= TRUE;
    }
  }

  info->total_cost= info->index_scan_costs;
  trace_costs->add("cumulated_index_scan_cost", info->index_scan_costs);

  if (!info->is_covering)
  {
    Cost_estimate sweep_cost;
    JOIN *join= info->param->thd->lex->select_lex->join;
    const bool is_interrupted= join && join->tables == 1;

    get_sweep_read_cost(info->param->table, double2rows(info->out_rows),
                        is_interrupted, &sweep_cost);
    info->total_cost += sweep_cost.total_cost();
    trace_costs->add("disk_sweep_cost", sweep_cost.total_cost());
  }
  else
    trace_costs->add("disk_sweep_cost", 0);

  DBUG_PRINT("info", ("New out_rows: %g", info->out_rows));
  DBUG_PRINT("info", ("New cost: %g, %scovering", info->total_cost,
                      info->is_covering?"" : "non-"));
  DBUG_RETURN(TRUE);
}


/*
  Get best ROR-intersection plan using non-covering ROR-intersection search
  algorithm. The returned plan may be covering.

  SYNOPSIS
    get_best_ror_intersect()
      param            Parameter from test_quick_select function.
      tree             Transformed restriction condition to be used to look
                       for ROR scans.
      read_time        Do not return read plans with cost > read_time.
      are_all_covering [out] set to TRUE if union of all scans covers all
                       fields needed by the query (and it is possible to build
                       a covering ROR-intersection)

  NOTES
    get_key_scans_params must be called before this function can be called.
    
    When this function is called by ROR-union construction algorithm it
    assumes it is building an uncovered ROR-intersection (and thus # of full
    records to be retrieved is wrong here). This is a hack.

  IMPLEMENTATION
    The approximate best non-covering plan search algorithm is as follows:

    find_min_ror_intersection_scan()
    {
      R= select all ROR scans;
      order R by (E(#records_matched) * key_record_length).

      S= first(R); -- set of scans that will be used for ROR-intersection
      R= R-first(S);
      min_cost= cost(S);
      min_scan= make_scan(S);
      while (R is not empty)
      {
        firstR= R - first(R);
        if (!selectivity(S + firstR < selectivity(S)))
          continue;
          
        S= S + first(R);
        if (cost(S) < min_cost)
        {
          min_cost= cost(S);
          min_scan= make_scan(S);
        }
      }
      return min_scan;
    }

    See ror_intersect_add function for ROR intersection costs.

    Special handling for Clustered PK scans
    Clustered PK contains all table fields, so using it as a regular scan in
    index intersection doesn't make sense: a range scan on CPK will be less
    expensive in this case.
    Clustered PK scan has special handling in ROR-intersection: it is not used
    to retrieve rows, instead its condition is used to filter row references
    we get from scans on other keys.

  RETURN
    ROR-intersection table read plan
    NULL if out of memory or no suitable plan found.
*/

static
TRP_ROR_INTERSECT *get_best_ror_intersect(const PARAM *param, SEL_TREE *tree,
                                          double read_time)
{
  uint idx;
  double min_cost= DBL_MAX;
  Opt_trace_context * const trace= &param->thd->opt_trace;
  DBUG_ENTER("get_best_ror_intersect");

  Opt_trace_object trace_ror(trace, "analyzing_roworder_intersect");

  if ((tree->n_ror_scans < 2) || !param->table->file->stats.records ||
      !param->thd->optimizer_switch_flag(OPTIMIZER_SWITCH_INDEX_MERGE_INTERSECT))
  {
    trace_ror.add("usable", false);
    if (tree->n_ror_scans < 2)
      trace_ror.add_alnum("cause", "too_few_roworder_scans");
    else
      trace_ror.add("need_tracing", true);
    DBUG_RETURN(NULL);
  }

  if (param->order_direction == ORDER::ORDER_DESC)
    DBUG_RETURN(NULL);

  /*
    Step1: Collect ROR-able SEL_ARGs and create ROR_SCAN_INFO for each of 
    them. Also find and save clustered PK scan if there is one.
  */
  ROR_SCAN_INFO **cur_ror_scan;
  ROR_SCAN_INFO *cpk_scan= NULL;
  uint cpk_no;
  bool cpk_scan_used= FALSE;

  if (!(tree->ror_scans= (ROR_SCAN_INFO**)alloc_root(param->mem_root,
                                                     sizeof(ROR_SCAN_INFO*)*
                                                     param->keys)))
    return NULL;
  cpk_no= ((param->table->file->primary_key_is_clustered()) ?
           param->table->s->primary_key : MAX_KEY);

  for (idx= 0, cur_ror_scan= tree->ror_scans; idx < param->keys; idx++)
  {
    ROR_SCAN_INFO *scan;
    if (!tree->ror_scans_map.is_set(idx))
      continue;
    if (!(scan= make_ror_scan(param, idx, tree->keys[idx])))
      return NULL;
    if (param->real_keynr[idx] == cpk_no)
    {
      cpk_scan= scan;
      tree->n_ror_scans--;
    }
    else
      *(cur_ror_scan++)= scan;
  }

  tree->ror_scans_end= cur_ror_scan;
  DBUG_EXECUTE("info",print_ror_scans_arr(param->table, "original",
                                          tree->ror_scans,
                                          tree->ror_scans_end););
  /*
    Ok, [ror_scans, ror_scans_end) is array of ptrs to initialized
    ROR_SCAN_INFO's.
    Step 2: Get best ROR-intersection using an approximate algorithm.
  */
  find_intersect_order(tree->ror_scans, tree->ror_scans_end, param);

  DBUG_EXECUTE("info",print_ror_scans_arr(param->table, "ordered",
                                          tree->ror_scans,
                                          tree->ror_scans_end););

  ROR_SCAN_INFO **intersect_scans; /* ROR scans used in index intersection */
  ROR_SCAN_INFO **intersect_scans_end;
  if (!(intersect_scans= (ROR_SCAN_INFO**)alloc_root(param->mem_root,
                                                     sizeof(ROR_SCAN_INFO*)*
                                                     tree->n_ror_scans)))
    return NULL;
  intersect_scans_end= intersect_scans;

  /* Create and incrementally update ROR intersection. */
  ROR_INTERSECT_INFO *intersect, *intersect_best;
  if (!(intersect= ror_intersect_init(param)) || 
      !(intersect_best= ror_intersect_init(param)))
    return NULL;

  /* [intersect_scans,intersect_scans_best) will hold the best intersection */
  ROR_SCAN_INFO **intersect_scans_best;
  cur_ror_scan= tree->ror_scans;
  intersect_scans_best= intersect_scans;
  /*
    Note: trace_isect_idx.end() is called to close this object after
    this while-loop.
  */
  Opt_trace_array trace_isect_idx(trace, "intersecting_indices");
  while (cur_ror_scan != tree->ror_scans_end && !intersect->is_covering)
  {
    Opt_trace_object trace_idx(trace);
    trace_idx.add_utf8("index",
                       param->table->key_info[(*cur_ror_scan)->keynr].name);
    /* S= S + first(R);  R= R - first(R); */
    if (!ror_intersect_add(intersect, *cur_ror_scan, FALSE, &trace_idx))
    {
      trace_idx.add("cumulated_total_cost", intersect->total_cost).
        add("usable", false).
        add_alnum("cause", "does_not_reduce_cost_of_intersect");
      cur_ror_scan++;
      continue;
    }
    
    trace_idx.add("cumulated_total_cost", intersect->total_cost).
      add("usable", true).
      add("matching_rows_now", intersect->out_rows).
      add("isect_covering_with_this_index", intersect->is_covering);

    *(intersect_scans_end++)= *(cur_ror_scan++);

    if (intersect->total_cost < min_cost)
    {
      /* Local minimum found, save it */
      ror_intersect_cpy(intersect_best, intersect);
      intersect_scans_best= intersect_scans_end;
      min_cost = intersect->total_cost;
      trace_idx.add("chosen", true);
    }
    else
    {
      trace_idx.add("chosen", false).
        add_alnum("cause", "does_not_reduce_cost");
    }
  }
  // Note: trace_isect_idx trace object is closed here
  trace_isect_idx.end();

  if (intersect_scans_best == intersect_scans)
  {
    trace_ror.add("chosen", false).
      add_alnum("cause", "does_not_increase_selectivity");
    DBUG_PRINT("info", ("None of scans increase selectivity"));
    DBUG_RETURN(NULL);
  }
    
  DBUG_EXECUTE("info",print_ror_scans_arr(param->table,
                                          "best ROR-intersection",
                                          intersect_scans,
                                          intersect_scans_best););

  uint best_num= intersect_scans_best - intersect_scans;
  ror_intersect_cpy(intersect, intersect_best);

  /*
    Ok, found the best ROR-intersection of non-CPK key scans.
    Check if we should add a CPK scan. If the obtained ROR-intersection is 
    covering, it doesn't make sense to add CPK scan.
  */
  { // Scope for trace object
    Opt_trace_object trace_cpk(trace, "clustered_pk");
    if (cpk_scan && !intersect->is_covering)
    {
      if (ror_intersect_add(intersect, cpk_scan, TRUE, &trace_cpk) &&
          (intersect->total_cost < min_cost))
      {
        trace_cpk.add("clustered_pk_scan_added_to_intersect", true).
          add("cumulated_cost", intersect->total_cost);
        cpk_scan_used= TRUE;
        intersect_best= intersect; //just set pointer here
      }
      else
        trace_cpk.add("clustered_pk_added_to_intersect", false).
          add_alnum("cause", "cost");
    }
    else
    {
      trace_cpk.add("clustered_pk_added_to_intersect", false).
        add_alnum("cause", cpk_scan ?
                  "roworder_is_covering" : "no_clustered_pk_index");
    }
  }
  /* Ok, return ROR-intersect plan if we have found one */
  TRP_ROR_INTERSECT *trp= NULL;
  if (min_cost < read_time && (cpk_scan_used || best_num > 1))
  {
    if (!(trp= new (param->mem_root) TRP_ROR_INTERSECT))
      DBUG_RETURN(trp);
    if (!(trp->first_scan=
           (ROR_SCAN_INFO**)alloc_root(param->mem_root,
                                       sizeof(ROR_SCAN_INFO*)*best_num)))
      DBUG_RETURN(NULL);
    memcpy(trp->first_scan, intersect_scans, best_num*sizeof(ROR_SCAN_INFO*));
    trp->last_scan=  trp->first_scan + best_num;
    trp->is_covering= intersect_best->is_covering;
    trp->read_cost= intersect_best->total_cost;
    /* Prevent divisons by zero */
    ha_rows best_rows = double2rows(intersect_best->out_rows);
    if (!best_rows)
      best_rows= 1;
    set_if_smaller(param->table->quick_condition_rows, best_rows);
    trp->records= best_rows;
    trp->index_scan_costs= intersect_best->index_scan_costs;
    trp->cpk_scan= cpk_scan_used? cpk_scan: NULL;

    trace_ror.add("rows", trp->records).
      add("cost", trp->read_cost).
      add("covering", trp->is_covering).
      add("chosen", true);

    DBUG_PRINT("info", ("Returning non-covering ROR-intersect plan:"
                        "cost %g, records %lu",
                        trp->read_cost, (ulong) trp->records));
  }
  else
  {
    trace_ror.add("chosen", false).
      add_alnum("cause", (min_cost >= read_time) ? "cost" : 
                "too_few_indexes_to_merge");
    
  }
  DBUG_RETURN(trp);
}

/*
  Get best "range" table read plan for given SEL_TREE, also update some info

  SYNOPSIS
    get_key_scans_params()
      param                    Parameters from test_quick_select
      tree                     Make range select for this SEL_TREE
      index_read_must_be_used  TRUE <=> assume 'index only' option will be set
                               (except for clustered PK indexes)
      update_tbl_stats         TRUE <=> update table->quick_* with information
                               about range scans we've evaluated.
      read_time                Maximum cost. i.e. don't create read plans with 
                               cost > read_time.

  DESCRIPTION
    Find the best "range" table read plan for given SEL_TREE. 
    The side effects are 
     - tree->ror_scans is updated to indicate which scans are ROR scans.
     - if update_tbl_stats=TRUE then table->quick_* is updated with info
       about every possible range scan.

  RETURN
    Best range read plan
    NULL if no plan found or error occurred
*/

static TRP_RANGE *get_key_scans_params(PARAM *param, SEL_TREE *tree,
                                       bool index_read_must_be_used, 
                                       bool update_tbl_stats,
                                       double read_time)
{
  uint idx;
  SEL_ARG **key,**end, **key_to_read= NULL;
  ha_rows UNINIT_VAR(best_records);              /* protected by key_to_read */
  uint    best_mrr_flags, best_buf_size;
  TRP_RANGE* read_plan= NULL;
  DBUG_ENTER("get_key_scans_params");
  LINT_INIT(best_mrr_flags); /* protected by key_to_read */
  LINT_INIT(best_buf_size); /* protected by key_to_read */
  Opt_trace_context * const trace= &param->thd->opt_trace;
  /*
    Note that there may be trees that have type SEL_TREE::KEY but contain no
    key reads at all, e.g. tree for expression "key1 is not null" where key1
    is defined as "not null".
  */
  DBUG_EXECUTE("info", print_sel_tree(param, tree, &tree->keys_map,
                                      "tree scans"););
  Opt_trace_array ota(trace, "range_scan_alternatives");

  tree->ror_scans_map.clear_all();
  tree->n_ror_scans= 0;
  for (idx= 0,key=tree->keys, end=key+param->keys; key != end; key++,idx++)
  {
    if (*key)
    {
      ha_rows found_records;
      Cost_estimate cost;
      double found_read_time;
      uint mrr_flags, buf_size;
      uint keynr= param->real_keynr[idx];
      if ((*key)->type == SEL_ARG::MAYBE_KEY ||
          (*key)->maybe_flag)
        param->needed_reg->set_bit(keynr);

      bool read_index_only= index_read_must_be_used ? TRUE :
                            (bool) param->table->covering_keys.is_set(keynr);

      Opt_trace_object trace_idx(trace);
      trace_idx.add_utf8("index", param->table->key_info[keynr].name);

      found_records= check_quick_select(param, idx, read_index_only, *key,
                                        update_tbl_stats, &mrr_flags,
                                        &buf_size, &cost);

#ifdef OPTIMIZER_TRACE
      // check_quick_select() says don't use range if it returns HA_POS_ERROR
      if (found_records != HA_POS_ERROR &&
          param->thd->opt_trace.is_started())
      {
        Opt_trace_array trace_range(&param->thd->opt_trace, "ranges");

        const KEY &cur_key= param->table->key_info[keynr];
        const KEY_PART_INFO *key_part= cur_key.key_part;

        String range_info;
        range_info.set_charset(system_charset_info);
        append_range_all_keyparts(&trace_range, NULL,
                                  &range_info, *key, key_part);
        trace_range.end(); // NOTE: ends the tracing scope

        trace_idx.add("index_dives_for_eq_ranges", !param->use_index_statistics).
          add("rowid_ordered", param->is_ror_scan).
          add("using_mrr", !(mrr_flags & HA_MRR_USE_DEFAULT_IMPL)).
          add("index_only", read_index_only).
          add("rows", found_records).
          add("cost", cost.total_cost());
      }
#endif

      if ((found_records != HA_POS_ERROR) && param->is_ror_scan)
      {
        tree->n_ror_scans++;
        tree->ror_scans_map.set_bit(idx);
      }


      if (found_records != HA_POS_ERROR &&
          read_time > (found_read_time= cost.total_cost()))
      {
        trace_idx.add("chosen", true);
        read_time=    found_read_time;
        best_records= found_records;
        key_to_read=  key;
        best_mrr_flags= mrr_flags;
        best_buf_size=  buf_size;
      }
      else
        trace_idx.add("chosen", false).
          add_alnum("cause",
                    (found_records == HA_POS_ERROR) ? "unknown" : "cost");

    }
  }

  DBUG_EXECUTE("info", print_sel_tree(param, tree, &tree->ror_scans_map,
                                      "ROR scans"););
  if (key_to_read)
  {
    idx= key_to_read - tree->keys;
    if ((read_plan= new (param->mem_root) TRP_RANGE(*key_to_read, idx,
                                                    best_mrr_flags)))
    {
      read_plan->records= best_records;
      read_plan->is_ror= tree->ror_scans_map.is_set(idx);
      read_plan->read_cost= read_time;
      read_plan->mrr_buf_size= best_buf_size;
      DBUG_PRINT("info",
                ("Returning range plan for key %s, cost %g, records %lu",
                 param->table->key_info[param->real_keynr[idx]].name,
                 read_plan->read_cost, (ulong) read_plan->records));
    }
  }
  else
    DBUG_PRINT("info", ("No 'range' table read plan found"));

  DBUG_RETURN(read_plan);
}


QUICK_SELECT_I *TRP_INDEX_MERGE::make_quick(PARAM *param,
                                            bool retrieve_full_rows,
                                            MEM_ROOT *parent_alloc)
{
  QUICK_INDEX_MERGE_SELECT *quick_imerge;
  QUICK_RANGE_SELECT *quick;
  /* index_merge always retrieves full rows, ignore retrieve_full_rows */
  if (!(quick_imerge= new QUICK_INDEX_MERGE_SELECT(param->thd, param->table)))
    return NULL;

  quick_imerge->records= records;
  quick_imerge->read_time= read_cost;
  for (TRP_RANGE **range_scan= range_scans; range_scan != range_scans_end;
       range_scan++)
  {
    if (!(quick= (QUICK_RANGE_SELECT*)
          ((*range_scan)->make_quick(param, FALSE, &quick_imerge->alloc)))||
        quick_imerge->push_quick_back(quick))
    {
      delete quick;
      delete quick_imerge;
      return NULL;
    }
  }
  return quick_imerge;
}

QUICK_SELECT_I *TRP_ROR_INTERSECT::make_quick(PARAM *param,
                                              bool retrieve_full_rows,
                                              MEM_ROOT *parent_alloc)
{
  QUICK_ROR_INTERSECT_SELECT *quick_intrsect;
  QUICK_RANGE_SELECT *quick;
  DBUG_ENTER("TRP_ROR_INTERSECT::make_quick");
  MEM_ROOT *alloc;

  if ((quick_intrsect=
         new QUICK_ROR_INTERSECT_SELECT(param->thd, param->table,
                                        (retrieve_full_rows? (!is_covering) :
                                         FALSE),
                                        parent_alloc)))
  {
    DBUG_EXECUTE("info", print_ror_scans_arr(param->table,
                                             "creating ROR-intersect",
                                             first_scan, last_scan););
    alloc= parent_alloc? parent_alloc: &quick_intrsect->alloc;
    for (st_ror_scan_info **current= first_scan;
         current != last_scan;
         current++)
    {
      if (!(quick= get_quick_select(param, (*current)->idx,
                                    (*current)->sel_arg,
                                    HA_MRR_SORTED,
                                    0, alloc)) ||
          quick_intrsect->push_quick_back(quick))
      {
        delete quick_intrsect;
        DBUG_RETURN(NULL);
      }
    }
    if (cpk_scan)
    {
      if (!(quick= get_quick_select(param, cpk_scan->idx,
                                    cpk_scan->sel_arg,
                                    HA_MRR_SORTED,
                                    0, alloc)))
      {
        delete quick_intrsect;
        DBUG_RETURN(NULL);
      }
      quick->file= NULL; 
      quick_intrsect->cpk_quick= quick;
    }
    quick_intrsect->records= records;
    quick_intrsect->read_time= read_cost;
  }
  DBUG_RETURN(quick_intrsect);
}


QUICK_SELECT_I *TRP_ROR_UNION::make_quick(PARAM *param,
                                          bool retrieve_full_rows,
                                          MEM_ROOT *parent_alloc)
{
  QUICK_ROR_UNION_SELECT *quick_roru;
  TABLE_READ_PLAN **scan;
  QUICK_SELECT_I *quick;
  DBUG_ENTER("TRP_ROR_UNION::make_quick");
  /*
    It is impossible to construct a ROR-union that will not retrieve full
    rows, ignore retrieve_full_rows parameter.
  */
  if ((quick_roru= new QUICK_ROR_UNION_SELECT(param->thd, param->table)))
  {
    for (scan= first_ror; scan != last_ror; scan++)
    {
      if (!(quick= (*scan)->make_quick(param, FALSE, &quick_roru->alloc)) ||
          quick_roru->push_quick_back(quick))
        DBUG_RETURN(NULL);
    }
    quick_roru->records= records;
    quick_roru->read_time= read_cost;
  }
  DBUG_RETURN(quick_roru);
}


/**
   If EXPLAIN EXTENDED, add a warning that the index cannot be
   used for range access due to either type conversion or different
   collations on the field used for comparison

   @param param              PARAM from SQL_SELECT::test_quick_select
   @param key_num            Key number
   @param field              Field in the predicate
 */
static void 
if_extended_explain_warn_index_not_applicable(const RANGE_OPT_PARAM *param,
                                              const uint key_num,
                                              const Field *field)
{
  if (param->using_real_indexes &&
      param->thd->lex->describe & DESCRIBE_EXTENDED)
    push_warning_printf(
            param->thd,
            Sql_condition::SL_WARNING,
            ER_WARN_INDEX_NOT_APPLICABLE,
            ER(ER_WARN_INDEX_NOT_APPLICABLE),
            "range",
            field->table->key_info[param->real_keynr[key_num]].name,
            field->field_name);
}


/*
  Build a SEL_TREE for <> or NOT BETWEEN predicate
 
  SYNOPSIS
    get_ne_mm_tree()
      param       PARAM from SQL_SELECT::test_quick_select
      cond_func   item for the predicate
      field       field in the predicate
      lt_value    constant that field should be smaller
      gt_value    constant that field should be greaterr
      cmp_type    compare type for the field

  RETURN 
    #  Pointer to tree built tree
    0  on error
*/
static SEL_TREE *get_ne_mm_tree(RANGE_OPT_PARAM *param, Item_func *cond_func, 
                                Field *field,
                                Item *lt_value, Item *gt_value,
                                Item_result cmp_type)
{
  SEL_TREE *tree;
  tree= get_mm_parts(param, cond_func, field, Item_func::LT_FUNC,
                     lt_value, cmp_type);
  if (tree)
  {
    tree= tree_or(param, tree, get_mm_parts(param, cond_func, field,
					    Item_func::GT_FUNC,
					    gt_value, cmp_type));
  }
  return tree;
}
   

/*
  Build a SEL_TREE for a simple predicate
 
  SYNOPSIS
    get_func_mm_tree()
      param       PARAM from SQL_SELECT::test_quick_select
      cond_func   item for the predicate
      field       field in the predicate
      value       constant in the predicate
      cmp_type    compare type for the field
      inv         TRUE <> NOT cond_func is considered
                  (makes sense only when cond_func is BETWEEN or IN) 

  RETURN 
    Pointer to the tree built tree
*/

static SEL_TREE *get_func_mm_tree(RANGE_OPT_PARAM *param, Item_func *cond_func, 
                                  Field *field, Item *value,
                                  Item_result cmp_type, bool inv)
{
  SEL_TREE *tree= 0;
  DBUG_ENTER("get_func_mm_tree");

  switch (cond_func->functype()) {

  case Item_func::XOR_FUNC:
    DBUG_RETURN(NULL); // Always true (don't use range access on XOR).
    break;             // See WL#5800

  case Item_func::NE_FUNC:
    tree= get_ne_mm_tree(param, cond_func, field, value, value, cmp_type);
    break;

  case Item_func::BETWEEN:
  {
    if (!value)
    {
      if (inv)
      {
        tree= get_ne_mm_tree(param, cond_func, field, cond_func->arguments()[1],
                             cond_func->arguments()[2], cmp_type);
      }
      else
      {
        tree= get_mm_parts(param, cond_func, field, Item_func::GE_FUNC,
		           cond_func->arguments()[1],cmp_type);
        if (tree)
        {
          tree= tree_and(param, tree, get_mm_parts(param, cond_func, field,
					           Item_func::LE_FUNC,
					           cond_func->arguments()[2],
                                                   cmp_type));
        }
      }
    }
    else
      tree= get_mm_parts(param, cond_func, field,
                         (inv ?
                          (value == (Item*)1 ? Item_func::GT_FUNC :
                                               Item_func::LT_FUNC):
                          (value == (Item*)1 ? Item_func::LE_FUNC :
                                               Item_func::GE_FUNC)),
                         cond_func->arguments()[0], cmp_type);
    break;
  }
  case Item_func::IN_FUNC:
  {
    Item_func_in *func=(Item_func_in*) cond_func;

    /*
      Array for IN() is constructed when all values have the same result
      type. Tree won't be built for values with different result types,
      so we check it here to avoid unnecessary work.
    */
    if (!func->arg_types_compatible)
      break;     

    if (inv)
    {
      if (func->array && func->array->result_type() != ROW_RESULT)
      {
        /*
          We get here for conditions in form "t.key NOT IN (c1, c2, ...)",
          where c{i} are constants. Our goal is to produce a SEL_TREE that 
          represents intervals:
          
          ($MIN<t.key<c1) OR (c1<t.key<c2) OR (c2<t.key<c3) OR ...    (*)
          
          where $MIN is either "-inf" or NULL.
          
          The most straightforward way to produce it is to convert NOT IN
          into "(t.key != c1) AND (t.key != c2) AND ... " and let the range
          analyzer to build SEL_TREE from that. The problem is that the
          range analyzer will use O(N^2) memory (which is probably a bug),
          and people do use big NOT IN lists (e.g. see BUG#15872, BUG#21282),
          will run out of memory.

          Another problem with big lists like (*) is that a big list is
          unlikely to produce a good "range" access, while considering that
          range access will require expensive CPU calculations (and for 
          MyISAM even index accesses). In short, big NOT IN lists are rarely
          worth analyzing.

          Considering the above, we'll handle NOT IN as follows:
          * if the number of entries in the NOT IN list is less than
            NOT_IN_IGNORE_THRESHOLD, construct the SEL_TREE (*) manually.
          * Otherwise, don't produce a SEL_TREE.
        */
#define NOT_IN_IGNORE_THRESHOLD 1000
        MEM_ROOT *tmp_root= param->mem_root;
        param->thd->mem_root= param->old_root;
        /* 
          Create one Item_type constant object. We'll need it as
          get_mm_parts only accepts constant values wrapped in Item_Type
          objects.
          We create the Item on param->mem_root which points to
          per-statement mem_root (while thd->mem_root is currently pointing
          to mem_root local to range optimizer).
        */
        Item *value_item= func->array->create_item();
        param->thd->mem_root= tmp_root;

        if (func->array->count > NOT_IN_IGNORE_THRESHOLD || !value_item)
          break;

        /* Get a SEL_TREE for "(-inf|NULL) < X < c_0" interval.  */
        uint i=0;
        do 
        {
          func->array->value_to_item(i, value_item);
          tree= get_mm_parts(param, cond_func, field, Item_func::LT_FUNC,
                             value_item, cmp_type);
          if (!tree)
            break;
          i++;
        } while (i < func->array->count && tree->type == SEL_TREE::IMPOSSIBLE);

        if (!tree || tree->type == SEL_TREE::IMPOSSIBLE)
        {
          /* We get here in cases like "t.unsigned NOT IN (-1,-2,-3) */
          tree= NULL;
          break;
        }
        SEL_TREE *tree2;
        for (; i < func->array->count; i++)
        {
          if (func->array->compare_elems(i, i-1))
          {
            /* Get a SEL_TREE for "-inf < X < c_i" interval */
            func->array->value_to_item(i, value_item);
            tree2= get_mm_parts(param, cond_func, field, Item_func::LT_FUNC,
                                value_item, cmp_type);
            if (!tree2)
            {
              tree= NULL;
              break;
            }

            /* Change all intervals to be "c_{i-1} < X < c_i" */
            for (uint idx= 0; idx < param->keys; idx++)
            {
              SEL_ARG *new_interval, *last_val;
              if (((new_interval= tree2->keys[idx])) &&
                  (tree->keys[idx]) &&
                  ((last_val= tree->keys[idx]->last())))
              {
                new_interval->min_value= last_val->max_value;
                new_interval->min_flag= NEAR_MIN;

                /*
                  If the interval is over a partial keypart, the
                  interval must be "c_{i-1} <= X < c_i" instead of
                  "c_{i-1} < X < c_i". Reason:

                  Consider a table with a column "my_col VARCHAR(3)",
                  and an index with definition
                  "INDEX my_idx my_col(1)". If the table contains rows
                  with my_col values "f" and "foo", the index will not
                  distinguish the two rows.

                  Note that tree_or() below will effectively merge
                  this range with the range created for c_{i-1} and
                  we'll eventually end up with only one range:
                  "NULL < X".

                  Partitioning indexes are never partial.
                */
                if (param->using_real_indexes)
                {
                  const KEY key=
                    param->table->key_info[param->real_keynr[idx]];
                  const KEY_PART_INFO *kpi= key.key_part + new_interval->part;

                  if (kpi->key_part_flag & HA_PART_KEY_SEG)
                    new_interval->min_flag= 0;
                }
              }
            }
            /* 
              The following doesn't try to allocate memory so no need to
              check for NULL.
            */
            tree= tree_or(param, tree, tree2);
          }
        }
        
        if (tree && tree->type != SEL_TREE::IMPOSSIBLE)
        {
          /* 
            Get the SEL_TREE for the last "c_last < X < +inf" interval 
            (value_item cotains c_last already)
          */
          tree2= get_mm_parts(param, cond_func, field, Item_func::GT_FUNC,
                              value_item, cmp_type);
          tree= tree_or(param, tree, tree2);
        }
      }
      else
      {
        tree= get_ne_mm_tree(param, cond_func, field,
                             func->arguments()[1], func->arguments()[1],
                             cmp_type);
        if (tree)
        {
          Item **arg, **end;
          for (arg= func->arguments()+2, end= arg+func->argument_count()-2;
               arg < end ; arg++)
          {
            tree=  tree_and(param, tree, get_ne_mm_tree(param, cond_func, field, 
                                                        *arg, *arg, cmp_type));
          }
        }
      }
    }
    else
    {    
      tree= get_mm_parts(param, cond_func, field, Item_func::EQ_FUNC,
                         func->arguments()[1], cmp_type);
      if (tree)
      {
        Item **arg, **end;
        for (arg= func->arguments()+2, end= arg+func->argument_count()-2;
             arg < end ; arg++)
        {
          tree= tree_or(param, tree, get_mm_parts(param, cond_func, field, 
                                                  Item_func::EQ_FUNC,
                                                  *arg, cmp_type));
        }
      }
    }
    break;
  }
  default: 
  {
    /* 
       Here the function for the following predicates are processed:
       <, <=, =, >=, >, LIKE, IS NULL, IS NOT NULL and GIS functions.
       If the predicate is of the form (value op field) it is handled
       as the equivalent predicate (field rev_op value), e.g.
       2 <= a is handled as a >= 2.
    */
    Item_func::Functype func_type=
      (value != cond_func->arguments()[0]) ? cond_func->functype() :
        ((Item_bool_func2*) cond_func)->rev_functype();
    tree= get_mm_parts(param, cond_func, field, func_type, value, cmp_type);
  }
  }

  DBUG_RETURN(tree);
}


/*
  Build conjunction of all SEL_TREEs for a simple predicate applying equalities
 
  SYNOPSIS
    get_full_func_mm_tree()
      param       PARAM from SQL_SELECT::test_quick_select
      cond_func   item for the predicate
      field_item  field in the predicate
      value       constant in the predicate (or a field already read from 
                  a table in the case of dynamic range access)
                  (for BETWEEN it contains the number of the field argument,
                   for IN it's always 0) 
      inv         TRUE <> NOT cond_func is considered
                  (makes sense only when cond_func is BETWEEN or IN)

  DESCRIPTION
    For a simple SARGable predicate of the form (f op c), where f is a field and
    c is a constant, the function builds a conjunction of all SEL_TREES that can
    be obtained by the substitution of f for all different fields equal to f.

  NOTES  
    If the WHERE condition contains a predicate (fi op c),
    then not only SELL_TREE for this predicate is built, but
    the trees for the results of substitution of fi for
    each fj belonging to the same multiple equality as fi
    are built as well.
    E.g. for WHERE t1.a=t2.a AND t2.a > 10 
    a SEL_TREE for t2.a > 10 will be built for quick select from t2
    and   
    a SEL_TREE for t1.a > 10 will be built for quick select from t1.

    A BETWEEN predicate of the form (fi [NOT] BETWEEN c1 AND c2) is treated
    in a similar way: we build a conjuction of trees for the results
    of all substitutions of fi for equal fj.
    Yet a predicate of the form (c BETWEEN f1i AND f2i) is processed
    differently. It is considered as a conjuction of two SARGable
    predicates (f1i <= c) and (f2i <=c) and the function get_full_func_mm_tree
    is called for each of them separately producing trees for 
       AND j (f1j <=c ) and AND j (f2j <= c) 
    After this these two trees are united in one conjunctive tree.
    It's easy to see that the same tree is obtained for
       AND j,k (f1j <=c AND f2k<=c)
    which is equivalent to 
       AND j,k (c BETWEEN f1j AND f2k).
    The validity of the processing of the predicate (c NOT BETWEEN f1i AND f2i)
    which equivalent to (f1i > c OR f2i < c) is not so obvious. Here the
    function get_full_func_mm_tree is called for (f1i > c) and (f2i < c)
    producing trees for AND j (f1j > c) and AND j (f2j < c). Then this two
    trees are united in one OR-tree. The expression 
      (AND j (f1j > c) OR AND j (f2j < c)
    is equivalent to the expression
      AND j,k (f1j > c OR f2k < c) 
    which is just a translation of 
      AND j,k (c NOT BETWEEN f1j AND f2k)

    In the cases when one of the items f1, f2 is a constant c1 we do not create
    a tree for it at all. It works for BETWEEN predicates but does not
    work for NOT BETWEEN predicates as we have to evaluate the expression
    with it. If it is TRUE then the other tree can be completely ignored.
    We do not do it now and no trees are built in these cases for
    NOT BETWEEN predicates.

    As to IN predicates only ones of the form (f IN (c1,...,cn)),
    where f1 is a field and c1,...,cn are constant, are considered as
    SARGable. We never try to narrow the index scan using predicates of
    the form (c IN (c1,...,f,...,cn)). 
      
  RETURN 
    Pointer to the tree representing the built conjunction of SEL_TREEs
*/

static SEL_TREE *get_full_func_mm_tree(RANGE_OPT_PARAM *param,
                                       Item_func *cond_func,
                                       Item_field *field_item, Item *value, 
                                       bool inv)
{
  SEL_TREE *tree= 0;
  SEL_TREE *ftree= 0;
  table_map ref_tables= 0;
  table_map param_comp= ~(param->prev_tables | param->read_tables |
		          param->current_table);
  DBUG_ENTER("get_full_func_mm_tree");

  for (uint i= 0; i < cond_func->arg_count; i++)
  {
    Item *arg= cond_func->arguments()[i]->real_item();
    if (arg != field_item)
      ref_tables|= arg->used_tables();
  }
  Field *field= field_item->field;
  Item_result cmp_type= field->cmp_type();
  if (!((ref_tables | field->table->map) & param_comp))
    ftree= get_func_mm_tree(param, cond_func, field, value, cmp_type, inv);
  Item_equal *item_equal= field_item->item_equal;
  if (item_equal)
  {
    Item_equal_iterator it(*item_equal);
    Item_field *item;
    while ((item= it++))
    {
      Field *f= item->field;
      if (field->eq(f))
        continue;
      if (!((ref_tables | f->table->map) & param_comp))
      {
        tree= get_func_mm_tree(param, cond_func, f, value, cmp_type, inv);
        ftree= !ftree ? tree : tree_and(param, ftree, tree);
      }
    }
  }
  DBUG_RETURN(ftree);
}

/**
  The Range Analysis Module, which finds range access alternatives
  applicable to single or multi-index (UNION) access. The function
  does not calculate or care about the cost of the different
  alternatives.

  get_mm_tree() employs a relaxed boolean algebra where the solution
  may be bigger than what the rules of boolean algebra accept. In
  other words, get_mm_tree() may return range access plans that will
  read more rows than the input conditions dictate. In it's simplest
  form, consider a condition on two fields indexed by two different
  indexes:

     "WHERE fld1 > 'x' AND fld2 > 'y'"

  In this case, there are two single-index range access alternatives.
  No matter which access path is chosen, rows that are not in the
  result set may be read.

  In the case above, get_mm_tree() will create range access
  alternatives for both indexes, so boolean algebra is still correct.
  In other cases, however, the conditions are too complex to be used
  without relaxing the rules. This typically happens when ORing a
  conjunction to a multi-index disjunctions (@see e.g.
  imerge_list_or_tree()). When this happens, the range optimizer may
  choose to ignore conjunctions (any condition connected with AND). The
  effect of this is that the result includes a "bigger" solution than
  neccessary. This is OK since all conditions will be used as filters
  after row retrieval.

  @see SEL_TREE::keys and SEL_TREE::merges for details of how single
  and multi-index range access alternatives are stored.
*/
static SEL_TREE *get_mm_tree(RANGE_OPT_PARAM *param,Item *cond)
{
  SEL_TREE *tree=0;
  SEL_TREE *ftree= 0;
  Item_field *field_item= 0;
  bool inv= FALSE;
  Item *value= 0;
  DBUG_ENTER("get_mm_tree");

  if (cond->type() == Item::COND_ITEM)
  {
    List_iterator<Item> li(*((Item_cond*) cond)->argument_list());

    if (((Item_cond*) cond)->functype() == Item_func::COND_AND_FUNC)
    {
      tree= NULL;
      Item *item;
      while ((item=li++))
      {
        SEL_TREE *new_tree= get_mm_tree(param,item);
        if (param->statement_should_be_aborted())
          DBUG_RETURN(NULL);
        tree= tree_and(param,tree,new_tree);
        dbug_print_tree("after_and", tree, param);
        if (tree && tree->type == SEL_TREE::IMPOSSIBLE)
          break;
      }
    }
    else
    {                                           // Item OR
      tree= get_mm_tree(param,li++);
      if (param->statement_should_be_aborted())
        DBUG_RETURN(NULL);
      if (tree)
      {
        Item *item;
        while ((item=li++))
        {
          SEL_TREE *new_tree=get_mm_tree(param,item);
          if (new_tree == NULL || param->statement_should_be_aborted())
            DBUG_RETURN(NULL);
          tree= tree_or(param,tree,new_tree);
          dbug_print_tree("after_or", tree, param);
          if (tree == NULL || tree->type == SEL_TREE::ALWAYS)
            break;
        }
      }
    }
    dbug_print_tree("tree_returned", tree, param);
    DBUG_RETURN(tree);
  }
  /* 
    Here when simple cond 
    There are limits on what kinds of const items we can evaluate.
    At this stage a subquery in 'cond' might not be fully transformed yet
    (example: semijoin) thus cannot be evaluated.
  */
  if (cond->const_item() && !cond->is_expensive() && !cond->has_subquery())
  {
    /*
      During the cond->val_int() evaluation we can come across a subselect 
      item which may allocate memory on the thd->mem_root and assumes 
      all the memory allocated has the same life span as the subselect 
      item itself. So we have to restore the thread's mem_root here.
    */
    MEM_ROOT *tmp_root= param->mem_root;
    param->thd->mem_root= param->old_root;
    tree= cond->val_int() ? new(tmp_root) SEL_TREE(SEL_TREE::ALWAYS) :
                            new(tmp_root) SEL_TREE(SEL_TREE::IMPOSSIBLE);
    param->thd->mem_root= tmp_root;
    dbug_print_tree("tree_returned", tree, param);
    DBUG_RETURN(tree);
  }

  table_map ref_tables= 0;
  table_map param_comp= ~(param->prev_tables | param->read_tables |
		          param->current_table);
  if (cond->type() != Item::FUNC_ITEM)
  {						// Should be a field
    ref_tables= cond->used_tables();
    if ((ref_tables & param->current_table) ||
	(ref_tables & ~(param->prev_tables | param->read_tables)))
      DBUG_RETURN(0);
    DBUG_RETURN(new SEL_TREE(SEL_TREE::MAYBE));
  }

  Item_func *cond_func= (Item_func*) cond;
  if (cond_func->functype() == Item_func::BETWEEN ||
      cond_func->functype() == Item_func::IN_FUNC)
    inv= ((Item_func_opt_neg *) cond_func)->negated;
  else
  {
    /*
      During the cond_func->select_optimize() evaluation we can come across a
      subselect item which may allocate memory on the thd->mem_root and assumes
      all the memory allocated has the same life span as the subselect item
      itself. So we have to restore the thread's mem_root here.
    */
    MEM_ROOT *tmp_root= param->mem_root;
    param->thd->mem_root= param->old_root;
    Item_func::optimize_type opt_type= cond_func->select_optimize();
    param->thd->mem_root= tmp_root;
    if (opt_type == Item_func::OPTIMIZE_NONE)
      DBUG_RETURN(NULL);
  }

  param->cond= cond;

  switch (cond_func->functype()) {
  case Item_func::BETWEEN:
    if (cond_func->arguments()[0]->real_item()->type() == Item::FIELD_ITEM)
    {
      field_item= (Item_field*) (cond_func->arguments()[0]->real_item());
      ftree= get_full_func_mm_tree(param, cond_func, field_item, NULL, inv);
    }

    /*
      Concerning the code below see the NOTES section in
      the comments for the function get_full_func_mm_tree()
    */
    for (uint i= 1 ; i < cond_func->arg_count ; i++)
    {
      if (cond_func->arguments()[i]->real_item()->type() == Item::FIELD_ITEM)
      {
        field_item= (Item_field*) (cond_func->arguments()[i]->real_item());
        SEL_TREE *tmp= get_full_func_mm_tree(param, cond_func, 
                                    field_item, (Item*)(intptr)i, inv);
        if (inv)
        {
          tree= !tree ? tmp : tree_or(param, tree, tmp);
          if (tree == NULL)
            break;
        }
        else 
          tree= tree_and(param, tree, tmp);
      }
      else if (inv)
      { 
        tree= 0;
        break;
      }
    }

    ftree = tree_and(param, ftree, tree);
    break;
  case Item_func::IN_FUNC:
  {
    Item_func_in *func=(Item_func_in*) cond_func;
    if (func->key_item()->real_item()->type() != Item::FIELD_ITEM)
      DBUG_RETURN(0);
    field_item= (Item_field*) (func->key_item()->real_item());
    ftree= get_full_func_mm_tree(param, cond_func, field_item, NULL, inv);
    break;
  }
  case Item_func::MULT_EQUAL_FUNC:
  {
    Item_equal *item_equal= (Item_equal *) cond;    
    if (!(value= item_equal->get_const()))
      DBUG_RETURN(0);
    Item_equal_iterator it(*item_equal);
    ref_tables= value->used_tables();
    while ((field_item= it++))
    {
      Field *field= field_item->field;
      Item_result cmp_type= field->cmp_type();
      if (!((ref_tables | field->table->map) & param_comp))
      {
        tree= get_mm_parts(param, item_equal, field, Item_func::EQ_FUNC,
		           value,cmp_type);
        ftree= !ftree ? tree : tree_and(param, ftree, tree);
      }
    }
    
    dbug_print_tree("tree_returned", ftree, param);
    DBUG_RETURN(ftree);
  }
  default:

    DBUG_ASSERT (!ftree);
    if (cond_func->arguments()[0]->real_item()->type() == Item::FIELD_ITEM)
    {
      field_item= (Item_field*) (cond_func->arguments()[0]->real_item());
      value= cond_func->arg_count > 1 ? cond_func->arguments()[1] : NULL;
      ftree= get_full_func_mm_tree(param, cond_func, field_item, value, inv);
    }
    /*
      Even if get_full_func_mm_tree() was executed above and did not
      return a range predicate it may still be possible to create one
      by reversing the order of the operands. Note that this only
      applies to predicates where both operands are fields. Example: A
      query of the form

         WHERE t1.a OP t2.b

      In this case, arguments()[0] == t1.a and arguments()[1] == t2.b.
      When creating range predicates for t2, get_full_func_mm_tree()
      above will return NULL because 'field' belongs to t1 and only
      predicates that applies to t2 are of interest. In this case a
      call to get_full_func_mm_tree() with reversed operands (see
      below) may succeed.
     */
    if (!ftree && cond_func->have_rev_func() &&
        cond_func->arguments()[1]->real_item()->type() == Item::FIELD_ITEM)
    {
      field_item= (Item_field*) (cond_func->arguments()[1]->real_item());
      value= cond_func->arguments()[0];
      ftree= get_full_func_mm_tree(param, cond_func, field_item, value, inv);
    }
  }

  dbug_print_tree("tree_returned", ftree, param);
  DBUG_RETURN(ftree);
}

/**
  Test whether a comparison operator is a spatial comparison
  operator, i.e. Item_func::SP_*.

  Used to check if range access using operator 'op_type' is applicable
  for a non-spatial index.

  @param   op_type  The comparison operator.
  @return  true if 'op_type' is a spatial comparison operator, false otherwise.

*/
bool is_spatial_operator(Item_func::Functype op_type)
{
  switch (op_type)
  {
  case Item_func::SP_EQUALS_FUNC:
  case Item_func::SP_DISJOINT_FUNC:
  case Item_func::SP_INTERSECTS_FUNC:
  case Item_func::SP_TOUCHES_FUNC:
  case Item_func::SP_CROSSES_FUNC:
  case Item_func::SP_WITHIN_FUNC:
  case Item_func::SP_CONTAINS_FUNC:
  case Item_func::SP_OVERLAPS_FUNC:
  case Item_func::SP_STARTPOINT:
  case Item_func::SP_ENDPOINT:
  case Item_func::SP_EXTERIORRING:
  case Item_func::SP_POINTN:
  case Item_func::SP_GEOMETRYN:
  case Item_func::SP_INTERIORRINGN:
    return true;
  default:
    return false;
  }
}

static SEL_TREE *
get_mm_parts(RANGE_OPT_PARAM *param, Item_func *cond_func, Field *field,
	     Item_func::Functype type,
	     Item *value, Item_result cmp_type)
{
  DBUG_ENTER("get_mm_parts");
  if (field->table != param->table)
    DBUG_RETURN(0);

  KEY_PART *key_part = param->key_parts;
  KEY_PART *end = param->key_parts_end;
  SEL_TREE *tree=0;
  if (value &&
      value->used_tables() & ~(param->prev_tables | param->read_tables))
    DBUG_RETURN(0);
  for (; key_part != end ; key_part++)
  {
    if (field->eq(key_part->field))
    {
      /*
        Cannot do range access for spatial operators when a
        non-spatial index is used.
      */
      if (key_part->image_type != Field::itMBR &&
          is_spatial_operator(cond_func->functype()))
        continue;

      SEL_ARG *sel_arg=0;
      if (!tree && !(tree=new SEL_TREE()))
	DBUG_RETURN(0);				// OOM
      if (!value || !(value->used_tables() & ~param->read_tables))
      {
	sel_arg=get_mm_leaf(param,cond_func,
			    key_part->field,key_part,type,value);
	if (!sel_arg)
	  continue;
	if (sel_arg->type == SEL_ARG::IMPOSSIBLE)
	{
	  tree->type=SEL_TREE::IMPOSSIBLE;
	  DBUG_RETURN(tree);
	}
      }
      else
      {
	// This key may be used later
	if (!(sel_arg= new SEL_ARG(SEL_ARG::MAYBE_KEY)))
	  DBUG_RETURN(0);			// OOM
      }
      sel_arg->part=(uchar) key_part->part;
      tree->keys[key_part->key]=sel_add(tree->keys[key_part->key],sel_arg);
      tree->keys_map.set_bit(key_part->key);
    }
  }

  if (tree && tree->merges.is_empty() && tree->keys_map.is_clear_all())
    tree= NULL;
  DBUG_RETURN(tree);
}

/**
  Saves 'value' in 'field' and handles potential type conversion
  problems.

  @param tree [out]                 The SEL_ARG leaf under construction. If 
                                    an always false predicate is found it is 
                                    modified to point to a SEL_ARG with
                                    type == SEL_ARG::IMPOSSIBLE 
  @param value                      The Item that contains a value that shall
                                    be stored in 'field'.
  @param comp_op                    Comparison operator: >, >=, <=> etc.
  @param field                      The field that 'value' is stored into.
  @param impossible_cond_cause[out] Set to a descriptive string if an
                                    impossible condition is found.
  @param memroot                    Memroot for creation of new SEL_ARG.

  @retval false  if saving went fine and it makes sense to continue
                 optimizing for this predicate.
  @retval true   if always true/false predicate was found, in which
                 case 'tree' has been modified to reflect this: NULL
                 pointer if always true, SEL_ARG with type IMPOSSIBLE
                 if always false.
*/
static bool save_value_and_handle_conversion(SEL_ARG **tree,
                                             Item *value,
                                             const Item_func::Functype comp_op,
                                             Field *field,
                                             const char **impossible_cond_cause,
                                             MEM_ROOT *memroot)
{
  // A SEL_ARG should not have been created for this predicate yet.
  DBUG_ASSERT(*tree == NULL);

  if (!value->can_be_evaluated_now())
  {
    /*
      We cannot evaluate the value yet (i.e. required tables are not yet
      locked.)
      This is the case of prune_partitions() called during JOIN::prepare().
    */
    return true;
  }

  // For comparison purposes allow invalid dates like 2000-01-32
  const sql_mode_t orig_sql_mode= field->table->in_use->variables.sql_mode;
  field->table->in_use->variables.sql_mode|= MODE_INVALID_DATES;

  /*
    We want to change "field > value" to "field OP V"
    where:
    * V is what is in "field" after we stored "value" in it via
    save_in_field_no_warning() (such store operation may have done
    rounding...)
    * OP is > or >=, depending on what's correct.
    For example, if c is an INT column,
    "c > 2.9" is changed to "c OP 3"
    where OP is ">=" (">" would not be correct, as 3 > 2.9, a comparison
    done with stored_field_cmp_to_item()). And
    "c > 3.1" is changed to "c OP 3" where OP is ">" (3 < 3.1...).
  */

  // Note that value may be a stored function call, executed here.
  const type_conversion_status err= value->save_in_field_no_warnings(field, true);
  field->table->in_use->variables.sql_mode= orig_sql_mode;

  switch (err) {
  case TYPE_OK:
  case TYPE_NOTE_TRUNCATED:
  case TYPE_WARN_TRUNCATED:
    return false;
  case TYPE_ERR_BAD_VALUE:
    /*
      In the case of incompatible values, MySQL's SQL dialect has some
      strange interpretations. For example,

          "int_col > 'foo'" is interpreted as "int_col > 0"

      instead of always false. Because of this, we assume that the
      range predicate is always true instead of always false and let
      evaluate_join_record() decide the outcome.
    */
    return true;
  case TYPE_ERR_NULL_CONSTRAINT_VIOLATION:
    // Checking NULL value on a field that cannot contain NULL.
    *impossible_cond_cause= "null_field_in_non_null_column";
    goto impossible_cond;
  case TYPE_WARN_OUT_OF_RANGE:
    /*
      value to store was either higher than field::max_value or lower
      than field::min_value. The field's max/min value has been stored
      instead.
     */
    if (comp_op == Item_func::EQUAL_FUNC || comp_op == Item_func::EQ_FUNC)
    {
      /*
        Independent of data type, "out_of_range_value =/<=> field" is
        always false.
      */
      *impossible_cond_cause= "value_out_of_range";
      goto impossible_cond;
    }

    // If the field is numeric, we can interpret the out of range value.
    if ((field->type() != FIELD_TYPE_BIT) &&
        (field->result_type() == REAL_RESULT ||
         field->result_type() == INT_RESULT ||
         field->result_type() == DECIMAL_RESULT))
    {
      /*
        value to store was higher than field::max_value if
           a) field has a value greater than 0, or
           b) if field is unsigned and has a negative value (which, when
              cast to unsigned, means some value higher than LONGLONG_MAX).
      */
      if ((field->val_int() > 0) ||                              // a)
          (static_cast<Field_num*>(field)->unsigned_flag &&
           field->val_int() < 0))                                // b)
      {
        if (comp_op == Item_func::LT_FUNC || comp_op == Item_func::LE_FUNC)
        {
          /*
            '<' or '<=' compared to a value higher than the field
            can store is always true.
          */
          return true;
        }
        if (comp_op == Item_func::GT_FUNC || comp_op == Item_func::GE_FUNC)
        {
          /*
            '>' or '>=' compared to a value higher than the field can
            store is always false.
          */
          *impossible_cond_cause= "value_out_of_range";
          goto impossible_cond;
        }
      }
      else // value is lower than field::min_value
      {
        if (comp_op == Item_func::GT_FUNC || comp_op == Item_func::GE_FUNC)
        {
          /*
            '>' or '>=' compared to a value lower than the field
            can store is always true.
          */
          return true;
        }
        if (comp_op == Item_func::LT_FUNC || comp_op == Item_func::LE_FUNC)
        {
          /*
            '<' or '=' compared to a value lower than the field can
            store is always false.
          */
          *impossible_cond_cause= "value_out_of_range";
          goto impossible_cond;
        }
      }
    }
    /*
      Value is out of range on a datatype where it can't be decided if
      it was underflow or overflow. It is therefore not possible to
      determine whether or not the condition is impossible or always
      true and we have to assume always true.
    */
    return true;
  case TYPE_NOTE_TIME_TRUNCATED:
    if (field->type() == FIELD_TYPE_DATE &&
        (comp_op == Item_func::GT_FUNC || comp_op == Item_func::GE_FUNC ||
         comp_op == Item_func::LT_FUNC || comp_op == Item_func::LE_FUNC))
    {
      /*
        We were saving DATETIME into a DATE column, the conversion went ok
        but a non-zero time part was cut off.

        In MySQL's SQL dialect, DATE and DATETIME are compared as datetime
        values. Index over a DATE column uses DATE comparison. Changing
        from one comparison to the other is possible:

        datetime(date_col)< '2007-12-10 12:34:55' -> date_col<='2007-12-10'
        datetime(date_col)<='2007-12-10 12:34:55' -> date_col<='2007-12-10'

        datetime(date_col)> '2007-12-10 12:34:55' -> date_col>='2007-12-10'
        datetime(date_col)>='2007-12-10 12:34:55' -> date_col>='2007-12-10'

        but we'll need to convert '>' to '>=' and '<' to '<='. This will
        be done together with other types at the end of get_mm_leaf()
        (grep for stored_field_cmp_to_item)
      */
      return false;
    }
    if (comp_op == Item_func::EQ_FUNC || comp_op == Item_func::EQUAL_FUNC)
    {
      // Equality comparison is always false when time info has been truncated.
      goto impossible_cond;
    }
    return true;
  case TYPE_ERR_OOM:
    return true;
    /*
      No default here to avoid adding new conversion status codes that are
      unhandled in this function.
    */
  }

  DBUG_ASSERT(FALSE); // Should never get here.

impossible_cond:
  *tree= new (memroot) SEL_ARG(field, 0, 0);
  (*tree)->type= SEL_ARG::IMPOSSIBLE;
  return true;
}

static SEL_ARG *
get_mm_leaf(RANGE_OPT_PARAM *param, Item *conf_func, Field *field,
            KEY_PART *key_part, Item_func::Functype type,Item *value)
{
  uint maybe_null=(uint) field->real_maybe_null();
  bool optimize_range;
  SEL_ARG *tree= 0;
  MEM_ROOT *alloc= param->mem_root;
  uchar *str;
  const char *impossible_cond_cause= NULL;
  DBUG_ENTER("get_mm_leaf");

  /*
    We need to restore the runtime mem_root of the thread in this
    function because it evaluates the value of its argument, while
    the argument can be any, e.g. a subselect. The subselect
    items, in turn, assume that all the memory allocated during
    the evaluation has the same life span as the item itself.
    TODO: opt_range.cc should not reset thd->mem_root at all.
  */
  param->thd->mem_root= param->old_root;
  if (!value)					// IS NULL or IS NOT NULL
  {
    if (field->table->maybe_null)		// Can't use a key on this
      goto end;
    if (!maybe_null)				// Not null field
    {
      if (type == Item_func::ISNULL_FUNC)
        tree= &null_element;
      goto end;
    }
    uchar *null_string=
      static_cast<uchar*>(alloc_root(alloc, key_part->store_length + 1));
    if (!null_string)
      goto end;                                 // out of memory

    TRASH(null_string, key_part->store_length + 1);
    memcpy(null_string, is_null_string, sizeof(is_null_string));

    if (!(tree= new (alloc) SEL_ARG(field, null_string, null_string)))
      goto end;                                 // out of memory
    if (type == Item_func::ISNOTNULL_FUNC)
    {
      tree->min_flag=NEAR_MIN;		    /* IS NOT NULL ->  X > NULL */
      tree->max_flag=NO_MAX_RANGE;
    }
    goto end;
  }

  /*
    1. Usually we can't use an index if the column collation
       differ from the operation collation.

    2. However, we can reuse a case insensitive index for
       the binary searches:

       WHERE latin1_swedish_ci_column = 'a' COLLATE lati1_bin;

       WHERE latin1_swedish_ci_colimn = BINARY 'a '
  */
  if ((field->result_type() == STRING_RESULT &&
       field->match_collation_to_optimize_range() &&
       value->result_type() == STRING_RESULT &&
       key_part->image_type == Field::itRAW &&
       field->charset() != conf_func->compare_collation() &&
       !(conf_func->compare_collation()->state & MY_CS_BINSORT &&
         (type == Item_func::EQUAL_FUNC || type == Item_func::EQ_FUNC))))
  {
    if_extended_explain_warn_index_not_applicable(param, key_part->key, field);
    goto end;
  }

  /*
    Temporal values: Cannot use range access if:
      1) 'temporal_value = indexed_varchar_column' because there are
         many ways to represent the same date as a string. A few
         examples: "01-01-2001", "1-1-2001", "2001-01-01",
         "2001#01#01". The same problem applies to time. Thus, we
         cannot create a usefull range predicate for temporal values
         into VARCHAR column indexes. @see add_key_field()
      2) 'temporal_value_with_date_part = indexed_time' because: 
         - without index, a TIME column with value '48:00:00' is 
           equal to a DATETIME column with value 
           'CURDATE() + 2 days' 
         - with range access into the TIME column, CURDATE() + 2 
           days becomes "00:00:00" (Field_timef::store_internal() 
           simply extracts the time part from the datetime) which 
           is a lookup key which does not match "48:00:00"; so 
           ref access is not be able to give the same result as 
           On the other hand, we can do ref access for
           IndexedDatetimeComparedToTime because
           Field_temporal_with_date::store_time() will convert
           48:00:00 to CURDATE() + 2 days which is the correct
           lookup key.
   */
  if ((!field->is_temporal() && value->is_temporal()) ||   // 1)
      field_time_cmp_date(field, value))                   // 2)
  {
    if_extended_explain_warn_index_not_applicable(param, key_part->key, field);
    goto end;
  }

  if (key_part->image_type == Field::itMBR)
  {
    // @todo: use is_spatial_operator() instead?
    switch (type) {
    case Item_func::SP_EQUALS_FUNC:
    case Item_func::SP_DISJOINT_FUNC:
    case Item_func::SP_INTERSECTS_FUNC:
    case Item_func::SP_TOUCHES_FUNC:
    case Item_func::SP_CROSSES_FUNC:
    case Item_func::SP_WITHIN_FUNC:
    case Item_func::SP_CONTAINS_FUNC:
    case Item_func::SP_OVERLAPS_FUNC:
      break;
    default:
      /* 
        We cannot involve spatial indexes for queries that
        don't use MBREQUALS(), MBRDISJOINT(), etc. functions.
      */
      goto end;
    }
  }

  if (param->using_real_indexes)
    optimize_range= field->optimize_range(param->real_keynr[key_part->key],
                                          key_part->part);
  else
    optimize_range= TRUE;

  if (type == Item_func::LIKE_FUNC)
  {
    bool like_error;
    char buff1[MAX_FIELD_WIDTH];
    uchar *min_str,*max_str;
    String tmp(buff1,sizeof(buff1),value->collation.collation),*res;
    size_t length, offset, min_length, max_length;
    uint field_length= field->pack_length()+maybe_null;

    if (!optimize_range)
      goto end;
    if (!(res= value->val_str(&tmp)))
    {
      tree= &null_element;
      goto end;
    }

    /*
      TODO:
      Check if this was a function. This should have be optimized away
      in the sql_select.cc
    */
    if (res != &tmp)
    {
      tmp.copy(*res);				// Get own copy
      res= &tmp;
    }
    if (field->cmp_type() != STRING_RESULT)
      goto end;                                 // Can only optimize strings

    offset=maybe_null;
    length=key_part->store_length;

    if (length != key_part->length  + maybe_null)
    {
      /* key packed with length prefix */
      offset+= HA_KEY_BLOB_LENGTH;
      field_length= length - HA_KEY_BLOB_LENGTH;
    }
    else
    {
      if (unlikely(length < field_length))
      {
	/*
	  This can only happen in a table created with UNIREG where one key
	  overlaps many fields
	*/
	length= field_length;
      }
      else
	field_length= length;
    }
    length+=offset;
    if (!(min_str= (uchar*) alloc_root(alloc, length*2)))
      goto end;

    max_str=min_str+length;
    if (maybe_null)
      max_str[0]= min_str[0]=0;

    field_length-= maybe_null;
    like_error= my_like_range(field->charset(),
			      res->ptr(), res->length(),
			      ((Item_func_like*)(param->cond))->escape,
			      wild_one, wild_many,
			      field_length,
			      (char*) min_str+offset, (char*) max_str+offset,
			      &min_length, &max_length);
    if (like_error)				// Can't optimize with LIKE
      goto end;

    if (offset != maybe_null)			// BLOB or VARCHAR
    {
      int2store(min_str+maybe_null,min_length);
      int2store(max_str+maybe_null,max_length);
    }
    tree= new (alloc) SEL_ARG(field, min_str, max_str);
    goto end;
  }

  if (!optimize_range &&
      type != Item_func::EQ_FUNC &&
      type != Item_func::EQUAL_FUNC)
    goto end;                                   // Can't optimize this

  /*
    We can't always use indexes when comparing a string index to a number
    cmp_type() is checked to allow compare of dates to numbers
  */
  if (field->result_type() == STRING_RESULT &&
      value->result_type() != STRING_RESULT &&
      field->cmp_type() != value->result_type())
  {
    if_extended_explain_warn_index_not_applicable(param, key_part->key, field);
    goto end;
  }

  if (save_value_and_handle_conversion(&tree, value, type, field,
                                       &impossible_cond_cause, alloc))
    goto end;

  /*
    Any sargable predicate except "<=>" involving NULL as a constant is always
    FALSE
  */
  if (type != Item_func::EQUAL_FUNC && field->is_real_null())
  {
    impossible_cond_cause= "comparison_with_null_always_false";
    tree= &null_element;
    goto end;
  }
  
  str= (uchar*) alloc_root(alloc, key_part->store_length+1);
  if (!str)
    goto end;
  if (maybe_null)
    *str= (uchar) field->is_real_null();        // Set to 1 if null
  field->get_key_image(str+maybe_null, key_part->length,
                       key_part->image_type);
  if (!(tree= new (alloc) SEL_ARG(field, str, str)))
    goto end;                                   // out of memory

  /*
    Check if we are comparing an UNSIGNED integer with a negative constant.
    In this case we know that:
    (a) (unsigned_int [< | <=] negative_constant) == FALSE
    (b) (unsigned_int [> | >=] negative_constant) == TRUE
    In case (a) the condition is false for all values, and in case (b) it
    is true for all values, so we can avoid unnecessary retrieval and condition
    testing, and we also get correct comparison of unsinged integers with
    negative integers (which otherwise fails because at query execution time
    negative integers are cast to unsigned if compared with unsigned).
   */
  if (field->result_type() == INT_RESULT &&
      value->result_type() == INT_RESULT &&
      ((field->type() == FIELD_TYPE_BIT || 
       ((Field_num *) field)->unsigned_flag) && 
       !((Item_int*) value)->unsigned_flag))
  {
    longlong item_val= value->val_int();
    if (item_val < 0)
    {
      if (type == Item_func::LT_FUNC || type == Item_func::LE_FUNC)
      {
        impossible_cond_cause= "unsigned_int_cannot_be_negative";
        tree->type= SEL_ARG::IMPOSSIBLE;
        goto end;
      }
      if (type == Item_func::GT_FUNC || type == Item_func::GE_FUNC)
      {
        tree= 0;
        goto end;
      }
    }
  }

  switch (type) {
  case Item_func::LT_FUNC:
    if (stored_field_cmp_to_item(param->thd, field, value) == 0)
      tree->max_flag=NEAR_MAX;
    /* fall through */
  case Item_func::LE_FUNC:
    if (!maybe_null)
      tree->min_flag=NO_MIN_RANGE;		/* From start */
    else
    {						// > NULL
      if (!(tree->min_value=
            static_cast<uchar*>(alloc_root(alloc, key_part->store_length+1))))
        goto end;
      TRASH(tree->min_value, key_part->store_length + 1);
      memcpy(tree->min_value, is_null_string, sizeof(is_null_string));
      tree->min_flag=NEAR_MIN;
    }
    break;
  case Item_func::GT_FUNC:
    /* Don't use open ranges for partial key_segments */
    if ((!(key_part->flag & HA_PART_KEY_SEG)) &&
        (stored_field_cmp_to_item(param->thd, field, value) <= 0))
      tree->min_flag=NEAR_MIN;
    tree->max_flag= NO_MAX_RANGE;
    break;
  case Item_func::GE_FUNC:
    /* Don't use open ranges for partial key_segments */
    if ((!(key_part->flag & HA_PART_KEY_SEG)) &&
        (stored_field_cmp_to_item(param->thd, field, value) < 0))
      tree->min_flag= NEAR_MIN;
    tree->max_flag=NO_MAX_RANGE;
    break;
  case Item_func::SP_EQUALS_FUNC:
    tree->min_flag=GEOM_FLAG | HA_READ_MBR_EQUAL;// NEAR_MIN;//512;
    tree->max_flag=NO_MAX_RANGE;
    break;
  case Item_func::SP_DISJOINT_FUNC:
    tree->min_flag=GEOM_FLAG | HA_READ_MBR_DISJOINT;// NEAR_MIN;//512;
    tree->max_flag=NO_MAX_RANGE;
    break;
  case Item_func::SP_INTERSECTS_FUNC:
    tree->min_flag=GEOM_FLAG | HA_READ_MBR_INTERSECT;// NEAR_MIN;//512;
    tree->max_flag=NO_MAX_RANGE;
    break;
  case Item_func::SP_TOUCHES_FUNC:
    tree->min_flag=GEOM_FLAG | HA_READ_MBR_INTERSECT;// NEAR_MIN;//512;
    tree->max_flag=NO_MAX_RANGE;
    break;

  case Item_func::SP_CROSSES_FUNC:
    tree->min_flag=GEOM_FLAG | HA_READ_MBR_INTERSECT;// NEAR_MIN;//512;
    tree->max_flag=NO_MAX_RANGE;
    break;
  case Item_func::SP_WITHIN_FUNC:
    /*
      Adjust the min_flag as MyISAM implements this function
      in reverse order.
    */
    tree->min_flag=GEOM_FLAG | HA_READ_MBR_CONTAIN;// NEAR_MIN;//512;
    tree->max_flag=NO_MAX_RANGE;
    break;

  case Item_func::SP_CONTAINS_FUNC:
    /*
      Adjust the min_flag as MyISAM implements this function
      in reverse order.
    */
    tree->min_flag=GEOM_FLAG | HA_READ_MBR_WITHIN;// NEAR_MIN;//512;
    tree->max_flag=NO_MAX_RANGE;
    break;
  case Item_func::SP_OVERLAPS_FUNC:
    tree->min_flag=GEOM_FLAG | HA_READ_MBR_INTERSECT;// NEAR_MIN;//512;
    tree->max_flag=NO_MAX_RANGE;
    break;

  default:
    break;
  }

end:
  if (impossible_cond_cause != NULL)
  {
    Opt_trace_object wrapper (&param->thd->opt_trace);
    Opt_trace_object (&param->thd->opt_trace, "impossible_condition",
                      Opt_trace_context::RANGE_OPTIMIZER).
      add_alnum("cause", impossible_cond_cause);
  }
  param->thd->mem_root= alloc;
  DBUG_RETURN(tree);
}


/******************************************************************************
** Tree manipulation functions
** If tree is 0 it means that the condition can't be tested. It refers
** to a non existent table or to a field in current table with isn't a key.
** The different tree flags:
** IMPOSSIBLE:	 Condition is never TRUE
** ALWAYS:	 Condition is always TRUE
** MAYBE:	 Condition may exists when tables are read
** MAYBE_KEY:	 Condition refers to a key that may be used in join loop
** KEY_RANGE:	 Condition uses a key
******************************************************************************/

/*
  Add a new key test to a key when scanning through all keys
  This will never be called for same key parts.
*/

static SEL_ARG *
sel_add(SEL_ARG *key1,SEL_ARG *key2)
{
  SEL_ARG *root,**key_link;

  if (!key1)
    return key2;
  if (!key2)
    return key1;

  key_link= &root;
  while (key1 && key2)
  {
    if (key1->part < key2->part)
    {
      *key_link= key1;
      key_link= &key1->next_key_part;
      key1=key1->next_key_part;
    }
    else
    {
      *key_link= key2;
      key_link= &key2->next_key_part;
      key2=key2->next_key_part;
    }
  }
  *key_link=key1 ? key1 : key2;
  return root;
}

#define CLONE_KEY1_MAYBE 1
#define CLONE_KEY2_MAYBE 2
#define swap_clone_flag(A) ((A & 1) << 1) | ((A & 2) >> 1)


static SEL_TREE *
tree_and(RANGE_OPT_PARAM *param,SEL_TREE *tree1,SEL_TREE *tree2)
{
  DBUG_ENTER("tree_and");
  if (!tree1)
    DBUG_RETURN(tree2);
  if (!tree2)
    DBUG_RETURN(tree1);
  if (tree1->type == SEL_TREE::IMPOSSIBLE || tree2->type == SEL_TREE::ALWAYS)
    DBUG_RETURN(tree1);
  if (tree2->type == SEL_TREE::IMPOSSIBLE || tree1->type == SEL_TREE::ALWAYS)
    DBUG_RETURN(tree2);
  if (tree1->type == SEL_TREE::MAYBE)
  {
    if (tree2->type == SEL_TREE::KEY)
      tree2->type=SEL_TREE::KEY_SMALLER;
    DBUG_RETURN(tree2);
  }
  if (tree2->type == SEL_TREE::MAYBE)
  {
    tree1->type=SEL_TREE::KEY_SMALLER;
    DBUG_RETURN(tree1);
  }

  dbug_print_tree("tree1", tree1, param);
  dbug_print_tree("tree2", tree2, param);

  key_map  result_keys;
  
  /* Join the trees key per key */
  SEL_ARG **key1,**key2,**end;
  for (key1= tree1->keys,key2= tree2->keys,end=key1+param->keys ;
       key1 != end ; key1++,key2++)
  {
    uint flag=0;
    if (*key1 || *key2)
    {
      if (*key1 && !(*key1)->simple_key())
	flag|=CLONE_KEY1_MAYBE;
      if (*key2 && !(*key2)->simple_key())
	flag|=CLONE_KEY2_MAYBE;
      *key1=key_and(param, *key1, *key2, flag);
      if (*key1 && (*key1)->type == SEL_ARG::IMPOSSIBLE)
      {
	tree1->type= SEL_TREE::IMPOSSIBLE;
        DBUG_RETURN(tree1);
      }
      result_keys.set_bit(key1 - tree1->keys);
#ifndef DBUG_OFF
        if (*key1 && param->alloced_sel_args < SEL_ARG::MAX_SEL_ARGS) 
          (*key1)->test_use_count(*key1);
#endif
    }
  }
  tree1->keys_map= result_keys;

  /* ok, both trees are index_merge trees */
  imerge_list_and_list(&tree1->merges, &tree2->merges);
  DBUG_RETURN(tree1);
}


/*
  Check if two SEL_TREES can be combined into one (i.e. a single key range
  read can be constructed for "cond_of_tree1 OR cond_of_tree2" ) without
  using index_merge.
*/

bool sel_trees_can_be_ored(SEL_TREE *tree1, SEL_TREE *tree2, 
                           RANGE_OPT_PARAM* param)
{
  key_map common_keys= tree1->keys_map;
  DBUG_ENTER("sel_trees_can_be_ored");
  common_keys.intersect(tree2->keys_map);

  dbug_print_tree("tree1", tree1, param);
  dbug_print_tree("tree2", tree2, param);

  if (common_keys.is_clear_all())
    DBUG_RETURN(FALSE);

  /* trees have a common key, check if they refer to same key part */
  SEL_ARG **key1,**key2;
  for (uint key_no=0; key_no < param->keys; key_no++)
  {
    if (common_keys.is_set(key_no))
    {
      key1= tree1->keys + key_no;
      key2= tree2->keys + key_no;
      if ((*key1)->part == (*key2)->part)
        DBUG_RETURN(TRUE);
    }
  }
  DBUG_RETURN(FALSE);
}


/*
  Remove the trees that are not suitable for record retrieval.
  SYNOPSIS
    param  Range analysis parameter
    tree   Tree to be processed, tree->type is KEY or KEY_SMALLER
 
  DESCRIPTION
    This function walks through tree->keys[] and removes the SEL_ARG* trees
    that are not "maybe" trees (*) and cannot be used to construct quick range
    selects.
    (*) - have type MAYBE or MAYBE_KEY. Perhaps we should remove trees of
          these types here as well.

    A SEL_ARG* tree cannot be used to construct quick select if it has
    tree->part != 0. (e.g. it could represent "keypart2 < const").

    WHY THIS FUNCTION IS NEEDED
    
    Normally we allow construction of SEL_TREE objects that have SEL_ARG
    trees that do not allow quick range select construction. For example for
    " keypart1=1 AND keypart2=2 " the execution will proceed as follows:
    tree1= SEL_TREE { SEL_ARG{keypart1=1} }
    tree2= SEL_TREE { SEL_ARG{keypart2=2} } -- can't make quick range select
                                               from this
    call tree_and(tree1, tree2) -- this joins SEL_ARGs into a usable SEL_ARG
                                   tree.
    
    There is an exception though: when we construct index_merge SEL_TREE,
    any SEL_ARG* tree that cannot be used to construct quick range select can
    be removed, because current range analysis code doesn't provide any way
    that tree could be later combined with another tree.
    Consider an example: we should not construct
    st1 = SEL_TREE { 
      merges = SEL_IMERGE { 
                            SEL_TREE(t.key1part1 = 1), 
                            SEL_TREE(t.key2part2 = 2)   -- (*)
                          } 
                   };
    because 
     - (*) cannot be used to construct quick range select, 
     - There is no execution path that would cause (*) to be converted to 
       a tree that could be used.

    The latter is easy to verify: first, notice that the only way to convert
    (*) into a usable tree is to call tree_and(something, (*)).

    Second look at what tree_and/tree_or function would do when passed a
    SEL_TREE that has the structure like st1 tree has, and conlcude that 
    tree_and(something, (*)) will not be called.

  RETURN
    0  Ok, some suitable trees left
    1  No tree->keys[] left.
*/

static bool remove_nonrange_trees(RANGE_OPT_PARAM *param, SEL_TREE *tree)
{
  bool res= FALSE;
  for (uint i=0; i < param->keys; i++)
  {
    if (tree->keys[i])
    {
      if (tree->keys[i]->part)
      {
        tree->keys[i]= NULL;
        tree->keys_map.clear_bit(i);
      }
      else
        res= TRUE;
    }
  }
  return !res;
}


static SEL_TREE *
tree_or(RANGE_OPT_PARAM *param,SEL_TREE *tree1,SEL_TREE *tree2)
{
  DBUG_ENTER("tree_or");
  if (!tree1 || !tree2)
    DBUG_RETURN(0);
  if (tree1->type == SEL_TREE::IMPOSSIBLE || tree2->type == SEL_TREE::ALWAYS)
    DBUG_RETURN(tree2);
  if (tree2->type == SEL_TREE::IMPOSSIBLE || tree1->type == SEL_TREE::ALWAYS)
    DBUG_RETURN(tree1);
  if (tree1->type == SEL_TREE::MAYBE)
    DBUG_RETURN(tree1);				// Can't use this
  if (tree2->type == SEL_TREE::MAYBE)
    DBUG_RETURN(tree2);

  /*
    It is possible that a tree contains both 
    a) simple range predicates (in tree->keys[]) and
    b) index merge range predicates (in tree->merges)

    If a tree has both, they represent equally *valid* range
    predicate alternatives; both will return all relevant rows from
    the table but one may return more unnecessary rows than the
    other (additional rows will be filtered later). However, doing
    an OR operation on trees with both types of predicates is too
    complex at the time. We therefore remove the index merge
    predicates (if we have both types) before OR'ing the trees.

    TODO: enable tree_or() for trees with both simple and index
    merge range predicates.
  */
  if (!tree1->merges.is_empty())
  {
    for (uint i= 0; i < param->keys; i++)
      if (tree1->keys[i] != NULL && tree2->keys[i] != &null_element)
      {
        tree1->merges.empty();
        break;
      }
  }
  if (!tree2->merges.is_empty())
  {
    for (uint i= 0; i< param->keys; i++)
      if (tree2->keys[i] != NULL && tree2->keys[i] != &null_element)
      {
        tree2->merges.empty();
        break;
      }
  }

  SEL_TREE *result= 0;
  key_map  result_keys;
  if (sel_trees_can_be_ored(tree1, tree2, param))
  {
    /* Join the trees key per key */
    SEL_ARG **key1,**key2,**end;
    for (key1= tree1->keys,key2= tree2->keys,end= key1+param->keys ;
         key1 != end ; key1++,key2++)
    {
      *key1=key_or(param, *key1, *key2);
      if (*key1)
      {
        result=tree1;				// Added to tree1
        result_keys.set_bit(key1 - tree1->keys);
#ifndef DBUG_OFF
        if (param->alloced_sel_args < SEL_ARG::MAX_SEL_ARGS) 
          (*key1)->test_use_count(*key1);
#endif
      }
    }
    if (result)
      result->keys_map= result_keys;
  }
  else
  {
    /* ok, two trees have KEY type but cannot be used without index merge */
    if (tree1->merges.is_empty() && tree2->merges.is_empty())
    {
      if (param->remove_jump_scans)
      {
        bool no_trees= remove_nonrange_trees(param, tree1);
        no_trees= no_trees || remove_nonrange_trees(param, tree2);
        if (no_trees)
          DBUG_RETURN(new SEL_TREE(SEL_TREE::ALWAYS));
      }
      SEL_IMERGE *merge;
      /* both trees are "range" trees, produce new index merge structure */
      if (!(result= new SEL_TREE()) || !(merge= new SEL_IMERGE()) ||
          (result->merges.push_back(merge)) ||
          (merge->or_sel_tree(param, tree1)) ||
          (merge->or_sel_tree(param, tree2)))
        result= NULL;
      else
        result->type= tree1->type;
    }
    else if (!tree1->merges.is_empty() && !tree2->merges.is_empty())
    {
      if (imerge_list_or_list(param, &tree1->merges, &tree2->merges))
        result= new SEL_TREE(SEL_TREE::ALWAYS);
      else
        result= tree1;
    }
    else
    {
      /* one tree is index merge tree and another is range tree */
      if (tree1->merges.is_empty())
        swap_variables(SEL_TREE*, tree1, tree2);
      
      if (param->remove_jump_scans && remove_nonrange_trees(param, tree2))
         DBUG_RETURN(new SEL_TREE(SEL_TREE::ALWAYS));
      /* add tree2 to tree1->merges, checking if it collapses to ALWAYS */
      if (imerge_list_or_tree(param, &tree1->merges, tree2))
        result= new SEL_TREE(SEL_TREE::ALWAYS);
      else
        result= tree1;
    }
  }
  DBUG_RETURN(result);
}


/* And key trees where key1->part < key2 -> part */

static SEL_ARG *
and_all_keys(RANGE_OPT_PARAM *param, SEL_ARG *key1, SEL_ARG *key2, 
             uint clone_flag)
{
  SEL_ARG *next;
  ulong use_count=key1->use_count;

  if (key1->elements != 1)
  {
    key2->use_count+=key1->elements-1; //psergey: why we don't count that key1 has n-k-p?
    key2->increment_use_count((int) key1->elements-1);
  }
  if (key1->type == SEL_ARG::MAYBE_KEY)
  {
    // See todo for left/right pointers
    DBUG_ASSERT(!key1->left);
    DBUG_ASSERT(!key1->right);
    key1->next= key1->prev= 0;
  }
  for (next=key1->first(); next ; next=next->next)
  {
    if (next->next_key_part)
    {
      SEL_ARG *tmp= key_and(param, next->next_key_part, key2, clone_flag);
      if (tmp && tmp->type == SEL_ARG::IMPOSSIBLE)
      {
	key1=key1->tree_delete(next);
	continue;
      }
      next->next_key_part=tmp;
      if (use_count)
	next->increment_use_count(use_count);
      if (param->alloced_sel_args > SEL_ARG::MAX_SEL_ARGS)
        break;
    }
    else
      next->next_key_part=key2;
  }
  if (!key1)
    return &null_element;			// Impossible ranges
  key1->use_count++;
  return key1;
}


/*
  Produce a SEL_ARG graph that represents "key1 AND key2"

  SYNOPSIS
    key_and()
      param   Range analysis context (needed to track if we have allocated
              too many SEL_ARGs)
      key1    First argument, root of its RB-tree
      key2    Second argument, root of its RB-tree

  RETURN
    RB-tree root of the resulting SEL_ARG graph.
    NULL if the result of AND operation is an empty interval {0}.
*/

static SEL_ARG *
key_and(RANGE_OPT_PARAM *param, SEL_ARG *key1, SEL_ARG *key2, uint clone_flag)
{
  if (!key1)
    return key2;
  if (!key2)
    return key1;
  if (key1->part != key2->part)
  {
    if (key1->part > key2->part)
    {
      swap_variables(SEL_ARG *, key1, key2);
      clone_flag=swap_clone_flag(clone_flag);
    }
    // key1->part < key2->part
    key1->use_count--;
    if (key1->use_count > 0)
      if (!(key1= key1->clone_tree(param)))
	return 0;				// OOM
    return and_all_keys(param, key1, key2, clone_flag);
  }

  if (((clone_flag & CLONE_KEY2_MAYBE) &&
       !(clone_flag & CLONE_KEY1_MAYBE) &&
       key2->type != SEL_ARG::MAYBE_KEY) ||
      key1->type == SEL_ARG::MAYBE_KEY)
  {						// Put simple key in key2
    swap_variables(SEL_ARG *, key1, key2);
    clone_flag=swap_clone_flag(clone_flag);
  }

  /* If one of the key is MAYBE_KEY then the found region may be smaller */
  if (key2->type == SEL_ARG::MAYBE_KEY)
  {
    if (key1->use_count > 1)
    {
      key1->use_count--;
      if (!(key1=key1->clone_tree(param)))
	return 0;				// OOM
      key1->use_count++;
    }
    if (key1->type == SEL_ARG::MAYBE_KEY)
    {						// Both are maybe key
      key1->next_key_part=key_and(param, key1->next_key_part, 
                                  key2->next_key_part, clone_flag);
      if (key1->next_key_part &&
	  key1->next_key_part->type == SEL_ARG::IMPOSSIBLE)
	return key1;
    }
    else
    {
      key1->maybe_smaller();
      if (key2->next_key_part)
      {
	key1->use_count--;			// Incremented in and_all_keys
	return and_all_keys(param, key1, key2, clone_flag);
      }
      key2->use_count--;			// Key2 doesn't have a tree
    }
    return key1;
  }

  if ((key1->min_flag | key2->min_flag) & GEOM_FLAG)
  {
    /* TODO: why not leave one of the trees? */
    key1->free_tree();
    key2->free_tree();
    return 0;					// Can't optimize this
  }

  key1->use_count--;
  key2->use_count--;
  SEL_ARG *e1=key1->first(), *e2=key2->first(), *new_tree=0;

  while (e1 && e2)
  {
    int cmp=e1->cmp_min_to_min(e2);
    if (cmp < 0)
    {
      if (get_range(&e1,&e2,key1))
	continue;
    }
    else if (get_range(&e2,&e1,key2))
      continue;
    SEL_ARG *next=key_and(param, e1->next_key_part, e2->next_key_part,
                          clone_flag);
    e1->increment_use_count(1);
    e2->increment_use_count(1);
    if (!next || next->type != SEL_ARG::IMPOSSIBLE)
    {
      SEL_ARG *new_arg= e1->clone_and(e2);
      if (!new_arg)
	return &null_element;			// End of memory
      new_arg->next_key_part=next;
      if (!new_tree)
      {
	new_tree=new_arg;
      }
      else
	new_tree=new_tree->insert(new_arg);
    }
    if (e1->cmp_max_to_max(e2) < 0)
      e1=e1->next;				// e1 can't overlapp next e2
    else
      e2=e2->next;
  }
  key1->free_tree();
  key2->free_tree();
  if (!new_tree)
    return &null_element;			// Impossible range
  return new_tree;
}


static bool
get_range(SEL_ARG **e1,SEL_ARG **e2,SEL_ARG *root1)
{
  (*e1)=root1->find_range(*e2);			// first e1->min < e2->min
  if ((*e1)->cmp_max_to_min(*e2) < 0)
  {
    if (!((*e1)=(*e1)->next))
      return 1;
    if ((*e1)->cmp_min_to_max(*e2) > 0)
    {
      (*e2)=(*e2)->next;
      return 1;
    }
  }
  return 0;
}


/**
   Combine two range expression under a common OR. On a logical level, the
   transformation is key_or( expr1, expr2 ) => expr1 OR expr2.

   Both expressions are assumed to be in the SEL_ARG format. In a logic sense,
   theformat is reminiscent of DNF, since an expression such as the following

   ( 1 < kp1 < 10 AND p1 ) OR ( 10 <= kp2 < 20 AND p2 )

   where there is a key consisting of keyparts ( kp1, kp2, ..., kpn ) and p1
   and p2 are valid SEL_ARG expressions over keyparts kp2 ... kpn, is a valid
   SEL_ARG condition. The disjuncts appear ordered by the minimum endpoint of
   the first range and ranges must not overlap. It follows that they are also
   ordered by maximum endpoints. Thus

   ( 1 < kp1 <= 2 AND ( kp2 = 2 OR kp2 = 3 ) ) OR kp1 = 3

   Is a a valid SER_ARG expression for a key of at least 2 keyparts.
   
   For simplicity, we will assume that expr2 is a single range predicate,
   i.e. on the form ( a < x < b AND ... ). It is easy to generalize to a
   disjunction of several predicates by subsequently call key_or for each
   disjunct.

   The algorithm iterates over each disjunct of expr1, and for each disjunct
   where the first keypart's range overlaps with the first keypart's range in
   expr2:
   
   If the predicates are equal for the rest of the keyparts, or if there are
   no more, the range in expr2 has its endpoints copied in, and the SEL_ARG
   node in expr2 is deallocated. If more ranges became connected in expr1, the
   surplus is also dealocated. If they differ, two ranges are created.
   
   - The range leading up to the overlap. Empty if endpoints are equal.

   - The overlapping sub-range. May be the entire range if they are equal.

   Finally, there may be one more range if expr2's first keypart's range has a
   greater maximum endpoint than the last range in expr1.

   For the overlapping sub-range, we recursively call key_or. Thus in order to
   compute key_or of

     (1) ( 1 < kp1 < 10 AND 1 < kp2 < 10 ) 

     (2) ( 2 < kp1 < 20 AND 4 < kp2 < 20 )

   We create the ranges 1 < kp <= 2, 2 < kp1 < 10, 10 <= kp1 < 20. For the
   first one, we simply hook on the condition for the second keypart from (1)
   : 1 < kp2 < 10. For the second range 2 < kp1 < 10, key_or( 1 < kp2 < 10, 4
   < kp2 < 20 ) is called, yielding 1 < kp2 < 20. For the last range, we reuse
   the range 4 < kp2 < 20 from (2) for the second keypart. The result is thus
   
   ( 1  <  kp1 <= 2 AND 1 < kp2 < 10 ) OR
   ( 2  <  kp1 < 10 AND 1 < kp2 < 20 ) OR
   ( 10 <= kp1 < 20 AND 4 < kp2 < 20 )

   @param param    PARAM from SQL_SELECT::test_quick_select
   @param key1     Root of RB-tree of SEL_ARGs to be ORed with key2
   @param key2     Root of RB-tree of SEL_ARGs to be ORed with key1
*/
static SEL_ARG *
key_or(RANGE_OPT_PARAM *param, SEL_ARG *key1, SEL_ARG *key2)
{
  if (!key1)
  {
    if (key2)
    {
      key2->use_count--;
      key2->free_tree();
    }
    return 0;
  }
  if (!key2)
  {
    key1->use_count--;
    key1->free_tree();
    return 0;
  }
  key1->use_count--;
  key2->use_count--;

  if (key1->part != key2->part || 
      (key1->min_flag | key2->min_flag) & GEOM_FLAG)
  {
    key1->free_tree();
    key2->free_tree();
    return 0;                                   // Can't optimize this
  }

  // If one of the key is MAYBE_KEY then the found region may be bigger
  if (key1->type == SEL_ARG::MAYBE_KEY)
  {
    key2->free_tree();
    key1->use_count++;
    return key1;
  }
  if (key2->type == SEL_ARG::MAYBE_KEY)
  {
    key1->free_tree();
    key2->use_count++;
    return key2;
  }

  if (key1->use_count > 0)
  {
    if (key2->use_count == 0 || key1->elements > key2->elements)
    {
      swap_variables(SEL_ARG *,key1,key2);
    }
    if (key1->use_count > 0 || !(key1=key1->clone_tree(param)))
      return 0;                                 // OOM
  }

  // Add tree at key2 to tree at key1
  const bool key2_shared= (key2->use_count != 0);
  key1->maybe_flag|= key2->maybe_flag;

  /*
    Notation for illustrations used in the rest of this function: 

      Range: [--------]
             ^        ^
             start    stop

      Two overlapping ranges:
        [-----]               [----]            [--]
            [---]     or    [---]       or   [-------]

      Ambiguity: *** 
        The range starts or stops somewhere in the "***" range.
        Example: a starts before b and may end before/the same place/after b
        a: [----***]
        b:   [---]

      Adjacent ranges:
        Ranges that meet but do not overlap. Example: a = "x < 3", b = "x >= 3"
        a: ----]
        b:      [----
   */

  SEL_ARG *cur_key2= key2->first();
  while (cur_key2)
  {
    /*
      key1 consists of one or more ranges. cur_key1 is the
      range currently being handled.

      initialize cur_key1 to the latest range in key1 that starts the
      same place or before the range in cur_key2 starts

      cur_key2:            [------]
      key1:      [---] [-----] [----]
                       ^
                       cur_key1
    */
    SEL_ARG *cur_key1= key1->find_range(cur_key2);

    /*
      Used to describe how two key values are positioned compared to
      each other. Consider key_value_a.<cmp_func>(key_value_b):

        -2: key_value_a is smaller than key_value_b, and they are adjacent
        -1: key_value_a is smaller than key_value_b (not adjacent)
         0: the key values are equal
         1: key_value_a is bigger than key_value_b (not adjacent)
         2: key_value_a is bigger than key_value_b, and they are adjacent

      Example: "cmp= cur_key1->cmp_max_to_min(cur_key2)"

      cur_key2:          [--------           (10 <= x ...  )
      cur_key1:    -----]                    (  ... x <  10) => cmp==-2
      cur_key1:    ----]                     (  ... x <   9) => cmp==-1
      cur_key1:    ------]                   (  ... x <= 10) => cmp== 0
      cur_key1:    --------]                 (  ... x <= 12) => cmp== 1
      (cmp == 2 does not make sense for cmp_max_to_min())
     */
    int cmp= 0;

    if (!cur_key1)
    {
      /*
        The range in cur_key2 starts before the first range in key1. Use
        the first range in key1 as cur_key1.

        cur_key2: [--------]
        key1:            [****--] [----]   [-------]
                         ^
                         cur_key1
      */
      cur_key1= key1->first();
      cmp= -1;
    }
    else if ((cmp= cur_key1->cmp_max_to_min(cur_key2)) < 0)
    {
      /*
        This is the case:
        cur_key2:           [-------]
        cur_key1:   [----**]
       */
      SEL_ARG *next_key1= cur_key1->next;
      if (cmp == -2 && 
          eq_tree(cur_key1->next_key_part, cur_key2->next_key_part))
      {
        /*
          Adjacent (cmp==-2) and equal next_key_parts => ranges can be merged

          This is the case:
          cur_key2:           [-------]
          cur_key1:     [----]

          Result:
          cur_key2:     [-------------]     => inserted into key1 below
          cur_key1:                         => deleted
        */
        SEL_ARG *next_key2= cur_key2->next;
        if (key2_shared)
        {
          if (!(cur_key2= new SEL_ARG(*cur_key2)))
            return 0;           // out of memory
          cur_key2->increment_use_count(key1->use_count+1);
          cur_key2->next= next_key2;                 // New copy of cur_key2
        }

        if (cur_key2->copy_min(cur_key1))
        {
          // cur_key2 is full range: [-inf <= cur_key2 <= +inf]
          key1->free_tree();
          key2->free_tree();
          key1->type= SEL_ARG::ALWAYS;
          key2->type= SEL_ARG::ALWAYS;
          if (key1->maybe_flag)
            return new SEL_ARG(SEL_ARG::MAYBE_KEY);
          return 0;
        }

        if (!(key1= key1->tree_delete(cur_key1)))
        {
          /*
            cur_key1 was the last range in key1; move the cur_key2
            range that was merged above to key1
          */
          key1= cur_key2;
          key1->make_root();
          cur_key2= next_key2;
          break;
        }
      }
      // Move to next range in key1. Now cur_key1.min > cur_key2.min
      if (!(cur_key1= next_key1)) 
        break;         // No more ranges in key1. Copy rest of key2
    }

    if (cmp < 0)
    {
      /*
        This is the case:
        cur_key2:   [--***]
        cur_key1:       [----]
      */
      int cur_key1_cmp;
      if ((cur_key1_cmp= cur_key1->cmp_min_to_max(cur_key2)) > 0)
      {
        /*
          This is the case:
          cur_key2:  [------**]
          cur_key1:            [----]
        */
        if (cur_key1_cmp == 2 && 
            eq_tree(cur_key1->next_key_part, cur_key2->next_key_part))
        {
          /*
            Adjacent ranges with equal next_key_part. Merge like this:

            This is the case:
            cur_key2:    [------]
            cur_key1:            [-----]

            Result:
            cur_key2:    [------]
            cur_key1:    [-------------]

            Then move on to next key2 range.
          */
          cur_key1->copy_min_to_min(cur_key2);
          key1->merge_flags(cur_key2); //should be cur_key1->merge...() ?
          if (cur_key1->min_flag & NO_MIN_RANGE &&
              cur_key1->max_flag & NO_MAX_RANGE)
          {
            if (key1->maybe_flag)
              return new SEL_ARG(SEL_ARG::MAYBE_KEY);
            return 0;
          }
          cur_key2->increment_use_count(-1);        // Free not used tree
          cur_key2=cur_key2->next;
          continue;
        }
        else
        {
          /*
            cur_key2 not adjacent to cur_key1 or has different next_key_part.
            Insert into key1 and move to next range in key2
            
            This is the case:
            cur_key2:   [------**]
            cur_key1:             [----]

            Result:
            key1:       [------**][----]
                        ^         ^
                        insert    cur_key1
          */
          SEL_ARG *next_key2= cur_key2->next;
          if (key2_shared)
          {
            SEL_ARG *cpy= new SEL_ARG(*cur_key2);   // Must make copy
            if (!cpy)
              return 0;                         // OOM
            key1= key1->insert(cpy);
            cur_key2->increment_use_count(key1->use_count+1);
          }
          else
            key1= key1->insert(cur_key2); // Will destroy key2_root
          cur_key2= next_key2;
          continue;
        }
      }
    }

    /*
      The ranges in cur_key1 and cur_key2 are overlapping:

      cur_key2:       [----------] 
      cur_key1:    [*****-----*****]

      Corollary: cur_key1.min <= cur_key2.max
    */
    if (eq_tree(cur_key1->next_key_part, cur_key2->next_key_part))
    {
      // Merge overlapping ranges with equal next_key_part
      if (cur_key1->is_same(cur_key2))
      {
        /*
          cur_key1 covers exactly the same range as cur_key2
          Use the relevant range in key1.
        */
        cur_key1->merge_flags(cur_key2);        // Copy maybe flags
        cur_key2->increment_use_count(-1);      // Free not used tree
      }
      else
      {
        SEL_ARG *last= cur_key1;
        SEL_ARG *first= cur_key1;

        /*
          Find the last range in key1 that overlaps cur_key2 and
          where all ranges first...last have the same next_key_part as
          cur_key2.

          cur_key2:  [****----------------------*******]
          key1:         [--]  [----] [---]  [-----] [xxxx]
                        ^                   ^       ^
                        first               last    different next_key_part

          Since cur_key2 covers them, the ranges between first and last
          are merged into one range by deleting first...last-1 from
          the key1 tree. In the figure, this applies to first and the
          two consecutive ranges. The range of last is then extended:
            * last.min: Set to min(cur_key2.min, first.min)
            * last.max: If there is a last->next that overlaps cur_key2 
                        (i.e., last->next has a different next_key_part):
                                        Set adjacent to last->next.min
                        Otherwise:      Set to max(cur_key2.max, last.max)

          Result:
          cur_key2:  [****----------------------*******]
                        [--]  [----] [---]                 => deleted from key1
          key1:      [**------------------------***][xxxx]
                     ^                              ^
                     cur_key1=last                  different next_key_part
        */
        while (last->next && last->next->cmp_min_to_max(cur_key2) <= 0 &&
               eq_tree(last->next->next_key_part, cur_key2->next_key_part))
        {
          /*
            last->next is covered by cur_key2 and has same next_key_part.
            last can be deleted
          */
          SEL_ARG *save=last;
          last=last->next;
          key1= key1->tree_delete(save);
        }
        // Redirect cur_key1 to last which will cover the entire range
        cur_key1= last;

        /*
          Extend last to cover the entire range of
          [min(first.min_value,cur_key2.min_value)...last.max_value].
          If this forms a full range (the range covers all possible
          values) we return no SEL_ARG RB-tree.
        */
        bool full_range= last->copy_min(first);
        if (!full_range)
          full_range= last->copy_min(cur_key2);

        if (!full_range)
        {
          if (last->next && cur_key2->cmp_max_to_min(last->next) >= 0)
          {
            /*
              This is the case:
              cur_key2:   [-------------]
              key1:     [***------]  [xxxx]
                        ^            ^
                        last         different next_key_part

              Extend range of last up to last->next:
              cur_key2:   [-------------]
              key1:     [***--------][xxxx]
            */
            last->copy_min_to_max(last->next);
          }
          else
            /*
              This is the case:
              cur_key2:   [--------*****]
              key1:     [***---------]    [xxxx]
                        ^                 ^
                        last              different next_key_part

              Extend range of last up to max(last.max, cur_key2.max):
              cur_key2:   [--------*****]
              key1:     [***----------**] [xxxx]
             */
            full_range= last->copy_max(cur_key2);
        }
        if (full_range)
        {                                       // Full range
          key1->free_tree();
          key1->type= SEL_ARG::ALWAYS;
          key2->type= SEL_ARG::ALWAYS;
          for (; cur_key2 ; cur_key2= cur_key2->next)
            cur_key2->increment_use_count(-1);  // Free not used tree
          if (key1->maybe_flag)
            return new SEL_ARG(SEL_ARG::MAYBE_KEY);
          return 0;
        }
      }
    }

    if (cmp >= 0 && cur_key1->cmp_min_to_min(cur_key2) < 0)
    {
      /*
        This is the case ("cmp>=0" means that cur_key1.max >= cur_key2.min):
        cur_key2:                [-------]
        cur_key1:         [----------*******]
      */

      if (!cur_key1->next_key_part)
      {
        /*
          cur_key1->next_key_part is empty: cut the range that
          is covered by cur_key1 from cur_key2.
          Reason: (cur_key2->next_key_part OR
          cur_key1->next_key_part) will be empty and therefore
          equal to cur_key1->next_key_part. Thus, this part of
          the cur_key2 range is completely covered by cur_key1.
        */
        if (cur_key1->cmp_max_to_max(cur_key2) >= 0)
        {
          /*
            cur_key1 covers the entire range in cur_key2.
            cur_key2:            [-------]
            cur_key1:     [-----------------]

            Move on to next range in key2
          */
          cur_key2->increment_use_count(-1); // Free not used tree
          cur_key2= cur_key2->next;
          continue;
        }
        else
        {
          /*
            This is the case:
            cur_key2:            [-------]
            cur_key1:     [---------]

            Result:
            cur_key2:                [---]
            cur_key1:     [---------]
          */
          cur_key2->copy_max_to_min(cur_key1);
          continue;
        }
      }

      /*
        The ranges are overlapping but have not been merged because
        next_key_part of cur_key1 and cur_key2 differ. 
        cur_key2:               [----]
        cur_key1:     [------------*****]

        Split cur_key1 in two where cur_key2 starts:
        cur_key2:               [----]
        key1:         [--------][--*****]
                      ^         ^
                      insert    cur_key1
      */
      SEL_ARG *new_arg= cur_key1->clone_first(cur_key2);
      if (!new_arg)
        return 0;                               // OOM
      if ((new_arg->next_key_part= cur_key1->next_key_part))
        new_arg->increment_use_count(key1->use_count+1);
      cur_key1->copy_min_to_min(cur_key2);
      key1= key1->insert(new_arg);
    } // cur_key1.min >= cur_key2.min due to this if()

    /*
      Now cur_key2.min <= cur_key1.min <= cur_key2.max:
      cur_key2:    [---------]
      cur_key1:    [****---*****]
     */
    SEL_ARG key2_cpy(*cur_key2); // Get copy we can modify
    for (;;)
    {
      if (cur_key1->cmp_min_to_min(&key2_cpy) > 0)
      {
        /*
          This is the case:
          key2_cpy:    [------------]
          key1:                 [-*****]
                                ^
                                cur_key1
                             
          Result:
          key2_cpy:             [---]
          key1:        [-------][-*****]
                       ^        ^
                       insert   cur_key1
         */
        SEL_ARG *new_arg=key2_cpy.clone_first(cur_key1);
        if (!new_arg)
          return 0; // OOM
        if ((new_arg->next_key_part=key2_cpy.next_key_part))
          new_arg->increment_use_count(key1->use_count+1);
        key1= key1->insert(new_arg);
        key2_cpy.copy_min_to_min(cur_key1);
      } 
      // Now key2_cpy.min == cur_key1.min

      if ((cmp= cur_key1->cmp_max_to_max(&key2_cpy)) <= 0)
      {
        /*
          cur_key1.max <= key2_cpy.max:
          key2_cpy:       a)  [-------]    or b)     [----]
          cur_key1:           [----]                 [----]

          Steps:

           1) Update next_key_part of cur_key1: OR it with
              key2_cpy->next_key_part.
           2) If case a: Insert range [cur_key1.max, key2_cpy.max] 
              into key1 using next_key_part of key2_cpy

           Result:
           key1:          a)  [----][-]    or b)     [----]
         */
        cur_key1->maybe_flag|= key2_cpy.maybe_flag;
        key2_cpy.increment_use_count(key1->use_count+1);
        cur_key1->next_key_part= 
          key_or(param, cur_key1->next_key_part, key2_cpy.next_key_part);

        if (!cmp)
          break;                     // case b: done with this key2 range

        // Make key2_cpy the range [cur_key1.max, key2_cpy.max]
        key2_cpy.copy_max_to_min(cur_key1);
        if (!(cur_key1= cur_key1->next))
        {
          /*
            No more ranges in key1. Insert key2_cpy and go to "end"
            label to insert remaining ranges in key2 if any.
          */
          SEL_ARG *new_key1_range= new SEL_ARG(key2_cpy);
          if (!new_key1_range)
            return 0; // OOM
          key1= key1->insert(new_key1_range);
          cur_key2= cur_key2->next;
          goto end;
        }
        if (cur_key1->cmp_min_to_max(&key2_cpy) > 0)
        {
          /*
            The next range in key1 does not overlap with key2_cpy.
            Insert this range into key1 and move on to the next range
            in key2.
          */
          SEL_ARG *new_key1_range= new SEL_ARG(key2_cpy);
          if (!new_key1_range)
            return 0;                           // OOM
          key1= key1->insert(new_key1_range);
          break;
        }
        /*
          key2_cpy overlaps with the next range in key1 and the case
          is now "cur_key2.min <= cur_key1.min <= cur_key2.max". Go back
          to for(;;) to handle this situation.
        */
        continue;
      }
      else
      {
        /*
          This is the case:
          key2_cpy:        [-------]
          cur_key1:        [------------]

          Result:
          key1:            [-------][---]
                           ^        ^
                           new_arg  cur_key1
          Steps:

           0) If cur_key1->next_key_part is empty: do nothing.
              Reason: (key2_cpy->next_key_part OR
              cur_key1->next_key_part) will be empty and
              therefore equal to cur_key1->next_key_part. Thus,
              the range in key2_cpy is completely covered by
              cur_key1
           1) Make new_arg with range [cur_key1.min, key2_cpy.max]. 
              new_arg->next_key_part is OR between next_key_part of 
              cur_key1 and key2_cpy
           2) Make cur_key1 the range [key2_cpy.max, cur_key1.max]
           3) Insert new_arg into key1
        */
        if (!cur_key1->next_key_part) // Step 0
        {
          key2_cpy.increment_use_count(-1);     // Free not used tree
          break;
        }
        SEL_ARG *new_arg= cur_key1->clone_last(&key2_cpy);
        if (!new_arg)
          return 0; // OOM
        cur_key1->copy_max_to_min(&key2_cpy);
        cur_key1->increment_use_count(key1->use_count+1);
        /* Increment key count as it may be used for next loop */
        key2_cpy.increment_use_count(1);
        new_arg->next_key_part= key_or(param, cur_key1->next_key_part,
                                       key2_cpy.next_key_part);
        key1= key1->insert(new_arg);
        break;
      }
    }
    // Move on to next range in key2
    cur_key2= cur_key2->next;                            
  }

end:
  /*
    Add key2 ranges that are non-overlapping with and higher than the
    highest range in key1.
  */
  while (cur_key2)
  {
    SEL_ARG *next= cur_key2->next;
    if (key2_shared)
    {
      SEL_ARG *key2_cpy=new SEL_ARG(*cur_key2);  // Must make copy
      if (!key2_cpy)
        return 0;
      cur_key2->increment_use_count(key1->use_count+1);
      key1= key1->insert(key2_cpy);
    }
    else
      key1= key1->insert(cur_key2);   // Will destroy key2_root
    cur_key2= next;
  }
  key1->use_count++;

  return key1;
}


/* Compare if two trees are equal */

static bool eq_tree(SEL_ARG* a,SEL_ARG *b)
{
  if (a == b)
    return 1;
  if (!a || !b || !a->is_same(b))
    return 0;
  if (a->left != &null_element && b->left != &null_element)
  {
    if (!eq_tree(a->left,b->left))
      return 0;
  }
  else if (a->left != &null_element || b->left != &null_element)
    return 0;
  if (a->right != &null_element && b->right != &null_element)
  {
    if (!eq_tree(a->right,b->right))
      return 0;
  }
  else if (a->right != &null_element || b->right != &null_element)
    return 0;
  if (a->next_key_part != b->next_key_part)
  {						// Sub range
    if (!a->next_key_part != !b->next_key_part ||
	!eq_tree(a->next_key_part, b->next_key_part))
      return 0;
  }
  return 1;
}


SEL_ARG *
SEL_ARG::insert(SEL_ARG *key)
{
  SEL_ARG *element,**UNINIT_VAR(par),*UNINIT_VAR(last_element);

  for (element= this; element != &null_element ; )
  {
    last_element=element;
    if (key->cmp_min_to_min(element) > 0)
    {
      par= &element->right; element= element->right;
    }
    else
    {
      par = &element->left; element= element->left;
    }
  }
  *par=key;
  key->parent=last_element;
	/* Link in list */
  if (par == &last_element->left)
  {
    key->next=last_element;
    if ((key->prev=last_element->prev))
      key->prev->next=key;
    last_element->prev=key;
  }
  else
  {
    if ((key->next=last_element->next))
      key->next->prev=key;
    key->prev=last_element;
    last_element->next=key;
  }
  key->left=key->right= &null_element;
  SEL_ARG *root=rb_insert(key);			// rebalance tree
  root->use_count=this->use_count;		// copy root info
  root->elements= this->elements+1;
  root->maybe_flag=this->maybe_flag;
  return root;
}


/*
** Find best key with min <= given key
** Because the call context this should never return 0 to get_range
*/

SEL_ARG *
SEL_ARG::find_range(SEL_ARG *key)
{
  SEL_ARG *element=this,*found=0;

  for (;;)
  {
    if (element == &null_element)
      return found;
    int cmp=element->cmp_min_to_min(key);
    if (cmp == 0)
      return element;
    if (cmp < 0)
    {
      found=element;
      element=element->right;
    }
    else
      element=element->left;
  }
}


/*
  Remove a element from the tree

  SYNOPSIS
    tree_delete()
    key		Key that is to be deleted from tree (this)

  NOTE
    This also frees all sub trees that is used by the element

  RETURN
    root of new tree (with key deleted)
*/

SEL_ARG *
SEL_ARG::tree_delete(SEL_ARG *key)
{
  enum leaf_color remove_color;
  SEL_ARG *root,*nod,**par,*fix_par;
  DBUG_ENTER("tree_delete");

  root=this;
  this->parent= 0;

  /* Unlink from list */
  if (key->prev)
    key->prev->next=key->next;
  if (key->next)
    key->next->prev=key->prev;
  key->increment_use_count(-1);
  if (!key->parent)
    par= &root;
  else
    par=key->parent_ptr();

  if (key->left == &null_element)
  {
    *par=nod=key->right;
    fix_par=key->parent;
    if (nod != &null_element)
      nod->parent=fix_par;
    remove_color= key->color;
  }
  else if (key->right == &null_element)
  {
    *par= nod=key->left;
    nod->parent=fix_par=key->parent;
    remove_color= key->color;
  }
  else
  {
    SEL_ARG *tmp=key->next;			// next bigger key (exist!)
    nod= *tmp->parent_ptr()= tmp->right;	// unlink tmp from tree
    fix_par=tmp->parent;
    if (nod != &null_element)
      nod->parent=fix_par;
    remove_color= tmp->color;

    tmp->parent=key->parent;			// Move node in place of key
    (tmp->left=key->left)->parent=tmp;
    if ((tmp->right=key->right) != &null_element)
      tmp->right->parent=tmp;
    tmp->color=key->color;
    *par=tmp;
    if (fix_par == key)				// key->right == key->next
      fix_par=tmp;				// new parent of nod
  }

  if (root == &null_element)
    DBUG_RETURN(0);				// Maybe root later
  if (remove_color == BLACK)
    root=rb_delete_fixup(root,nod,fix_par);
#ifndef DBUG_OFF
  test_rb_tree(root,root->parent);
#endif
  root->use_count=this->use_count;		// Fix root counters
  root->elements=this->elements-1;
  root->maybe_flag=this->maybe_flag;
  DBUG_RETURN(root);
}


	/* Functions to fix up the tree after insert and delete */

static void left_rotate(SEL_ARG **root,SEL_ARG *leaf)
{
  SEL_ARG *y=leaf->right;
  leaf->right=y->left;
  if (y->left != &null_element)
    y->left->parent=leaf;
  if (!(y->parent=leaf->parent))
    *root=y;
  else
    *leaf->parent_ptr()=y;
  y->left=leaf;
  leaf->parent=y;
}

static void right_rotate(SEL_ARG **root,SEL_ARG *leaf)
{
  SEL_ARG *y=leaf->left;
  leaf->left=y->right;
  if (y->right != &null_element)
    y->right->parent=leaf;
  if (!(y->parent=leaf->parent))
    *root=y;
  else
    *leaf->parent_ptr()=y;
  y->right=leaf;
  leaf->parent=y;
}


SEL_ARG *
SEL_ARG::rb_insert(SEL_ARG *leaf)
{
  SEL_ARG *y,*par,*par2,*root;
  root= this; root->parent= 0;

  leaf->color=RED;
  while (leaf != root && (par= leaf->parent)->color == RED)
  {					// This can't be root or 1 level under
    if (par == (par2= leaf->parent->parent)->left)
    {
      y= par2->right;
      if (y->color == RED)
      {
	par->color=BLACK;
	y->color=BLACK;
	leaf=par2;
	leaf->color=RED;		/* And the loop continues */
      }
      else
      {
	if (leaf == par->right)
	{
	  left_rotate(&root,leaf->parent);
	  par=leaf;			/* leaf is now parent to old leaf */
	}
	par->color=BLACK;
	par2->color=RED;
	right_rotate(&root,par2);
	break;
      }
    }
    else
    {
      y= par2->left;
      if (y->color == RED)
      {
	par->color=BLACK;
	y->color=BLACK;
	leaf=par2;
	leaf->color=RED;		/* And the loop continues */
      }
      else
      {
	if (leaf == par->left)
	{
	  right_rotate(&root,par);
	  par=leaf;
	}
	par->color=BLACK;
	par2->color=RED;
	left_rotate(&root,par2);
	break;
      }
    }
  }
  root->color=BLACK;
#ifndef DBUG_OFF
  test_rb_tree(root,root->parent);
#endif
  return root;
}


SEL_ARG *rb_delete_fixup(SEL_ARG *root,SEL_ARG *key,SEL_ARG *par)
{
  SEL_ARG *x,*w;
  root->parent=0;

  x= key;
  while (x != root && x->color == SEL_ARG::BLACK)
  {
    if (x == par->left)
    {
      w=par->right;
      if (w->color == SEL_ARG::RED)
      {
	w->color=SEL_ARG::BLACK;
	par->color=SEL_ARG::RED;
	left_rotate(&root,par);
	w=par->right;
      }
      if (w->left->color == SEL_ARG::BLACK && w->right->color == SEL_ARG::BLACK)
      {
	w->color=SEL_ARG::RED;
	x=par;
      }
      else
      {
	if (w->right->color == SEL_ARG::BLACK)
	{
	  w->left->color=SEL_ARG::BLACK;
	  w->color=SEL_ARG::RED;
	  right_rotate(&root,w);
	  w=par->right;
	}
	w->color=par->color;
	par->color=SEL_ARG::BLACK;
	w->right->color=SEL_ARG::BLACK;
	left_rotate(&root,par);
	x=root;
	break;
      }
    }
    else
    {
      w=par->left;
      if (w->color == SEL_ARG::RED)
      {
	w->color=SEL_ARG::BLACK;
	par->color=SEL_ARG::RED;
	right_rotate(&root,par);
	w=par->left;
      }
      if (w->right->color == SEL_ARG::BLACK && w->left->color == SEL_ARG::BLACK)
      {
	w->color=SEL_ARG::RED;
	x=par;
      }
      else
      {
	if (w->left->color == SEL_ARG::BLACK)
	{
	  w->right->color=SEL_ARG::BLACK;
	  w->color=SEL_ARG::RED;
	  left_rotate(&root,w);
	  w=par->left;
	}
	w->color=par->color;
	par->color=SEL_ARG::BLACK;
	w->left->color=SEL_ARG::BLACK;
	right_rotate(&root,par);
	x=root;
	break;
      }
    }
    par=x->parent;
  }
  x->color=SEL_ARG::BLACK;
  return root;
}


#ifndef DBUG_OFF
	/* Test that the properties for a red-black tree hold */

int test_rb_tree(SEL_ARG *element,SEL_ARG *parent)
{
  int count_l,count_r;

  if (element == &null_element)
    return 0;					// Found end of tree
  if (element->parent != parent)
  {
    sql_print_error("Wrong tree: Parent doesn't point at parent");
    return -1;
  }
  if (element->color == SEL_ARG::RED &&
      (element->left->color == SEL_ARG::RED ||
       element->right->color == SEL_ARG::RED))
  {
    sql_print_error("Wrong tree: Found two red in a row");
    return -1;
  }
  if (element->left == element->right && element->left != &null_element)
  {						// Dummy test
    sql_print_error("Wrong tree: Found right == left");
    return -1;
  }
  count_l=test_rb_tree(element->left,element);
  count_r=test_rb_tree(element->right,element);
  if (count_l >= 0 && count_r >= 0)
  {
    if (count_l == count_r)
      return count_l+(element->color == SEL_ARG::BLACK);
    sql_print_error("Wrong tree: Incorrect black-count: %d - %d",
	    count_l,count_r);
  }
  return -1;					// Error, no more warnings
}
#endif


/**
  Count how many times SEL_ARG graph "root" refers to its part "key" via
  transitive closure.
  
  @param root  An RB-Root node in a SEL_ARG graph.
  @param key   Another RB-Root node in that SEL_ARG graph.

  The passed "root" node may refer to "key" node via root->next_key_part,
  root->next->n

  This function counts how many times the node "key" is referred (via
  SEL_ARG::next_key_part) by 
  - intervals of RB-tree pointed by "root", 
  - intervals of RB-trees that are pointed by SEL_ARG::next_key_part from 
  intervals of RB-tree pointed by "root",
  - and so on.
    
  Here is an example (horizontal links represent next_key_part pointers, 
  vertical links - next/prev prev pointers):  
    
         +----+               $
         |root|-----------------+
         +----+               $ |
           |                  $ |
           |                  $ |
         +----+       +---+   $ |     +---+    Here the return value
         |    |- ... -|   |---$-+--+->|key|    will be 4.
         +----+       +---+   $ |  |  +---+
           |                  $ |  |
          ...                 $ |  |
           |                  $ |  |
         +----+   +---+       $ |  |
         |    |---|   |---------+  |
         +----+   +---+       $    |
           |        |         $    |
          ...     +---+       $    |
                  |   |------------+
                  +---+       $
  @return 
  Number of links to "key" from nodes reachable from "root".
*/

static ulong count_key_part_usage(SEL_ARG *root, SEL_ARG *key)
{
  ulong count= 0;
  for (root=root->first(); root ; root=root->next)
  {
    if (root->next_key_part)
    {
      if (root->next_key_part == key)
	count++;
      if (root->next_key_part->part < key->part)
	count+=count_key_part_usage(root->next_key_part,key);
    }
  }
  return count;
}


/*
  Check if SEL_ARG::use_count value is correct

  SYNOPSIS
    SEL_ARG::test_use_count()
      root  The root node of the SEL_ARG graph (an RB-tree root node that
            has the least value of sel_arg->part in the entire graph, and
            thus is the "origin" of the graph)

  DESCRIPTION
    Check if SEL_ARG::use_count value is correct. See the definition of
    use_count for what is "correct".

  RETURN
    true    an incorrect SEL_ARG::use_count is found,
    false   otherwise
*/

bool SEL_ARG::test_use_count(SEL_ARG *root)
{
  uint e_count=0;
  if (this == root && use_count != 1)
  {
    sql_print_information("Use_count: Wrong count %lu for root",use_count);
    // DBUG_ASSERT(false); // Todo - enable and clean up mess
    return true;
  }
  if (this->type != SEL_ARG::KEY_RANGE)
    return false;
  for (SEL_ARG *pos=first(); pos ; pos=pos->next)
  {
    e_count++;
    if (pos->next_key_part)
    {
      ulong count=count_key_part_usage(root,pos->next_key_part);
      if (count > pos->next_key_part->use_count)
      {
        sql_print_information("Use_count: Wrong count for key at 0x%lx, %lu "
                              "should be %lu", (long unsigned int)pos,
                              pos->next_key_part->use_count, count);
        // DBUG_ASSERT(false); // Todo - enable and clean up mess
	return true;
      }
      pos->next_key_part->test_use_count(root);
    }
  }
  if (e_count != elements)
  {
    sql_print_warning("Wrong use count: %u (should be %u) for tree at 0x%lx",
                      e_count, elements, (long unsigned int) this);
    // DBUG_ASSERT(false); // Todo - enable and clean up mess
    return true;
  }
  return false;
}

/****************************************************************************
  MRR Range Sequence Interface implementation that walks a SEL_ARG* tree.
 ****************************************************************************/

/* MRR range sequence, SEL_ARG* implementation: stack entry */
typedef struct st_range_seq_entry 
{
  /* 
    Pointers in min and max keys. They point to right-after-end of key
    images. The 0-th entry has these pointing to key tuple start.
  */
  uchar *min_key, *max_key;
  
  /* 
    Flags, for {keypart0, keypart1, ... this_keypart} subtuple.
    min_key_flag may have NULL_RANGE set.
  */
  uint min_key_flag, max_key_flag;
  
  /* Number of key parts */
  uint min_key_parts, max_key_parts;
  /**
    Pointer into the R-B tree for this keypart. It points to the
    currently active range for the keypart, so calling next on it will
    get to the next range. sel_arg_range_seq_next() uses this to avoid
    reparsing the R-B range trees each time a new range is fetched.
  */
  SEL_ARG *key_tree;
} RANGE_SEQ_ENTRY;


/*
  MRR range sequence, SEL_ARG* implementation: SEL_ARG graph traversal context
*/
class Sel_arg_range_sequence
{
private:
  
  /**
    Stack of ranges for the curr_kp first keyparts. Used by
    sel_arg_range_seq_next() so that if the next range is equal to the
    previous one for the first x keyparts, stack[x-1] can be
    accumulated with the new range in keyparts > x to quickly form
    the next range to return.

    Notation used below: "x:y" means a range where
    "column_in_keypart_0=x" and "column_in_keypart_1=y". For
    simplicity, only equality (no BETWEEN, < etc) is considered in the
    example but the same principle applies to other range predicate
    operators too.

    Consider a query with these range predicates: 
      (kp0=1 and kp1=2 and kp2=3) or
      (kp0=1 and kp1=2 and kp2=4) or
      (kp0=1 and kp1=3 and kp2=5) or
      (kp0=1 and kp1=3 and kp2=6)

    1) sel_arg_range_seq_next() is called the first time
       - traverse the R-B tree (see SEL_ARG) to find the first range
       - returns range "1:2:3"
       - values in stack after this: stack[1, 1:2, 1:2:3]
    2) sel_arg_range_seq_next() is called second time
       - keypart 2 has another range, so the next range in 
         keypart 2 is appended to stack[1] and saved 
         in stack[2]
       - returns range "1:2:4"
       - values in stack after this: stack[1, 1:2, 1:2:4]
    3) sel_arg_range_seq_next() is called the third time
       - no more ranges in keypart 2, but keypart 1 has 
         another range, so the next range in keypart 1 is
         appended to stack[0] and saved in stack[1]. The first
         range in keypart 2 is then appended to stack[1] and
         saved in stack[2]
       - returns range "1:3:5"
       - values in stack after this: stack[1, 1:3, 1:3:5]
    4) sel_arg_range_seq_next() is called the fourth time
       - keypart 2 has another range, see 2)
       - returns range "1:3:6"
       - values in stack after this: stack[1, 1:3, 1:3:6]
   */
  RANGE_SEQ_ENTRY stack[MAX_REF_PARTS];
  /*
    Index of last used element in the above array. A value of -1 means
    that the stack is empty.
  */
  int curr_kp;

public:
  uint keyno;      /* index of used tree in SEL_TREE structure */
  uint real_keyno; /* Number of the index in tables */
  
  PARAM * const param;
  SEL_ARG *start; /* Root node of the traversed SEL_ARG* graph */

  Sel_arg_range_sequence(PARAM *param_arg) : param(param_arg) { reset(); }

  void reset()
  {
    stack[0].key_tree= NULL;
    stack[0].min_key= (uchar*)param->min_key;
    stack[0].min_key_flag= 0;
    stack[0].min_key_parts= 0;

    stack[0].max_key= (uchar*)param->max_key;
    stack[0].max_key_flag= 0;
    stack[0].max_key_parts= 0;
    curr_kp= -1;
  }  

  bool stack_empty() const { return (curr_kp == -1); }

  void stack_push_range(SEL_ARG *key_tree);

  void stack_pop_range()
  {
    DBUG_ASSERT(!stack_empty());
    if (curr_kp == 0)
      reset();
    else 
      curr_kp--;
  }

  int stack_size() const { return curr_kp + 1; }

  RANGE_SEQ_ENTRY *stack_top()
  {
    return stack_empty() ? NULL : &stack[curr_kp];
  }
};


/*
  Range sequence interface, SEL_ARG* implementation: Initialize the traversal

  SYNOPSIS
    init()
      init_params  SEL_ARG tree traversal context
      n_ranges     [ignored] The number of ranges obtained 
      flags        [ignored] HA_MRR_SINGLE_POINT, HA_MRR_FIXED_KEY

  RETURN
    Value of init_param
*/

range_seq_t sel_arg_range_seq_init(void *init_param, uint n_ranges, uint flags)
{
  Sel_arg_range_sequence *seq= 
    static_cast<Sel_arg_range_sequence*>(init_param);
  seq->reset();
  return init_param;
}


void Sel_arg_range_sequence::stack_push_range(SEL_ARG *key_tree)
{

  DBUG_ASSERT((uint)curr_kp+1 < MAX_REF_PARTS);

  RANGE_SEQ_ENTRY *push_position= &stack[curr_kp + 1];
  RANGE_SEQ_ENTRY *last_added_kp= stack_top();
  if (stack_empty())
  {
    /*
       If we get here this is either 
         a) the first time a range sequence is constructed for this
            range access method (in which case stack[0] has not been
            modified since the constructor was called), or
         b) there are multiple ranges for the first keypart in the
            condition (and we have called stack_pop_range() to empty
            the stack). 
       In both cases, reset() has been called and all fields in
       push_position have been reset. All we need to do is to copy the
       min/max key flags from the predicate we're about to add to
       stack[0].
    */
    push_position->min_key_flag= key_tree->min_flag;
    push_position->max_key_flag= key_tree->max_flag;
  }
  else
  {
    push_position->min_key= last_added_kp->min_key;
    push_position->max_key= last_added_kp->max_key;
    push_position->min_key_parts= last_added_kp->min_key_parts;
    push_position->max_key_parts= last_added_kp->max_key_parts;
    push_position->min_key_flag= last_added_kp->min_key_flag |
                                 key_tree->min_flag;
    push_position->max_key_flag= last_added_kp->max_key_flag |
                                 key_tree->max_flag;
  }

  push_position->key_tree= key_tree;
  uint16 stor_length= param->key[keyno][key_tree->part].store_length;
  /* psergey-merge-done:
  key_tree->store(arg->param->key[arg->keyno][key_tree->part].store_length,
                  &cur->min_key, prev->min_key_flag,
                  &cur->max_key, prev->max_key_flag);
  */
  push_position->min_key_parts+=
    key_tree->store_min(stor_length, &push_position->min_key,
                        last_added_kp ? last_added_kp->min_key_flag : 0);
  push_position->max_key_parts+=
    key_tree->store_max(stor_length, &push_position->max_key,
                        last_added_kp ? last_added_kp->max_key_flag : 0);

  if (key_tree->is_null_interval())
    push_position->min_key_flag |= NULL_RANGE;
  curr_kp++;
}


/*
  Range sequence interface, SEL_ARG* implementation: get the next interval
  in the R-B tree
  
  SYNOPSIS
    sel_arg_range_seq_next()
      rseq        Value returned from sel_arg_range_seq_init
      range  OUT  Store information about the range here

  DESCRIPTION
    This is "get_next" function for Range sequence interface implementation
    for SEL_ARG* tree.

  IMPLEMENTATION
    The traversal also updates those param members:
      - is_ror_scan
      - range_count
      - max_key_part

  RETURN
    0  Ok
    1  No more ranges in the sequence

  NOTE: append_range_all_keyparts(), which is used to e.g. print
  ranges to Optimizer Trace in a human readable format, mimics the
  behavior of this function.
*/

//psergey-merge-todo: support check_quick_keys:max_keypart
uint sel_arg_range_seq_next(range_seq_t rseq, KEY_MULTI_RANGE *range)
{
  SEL_ARG *key_tree;
  Sel_arg_range_sequence *seq= static_cast<Sel_arg_range_sequence*>(rseq);

  if (seq->stack_empty())
  {
    /*
      This is the first time sel_arg_range_seq_next is called.
      seq->start points to the root of the R-B tree for the first
      keypart
    */
    key_tree= seq->start;

    /*
      Move to the first range for the first keypart. Save this range
      in seq->stack[0] and carry on to ranges in the next keypart if
      any
    */
    key_tree= key_tree->first();
    seq->stack_push_range(key_tree);
  }
  else
  {
    /*
      This is not the first time sel_arg_range_seq_next is called, so
      seq->stack is populated with the range the last call to this
      function found. seq->stack[current_keypart].key_tree points to a
      leaf in the R-B tree of the last keypart that was part of the
      former range. This is the starting point for finding the next
      range. @see Sel_arg_range_sequence::stack
    */
    // See if there are more ranges in this or any of the previous keyparts
    while (true)
    {
      key_tree= seq->stack_top()->key_tree;
      seq->stack_pop_range();
      if (key_tree->next)
      {
        /* This keypart has more ranges */
        DBUG_ASSERT(key_tree->next != &null_element);
        key_tree= key_tree->next;

        /*
          save the next range for this keypart and carry on to ranges in
          the next keypart if any
        */
        seq->stack_push_range(key_tree);
        seq->param->is_ror_scan= FALSE;
        break;
      }

      if (seq->stack_empty())
      {
        // There are no more ranges for the first keypart: we're done
        return 1;
      }
      /* 
         There are no more ranges for the current keypart. Step back
         to the previous keypart and see if there are more ranges
         there.
      */
    }
  }

  DBUG_ASSERT(!seq->stack_empty());

  /*
    Add range info for the next keypart if
      1) there is a range predicate for a later keypart
      2) the range predicate is for the next keypart in the index: a
         range predicate on keypartX+1 can only be used if there is a
         range predicate on keypartX.
      3) the range predicate on the next keypart is usable
  */
  while (key_tree->next_key_part &&                              // 1)
         key_tree->next_key_part != &null_element &&             // 1)
         key_tree->next_key_part->part == key_tree->part + 1 &&  // 2)
         key_tree->next_key_part->type == SEL_ARG::KEY_RANGE)    // 3)
  {
    {
      DBUG_PRINT("info", ("while(): key_tree->part %d",key_tree->part));
      RANGE_SEQ_ENTRY *cur= seq->stack_top();
      const uint min_key_total_length= cur->min_key - seq->param->min_key;
      const uint max_key_total_length= cur->max_key - seq->param->max_key;

      /*
        Check if more ranges can be added. This is the case if all
        predicates for keyparts handled so far are equality
        predicates. If either of the following apply, there are
        non-equality predicates in stack[]:

        1) min_key_total_length != max_key_total_length (because
           equality ranges are stored as "min_key = max_key = <value>")
        2) memcmp(<min_key_values>,<max_key_values>) != 0 (same argument as 1)
        3) A min or max flag has been set: Because flags denote ranges
           ('<', '<=' etc), any value but 0 indicates a non-equality
           predicate.
       */

      uchar* min_key_start;
      uchar* max_key_start;
      uint cur_key_length;

      if (seq->stack_size() == 1)
      {
        min_key_start= seq->param->min_key;
        max_key_start= seq->param->max_key;
        cur_key_length= min_key_total_length;
      }
      else
      {
        const RANGE_SEQ_ENTRY prev= cur[-1];
        min_key_start= prev.min_key;
        max_key_start= prev.max_key;
        cur_key_length= cur->min_key - prev.min_key;
      }

      if ((min_key_total_length != max_key_total_length) ||         // 1)
          (memcmp(min_key_start, max_key_start, cur_key_length)) || // 2)
          (key_tree->min_flag || key_tree->max_flag))               // 3)
      {
        DBUG_PRINT("info", ("while(): inside if()"));
        /*
          The range predicate up to and including the one in key_tree
          is usable by range access but does not allow subranges made
          up from predicates in later keyparts. This may e.g. be
          because the predicate operator is "<". Since there are range
          predicates on more keyparts, we use those to more closely
          specify the start and stop locations for the range. Example:

                "SELECT * FROM t1 WHERE a >= 2 AND b >= 3":

                t1 content:
                -----------
                1 1
                2 1     <- 1)
                2 2
                2 3     <- 2)
                2 4
                3 1
                3 2
                3 3

          The predicate cannot be translated into something like
             "(a=2 and b>=3) or (a=3 and b>=3) or ..."
          I.e., it cannot be divided into subranges, but by storing
          min/max key below we can at least start the scan from 2)
          instead of 1)
        */
        SEL_ARG *store_key_part= key_tree->next_key_part;
        seq->param->is_ror_scan= FALSE;
        if (!key_tree->min_flag)
          cur->min_key_parts += 
            store_key_part->store_min_key(seq->param->key[seq->keyno],
                                          &cur->min_key,
                                          &cur->min_key_flag,
                                          MAX_KEY);
        if (!key_tree->max_flag)
          cur->max_key_parts += 
            store_key_part->store_max_key(seq->param->key[seq->keyno],
                                          &cur->max_key,
                                          &cur->max_key_flag,
                                          MAX_KEY);
        break;
      }
    }
  
    /*
      There are usable range predicates for the next keypart and the
      range predicate for the current keypart allows us to make use of
      them. Move to the first range predicate for the next keypart.
      Push this range predicate to seq->stack and move on to the next
      keypart (if any). @see Sel_arg_range_sequence::stack
    */
    key_tree= key_tree->next_key_part->first();
    seq->stack_push_range(key_tree);
  }

  DBUG_ASSERT(!seq->stack_empty() && (seq->stack_top() != NULL));

  // We now have a full range predicate in seq->stack_top()
  RANGE_SEQ_ENTRY *cur= seq->stack_top();
  PARAM *param= seq->param;
  uint min_key_length= cur->min_key - param->min_key;

  if (cur->min_key_flag & GEOM_FLAG)
  {
    range->range_flag= cur->min_key_flag;

    /* Here minimum contains also function code bits, and maximum is +inf */
    range->start_key.key=    param->min_key;
    range->start_key.length= min_key_length;
    range->start_key.keypart_map= make_prev_keypart_map(cur->min_key_parts);
    range->start_key.flag=  (ha_rkey_function) (cur->min_key_flag ^ GEOM_FLAG);
  }
  else
  {
    const KEY *cur_key_info= &param->table->key_info[seq->real_keyno];
    range->range_flag= cur->min_key_flag | cur->max_key_flag;

    range->start_key.key=    param->min_key;
    range->start_key.length= cur->min_key - param->min_key;
    range->start_key.keypart_map= make_prev_keypart_map(cur->min_key_parts);
    range->start_key.flag= (cur->min_key_flag & NEAR_MIN ? HA_READ_AFTER_KEY : 
                                                           HA_READ_KEY_EXACT);

    range->end_key.key=    param->max_key;
    range->end_key.length= cur->max_key - param->max_key;
    range->end_key.keypart_map= make_prev_keypart_map(cur->max_key_parts);
    range->end_key.flag= (cur->max_key_flag & NEAR_MAX ? HA_READ_BEFORE_KEY : 
                                                         HA_READ_AFTER_KEY);

    /* 
      This is an equality range (keypart_0=X and ... and keypart_n=Z) if 
        1) There are no flags indicating open range (e.g., 
           "keypart_x > y") or GIS.
        2) The lower bound and the upper bound of the range has the
           same value (min_key == max_key).
     */
    const uint is_open_range= (NO_MIN_RANGE | NO_MAX_RANGE | 
                               NEAR_MIN | NEAR_MAX | GEOM_FLAG);
    const bool is_eq_range_pred=
      !(cur->min_key_flag & is_open_range) &&                           // 1)
      !(cur->max_key_flag & is_open_range) &&                           // 1)
      range->start_key.length == range->end_key.length &&               // 2)
      !memcmp(param->min_key, param->max_key, range->start_key.length);

    if (is_eq_range_pred)
    {
      range->range_flag= EQ_RANGE;
      /*
        Use statistics instead of index dives for estimates of rows in
        this range if the user requested it
      */
      if (param->use_index_statistics)
        range->range_flag|= USE_INDEX_STATISTICS;

      /* 
        An equality range is a unique range (0 or 1 rows in the range)
        if the index is unique (1) and all keyparts are used (2).
        Note that keys which are extended with PK parts have no
        HA_NOSAME flag. So we can use user_defined_key_parts.
      */
      if (cur_key_info->flags & HA_NOSAME &&                              // 1)
          (uint)key_tree->part+1 == cur_key_info->user_defined_key_parts) // 2)
        range->range_flag|= UNIQUE_RANGE | (cur->min_key_flag & NULL_RANGE);
    }

    if (param->is_ror_scan)
    {
      const uint key_part_number= key_tree->part + 1;
      /*
        If we get here, the condition on the key was converted to form
        "(keyXpart1 = c1) AND ... AND (keyXpart{key_tree->part - 1} = cN) AND
          somecond(keyXpart{key_tree->part})"
        Check if
          somecond is "keyXpart{key_tree->part} = const" and
          uncovered "tail" of KeyX parts is either empty or is identical to
          first members of clustered primary key.

        If last key part is PK part added to the key as an extension
        and is_key_scan_ror() result is TRUE then it's possible to
        use ROR scan.
      */
      if ((!is_eq_range_pred &&
           key_part_number <= cur_key_info->user_defined_key_parts) ||
          !is_key_scan_ror(param, seq->real_keyno, key_part_number))
        param->is_ror_scan= FALSE;
    }
  }

  seq->param->range_count++;
  seq->param->max_key_part=max<uint>(seq->param->max_key_part,key_tree->part);

  return 0;
}


/*
  Calculate estimate of number records that will be retrieved by a range
  scan on given index using given SEL_ARG intervals tree.

  SYNOPSIS
    check_quick_select()
      param             Parameter from test_quick_select
      idx               Number of index to use in PARAM::key SEL_TREE::key
      index_only        TRUE  - assume only index tuples will be accessed
                        FALSE - assume full table rows will be read
      tree              Transformed selection condition, tree->key[idx] holds
                        the intervals for the given index.
      update_tbl_stats  TRUE <=> update table->quick_* with information
                        about range scan we've evaluated.
      mrr_flags   INOUT MRR access flags
      cost        OUT   Scan cost

  NOTES
    param->is_ror_scan is set to reflect if the key scan is a ROR (see
    is_key_scan_ror function for more info)
    param->table->quick_*, param->range_count (and maybe others) are
    updated with data of given key scan, see quick_range_seq_next for details.

  RETURN
    Estimate # of records to be retrieved.
    HA_POS_ERROR if estimate calculation failed due to table handler problems.
*/

static
ha_rows check_quick_select(PARAM *param, uint idx, bool index_only,
                           SEL_ARG *tree, bool update_tbl_stats, 
                           uint *mrr_flags, uint *bufsize, Cost_estimate *cost)
{
  Sel_arg_range_sequence seq(param);
  RANGE_SEQ_IF seq_if = {sel_arg_range_seq_init, sel_arg_range_seq_next, 0, 0};
  handler *file= param->table->file;
  ha_rows rows;
  uint keynr= param->real_keynr[idx];
  DBUG_ENTER("check_quick_select");
  
  /* Handle cases when we don't have a valid non-empty list of range */
  if (!tree)
    DBUG_RETURN(HA_POS_ERROR);
  if (tree->type == SEL_ARG::IMPOSSIBLE)
    DBUG_RETURN(0L);
  if (tree->type != SEL_ARG::KEY_RANGE || tree->part != 0)
    DBUG_RETURN(HA_POS_ERROR);				// Don't use tree

  seq.keyno= idx;
  seq.real_keyno= keynr;
  seq.start= tree;

  param->range_count=0;
  param->max_key_part=0;

  /* 
    If there are more equality ranges than specified by the
    eq_range_index_dive_limit variable we switches from using index
    dives to use statistics.
  */ 
  uint range_count= 0;
  param->use_index_statistics= 
    eq_ranges_exceeds_limit(tree, &range_count, 
                            param->thd->variables.eq_range_index_dive_limit);

  param->is_ror_scan= TRUE;
  if (file->index_flags(keynr, 0, TRUE) & HA_KEY_SCAN_NOT_ROR)
    param->is_ror_scan= FALSE;
  
  *mrr_flags= param->force_default_mrr? HA_MRR_USE_DEFAULT_IMPL: 0;
  *mrr_flags|= HA_MRR_NO_ASSOCIATION;
  /*
    Pass HA_MRR_SORTED to see if MRR implementation can handle sorting.
  */
  if (param->order_direction != ORDER::ORDER_NOT_RELEVANT)
    *mrr_flags|= HA_MRR_SORTED;

  bool pk_is_clustered= file->primary_key_is_clustered();
  if (index_only && 
      (file->index_flags(keynr, param->max_key_part, 1) & HA_KEYREAD_ONLY) &&
      !(pk_is_clustered && keynr == param->table->s->primary_key))
     *mrr_flags |= HA_MRR_INDEX_ONLY;
  
  if (current_thd->lex->sql_command != SQLCOM_SELECT)
    *mrr_flags|= HA_MRR_SORTED; // Assumed to give faster ins/upd/del

  *bufsize= param->thd->variables.read_rnd_buff_size;
  // Sets is_ror_scan to false for some queries, e.g. multi-ranges
  rows= file->multi_range_read_info_const(keynr, &seq_if, (void*)&seq, 0,
                                          bufsize, mrr_flags, cost);
  if (rows != HA_POS_ERROR)
  {
    param->table->quick_rows[keynr]=rows;
    if (update_tbl_stats)
    {
      param->table->quick_keys.set_bit(keynr);
      param->table->quick_key_parts[keynr]=param->max_key_part+1;
      param->table->quick_n_ranges[keynr]= param->range_count;
      param->table->quick_condition_rows=
        min(param->table->quick_condition_rows, rows);
    }
    param->table->possible_quick_keys.set_bit(keynr);
  }
  /* Figure out if the key scan is ROR (returns rows in ROWID order) or not */
  enum ha_key_alg key_alg= param->table->key_info[seq.real_keyno].algorithm;
  if ((key_alg != HA_KEY_ALG_BTREE) && (key_alg!= HA_KEY_ALG_UNDEF))
  {
    /* 
      All scans are non-ROR scans for those index types.
      TODO: Don't have this logic here, make table engines return 
      appropriate flags instead.
    */
    param->is_ror_scan= FALSE;
  }
  else
  {
    /* Clustered PK scan is always a ROR scan (TODO: same as above) */
    if (param->table->s->primary_key == keynr && pk_is_clustered)
      param->is_ror_scan= TRUE;
  }
  if (param->table->file->index_flags(keynr, 0, TRUE) & HA_KEY_SCAN_NOT_ROR)
    param->is_ror_scan= FALSE;
  DBUG_PRINT("exit", ("Records: %lu", (ulong) rows));
  DBUG_RETURN(rows);
}


/*
  Check if key scan on given index with equality conditions on first n key
  parts is a ROR scan.

  SYNOPSIS
    is_key_scan_ror()
      param  Parameter from test_quick_select
      keynr  Number of key in the table. The key must not be a clustered
             primary key.
      nparts Number of first key parts for which equality conditions
             are present.

  NOTES
    ROR (Rowid Ordered Retrieval) key scan is a key scan that produces
    ordered sequence of rowids (ha_xxx::cmp_ref is the comparison function)

    This function is needed to handle a practically-important special case:
    an index scan is a ROR scan if it is done using a condition in form

        "key1_1=c_1 AND ... AND key1_n=c_n"

    where the index is defined on (key1_1, ..., key1_N [,a_1, ..., a_n])

    and the table has a clustered Primary Key defined as 

      PRIMARY KEY(a_1, ..., a_n, b1, ..., b_k) 
    
    i.e. the first key parts of it are identical to uncovered parts ot the 
    key being scanned. This function assumes that the index flags do not
    include HA_KEY_SCAN_NOT_ROR flag (that is checked elsewhere).

    Check (1) is made in quick_range_seq_next()

  RETURN
    TRUE   The scan is ROR-scan
    FALSE  Otherwise
*/

static bool is_key_scan_ror(PARAM *param, uint keynr, uint nparts)
{
  KEY *table_key= param->table->key_info + keynr;

  /*
    Range predicates on hidden key parts do not change the fact
    that a scan is rowid ordered, so we only care about user
    defined keyparts
  */
  const uint user_defined_nparts=
    std::min<uint>(nparts, table_key->user_defined_key_parts);

  KEY_PART_INFO *key_part= table_key->key_part + user_defined_nparts;
  KEY_PART_INFO *key_part_end= (table_key->key_part +
                                table_key->user_defined_key_parts);
  uint pk_number;
  
  for (KEY_PART_INFO *kp= table_key->key_part; kp < key_part; kp++)
  {
    uint16 fieldnr= param->table->key_info[keynr].
                    key_part[kp - table_key->key_part].fieldnr - 1;
    if (param->table->field[fieldnr]->key_length() != kp->length)
      return FALSE;
  }

  if (key_part == key_part_end)
    return TRUE;

  key_part= table_key->key_part + user_defined_nparts;
  pk_number= param->table->s->primary_key;
  if (!param->table->file->primary_key_is_clustered() || pk_number == MAX_KEY)
    return FALSE;

  KEY_PART_INFO *pk_part= param->table->key_info[pk_number].key_part;
  KEY_PART_INFO *pk_part_end=
    pk_part + param->table->key_info[pk_number].user_defined_key_parts;
  for (;(key_part!=key_part_end) && (pk_part != pk_part_end);
       ++key_part, ++pk_part)
  {
    if ((key_part->field != pk_part->field) ||
        (key_part->length != pk_part->length))
      return FALSE;
  }
  return (key_part == key_part_end);
}


/*
  Create a QUICK_RANGE_SELECT from given key and SEL_ARG tree for that key.

  SYNOPSIS
    get_quick_select()
      param
      idx            Index of used key in param->key.
      key_tree       SEL_ARG tree for the used key
      mrr_flags      MRR parameter for quick select
      mrr_buf_size   MRR parameter for quick select
      parent_alloc   If not NULL, use it to allocate memory for
                     quick select data. Otherwise use quick->alloc.
  NOTES
    The caller must call QUICK_SELECT::init for returned quick select.

    CAUTION! This function may change thd->mem_root to a MEM_ROOT which will be
    deallocated when the returned quick select is deleted.

  RETURN
    NULL on error
    otherwise created quick select
*/

QUICK_RANGE_SELECT *
get_quick_select(PARAM *param,uint idx,SEL_ARG *key_tree, uint mrr_flags,
                 uint mrr_buf_size, MEM_ROOT *parent_alloc)
{
  QUICK_RANGE_SELECT *quick;
  bool create_err= FALSE;
  DBUG_ENTER("get_quick_select");

  if (param->table->key_info[param->real_keynr[idx]].flags & HA_SPATIAL)
    quick=new QUICK_RANGE_SELECT_GEOM(param->thd, param->table,
                                      param->real_keynr[idx],
                                      test(parent_alloc),
                                      parent_alloc, &create_err);
  else
    quick=new QUICK_RANGE_SELECT(param->thd, param->table,
                                 param->real_keynr[idx],
                                 test(parent_alloc), NULL, &create_err);

  if (quick)
  {
    if (create_err ||
	get_quick_keys(param,quick,param->key[idx],key_tree,param->min_key,0,
		       param->max_key,0))
    {
      delete quick;
      quick=0;
    }
    else
    {
      quick->mrr_flags= mrr_flags;
      quick->mrr_buf_size= mrr_buf_size;
      quick->key_parts=(KEY_PART*)
        memdup_root(parent_alloc? parent_alloc : &quick->alloc,
                    (char*) param->key[idx],
                    sizeof(KEY_PART) *
                    actual_key_parts(&param->
                                     table->key_info[param->real_keynr[idx]]));
    }
  }
  DBUG_RETURN(quick);
}


/*
** Fix this to get all possible sub_ranges
*/
bool
get_quick_keys(PARAM *param,QUICK_RANGE_SELECT *quick,KEY_PART *key,
	       SEL_ARG *key_tree, uchar *min_key,uint min_key_flag,
	       uchar *max_key, uint max_key_flag)
{
  QUICK_RANGE *range;
  uint flag;
  int min_part= key_tree->part-1, // # of keypart values in min_key buffer
      max_part= key_tree->part-1; // # of keypart values in max_key buffer

  if (key_tree->left != &null_element)
  {
    if (get_quick_keys(param,quick,key,key_tree->left,
		       min_key,min_key_flag, max_key, max_key_flag))
      return 1;
  }
  uchar *tmp_min_key=min_key,*tmp_max_key=max_key;
  min_part+= key_tree->store_min(key[key_tree->part].store_length,
                                 &tmp_min_key,min_key_flag);
  max_part+= key_tree->store_max(key[key_tree->part].store_length,
                                 &tmp_max_key,max_key_flag);

  if (key_tree->next_key_part &&
      key_tree->next_key_part->type == SEL_ARG::KEY_RANGE &&
      key_tree->next_key_part->part == key_tree->part+1)
  {						  // const key as prefix
    if ((tmp_min_key - min_key) == (tmp_max_key - max_key) &&
         memcmp(min_key, max_key, (uint)(tmp_max_key - max_key))==0 &&
	 key_tree->min_flag==0 && key_tree->max_flag==0)
    {
      if (get_quick_keys(param,quick,key,key_tree->next_key_part,
			 tmp_min_key, min_key_flag | key_tree->min_flag,
			 tmp_max_key, max_key_flag | key_tree->max_flag))
	return 1;
      goto end;					// Ugly, but efficient
    }
    {
      uint tmp_min_flag=key_tree->min_flag,tmp_max_flag=key_tree->max_flag;
      if (!tmp_min_flag)
        min_part+= key_tree->next_key_part->store_min_key(key,
                                                          &tmp_min_key,
                                                          &tmp_min_flag,
                                                          MAX_KEY);
      if (!tmp_max_flag)
        max_part+= key_tree->next_key_part->store_max_key(key,
                                                          &tmp_max_key,
                                                          &tmp_max_flag,
                                                          MAX_KEY);
      flag=tmp_min_flag | tmp_max_flag;
    }
  }
  else
  {
    flag = (key_tree->min_flag & GEOM_FLAG) ?
      key_tree->min_flag : key_tree->min_flag | key_tree->max_flag;
  }

  /*
    Ensure that some part of min_key and max_key are used.  If not,
    regard this as no lower/upper range
  */
  if ((flag & GEOM_FLAG) == 0)
  {
    if (tmp_min_key != param->min_key)
      flag&= ~NO_MIN_RANGE;
    else
      flag|= NO_MIN_RANGE;
    if (tmp_max_key != param->max_key)
      flag&= ~NO_MAX_RANGE;
    else
      flag|= NO_MAX_RANGE;
  }
  if (flag == 0)
  {
    uint length= (uint) (tmp_min_key - param->min_key);
    if (length == (uint) (tmp_max_key - param->max_key) &&
	!memcmp(param->min_key,param->max_key,length))
    {
      const KEY *table_key=quick->head->key_info+quick->index;
      flag=EQ_RANGE;
      /*
        Note that keys which are extended with PK parts have no
        HA_NOSAME flag. So we can use user_defined_key_parts.
      */
      if ((table_key->flags & HA_NOSAME) &&
          key->part == table_key->user_defined_key_parts - 1)
      {
	if (!(table_key->flags & HA_NULL_PART_KEY) ||
	    !null_part_in_key(key,
			      param->min_key,
			      (uint) (tmp_min_key - param->min_key)))
	  flag|= UNIQUE_RANGE;
	else
	  flag|= NULL_RANGE;
      }
    }
  }

  /* Get range for retrieving rows in QUICK_SELECT::get_next */
  if (!(range= new QUICK_RANGE(param->min_key,
			       (uint) (tmp_min_key - param->min_key),
                               min_part >=0 ? make_keypart_map(min_part) : 0,
			       param->max_key,
			       (uint) (tmp_max_key - param->max_key),
                               max_part >=0 ? make_keypart_map(max_part) : 0,
			       flag)))
    return 1;			// out of memory

  set_if_bigger(quick->max_used_key_length, range->min_length);
  set_if_bigger(quick->max_used_key_length, range->max_length);
  set_if_bigger(quick->used_key_parts, (uint) key_tree->part+1);
  if (quick->ranges.push_back(range))
    return 1;

 end:
  if (key_tree->right != &null_element)
    return get_quick_keys(param,quick,key,key_tree->right,
			  min_key,min_key_flag,
			  max_key,max_key_flag);
  return 0;
}

/*
  Return 1 if there is only one range and this uses the whole primary key
*/

bool QUICK_RANGE_SELECT::unique_key_range()
{
  if (ranges.size() == 1)
  {
    QUICK_RANGE *tmp= ranges[0];
    if ((tmp->flag & (EQ_RANGE | NULL_RANGE)) == EQ_RANGE)
    {
      KEY *key=head->key_info+index;
      return (key->flags & HA_NOSAME) && key->key_length == tmp->min_length;
    }
  }
  return 0;
}



/*
  Return TRUE if any part of the key is NULL

  SYNOPSIS
    null_part_in_key()    
      key_part  Array of key parts (index description)
      key       Key values tuple
      length    Length of key values tuple in bytes.

  RETURN
    TRUE   The tuple has at least one "keypartX is NULL"
    FALSE  Otherwise
*/

static bool null_part_in_key(KEY_PART *key_part, const uchar *key, uint length)
{
  for (const uchar *end=key+length ;
       key < end;
       key+= key_part++->store_length)
  {
    if (key_part->null_bit && *key)
      return 1;
  }
  return 0;
}


bool QUICK_SELECT_I::is_keys_used(const MY_BITMAP *fields)
{
  return is_key_used(head, index, fields);
}

bool QUICK_INDEX_MERGE_SELECT::is_keys_used(const MY_BITMAP *fields)
{
  QUICK_RANGE_SELECT *quick;
  List_iterator_fast<QUICK_RANGE_SELECT> it(quick_selects);
  while ((quick= it++))
  {
    if (is_key_used(head, quick->index, fields))
      return 1;
  }
  return 0;
}

bool QUICK_ROR_INTERSECT_SELECT::is_keys_used(const MY_BITMAP *fields)
{
  QUICK_RANGE_SELECT *quick;
  List_iterator_fast<QUICK_RANGE_SELECT> it(quick_selects);
  while ((quick= it++))
  {
    if (is_key_used(head, quick->index, fields))
      return 1;
  }
  return 0;
}

bool QUICK_ROR_UNION_SELECT::is_keys_used(const MY_BITMAP *fields)
{
  QUICK_SELECT_I *quick;
  List_iterator_fast<QUICK_SELECT_I> it(quick_selects);
  while ((quick= it++))
  {
    if (quick->is_keys_used(fields))
      return 1;
  }
  return 0;
}


FT_SELECT *get_ft_select(THD *thd, TABLE *table, uint key)
{
  bool create_err= FALSE;
  FT_SELECT *fts= new FT_SELECT(thd, table, key, &create_err);
  if (create_err)
  {
    delete fts;
    return NULL;
  }
  else
    return fts;
}


/*
  Check if any columns in the key value specified
  by 'key_info' has a NULL-value.
*/

static bool
key_has_nulls(const KEY* key_info, const uchar *key, uint key_len)
{
  KEY_PART_INFO *curr_part, *end_part;
  const uchar* end_ptr= key + key_len;
  curr_part= key_info->key_part;
  end_part= curr_part + key_info->user_defined_key_parts;

  for (; curr_part != end_part && key < end_ptr; curr_part++)
  {
    if (curr_part->null_bit && *key)
      return TRUE;

    key += curr_part->store_length;
  }
  return FALSE;
}

/*
  Create quick select from ref/ref_or_null scan.

  SYNOPSIS
    get_quick_select_for_ref()
      thd      Thread handle
      table    Table to access
      ref      ref[_or_null] scan parameters
      records  Estimate of number of records (needed only to construct
               quick select)
  NOTES
    This allocates things in a new memory root, as this may be called many
    times during a query.

  RETURN
    Quick select that retrieves the same rows as passed ref scan
    NULL on error.
*/

QUICK_RANGE_SELECT *get_quick_select_for_ref(THD *thd, TABLE *table,
                                             TABLE_REF *ref, ha_rows records)
{
  MEM_ROOT *old_root, *alloc;
  QUICK_RANGE_SELECT *quick;
  KEY *key_info = &table->key_info[ref->key];
  KEY_PART *key_part;
  QUICK_RANGE *range;
  uint part;
  bool create_err= FALSE;
  Cost_estimate cost;

  old_root= thd->mem_root;
  /* The following call may change thd->mem_root */
  quick= new QUICK_RANGE_SELECT(thd, table, ref->key, 0, 0, &create_err);
  /* save mem_root set by QUICK_RANGE_SELECT constructor */
  alloc= thd->mem_root;
  /*
    return back default mem_root (thd->mem_root) changed by
    QUICK_RANGE_SELECT constructor
  */
  thd->mem_root= old_root;

  if (!quick || create_err)
    return 0;			/* no ranges found */
  if (quick->init())
    goto err;
  quick->records= records;

  if ((cp_buffer_from_ref(thd, table, ref) && thd->is_fatal_error) ||
      !(range= new(alloc) QUICK_RANGE()))
    goto err;                                   // out of memory

  range->min_key= range->max_key= ref->key_buff;
  range->min_length= range->max_length= ref->key_length;
  range->min_keypart_map= range->max_keypart_map=
    make_prev_keypart_map(ref->key_parts);
  range->flag= (ref->key_length == key_info->key_length ? EQ_RANGE : 0);

  if (!(quick->key_parts=key_part=(KEY_PART *)
	alloc_root(&quick->alloc,sizeof(KEY_PART)*ref->key_parts)))
    goto err;

  for (part=0 ; part < ref->key_parts ;part++,key_part++)
  {
    key_part->part=part;
    key_part->field=        key_info->key_part[part].field;
    key_part->length=       key_info->key_part[part].length;
    key_part->store_length= key_info->key_part[part].store_length;
    key_part->null_bit=     key_info->key_part[part].null_bit;
    key_part->flag=         (uint8) key_info->key_part[part].key_part_flag;
  }
  if (quick->ranges.push_back(range))
    goto err;

  /*
     Add a NULL range if REF_OR_NULL optimization is used.
     For example:
       if we have "WHERE A=2 OR A IS NULL" we created the (A=2) range above
       and have ref->null_ref_key set. Will create a new NULL range here.
  */
  if (ref->null_ref_key)
  {
    QUICK_RANGE *null_range;

    *ref->null_ref_key= 1;		// Set null byte then create a range
    if (!(null_range= new (alloc)
          QUICK_RANGE(ref->key_buff, ref->key_length,
                      make_prev_keypart_map(ref->key_parts),
                      ref->key_buff, ref->key_length,
                      make_prev_keypart_map(ref->key_parts), EQ_RANGE)))
      goto err;
    *ref->null_ref_key= 0;		// Clear null byte
    if (quick->ranges.push_back(null_range))
      goto err;
  }

  /* Call multi_range_read_info() to get the MRR flags and buffer size */
  quick->mrr_flags= HA_MRR_NO_ASSOCIATION | 
                    (table->key_read ? HA_MRR_INDEX_ONLY : 0);
  if (thd->lex->sql_command != SQLCOM_SELECT)
    quick->mrr_flags|= HA_MRR_SORTED; // Assumed to give faster ins/upd/del
  if (!ref->null_ref_key && !key_has_nulls(key_info, range->min_key,
                                           ref->key_length))
    quick->mrr_flags |= HA_MRR_NO_NULL_ENDPOINTS;

  quick->mrr_buf_size= thd->variables.read_rnd_buff_size;
  if (table->file->multi_range_read_info(quick->index, 1, records,
                                         &quick->mrr_buf_size,
                                         &quick->mrr_flags, &cost))
    goto err;

  return quick;
err:
  delete quick;
  return 0;
}


/*
  Perform key scans for all used indexes (except CPK), get rowids and merge 
  them into an ordered non-recurrent sequence of rowids.
  
  The merge/duplicate removal is performed using Unique class. We put all
  rowids into Unique, get the sorted sequence and destroy the Unique.
  
  If table has a clustered primary key that covers all rows (TRUE for bdb
  and innodb currently) and one of the index_merge scans is a scan on PK,
  then rows that will be retrieved by PK scan are not put into Unique and 
  primary key scan is not performed here, it is performed later separately.

  RETURN
    0     OK
    other error
*/

int QUICK_INDEX_MERGE_SELECT::read_keys_and_merge()
{
  List_iterator_fast<QUICK_RANGE_SELECT> cur_quick_it(quick_selects);
  QUICK_RANGE_SELECT* cur_quick;
  int result;
  handler *file= head->file;
  DBUG_ENTER("QUICK_INDEX_MERGE_SELECT::read_keys_and_merge");

  /* We're going to just read rowids. */
  head->set_keyread(TRUE);
  head->prepare_for_position();

  cur_quick_it.rewind();
  cur_quick= cur_quick_it++;
  DBUG_ASSERT(cur_quick != 0);
  
  DBUG_EXECUTE_IF("simulate_bug13919180",
                  {
                    my_error(ER_UNKNOWN_ERROR, MYF(0));
                    DBUG_RETURN(1);
                  });
  /*
    We reuse the same instance of handler so we need to call both init and 
    reset here.
  */
  if (cur_quick->init() || cur_quick->reset())
    DBUG_RETURN(1);

  if (unique == NULL)
  {
    DBUG_EXECUTE_IF("index_merge_may_not_create_a_Unique", DBUG_ABORT(); );
    DBUG_EXECUTE_IF("only_one_Unique_may_be_created", 
                    DBUG_SET("+d,index_merge_may_not_create_a_Unique"); );

    unique= new Unique(refpos_order_cmp, (void *)file,
                       file->ref_length,
                       thd->variables.sortbuff_size);
  }
  else
  {
    unique->reset();
    filesort_free_buffers(head, false);
  }

  DBUG_ASSERT(file->ref_length == unique->get_size());
  DBUG_ASSERT(thd->variables.sortbuff_size == unique->get_max_in_memory_size());

  if (!unique)
    DBUG_RETURN(1);
  for (;;)
  {
    while ((result= cur_quick->get_next()) == HA_ERR_END_OF_FILE)
    {
      cur_quick->range_end();
      cur_quick= cur_quick_it++;
      if (!cur_quick)
        break;

      if (cur_quick->file->inited) 
        cur_quick->file->ha_index_end();
      if (cur_quick->init() || cur_quick->reset())
        DBUG_RETURN(1);
    }

    if (result)
    {
      if (result != HA_ERR_END_OF_FILE)
      {
        cur_quick->range_end();
        DBUG_RETURN(result);
      }
      break;
    }

    if (thd->killed)
      DBUG_RETURN(1);

    /* skip row if it will be retrieved by clustered PK scan */
    if (pk_quick_select && pk_quick_select->row_in_ranges())
      continue;

    cur_quick->file->position(cur_quick->record);
    result= unique->unique_add((char*)cur_quick->file->ref);
    if (result)
      DBUG_RETURN(1);
  }

  /*
    Ok all rowids are in the Unique now. The next call will initialize
    head->sort structure so it can be used to iterate through the rowids
    sequence.
  */
  result= unique->get(head);
  doing_pk_scan= FALSE;
  /* index_merge currently doesn't support "using index" at all */
  head->set_keyread(FALSE);
  if (init_read_record(&read_record, thd, head, (SQL_SELECT*) 0, 1, 1, TRUE))
    DBUG_RETURN(1);
  DBUG_RETURN(result);
}


/*
  Get next row for index_merge.
  NOTES
    The rows are read from
      1. rowids stored in Unique.
      2. QUICK_RANGE_SELECT with clustered primary key (if any).
    The sets of rows retrieved in 1) and 2) are guaranteed to be disjoint.
*/

int QUICK_INDEX_MERGE_SELECT::get_next()
{
  int result;
  DBUG_ENTER("QUICK_INDEX_MERGE_SELECT::get_next");

  if (doing_pk_scan)
    DBUG_RETURN(pk_quick_select->get_next());

  if ((result= read_record.read_record(&read_record)) == -1)
  {
    result= HA_ERR_END_OF_FILE;
    end_read_record(&read_record);
    free_io_cache(head);
    /* All rows from Unique have been retrieved, do a clustered PK scan */
    if (pk_quick_select)
    {
      doing_pk_scan= TRUE;
      if ((result= pk_quick_select->init()) ||
          (result= pk_quick_select->reset()))
        DBUG_RETURN(result);
      DBUG_RETURN(pk_quick_select->get_next());
    }
  }

  DBUG_RETURN(result);
}


/*
  Retrieve next record.
  SYNOPSIS
     QUICK_ROR_INTERSECT_SELECT::get_next()

  NOTES
    Invariant on enter/exit: all intersected selects have retrieved all index
    records with rowid <= some_rowid_val and no intersected select has
    retrieved any index records with rowid > some_rowid_val.
    We start fresh and loop until we have retrieved the same rowid in each of
    the key scans or we got an error.

    If a Clustered PK scan is present, it is used only to check if row
    satisfies its condition (and never used for row retrieval).

    Locking: to ensure that exclusive locks are only set on records that
    are included in the final result we must release the lock
    on all rows we read but do not include in the final result. This
    must be done on each index that reads the record and the lock
    must be released using the same handler (the same quick object) as
    used when reading the record.

  RETURN
   0     - Ok
   other - Error code if any error occurred.
*/

int QUICK_ROR_INTERSECT_SELECT::get_next()
{
  List_iterator_fast<QUICK_RANGE_SELECT> quick_it(quick_selects);
  QUICK_RANGE_SELECT* quick;

  /* quick that reads the given rowid first. This is needed in order
  to be able to unlock the row using the same handler object that locked
  it */
  QUICK_RANGE_SELECT* quick_with_last_rowid;

  int error, cmp;
  uint last_rowid_count=0;
  DBUG_ENTER("QUICK_ROR_INTERSECT_SELECT::get_next");

  do
  {
    /* Get a rowid for first quick and save it as a 'candidate' */
    quick= quick_it++;
    error= quick->get_next();
    if (cpk_quick)
    {
      while (!error && !cpk_quick->row_in_ranges())
      {
        quick->file->unlock_row(); /* row not in range; unlock */
        error= quick->get_next();
      }
    }
    if (error)
      DBUG_RETURN(error);

    quick->file->position(quick->record);
    memcpy(last_rowid, quick->file->ref, head->file->ref_length);
    last_rowid_count= 1;
    quick_with_last_rowid= quick;

    while (last_rowid_count < quick_selects.elements)
    {
      if (!(quick= quick_it++))
      {
        quick_it.rewind();
        quick= quick_it++;
      }

      do
      {
        DBUG_EXECUTE_IF("innodb_quick_report_deadlock",
                        DBUG_SET("+d,innodb_report_deadlock"););
        if ((error= quick->get_next()))
        {
          /* On certain errors like deadlock, trx might be rolled back.*/
          if (!current_thd->transaction_rollback_request)
            quick_with_last_rowid->file->unlock_row();
          DBUG_RETURN(error);
        }
        quick->file->position(quick->record);
        cmp= head->file->cmp_ref(quick->file->ref, last_rowid);
        if (cmp < 0)
        {
          /* This row is being skipped.  Release lock on it. */
          quick->file->unlock_row();
        }
      } while (cmp < 0);

      /* Ok, current select 'caught up' and returned ref >= cur_ref */
      if (cmp > 0)
      {
        /* Found a row with ref > cur_ref. Make it a new 'candidate' */
        if (cpk_quick)
        {
          while (!cpk_quick->row_in_ranges())
          {
            quick->file->unlock_row(); /* row not in range; unlock */
            if ((error= quick->get_next()))
            {
              /* On certain errors like deadlock, trx might be rolled back.*/
              if (!current_thd->transaction_rollback_request)
                quick_with_last_rowid->file->unlock_row();
              DBUG_RETURN(error);
            }
          }
          quick->file->position(quick->record);
        }
        memcpy(last_rowid, quick->file->ref, head->file->ref_length);
        quick_with_last_rowid->file->unlock_row();
        last_rowid_count= 1;
        quick_with_last_rowid= quick;
      }
      else
      {
        /* current 'candidate' row confirmed by this select */
        last_rowid_count++;
      }
    }

    /* We get here if we got the same row ref in all scans. */
    if (need_to_fetch_row)
      error= head->file->ha_rnd_pos(head->record[0], last_rowid);
  } while (error == HA_ERR_RECORD_DELETED);
  DBUG_RETURN(error);
}


/*
  Retrieve next record.
  SYNOPSIS
    QUICK_ROR_UNION_SELECT::get_next()

  NOTES
    Enter/exit invariant:
    For each quick select in the queue a {key,rowid} tuple has been
    retrieved but the corresponding row hasn't been passed to output.

  RETURN
   0     - Ok
   other - Error code if any error occurred.
*/

int QUICK_ROR_UNION_SELECT::get_next()
{
  int error, dup_row;
  QUICK_SELECT_I *quick;
  uchar *tmp;
  DBUG_ENTER("QUICK_ROR_UNION_SELECT::get_next");

  do
  {
    do
    {
      if (!queue.elements)
        DBUG_RETURN(HA_ERR_END_OF_FILE);
      /* Ok, we have a queue with >= 1 scans */

      quick= (QUICK_SELECT_I*)queue_top(&queue);
      memcpy(cur_rowid, quick->last_rowid, rowid_length);

      /* put into queue rowid from the same stream as top element */
      if ((error= quick->get_next()))
      {
        if (error != HA_ERR_END_OF_FILE)
          DBUG_RETURN(error);
        queue_remove(&queue, 0);
      }
      else
      {
        quick->save_last_pos();
        queue_replaced(&queue);
      }

      if (!have_prev_rowid)
      {
        /* No rows have been returned yet */
        dup_row= FALSE;
        have_prev_rowid= TRUE;
      }
      else
        dup_row= !head->file->cmp_ref(cur_rowid, prev_rowid);
    } while (dup_row);

    tmp= cur_rowid;
    cur_rowid= prev_rowid;
    prev_rowid= tmp;

    error= head->file->ha_rnd_pos(quick->record, prev_rowid);
  } while (error == HA_ERR_RECORD_DELETED);
  DBUG_RETURN(error);
}


int QUICK_RANGE_SELECT::reset()
{
  uint  buf_size;
  uchar *mrange_buff;
  int   error;
  HANDLER_BUFFER empty_buf;
  DBUG_ENTER("QUICK_RANGE_SELECT::reset");
  last_range= NULL;
  cur_range= ranges.begin();

  /* set keyread to TRUE if index is covering */
  if(!head->no_keyread && head->covering_keys.is_set(index))
    head->set_keyread(true);
  else
    head->set_keyread(false);

  if (!file->inited)
  {
    if (in_ror_merged_scan)
      head->column_bitmaps_set_no_signal(&column_bitmap, &column_bitmap);
    const bool sorted= (mrr_flags & HA_MRR_SORTED);
    DBUG_EXECUTE_IF("bug14365043_2",
                    DBUG_SET("+d,ha_index_init_fail"););
    if ((error= file->ha_index_init(index, sorted)))
    {
      file->print_error(error, MYF(0));
      DBUG_RETURN(error);
    }
  }

  /* Allocate buffer if we need one but haven't allocated it yet */
  if (mrr_buf_size && !mrr_buf_desc)
  {
    buf_size= mrr_buf_size;
    while (buf_size && !my_multi_malloc(MYF(MY_WME),
                                        &mrr_buf_desc, sizeof(*mrr_buf_desc),
                                        &mrange_buff, buf_size,
                                        NullS))
    {
      /* Try to shrink the buffers until both are 0. */
      buf_size/= 2;
    }
    if (!mrr_buf_desc)
      DBUG_RETURN(HA_ERR_OUT_OF_MEM);

    /* Initialize the handler buffer. */
    mrr_buf_desc->buffer= mrange_buff;
    mrr_buf_desc->buffer_end= mrange_buff + buf_size;
    mrr_buf_desc->end_of_used_area= mrange_buff;
#ifdef HAVE_purify
    /*
      We need this until ndb will use the buffer efficiently
      (Now ndb stores  complete row in here, instead of only the used fields
      which gives us valgrind warnings in compare_record[])
    */
    memset(mrange_buff, 0, buf_size);
#endif
  }

  if (!mrr_buf_desc)
    empty_buf.buffer= empty_buf.buffer_end= empty_buf.end_of_used_area= NULL;
 
  RANGE_SEQ_IF seq_funcs= {quick_range_seq_init, quick_range_seq_next, 0, 0};
  error= file->multi_range_read_init(&seq_funcs, this, ranges.size(),
                                     mrr_flags, mrr_buf_desc? mrr_buf_desc:
                                                              &empty_buf);
  DBUG_RETURN(error);
}


/*
  Range sequence interface implementation for array<QUICK_RANGE>: initialize
  
  SYNOPSIS
    quick_range_seq_init()
      init_param  Caller-opaque paramenter: QUICK_RANGE_SELECT* pointer
      n_ranges    Number of ranges in the sequence (ignored)
      flags       MRR flags (currently not used) 

  RETURN
    Opaque value to be passed to quick_range_seq_next
*/

range_seq_t quick_range_seq_init(void *init_param, uint n_ranges, uint flags)
{
  QUICK_RANGE_SELECT *quick= static_cast<QUICK_RANGE_SELECT*>(init_param);
  quick->qr_traversal_ctx.first= quick->ranges.begin();
  quick->qr_traversal_ctx.cur= quick->ranges.begin();
  quick->qr_traversal_ctx.last= quick->ranges.end();
  return &quick->qr_traversal_ctx;
}


/*
  Range sequence interface implementation for array<QUICK_RANGE>: get next
  
  SYNOPSIS
    quick_range_seq_next()
      rseq        Value returned from quick_range_seq_init
      range  OUT  Store information about the range here

  RETURN
    0  Ok
    1  No more ranges in the sequence
*/

uint quick_range_seq_next(range_seq_t rseq, KEY_MULTI_RANGE *range)
{
  QUICK_RANGE_SEQ_CTX *ctx= (QUICK_RANGE_SEQ_CTX*)rseq;

  if (ctx->cur == ctx->last)
    return 1; /* no more ranges */

  QUICK_RANGE *cur= *(ctx->cur);
  key_range *start_key= &range->start_key;
  key_range *end_key=   &range->end_key;

  start_key->key=    cur->min_key;
  start_key->length= cur->min_length;
  start_key->keypart_map= cur->min_keypart_map;
  start_key->flag=   ((cur->flag & NEAR_MIN) ? HA_READ_AFTER_KEY :
                      (cur->flag & EQ_RANGE) ?
                      HA_READ_KEY_EXACT : HA_READ_KEY_OR_NEXT);
  end_key->key=      cur->max_key;
  end_key->length=   cur->max_length;
  end_key->keypart_map= cur->max_keypart_map;
  /*
    We use HA_READ_AFTER_KEY here because if we are reading on a key
    prefix. We want to find all keys with this prefix.
  */
  end_key->flag=     (cur->flag & NEAR_MAX ? HA_READ_BEFORE_KEY :
                      HA_READ_AFTER_KEY);
  range->range_flag= cur->flag;
  ctx->cur++;
  return 0;
}


/*
  MRR range sequence interface: array<QUICK_RANGE> impl: utility func for NDB

  SYNOPSIS
    mrr_persistent_flag_storage()
      seq  Range sequence being traversed
      idx  Number of range

  DESCRIPTION
    MRR/NDB implementation needs to store some bits for each range. This
    function returns a reference to the "range_flag" associated with the
    range number idx.

    This function should be removed when we get a proper MRR/NDB 
    implementation.

  RETURN
    Reference to range_flag associated with range number #idx
*/

uint16 &mrr_persistent_flag_storage(range_seq_t seq, uint idx)
{
  QUICK_RANGE_SEQ_CTX *ctx= (QUICK_RANGE_SEQ_CTX*)seq;
  return ctx->first[idx]->flag;
}


/*
  MRR range sequence interface: array<QUICK_RANGE> impl: utility func for NDB

  SYNOPSIS
    mrr_get_ptr_by_idx()
      seq  Range sequence bening traversed
      idx  Number of the range

  DESCRIPTION
    An extension of MRR range sequence interface needed by NDB: return the
    data associated with the given range.

    A proper MRR interface implementer is supposed to store and return
    range-associated data. NDB stores number of the range instead. So this
    is a helper function that translates range number to range associated
    data.

    This function does nothing, as currrently there is only one user of the
    MRR interface - the quick range select code, and this user doesn't need
    to use range-associated data.

  RETURN
    Reference to range-associated data
*/

char* &mrr_get_ptr_by_idx(range_seq_t seq, uint idx)
{
  static char *dummy;
  return dummy;
}


/*
  Get next possible record using quick-struct.

  SYNOPSIS
    QUICK_RANGE_SELECT::get_next()

  NOTES
    Record is read into table->record[0]

  RETURN
    0			Found row
    HA_ERR_END_OF_FILE	No (more) rows in range
    #			Error code
*/

int QUICK_RANGE_SELECT::get_next()
{
  char *dummy;
  MY_BITMAP * const save_read_set= head->read_set;
  MY_BITMAP * const save_write_set= head->write_set;
  DBUG_ENTER("QUICK_RANGE_SELECT::get_next");

  if (in_ror_merged_scan)
  {
    /*
      We don't need to signal the bitmap change as the bitmap is always the
      same for this head->file
    */
    head->column_bitmaps_set_no_signal(&column_bitmap, &column_bitmap);
  }

  int result= file->multi_range_read_next(&dummy);

  if (in_ror_merged_scan)
  {
    /* Restore bitmaps set on entry */
    head->column_bitmaps_set_no_signal(save_read_set, save_write_set);
  }
  DBUG_RETURN(result);
}


/*
  Get the next record with a different prefix.

  @param prefix_length   length of cur_prefix
  @param group_key_parts The number of key parts in the group prefix
  @param cur_prefix      prefix of a key to be searched for

  Each subsequent call to the method retrieves the first record that has a
  prefix with length prefix_length and which is different from cur_prefix,
  such that the record with the new prefix is within the ranges described by
  this->ranges. The record found is stored into the buffer pointed by
  this->record. The method is useful for GROUP-BY queries with range
  conditions to discover the prefix of the next group that satisfies the range
  conditions.

  @todo

    This method is a modified copy of QUICK_RANGE_SELECT::get_next(), so both
    methods should be unified into a more general one to reduce code
    duplication.

  @retval 0                  on success
  @retval HA_ERR_END_OF_FILE if returned all keys
  @retval other              if some error occurred
*/

int QUICK_RANGE_SELECT::get_next_prefix(uint prefix_length,
                                        uint group_key_parts,
                                        uchar *cur_prefix)
{
  DBUG_ENTER("QUICK_RANGE_SELECT::get_next_prefix");
  const key_part_map keypart_map= make_prev_keypart_map(group_key_parts);

  for (;;)
  {
    int result;
    if (last_range)
    {
      /* Read the next record in the same range with prefix after cur_prefix. */
      DBUG_ASSERT(cur_prefix != NULL);
      result= file->ha_index_read_map(record, cur_prefix, keypart_map,
                                      HA_READ_AFTER_KEY);
      if (result || last_range->max_keypart_map == 0)
        DBUG_RETURN(result);

      key_range previous_endpoint;
      last_range->make_max_endpoint(&previous_endpoint, prefix_length, keypart_map);
      if (file->compare_key(&previous_endpoint) <= 0)
        DBUG_RETURN(0);
    }

    const uint count= ranges.size() - (cur_range - ranges.begin());
    if (count == 0)
    {
      /* Ranges have already been used up before. None is left for read. */
      last_range= 0;
      DBUG_RETURN(HA_ERR_END_OF_FILE);
    }
    last_range= *(cur_range++);

    key_range start_key, end_key;
    last_range->make_min_endpoint(&start_key, prefix_length, keypart_map);
    last_range->make_max_endpoint(&end_key, prefix_length, keypart_map);

    const bool sorted= (mrr_flags & HA_MRR_SORTED);
    result= file->read_range_first(last_range->min_keypart_map ? &start_key : 0,
				   last_range->max_keypart_map ? &end_key : 0,
                                   test(last_range->flag & EQ_RANGE),
				   sorted);
    if (last_range->flag == (UNIQUE_RANGE | EQ_RANGE))
      last_range= 0;			// Stop searching

    if (result != HA_ERR_END_OF_FILE)
      DBUG_RETURN(result);
    last_range= 0;			// No matching rows; go to next range
  }
}


/* Get next for geometrical indexes */

int QUICK_RANGE_SELECT_GEOM::get_next()
{
  DBUG_ENTER("QUICK_RANGE_SELECT_GEOM::get_next");

  for (;;)
  {
    int result;
    if (last_range)
    {
      // Already read through key
      result= file->ha_index_next_same(record, last_range->min_key,
                                       last_range->min_length);
      if (result != HA_ERR_END_OF_FILE)
	DBUG_RETURN(result);
    }

    const uint count= ranges.size() - (cur_range-ranges.begin());
    if (count == 0)
    {
      /* Ranges have already been used up before. None is left for read. */
      last_range= 0;
      DBUG_RETURN(HA_ERR_END_OF_FILE);
    }
    last_range= *(cur_range++);

    result= file->ha_index_read_map(record, last_range->min_key,
                                    last_range->min_keypart_map,
                                    (ha_rkey_function)(last_range->flag ^
                                                       GEOM_FLAG));
    if (result != HA_ERR_KEY_NOT_FOUND && result != HA_ERR_END_OF_FILE)
      DBUG_RETURN(result);
    last_range= 0;				// Not found, to next range
  }
}


/*
  Check if current row will be retrieved by this QUICK_RANGE_SELECT

  NOTES
    It is assumed that currently a scan is being done on another index
    which reads all necessary parts of the index that is scanned by this
    quick select.
    The implementation does a binary search on sorted array of disjoint
    ranges, without taking size of range into account.

    This function is used to filter out clustered PK scan rows in
    index_merge quick select.

  RETURN
    TRUE  if current row will be retrieved by this quick select
    FALSE if not
*/

bool QUICK_RANGE_SELECT::row_in_ranges()
{
  QUICK_RANGE *res;
  uint min= 0;
  uint max= ranges.size() - 1;
  uint mid= (max + min)/2;

  while (min != max)
  {
    if (cmp_next(ranges[mid]))
    {
      /* current row value > mid->max */
      min= mid + 1;
    }
    else
      max= mid;
    mid= (min + max) / 2;
  }
  res= ranges[mid];
  return (!cmp_next(res) && !cmp_prev(res));
}

/*
  This is a hack: we inherit from QUICK_RANGE_SELECT so that we can use the
  get_next() interface, but we have to hold a pointer to the original
  QUICK_RANGE_SELECT because its data are used all over the place. What
  should be done is to factor out the data that is needed into a base
  class (QUICK_SELECT), and then have two subclasses (_ASC and _DESC)
  which handle the ranges and implement the get_next() function.  But
  for now, this seems to work right at least.
 */

QUICK_SELECT_DESC::QUICK_SELECT_DESC(QUICK_RANGE_SELECT *q,
                                     uint used_key_parts_arg,
                                     bool *error)
 :QUICK_RANGE_SELECT(*q), rev_it(rev_ranges),
  used_key_parts (used_key_parts_arg)
{
  QUICK_RANGE *r;
  /* 
    Use default MRR implementation for reverse scans. No table engine
    currently can do an MRR scan with output in reverse index order.
  */
  mrr_buf_desc= NULL;
  mrr_flags |= HA_MRR_USE_DEFAULT_IMPL;
  mrr_flags |= HA_MRR_SORTED; // 'sorted' as internals use index_last/_prev
  mrr_buf_size= 0;


  Quick_ranges::const_iterator pr= ranges.begin();
  Quick_ranges::const_iterator end_range= ranges.end();
  for (; pr != end_range; pr++)
    rev_ranges.push_front(*pr);

  /* Remove EQ_RANGE flag for keys that are not using the full key */
  for (r = rev_it++; r; r = rev_it++)
  {
    if ((r->flag & EQ_RANGE) &&
	head->key_info[index].key_length != r->max_length)
      r->flag&= ~EQ_RANGE;
  }
  rev_it.rewind();
  q->dont_free=1;				// Don't free shared mem
}


int QUICK_SELECT_DESC::get_next()
{
  DBUG_ENTER("QUICK_SELECT_DESC::get_next");

  /* The max key is handled as follows:
   *   - if there is NO_MAX_RANGE, start at the end and move backwards
   *   - if it is an EQ_RANGE (which means that max key covers the entire
   *     key) and the query does not use any hidden key fields that are
   *     not considered when the range optimzier sets EQ_RANGE (e.g. the 
   *     primary key added by InnoDB), then go directly to the key and 
   *     read through it (sorting backwards is same as sorting forwards).
   *   - if it is NEAR_MAX, go to the key or next, step back once, and
   *     move backwards
   *   - otherwise (not NEAR_MAX == include the key), go after the key,
   *     step back once, and move backwards
   */

  for (;;)
  {
    int result;
    if (last_range)
    {						// Already read through key
      result = ((last_range->flag & EQ_RANGE && 
                 used_key_parts <=
                 head->key_info[index].user_defined_key_parts) ?
                file->ha_index_next_same(record, last_range->min_key,
                                         last_range->min_length) :
                file->ha_index_prev(record));
      if (!result)
      {
	if (cmp_prev(*rev_it.ref()) == 0)
	  DBUG_RETURN(0);
      }
      else if (result != HA_ERR_END_OF_FILE)
	DBUG_RETURN(result);
    }

    if (!(last_range= rev_it++))
      DBUG_RETURN(HA_ERR_END_OF_FILE);		// All ranges used

    // Case where we can avoid descending scan, see comment above
    const bool eqrange_all_keyparts= (last_range->flag & EQ_RANGE) && 
      (used_key_parts <= head->key_info[index].user_defined_key_parts);

    /*
      If we have pushed an index condition (ICP) and this quick select
      will use ha_index_prev() to read data, we need to let the
      handler know where to end the scan in order to avoid that the
      ICP implemention continues to read past the range boundary.
    */
    if (file->pushed_idx_cond)
    {
      if (!eqrange_all_keyparts)
      {
        key_range min_range;
        last_range->make_min_endpoint(&min_range);
        if(min_range.length > 0)
          file->set_end_range(&min_range, handler::RANGE_SCAN_DESC);
        else
          file->set_end_range(NULL, handler::RANGE_SCAN_DESC);
      }
      else
      {
        /*
          Will use ha_index_next_same() for reading records. In case we have
          set the end range for an earlier range, this need to be cleared.
        */
        file->set_end_range(NULL, handler::RANGE_SCAN_ASC);
      }
    }

    if (last_range->flag & NO_MAX_RANGE)        // Read last record
    {
      int local_error;
      if ((local_error= file->ha_index_last(record)))
      {
        /*
          HA_ERR_END_OF_FILE is returned both when the table is empty and when
          there are no qualifying records in the range (when using ICP).
          Interpret this return value as "no qualifying rows in the range" to
          avoid loss of records. If the error code truly meant "empty table"
          the next iteration of the loop will exit.
        */
        if (local_error != HA_ERR_END_OF_FILE)
          DBUG_RETURN(local_error);
        last_range= NULL;                       // Go to next range
        continue;
      }

      if (cmp_prev(last_range) == 0)
	DBUG_RETURN(0);
      last_range= 0;                            // No match; go to next range
      continue;
    }

    if (eqrange_all_keyparts)

    {
      result= file->ha_index_read_map(record, last_range->max_key,
                                      last_range->max_keypart_map,
                                      HA_READ_KEY_EXACT);
    }
    else
    {
      DBUG_ASSERT(last_range->flag & NEAR_MAX ||
                  (last_range->flag & EQ_RANGE && 
                   used_key_parts >
                   head->key_info[index].user_defined_key_parts) ||
                  range_reads_after_key(last_range));
      result= file->ha_index_read_map(record, last_range->max_key,
                                      last_range->max_keypart_map,
                                      ((last_range->flag & NEAR_MAX) ?
                                       HA_READ_BEFORE_KEY :
                                       HA_READ_PREFIX_LAST_OR_PREV));
    }
    if (result)
    {
      if (result != HA_ERR_KEY_NOT_FOUND && result != HA_ERR_END_OF_FILE)
	DBUG_RETURN(result);
      last_range= 0;                            // Not found, to next range
      continue;
    }
    if (cmp_prev(last_range) == 0)
    {
      if (last_range->flag == (UNIQUE_RANGE | EQ_RANGE))
	last_range= 0;				// Stop searching
      DBUG_RETURN(0);				// Found key is in range
    }
    last_range= 0;                              // To next range
  }
}


/**
  Create a compatible quick select with the result ordered in an opposite way

  @param used_key_parts_arg  Number of used key parts

  @retval NULL in case of errors (OOM etc)
  @retval pointer to a newly created QUICK_SELECT_DESC if success
*/

QUICK_SELECT_I *QUICK_RANGE_SELECT::make_reverse(uint used_key_parts_arg)
{
  bool error= FALSE;
  QUICK_SELECT_DESC *new_quick= new QUICK_SELECT_DESC(this, used_key_parts_arg,
                                                      &error);
  if (new_quick == NULL || error)
  {
    delete new_quick;
    return NULL;
  }
  return new_quick;
}


/*
  Compare if found key is over max-value
  Returns 0 if key <= range->max_key
  TODO: Figure out why can't this function be as simple as cmp_prev(). 
*/

int QUICK_RANGE_SELECT::cmp_next(QUICK_RANGE *range_arg)
{
  if (range_arg->flag & NO_MAX_RANGE)
    return 0;                                   /* key can't be to large */

  KEY_PART *key_part=key_parts;
  uint store_length;

  for (uchar *key=range_arg->max_key, *end=key+range_arg->max_length;
       key < end;
       key+= store_length, key_part++)
  {
    int cmp;
    store_length= key_part->store_length;
    if (key_part->null_bit)
    {
      if (*key)
      {
        if (!key_part->field->is_null())
          return 1;
        continue;
      }
      else if (key_part->field->is_null())
        return 0;
      key++;					// Skip null byte
      store_length--;
    }
    if ((cmp=key_part->field->key_cmp(key, key_part->length)) < 0)
      return 0;
    if (cmp > 0)
      return 1;
  }
  return (range_arg->flag & NEAR_MAX) ? 1 : 0;          // Exact match
}


/*
  Returns 0 if found key is inside range (found key >= range->min_key).
*/

int QUICK_RANGE_SELECT::cmp_prev(QUICK_RANGE *range_arg)
{
  int cmp;
  if (range_arg->flag & NO_MIN_RANGE)
    return 0;					/* key can't be to small */

  cmp= key_cmp(key_part_info, range_arg->min_key,
               range_arg->min_length);
  if (cmp > 0 || (cmp == 0 && !(range_arg->flag & NEAR_MIN)))
    return 0;
  return 1;                                     // outside of range
}


/*
 * TRUE if this range will require using HA_READ_AFTER_KEY
   See comment in get_next() about this
 */

bool QUICK_SELECT_DESC::range_reads_after_key(QUICK_RANGE *range_arg)
{
  return ((range_arg->flag & (NO_MAX_RANGE | NEAR_MAX)) ||
	  !(range_arg->flag & EQ_RANGE) ||
	  head->key_info[index].key_length != range_arg->max_length) ? 1 : 0;
}


void QUICK_RANGE_SELECT::add_info_string(String *str)
{
  KEY *key_info= head->key_info + index;
  str->append(key_info->name);
}

void QUICK_INDEX_MERGE_SELECT::add_info_string(String *str)
{
  QUICK_RANGE_SELECT *quick;
  bool first= TRUE;
  List_iterator_fast<QUICK_RANGE_SELECT> it(quick_selects);
  str->append(STRING_WITH_LEN("sort_union("));
  while ((quick= it++))
  {
    if (!first)
      str->append(',');
    else
      first= FALSE;
    quick->add_info_string(str);
  }
  if (pk_quick_select)
  {
    str->append(',');
    pk_quick_select->add_info_string(str);
  }
  str->append(')');
}

void QUICK_ROR_INTERSECT_SELECT::add_info_string(String *str)
{
  bool first= TRUE;
  QUICK_RANGE_SELECT *quick;
  List_iterator_fast<QUICK_RANGE_SELECT> it(quick_selects);
  str->append(STRING_WITH_LEN("intersect("));
  while ((quick= it++))
  {
    KEY *key_info= head->key_info + quick->index;
    if (!first)
      str->append(',');
    else
      first= FALSE;
    str->append(key_info->name);
  }
  if (cpk_quick)
  {
    KEY *key_info= head->key_info + cpk_quick->index;
    str->append(',');
    str->append(key_info->name);
  }
  str->append(')');
}

void QUICK_ROR_UNION_SELECT::add_info_string(String *str)
{
  bool first= TRUE;
  QUICK_SELECT_I *quick;
  List_iterator_fast<QUICK_SELECT_I> it(quick_selects);
  str->append(STRING_WITH_LEN("union("));
  while ((quick= it++))
  {
    if (!first)
      str->append(',');
    else
      first= FALSE;
    quick->add_info_string(str);
  }
  str->append(')');
}


void QUICK_RANGE_SELECT::add_keys_and_lengths(String *key_names,
                                              String *used_lengths)
{
  char buf[64];
  uint length;
  KEY *key_info= head->key_info + index;
  key_names->append(key_info->name);
  length= longlong2str(max_used_key_length, buf, 10) - buf;
  used_lengths->append(buf, length);
}

void QUICK_INDEX_MERGE_SELECT::add_keys_and_lengths(String *key_names,
                                                    String *used_lengths)
{
  char buf[64];
  uint length;
  bool first= TRUE;
  QUICK_RANGE_SELECT *quick;

  List_iterator_fast<QUICK_RANGE_SELECT> it(quick_selects);
  while ((quick= it++))
  {
    if (first)
      first= FALSE;
    else
    {
      key_names->append(',');
      used_lengths->append(',');
    }

    KEY *key_info= head->key_info + quick->index;
    key_names->append(key_info->name);
    length= longlong2str(quick->max_used_key_length, buf, 10) - buf;
    used_lengths->append(buf, length);
  }
  if (pk_quick_select)
  {
    KEY *key_info= head->key_info + pk_quick_select->index;
    key_names->append(',');
    key_names->append(key_info->name);
    length= longlong2str(pk_quick_select->max_used_key_length, buf, 10) - buf;
    used_lengths->append(',');
    used_lengths->append(buf, length);
  }
}

void QUICK_ROR_INTERSECT_SELECT::add_keys_and_lengths(String *key_names,
                                                      String *used_lengths)
{
  char buf[64];
  uint length;
  bool first= TRUE;
  QUICK_RANGE_SELECT *quick;
  List_iterator_fast<QUICK_RANGE_SELECT> it(quick_selects);
  while ((quick= it++))
  {
    KEY *key_info= head->key_info + quick->index;
    if (first)
      first= FALSE;
    else
    {
      key_names->append(',');
      used_lengths->append(',');
    }
    key_names->append(key_info->name);
    length= longlong2str(quick->max_used_key_length, buf, 10) - buf;
    used_lengths->append(buf, length);
  }

  if (cpk_quick)
  {
    KEY *key_info= head->key_info + cpk_quick->index;
    key_names->append(',');
    key_names->append(key_info->name);
    length= longlong2str(cpk_quick->max_used_key_length, buf, 10) - buf;
    used_lengths->append(',');
    used_lengths->append(buf, length);
  }
}

void QUICK_ROR_UNION_SELECT::add_keys_and_lengths(String *key_names,
                                                  String *used_lengths)
{
  bool first= TRUE;
  QUICK_SELECT_I *quick;
  List_iterator_fast<QUICK_SELECT_I> it(quick_selects);
  while ((quick= it++))
  {
    if (first)
      first= FALSE;
    else
    {
      used_lengths->append(',');
      key_names->append(',');
    }
    quick->add_keys_and_lengths(key_names, used_lengths);
  }
}


/*******************************************************************************
* Implementation of QUICK_GROUP_MIN_MAX_SELECT
*******************************************************************************/

static inline uint get_field_keypart(KEY *index, Field *field);
static inline SEL_ARG * get_index_range_tree(uint index, SEL_TREE* range_tree,
                                             PARAM *param, uint *param_idx);
static bool get_constant_key_infix(KEY *index_info, SEL_ARG *index_range_tree,
                       KEY_PART_INFO *first_non_group_part,
                       KEY_PART_INFO *min_max_arg_part,
                       KEY_PART_INFO *last_part, THD *thd,
                       uchar *key_infix, uint *key_infix_len,
                       KEY_PART_INFO **first_non_infix_part);
static bool
check_group_min_max_predicates(Item *cond, Item_field *min_max_arg_item,
                               Field::imagetype image_type);

static void
cost_group_min_max(TABLE* table, KEY *index_info, uint used_key_parts,
                   uint group_key_parts, SEL_TREE *range_tree,
                   SEL_ARG *index_tree, ha_rows quick_prefix_records,
                   bool have_min, bool have_max,
                   double *read_cost, ha_rows *records);


/**
  Test if this access method is applicable to a GROUP query with MIN/MAX
  functions, and if so, construct a new TRP object.

  DESCRIPTION
    Test whether a query can be computed via a QUICK_GROUP_MIN_MAX_SELECT.
    Queries computable via a QUICK_GROUP_MIN_MAX_SELECT must satisfy the
    following conditions:
    A) Table T has at least one compound index I of the form:
       I = <A_1, ...,A_k, [B_1,..., B_m], C, [D_1,...,D_n]>
    B) Query conditions:
    B0. Q is over a single table T.
    B1. The attributes referenced by Q are a subset of the attributes of I.
    B2. All attributes QA in Q can be divided into 3 overlapping groups:
        - SA = {S_1, ..., S_l, [C]} - from the SELECT clause, where C is
          referenced by any number of MIN and/or MAX functions if present.
        - WA = {W_1, ..., W_p} - from the WHERE clause
        - GA = <G_1, ..., G_k> - from the GROUP BY clause (if any)
             = SA              - if Q is a DISTINCT query (based on the
                                 equivalence of DISTINCT and GROUP queries.
        - NGA = QA - (GA union C) = {NG_1, ..., NG_m} - the ones not in
          GROUP BY and not referenced by MIN/MAX functions.
        with the following properties specified below.
    B3. If Q has a GROUP BY WITH ROLLUP clause the access method is not 
        applicable.

    SA1. There is at most one attribute in SA referenced by any number of
         MIN and/or MAX functions which, which if present, is denoted as C.
    SA2. The position of the C attribute in the index is after the last A_k.
    SA3. The attribute C can be referenced in the WHERE clause only in
         predicates of the forms:
         - (C {< | <= | > | >= | =} const)
         - (const {< | <= | > | >= | =} C)
         - (C between const_i and const_j)
         - C IS NULL
         - C IS NOT NULL
         - C != const
    SA4. If Q has a GROUP BY clause, there are no other aggregate functions
         except MIN and MAX. For queries with DISTINCT, aggregate functions
         are allowed.
    SA5. The select list in DISTINCT queries should not contain expressions.
    SA6. Clustered index can not be used by GROUP_MIN_MAX quick select
         for AGG_FUNC(DISTINCT ...) optimization because cursor position is
         never stored after a unique key lookup in the clustered index and
         furhter index_next/prev calls can not be used. So loose index scan
         optimization can not be used in this case.
    GA1. If Q has a GROUP BY clause, then GA is a prefix of I. That is, if
         G_i = A_j => i = j.
    GA2. If Q has a DISTINCT clause, then there is a permutation of SA that
         forms a prefix of I. This permutation is used as the GROUP clause
         when the DISTINCT query is converted to a GROUP query.
    GA3. The attributes in GA may participate in arbitrary predicates, divided
         into two groups:
         - RNG(G_1,...,G_q ; where q <= k) is a range condition over the
           attributes of a prefix of GA
         - PA(G_i1,...G_iq) is an arbitrary predicate over an arbitrary subset
           of GA. Since P is applied to only GROUP attributes it filters some
           groups, and thus can be applied after the grouping.
    GA4. There are no expressions among G_i, just direct column references.
    NGA1.If in the index I there is a gap between the last GROUP attribute G_k,
         and the MIN/MAX attribute C, then NGA must consist of exactly the
         index attributes that constitute the gap. As a result there is a
         permutation of NGA, BA=<B_1,...,B_m>, that coincides with the gap
         in the index.
    NGA2.If BA <> {}, then the WHERE clause must contain a conjunction EQ of
         equality conditions for all NG_i of the form (NG_i = const) or
         (const = NG_i), such that each NG_i is referenced in exactly one
         conjunct. Informally, the predicates provide constants to fill the
         gap in the index.
    NGA3.If BA <> {}, there can only be one range. TODO: This is a code
         limitation and is not strictly needed. See BUG#15947433
    WA1. There are no other attributes in the WHERE clause except the ones
         referenced in predicates RNG, PA, PC, EQ defined above. Therefore
         WA is subset of (GA union NGA union C) for GA,NGA,C that pass the
         above tests. By transitivity then it also follows that each WA_i
         participates in the index I (if this was already tested for GA, NGA
         and C).

    C) Overall query form:
       SELECT EXPR([A_1,...,A_k], [B_1,...,B_m], [MIN(C)], [MAX(C)])
         FROM T
        WHERE [RNG(A_1,...,A_p ; where p <= k)]
         [AND EQ(B_1,...,B_m)]
         [AND PC(C)]
         [AND PA(A_i1,...,A_iq)]
       GROUP BY A_1,...,A_k
       [HAVING PH(A_1, ..., B_1,..., C)]
    where EXPR(...) is an arbitrary expression over some or all SELECT fields,
    or:
       SELECT DISTINCT A_i1,...,A_ik
         FROM T
        WHERE [RNG(A_1,...,A_p ; where p <= k)]
         [AND PA(A_i1,...,A_iq)];

  NOTES
    If the current query satisfies the conditions above, and if
    (mem_root! = NULL), then the function constructs and returns a new TRP
    object, that is later used to construct a new QUICK_GROUP_MIN_MAX_SELECT.
    If (mem_root == NULL), then the function only tests whether the current
    query satisfies the conditions above, and, if so, sets
    is_applicable = TRUE.

    Queries with DISTINCT for which index access can be used are transformed
    into equivalent group-by queries of the form:

    SELECT A_1,...,A_k FROM T
     WHERE [RNG(A_1,...,A_p ; where p <= k)]
      [AND PA(A_i1,...,A_iq)]
    GROUP BY A_1,...,A_k;

    The group-by list is a permutation of the select attributes, according
    to their order in the index.

  TODO
  - What happens if the query groups by the MIN/MAX field, and there is no
    other field as in: "select min(a) from t1 group by a" ?
  - We assume that the general correctness of the GROUP-BY query was checked
    before this point. Is this correct, or do we have to check it completely?
  - Lift the limitation in condition (B3), that is, make this access method 
    applicable to ROLLUP queries.

 @param  param     Parameter from test_quick_select
 @param  sel_tree  Range tree generated by get_mm_tree
 @param  read_time Best read time so far (=table/index scan time)
 @return table read plan
   @retval NULL  Loose index scan not applicable or mem_root == NULL
   @retval !NULL Loose index scan table read plan
*/

static TRP_GROUP_MIN_MAX *
get_best_group_min_max(PARAM *param, SEL_TREE *tree, double read_time)
{
  THD *thd= param->thd;
  JOIN *join= thd->lex->current_select->join;
  TABLE *table= param->table;
  bool have_min= FALSE;              /* TRUE if there is a MIN function. */
  bool have_max= FALSE;              /* TRUE if there is a MAX function. */
  Item_field *min_max_arg_item= NULL; // The argument of all MIN/MAX functions
  KEY_PART_INFO *min_max_arg_part= NULL; /* The corresponding keypart. */
  uint group_prefix_len= 0; /* Length (in bytes) of the key prefix. */
  KEY *index_info= NULL;    /* The index chosen for data access. */
  uint index= 0;            /* The id of the chosen index. */
  uint group_key_parts= 0;  // Number of index key parts in the group prefix.
  uint used_key_parts= 0;   /* Number of index key parts used for access. */
  uchar key_infix[MAX_KEY_LENGTH]; /* Constants from equality predicates.*/
  uint key_infix_len= 0;          /* Length of key_infix. */
  TRP_GROUP_MIN_MAX *read_plan= NULL; /* The eventually constructed TRP. */
  uint key_part_nr;
  ORDER *tmp_group;
  Item *item;
  Item_field *item_field;
  bool is_agg_distinct;
  List<Item_field> agg_distinct_flds;
  /* Cost-related variables for the best index so far. */
  double best_read_cost= DBL_MAX;
  ha_rows best_records= 0;
  SEL_ARG *best_index_tree= NULL;
  ha_rows best_quick_prefix_records= 0;
  uint best_param_idx= 0;
  List_iterator<Item> select_items_it;
  Opt_trace_context * const trace= &param->thd->opt_trace;

  DBUG_ENTER("get_best_group_min_max");

  Opt_trace_object trace_group(trace, "group_index_range",
                               Opt_trace_context::RANGE_OPTIMIZER);
  const char* cause= NULL;

  /* Perform few 'cheap' tests whether this access method is applicable. */
  if (!join)
    cause= "no_join";
  else if (join->primary_tables != 1)  /* Query must reference one table. */
    cause= "not_single_table";
  else if (join->select_lex->olap == ROLLUP_TYPE) /* Check (B3) for ROLLUP */
    cause= "rollup";
  else if (table->s->keys == 0)        /* There are no indexes to use. */
    cause= "no_index";
  else if (param->order_direction == ORDER::ORDER_DESC)
    cause= "cannot_do_reverse_ordering";
  if (cause != NULL)
  {
    trace_group.add("chosen", false).add_alnum("cause", cause);
    DBUG_RETURN(NULL);
  }

  /* Check (SA1,SA4) and store the only MIN/MAX argument - the C attribute.*/
  is_agg_distinct = is_indexed_agg_distinct(join, &agg_distinct_flds);

  if ((!join->group_list) && /* Neither GROUP BY nor a DISTINCT query. */
      (!join->select_distinct) &&
      !is_agg_distinct)
  {
    trace_group.add("chosen", false).
      add_alnum("cause", "not_group_by_or_distinct");
    DBUG_RETURN(NULL);
  }
  /* Analyze the query in more detail. */

  if (join->sum_funcs[0])
  {
    Item_sum *min_max_item;
    Item_sum **func_ptr= join->sum_funcs;
    while ((min_max_item= *(func_ptr++)))
    {
      if (min_max_item->sum_func() == Item_sum::MIN_FUNC)
        have_min= TRUE;
      else if (min_max_item->sum_func() == Item_sum::MAX_FUNC)
        have_max= TRUE;
      else if (is_agg_distinct &&
               (min_max_item->sum_func() == Item_sum::COUNT_DISTINCT_FUNC ||
                min_max_item->sum_func() == Item_sum::SUM_DISTINCT_FUNC ||
                min_max_item->sum_func() == Item_sum::AVG_DISTINCT_FUNC))
        continue;
      else
      {
        trace_group.add("chosen", false).
          add_alnum("cause", "not_applicable_aggregate_function");
        DBUG_RETURN(NULL);
      }

      /* The argument of MIN/MAX. */
      Item *expr= min_max_item->get_arg(0)->real_item();
      if (expr->type() == Item::FIELD_ITEM) /* Is it an attribute? */
      {
        if (! min_max_arg_item)
          min_max_arg_item= (Item_field*) expr;
        else if (! min_max_arg_item->eq(expr, 1))
          DBUG_RETURN(NULL);
      }
      else
        DBUG_RETURN(NULL);
    }
  }

  select_items_it= List_iterator<Item>(join->fields_list);
  /* Check (SA5). */
  if (join->select_distinct)
  {
    trace_group.add("distinct_query", true);
    while ((item= select_items_it++))
    {
      if (item->real_item()->type() != Item::FIELD_ITEM)
        DBUG_RETURN(NULL);
    }
  }

  /* Check (GA4) - that there are no expressions among the group attributes. */
  for (tmp_group= join->group_list; tmp_group; tmp_group= tmp_group->next)
  {
    if ((*tmp_group->item)->real_item()->type() != Item::FIELD_ITEM)
    {
      trace_group.add("chosen", false).
        add_alnum("cause", "group_field_is_expression");
      DBUG_RETURN(NULL);
    }
  }

  /*
    Check that table has at least one compound index such that the conditions
    (GA1,GA2) are all TRUE. If there is more than one such index, select the
    first one. Here we set the variables: group_prefix_len and index_info.
  */

  const uint pk= param->table->s->primary_key;
  KEY *cur_index_info= table->key_info;
  KEY *cur_index_info_end= cur_index_info + table->s->keys;
  SEL_ARG *cur_index_tree= NULL;
  ha_rows cur_quick_prefix_records= 0;
  uint cur_param_idx= MAX_KEY;
  Opt_trace_array trace_indices(trace, "potential_group_range_indices");
  for (uint cur_index= 0 ; cur_index_info != cur_index_info_end ;
       cur_index_info++, cur_index++)
  {
    Opt_trace_object trace_idx(trace);
    trace_idx.add_utf8("index", cur_index_info->name);
    KEY_PART_INFO *cur_part;
    KEY_PART_INFO *end_part; /* Last part for loops. */
    /* Last index part. */
    KEY_PART_INFO *last_part;
    KEY_PART_INFO *first_non_group_part;
    KEY_PART_INFO *first_non_infix_part;
    uint key_infix_parts;
    uint cur_group_key_parts= 0;
    uint cur_group_prefix_len= 0;
    double cur_read_cost;
    ha_rows cur_records;
    key_map used_key_parts_map;
    uint max_key_part= 0;
    uint cur_key_infix_len= 0;
    uchar cur_key_infix[MAX_KEY_LENGTH];
    uint cur_used_key_parts;
    
    /* Check (B1) - if current index is covering. */
    if (!table->covering_keys.is_set(cur_index))
    {
      cause= "not_covering";
      goto next_index;
    }

    /*
      If the current storage manager is such that it appends the primary key to
      each index, then the above condition is insufficient to check if the
      index is covering. In such cases it may happen that some fields are
      covered by the PK index, but not by the current index. Since we can't
      use the concatenation of both indexes for index lookup, such an index
      does not qualify as covering in our case. If this is the case, below
      we check that all query fields are indeed covered by 'cur_index'.
    */
    if (pk < MAX_KEY && cur_index != pk &&
        (table->file->ha_table_flags() & HA_PRIMARY_KEY_IN_READ_INDEX))
    {
      /* For each table field */
      for (uint i= 0; i < table->s->fields; i++)
      {
        Field *cur_field= table->field[i];
        /*
          If the field is used in the current query ensure that it's
          part of 'cur_index'
        */
        if (bitmap_is_set(table->read_set, cur_field->field_index) &&
            !cur_field->part_of_key_not_clustered.is_set(cur_index))
        {
          cause= "not_covering";
          goto next_index;                  // Field was not part of key
        }
      }
    }
    trace_idx.add("covering", true);

    /*
      Check (GA1) for GROUP BY queries.
    */
    if (join->group_list)
    {
      cur_part= cur_index_info->key_part;
      end_part= cur_part + actual_key_parts(cur_index_info);
      /* Iterate in parallel over the GROUP list and the index parts. */
      for (tmp_group= join->group_list; tmp_group && (cur_part != end_part);
           tmp_group= tmp_group->next, cur_part++)
      {
        /*
          TODO:
          tmp_group::item is an array of Item, is it OK to consider only the
          first Item? If so, then why? What is the array for?
        */
        /* Above we already checked that all group items are fields. */
        DBUG_ASSERT((*tmp_group->item)->real_item()->type() == Item::FIELD_ITEM);
        Item_field *group_field= (Item_field *) (*tmp_group->item)->real_item();
        if (group_field->field->eq(cur_part->field))
        {
          cur_group_prefix_len+= cur_part->store_length;
          ++cur_group_key_parts;
          max_key_part= cur_part - cur_index_info->key_part + 1;
          used_key_parts_map.set_bit(max_key_part);
        }
        else
        {
          cause= "group_attribute_not_prefix_in_index";
          goto next_index;
        }
      }
    }

    /*
      Check (GA2) if this is a DISTINCT query.
      If GA2, then Store a new ORDER object in group_fields_array at the
      position of the key part of item_field->field. Thus we get the ORDER
      objects for each field ordered as the corresponding key parts.
      Later group_fields_array of ORDER objects is used to convert the query
      to a GROUP query.
    */
    if ((!join->group_list && join->select_distinct) ||
        is_agg_distinct)
    {
      if (!is_agg_distinct)
      {
        select_items_it.rewind();
      }

      List_iterator<Item_field> agg_distinct_flds_it (agg_distinct_flds);
      while (NULL !=
             (item= (is_agg_distinct ?
                     (Item *) agg_distinct_flds_it++ : select_items_it++)))
      {
        /* (SA5) already checked above. */
        item_field= (Item_field*) item->real_item(); 
        DBUG_ASSERT(item->real_item()->type() == Item::FIELD_ITEM);

        /* not doing loose index scan for derived tables */
        if (!item_field->field)
        {
          cause= "derived_table";
          goto next_index;
        }

        /* Find the order of the key part in the index. */
        key_part_nr= get_field_keypart(cur_index_info, item_field->field);
        /*
          Check if this attribute was already present in the select list.
          If it was present, then its corresponding key part was alredy used.
        */
        if (used_key_parts_map.is_set(key_part_nr))
          continue;
        if (key_part_nr < 1 ||
            (!is_agg_distinct && key_part_nr > join->fields_list.elements))
        {
          cause= "select_attribute_not_prefix_in_index";
          goto next_index;
        }
        cur_part= cur_index_info->key_part + key_part_nr - 1;
        cur_group_prefix_len+= cur_part->store_length;
        used_key_parts_map.set_bit(key_part_nr);
        ++cur_group_key_parts;
        max_key_part= max(max_key_part,key_part_nr);
      }
      /*
        Check that used key parts forms a prefix of the index.
        To check this we compare bits in all_parts and cur_parts.
        all_parts have all bits set from 0 to (max_key_part-1).
        cur_parts have bits set for only used keyparts.
      */
      ulonglong all_parts, cur_parts;
      all_parts= (1ULL << max_key_part) - 1;
      cur_parts= used_key_parts_map.to_ulonglong() >> 1;
      if (all_parts != cur_parts)
        goto next_index;
    }

    /* Check (SA2). */
    if (min_max_arg_item)
    {
      key_part_nr= get_field_keypart(cur_index_info, min_max_arg_item->field);
      if (key_part_nr <= cur_group_key_parts)
      {
        cause= "aggregate_column_not_suffix_in_idx";
        goto next_index;
      }
      min_max_arg_part= cur_index_info->key_part + key_part_nr - 1;
    }

    /* Check (SA6) if clustered key is used. */
    if (is_agg_distinct && cur_index == table->s->primary_key &&
        table->file->primary_key_is_clustered())
    {
      cause= "primary_key_is_clustered";
      goto next_index;
    }

    /*
      Check (NGA1, NGA2) and extract a sequence of constants to be used as part
      of all search keys.
    */

    /*
      If there is MIN/MAX, each keypart between the last group part and the
      MIN/MAX part must participate in one equality with constants, and all
      keyparts after the MIN/MAX part must not be referenced in the query.

      If there is no MIN/MAX, the keyparts after the last group part can be
      referenced only in equalities with constants, and the referenced keyparts
      must form a sequence without any gaps that starts immediately after the
      last group keypart.
    */
    last_part= cur_index_info->key_part + actual_key_parts(cur_index_info);
    first_non_group_part= 
      (cur_group_key_parts < actual_key_parts(cur_index_info)) ?
      cur_index_info->key_part + cur_group_key_parts :
      NULL;
    first_non_infix_part= min_max_arg_part ?
      (min_max_arg_part < last_part) ?
      min_max_arg_part :
      NULL :
      NULL;
    if (first_non_group_part &&
        (!min_max_arg_part || (min_max_arg_part - first_non_group_part > 0)))
    {
      if (tree)
      {
        uint dummy;
        SEL_ARG *index_range_tree= get_index_range_tree(cur_index, tree, param,
                                                        &dummy);
        if (!get_constant_key_infix(cur_index_info, index_range_tree,
                                    first_non_group_part, min_max_arg_part,
                                    last_part, thd, cur_key_infix, 
                                    &cur_key_infix_len,
                                    &first_non_infix_part))
        {
          cause= "nonconst_equality_gap_attribute";
          goto next_index;
        }
      }
      else if (min_max_arg_part &&
               (min_max_arg_part - first_non_group_part > 0))
      {
        /*
          There is a gap but no range tree, thus no predicates at all for the
          non-group keyparts.
        */
        cause= "no_nongroup_keypart_predicate";
        goto next_index;
      }
      else if (first_non_group_part && join->conds)
      {
        /*
          If there is no MIN/MAX function in the query, but some index
          key part is referenced in the WHERE clause, then this index
          cannot be used because the WHERE condition over the keypart's
          field cannot be 'pushed' to the index (because there is no
          range 'tree'), and the WHERE clause must be evaluated before
          GROUP BY/DISTINCT.
        */
        /*
          Store the first and last keyparts that need to be analyzed
          into one array that can be passed as parameter.
        */
        KEY_PART_INFO *key_part_range[2];
        key_part_range[0]= first_non_group_part;
        key_part_range[1]= last_part;

        /* Check if cur_part is referenced in the WHERE clause. */
        if (join->conds->walk(&Item::find_item_in_field_list_processor, 0,
                              (uchar*) key_part_range))
        {
          cause= "keypart_reference_from_where_clause";
          goto next_index;
        }
      }
    }

    /*
      Test (WA1) partially - that no other keypart after the last infix part is
      referenced in the query.
    */
    if (first_non_infix_part)
    {
      cur_part= first_non_infix_part +
        (min_max_arg_part && (min_max_arg_part < last_part));
      for (; cur_part != last_part; cur_part++)
      {
        if (bitmap_is_set(table->read_set, cur_part->field->field_index))
        {
          cause= "keypart_after_infix_in_query";
          goto next_index;
        }
      }
    }

    /* If we got to this point, cur_index_info passes the test. */
    key_infix_parts= cur_key_infix_len ? (uint) 
      (first_non_infix_part - first_non_group_part) : 0;
    cur_used_key_parts= cur_group_key_parts + key_infix_parts;

    /* Compute the cost of using this index. */
    if (tree)
    {
      /* Find the SEL_ARG sub-tree that corresponds to the chosen index. */
      cur_index_tree= get_index_range_tree(cur_index, tree, param,
                                           &cur_param_idx);
      /* Check if this range tree can be used for prefix retrieval. */
      Cost_estimate dummy_cost;
      uint mrr_flags= HA_MRR_SORTED;
      uint mrr_bufsize=0;
      cur_quick_prefix_records= check_quick_select(param, cur_param_idx, 
                                                   FALSE /*don't care*/, 
                                                   cur_index_tree, TRUE,
                                                   &mrr_flags, &mrr_bufsize,
                                                   &dummy_cost);
#ifdef OPTIMIZER_TRACE
      if (unlikely(cur_index_tree && trace->is_started()))
      {
        trace_idx.add("index_dives_for_eq_ranges", !param->use_index_statistics);
        Opt_trace_array trace_range(trace, "ranges");

        const KEY_PART_INFO *key_part= cur_index_info->key_part;

        String range_info;
        range_info.set_charset(system_charset_info);
        append_range_all_keyparts(&trace_range, NULL, &range_info,
                                  cur_index_tree, key_part);
      }
#endif
    }
    cost_group_min_max(table, cur_index_info, cur_used_key_parts,
                       cur_group_key_parts, tree, cur_index_tree,
                       cur_quick_prefix_records, have_min, have_max,
                       &cur_read_cost, &cur_records);
    /*
      If cur_read_cost is lower than best_read_cost use cur_index.
      Do not compare doubles directly because they may have different
      representations (64 vs. 80 bits).
    */
    trace_idx.add("rows", cur_records).add("cost", cur_read_cost);
    if (cur_read_cost < best_read_cost - (DBL_EPSILON * cur_read_cost))
    {
      index_info= cur_index_info;
      index= cur_index;
      best_read_cost= cur_read_cost;
      best_records= cur_records;
      best_index_tree= cur_index_tree;
      best_quick_prefix_records= cur_quick_prefix_records;
      best_param_idx= cur_param_idx;
      group_key_parts= cur_group_key_parts;
      group_prefix_len= cur_group_prefix_len;
      key_infix_len= cur_key_infix_len;
      if (key_infix_len)
        memcpy (key_infix, cur_key_infix, sizeof (key_infix));
      used_key_parts= cur_used_key_parts;
    }

  next_index:
    if (cause)
    {
      trace_idx.add("usable", false).add_alnum("cause", cause);
      cause= NULL;
    }
  }
  trace_indices.end();

  if (!index_info) /* No usable index found. */
    DBUG_RETURN(NULL);

  /* Check (SA3) for the where clause. */
  if (join->conds && min_max_arg_item &&
      !check_group_min_max_predicates(join->conds, min_max_arg_item,
                                      (index_info->flags & HA_SPATIAL) ?
                                      Field::itMBR : Field::itRAW))
  {
    trace_group.add("usable", false).
      add_alnum("cause", "unsupported_predicate_on_agg_attribute");
    DBUG_RETURN(NULL);
  }

  /* The query passes all tests, so construct a new TRP object. */
  read_plan= new (param->mem_root)
                 TRP_GROUP_MIN_MAX(have_min, have_max, is_agg_distinct,
                                   min_max_arg_part,
                                   group_prefix_len, used_key_parts,
                                   group_key_parts, index_info, index,
                                   key_infix_len,
                                   (key_infix_len > 0) ? key_infix : NULL,
                                   tree, best_index_tree, best_param_idx,
                                   best_quick_prefix_records);
  if (read_plan)
  {
    if (tree && read_plan->quick_prefix_records == 0)
      DBUG_RETURN(NULL);

    read_plan->read_cost= best_read_cost;
    read_plan->records=   best_records;
    if (read_time < best_read_cost && is_agg_distinct)
    {
      trace_group.add("index_scan", true);
      read_plan->read_cost= 0;
      read_plan->use_index_scan();
    }

    DBUG_PRINT("info",
               ("Returning group min/max plan: cost: %g, records: %lu",
                read_plan->read_cost, (ulong) read_plan->records));
  }

  DBUG_RETURN(read_plan);
}


/*
  Check that the MIN/MAX attribute participates only in range predicates
  with constants.

  SYNOPSIS
    check_group_min_max_predicates()
    cond              tree (or subtree) describing all or part of the WHERE
                      clause being analyzed
    min_max_arg_item  the field referenced by the MIN/MAX function(s)
    min_max_arg_part  the keypart of the MIN/MAX argument if any

  DESCRIPTION
    The function walks recursively over the cond tree representing a WHERE
    clause, and checks condition (SA3) - if a field is referenced by a MIN/MAX
    aggregate function, it is referenced only by one of the following
    predicates: {=, !=, <, <=, >, >=, between, is null, is not null}.

  RETURN
    TRUE  if cond passes the test
    FALSE o/w
*/

static bool
check_group_min_max_predicates(Item *cond, Item_field *min_max_arg_item,
                               Field::imagetype image_type)
{
  DBUG_ENTER("check_group_min_max_predicates");
  DBUG_ASSERT(cond && min_max_arg_item);

  cond= cond->real_item();
  Item::Type cond_type= cond->type();
  if (cond_type == Item::COND_ITEM) /* 'AND' or 'OR' */
  {
    DBUG_PRINT("info", ("Analyzing: %s", ((Item_func*) cond)->func_name()));
    List_iterator_fast<Item> li(*((Item_cond*) cond)->argument_list());
    Item *and_or_arg;
    while ((and_or_arg= li++))
    {
      if (!check_group_min_max_predicates(and_or_arg, min_max_arg_item,
                                         image_type))
        DBUG_RETURN(FALSE);
    }
    DBUG_RETURN(TRUE);
  }

  /*
    TODO:
    This is a very crude fix to handle sub-selects in the WHERE clause
    (Item_subselect objects). With the test below we rule out from the
    optimization all queries with subselects in the WHERE clause. What has to
    be done, is that here we should analyze whether the subselect references
    the MIN/MAX argument field, and disallow the optimization only if this is
    so.
  */
  if (cond_type == Item::SUBSELECT_ITEM)
    DBUG_RETURN(FALSE);

  /*
    Condition of the form 'field' is equivalent to 'field <> 0' and thus
    satisfies the SA3 condition.
  */
  if (cond_type == Item::FIELD_ITEM)
  {
    DBUG_PRINT("info", ("Analyzing: %s", cond->full_name()));
    DBUG_RETURN(TRUE);
  }

  /* We presume that at this point there are no other Items than functions. */
  DBUG_ASSERT(cond_type == Item::FUNC_ITEM);

  /* Test if cond references only group-by or non-group fields. */
  Item_func *pred= (Item_func*) cond;
  Item *cur_arg;
  DBUG_PRINT("info", ("Analyzing: %s", pred->func_name()));
  for (uint arg_idx= 0; arg_idx < pred->argument_count (); arg_idx++)
  {
    Item **arguments= pred->arguments();
    cur_arg= arguments[arg_idx]->real_item();
    DBUG_PRINT("info", ("cur_arg: %s", cur_arg->full_name()));
    if (cur_arg->type() == Item::FIELD_ITEM)
    {
      if (min_max_arg_item->eq(cur_arg, 1)) 
      {
       /*
         If pred references the MIN/MAX argument, check whether pred is a range
         condition that compares the MIN/MAX argument with a constant.
       */
        Item_func::Functype pred_type= pred->functype();
        if (pred_type != Item_func::EQUAL_FUNC     &&
            pred_type != Item_func::LT_FUNC        &&
            pred_type != Item_func::LE_FUNC        &&
            pred_type != Item_func::GT_FUNC        &&
            pred_type != Item_func::GE_FUNC        &&
            pred_type != Item_func::BETWEEN        &&
            pred_type != Item_func::ISNULL_FUNC    &&
            pred_type != Item_func::ISNOTNULL_FUNC &&
            pred_type != Item_func::EQ_FUNC        &&
            pred_type != Item_func::NE_FUNC)
          DBUG_RETURN(FALSE);

        /* Check that pred compares min_max_arg_item with a constant. */
        Item *args[3];
        memset(args, 0, 3 * sizeof(Item*));
        bool inv;
        /* Test if this is a comparison of a field and a constant. */
        if (!simple_pred(pred, args, &inv))
          DBUG_RETURN(FALSE);

        /* Check for compatible string comparisons - similar to get_mm_leaf. */
        if (args[0] && args[1] && !args[2] && // this is a binary function
            min_max_arg_item->result_type() == STRING_RESULT &&
            /*
              Don't use an index when comparing strings of different collations.
            */
            ((args[1]->result_type() == STRING_RESULT &&
              image_type == Field::itRAW &&
              min_max_arg_item->field->charset() != pred->compare_collation())
             ||
             /*
               We can't always use indexes when comparing a string index to a
               number.
             */
             (args[1]->result_type() != STRING_RESULT &&
              min_max_arg_item->field->cmp_type() != args[1]->result_type())))
          DBUG_RETURN(FALSE);
      }
    }
    else if (cur_arg->type() == Item::FUNC_ITEM)
    {
      if (!check_group_min_max_predicates(cur_arg, min_max_arg_item,
                                         image_type))
        DBUG_RETURN(FALSE);
    }
    else if (cur_arg->const_item())
    {
      /*
        For predicates of the form "const OP expr" we also have to check 'expr'
        to make a decision.
      */
      continue;
    }
    else
      DBUG_RETURN(FALSE);
  }

  DBUG_RETURN(TRUE);
}


/*
  Get SEL_ARG tree, if any, for the keypart covering non grouping
  attribute (NGA) field 'nga_field'.

  This function enforces the NGA3 test: If 'keypart_tree' contains a
  condition for 'nga_field', there can only be one range. In the
  opposite case, this function returns with error and 'cur_range'
  should not be used.

  Note that the NGA1 and NGA2 requirements, like whether or not the
  range predicate for 'nga_field' is equality, is not tested by this
  function.

  @param[in]   nga_field      The NGA field we want the SEL_ARG tree for
  @param[in]   keypart_tree   Root node of the SEL_ARG* tree for the index
  @param[out]  cur_range      The SEL_ARG tree, if any, for the keypart
                              covering field 'keypart_field'
  @retval true   'keypart_tree' contained a predicate for 'nga_field' but
                  multiple ranges exists. 'cur_range' should not be used.
  @retval false  otherwise
*/

static bool
get_sel_arg_for_keypart(Field *nga_field,
                        SEL_ARG *keypart_tree,
                        SEL_ARG **cur_range)
{
  if(keypart_tree == NULL)
    return false;
  if(keypart_tree->type != SEL_ARG::KEY_RANGE)
  {
    /*
      A range predicate not usable by Loose Index Scan is found.
      Predicates for keypart 'keypart_tree->part' and later keyparts
      cannot be used.
    */
    *cur_range= keypart_tree;
    return false;
  }
  if(keypart_tree->field->eq(nga_field))
  {
    /*
      Enforce NGA3: If a condition for nga_field has been found, only
      a single range is allowed.
    */
    if (keypart_tree->prev || keypart_tree->next)
      return true; // There are multiple ranges

    *cur_range= keypart_tree;
    return false;
  }

  SEL_ARG *found_tree= NULL;
  SEL_ARG *first_kp=  keypart_tree->first();

  for (SEL_ARG *cur_kp= first_kp; cur_kp && !found_tree;
       cur_kp= cur_kp->next)
  {
    if (cur_kp->next_key_part)
    {
      if (get_sel_arg_for_keypart(nga_field,
                                  cur_kp->next_key_part,
                                  &found_tree))
        return true;

    }
    /*
       Enforce NGA3: If a condition for nga_field has been found,only
       a single range is allowed.
    */
    if (found_tree && found_tree->type == SEL_ARG::KEY_RANGE && first_kp->next)
      return true; // There are multiple ranges
  }
  *cur_range= found_tree;
  return false;
}


/*
  Extract a sequence of constants from a conjunction of equality predicates.

  SYNOPSIS
    get_constant_key_infix()
    index_info             [in]  Descriptor of the chosen index.
    index_range_tree       [in]  Range tree for the chosen index
    first_non_group_part   [in]  First index part after group attribute parts
    min_max_arg_part       [in]  The keypart of the MIN/MAX argument if any
    last_part              [in]  Last keypart of the index
    thd                    [in]  Current thread
    key_infix              [out] Infix of constants to be used for index lookup
    key_infix_len          [out] Lenghth of the infix
    first_non_infix_part   [out] The first keypart after the infix (if any)

  DESCRIPTION
    Test conditions (NGA1, NGA2) from get_best_group_min_max(). Namely,
    for each keypart field NGF_i not in GROUP-BY, check that there is a
    constant equality predicate among conds with the form (NGF_i = const_ci) or
    (const_ci = NGF_i).
    Thus all the NGF_i attributes must fill the 'gap' between the last group-by
    attribute and the MIN/MAX attribute in the index (if present). If these
    conditions hold, copy each constant from its corresponding predicate into
    key_infix, in the order its NG_i attribute appears in the index, and update
    key_infix_len with the total length of the key parts in key_infix.

  RETURN
    TRUE  if the index passes the test
    FALSE o/w
*/

static bool
get_constant_key_infix(KEY *index_info, SEL_ARG *index_range_tree,
                       KEY_PART_INFO *first_non_group_part,
                       KEY_PART_INFO *min_max_arg_part,
                       KEY_PART_INFO *last_part, THD *thd,
                       uchar *key_infix, uint *key_infix_len,
                       KEY_PART_INFO **first_non_infix_part)
{
  SEL_ARG       *cur_range;
  KEY_PART_INFO *cur_part;
  /* End part for the first loop below. */
  KEY_PART_INFO *end_part= min_max_arg_part ? min_max_arg_part : last_part;

  *key_infix_len= 0;
  uchar *key_ptr= key_infix;
  for (cur_part= first_non_group_part; cur_part != end_part; cur_part++)
  {
    cur_range= NULL;
    /*
      Find the range tree for the current keypart. We assume that
      index_range_tree points to the leftmost keypart in the index.
    */
    if(get_sel_arg_for_keypart(cur_part->field, index_range_tree, &cur_range))
      return false;

    if (!cur_range || cur_range->type != SEL_ARG::KEY_RANGE)
    {
      if (min_max_arg_part)
        return FALSE; /* The current keypart has no range predicates at all. */
      else
      {
        *first_non_infix_part= cur_part;
        return TRUE;
      }
    }

    if ((cur_range->min_flag & NO_MIN_RANGE) ||
        (cur_range->max_flag & NO_MAX_RANGE) ||
        (cur_range->min_flag & NEAR_MIN) || (cur_range->max_flag & NEAR_MAX))
      return FALSE;

    uint field_length= cur_part->store_length;
    if (cur_range->maybe_null &&
         cur_range->min_value[0] && cur_range->max_value[0])
    { 
      /*
        cur_range specifies 'IS NULL'. In this case the argument points
        to a "null value" (a copy of is_null_string) that we do not
        memcmp(), or memcpy to a field.
      */
      DBUG_ASSERT (field_length > 0);
      *key_ptr= 1;
      key_ptr+= field_length;
      *key_infix_len+= field_length;
    }
    else if (memcmp(cur_range->min_value, cur_range->max_value, field_length) == 0)
    { /* cur_range specifies an equality condition. */
      memcpy(key_ptr, cur_range->min_value, field_length);
      key_ptr+= field_length;
      *key_infix_len+= field_length;
    }
    else
      return FALSE;
  }

  if (!min_max_arg_part && (cur_part == last_part))
    *first_non_infix_part= last_part;

  return TRUE;
}


/*
  Find the key part referenced by a field.

  SYNOPSIS
    get_field_keypart()
    index  descriptor of an index
    field  field that possibly references some key part in index

  NOTES
    The return value can be used to get a KEY_PART_INFO pointer by
    part= index->key_part + get_field_keypart(...) - 1;

  RETURN
    Positive number which is the consecutive number of the key part, or
    0 if field does not reference any index field.
*/

static inline uint
get_field_keypart(KEY *index, Field *field)
{
  KEY_PART_INFO *part, *end;

  for (part= index->key_part, end= part + actual_key_parts(index) ;
       part < end; part++)
  {
    if (field->eq(part->field))
      return part - index->key_part + 1;
  }
  return 0;
}


/*
  Find the SEL_ARG sub-tree that corresponds to the chosen index.

  SYNOPSIS
    get_index_range_tree()
    index     [in]  The ID of the index being looked for
    range_tree[in]  Tree of ranges being searched
    param     [in]  PARAM from SQL_SELECT::test_quick_select
    param_idx [out] Index in the array PARAM::key that corresponds to 'index'

  DESCRIPTION

    A SEL_TREE contains range trees for all usable indexes. This procedure
    finds the SEL_ARG sub-tree for 'index'. The members of a SEL_TREE are
    ordered in the same way as the members of PARAM::key, thus we first find
    the corresponding index in the array PARAM::key. This index is returned
    through the variable param_idx, to be used later as argument of
    check_quick_select().

  RETURN
    Pointer to the SEL_ARG subtree that corresponds to index.
*/

SEL_ARG * get_index_range_tree(uint index, SEL_TREE* range_tree, PARAM *param,
                               uint *param_idx)
{
  uint idx= 0; /* Index nr in param->key_parts */
  while (idx < param->keys)
  {
    if (index == param->real_keynr[idx])
      break;
    idx++;
  }
  *param_idx= idx;
  return(range_tree->keys[idx]);
}


/*
  Compute the cost of a quick_group_min_max_select for a particular index.

  SYNOPSIS
    cost_group_min_max()
    table                [in] The table being accessed
    index_info           [in] The index used to access the table
    used_key_parts       [in] Number of key parts used to access the index
    group_key_parts      [in] Number of index key parts in the group prefix
    range_tree           [in] Tree of ranges for all indexes
    index_tree           [in] The range tree for the current index
    quick_prefix_records [in] Number of records retrieved by the internally
			      used quick range select if any
    have_min             [in] True if there is a MIN function
    have_max             [in] True if there is a MAX function
    read_cost           [out] The cost to retrieve rows via this quick select
    records             [out] The number of rows retrieved

  DESCRIPTION
    This method computes the access cost of a TRP_GROUP_MIN_MAX instance and
    the number of rows returned.

  NOTES
    The cost computation distinguishes several cases:
    1) No equality predicates over non-group attributes (thus no key_infix).
       If groups are bigger than blocks on the average, then we assume that it
       is very unlikely that block ends are aligned with group ends, thus even
       if we look for both MIN and MAX keys, all pairs of neighbor MIN/MAX
       keys, except for the first MIN and the last MAX keys, will be in the
       same block.  If groups are smaller than blocks, then we are going to
       read all blocks.
    2) There are equality predicates over non-group attributes.
       In this case the group prefix is extended by additional constants, and
       as a result the min/max values are inside sub-groups of the original
       groups. The number of blocks that will be read depends on whether the
       ends of these sub-groups will be contained in the same or in different
       blocks. We compute the probability for the two ends of a subgroup to be
       in two different blocks as the ratio of:
       - the number of positions of the left-end of a subgroup inside a group,
         such that the right end of the subgroup is past the end of the buffer
         containing the left-end, and
       - the total number of possible positions for the left-end of the
         subgroup, which is the number of keys in the containing group.
       We assume it is very unlikely that two ends of subsequent subgroups are
       in the same block.
    3) The are range predicates over the group attributes.
       Then some groups may be filtered by the range predicates. We use the
       selectivity of the range predicates to decide how many groups will be
       filtered.

  TODO
     - Take into account the optional range predicates over the MIN/MAX
       argument.
     - Check if we have a PK index and we use all cols - then each key is a
       group, and it will be better to use an index scan.

  RETURN
    None
*/

void cost_group_min_max(TABLE* table, KEY *index_info, uint used_key_parts,
                        uint group_key_parts, SEL_TREE *range_tree,
                        SEL_ARG *index_tree, ha_rows quick_prefix_records,
                        bool have_min, bool have_max,
                        double *read_cost, ha_rows *records)
{
  ha_rows table_records;
  uint num_groups;
  uint num_blocks;
  uint keys_per_block;
  uint keys_per_group;
  uint keys_per_subgroup; /* Average number of keys in sub-groups */
                          /* formed by a key infix. */
  double p_overlap; /* Probability that a sub-group overlaps two blocks. */
  double quick_prefix_selectivity;
  double io_cost;
  DBUG_ENTER("cost_group_min_max");

  table_records= table->file->stats.records;
  keys_per_block= (table->file->stats.block_size / 2 /
                   (index_info->key_length + table->file->ref_length)
                        + 1);
  num_blocks= (uint)(table_records / keys_per_block) + 1;

  /* Compute the number of keys in a group. */
  keys_per_group= index_info->rec_per_key[group_key_parts - 1];
  if (keys_per_group == 0) /* If there is no statistics try to guess */
    /* each group contains 10% of all records */
    keys_per_group= (uint)(table_records / 10) + 1;
  num_groups= (uint)(table_records / keys_per_group) + 1;

  /* Apply the selectivity of the quick select for group prefixes. */
  if (range_tree && (quick_prefix_records != HA_POS_ERROR))
  {
    quick_prefix_selectivity= (double) quick_prefix_records /
                              (double) table_records;
    num_groups= (uint) rint(num_groups * quick_prefix_selectivity);
    set_if_bigger(num_groups, 1);
  }

  if (used_key_parts > group_key_parts)
  { /*
      Compute the probability that two ends of a subgroup are inside
      different blocks.
    */
    keys_per_subgroup= index_info->rec_per_key[used_key_parts - 1];
    if (keys_per_subgroup >= keys_per_block) /* If a subgroup is bigger than */
      p_overlap= 1.0;       /* a block, it will overlap at least two blocks. */
    else
    {
      double blocks_per_group= (double) num_blocks / (double) num_groups;
      p_overlap= (blocks_per_group * (keys_per_subgroup - 1)) / keys_per_group;
      p_overlap= min(p_overlap, 1.0);
    }
    io_cost= min<double>(num_groups * (1 + p_overlap), num_blocks);
  }
  else
    io_cost= (keys_per_group > keys_per_block) ?
             (have_min && have_max) ? (double) (num_groups + 1) :
                                      (double) num_groups :
             (double) num_blocks;

  /*
    CPU cost must be comparable to that of an index scan as computed
    in SQL_SELECT::test_quick_select(). When the groups are small,
    e.g. for a unique index, using index scan will be cheaper since it
    reads the next record without having to re-position to it on every
    group. To make the CPU cost reflect this, we estimate the CPU cost
    as the sum of:
    1. Cost for evaluating the condition (similarly as for index scan).
    2. Cost for navigating the index structure (assuming a b-tree).
       Note: We only add the cost for one comparision per block. For a
             b-tree the number of comparisons will be larger.
       TODO: This cost should be provided by the storage engine.
  */
  const double tree_traversal_cost= 
    ceil(log(static_cast<double>(table_records))/
         log(static_cast<double>(keys_per_block))) * ROWID_COMPARE_COST; 

  const double cpu_cost= num_groups * (tree_traversal_cost + ROW_EVALUATE_COST);

  *read_cost= io_cost + cpu_cost;
  *records= num_groups;

  DBUG_PRINT("info",
             ("table rows: %lu  keys/block: %u  keys/group: %u  result rows: %lu  blocks: %u",
              (ulong)table_records, keys_per_block, keys_per_group, 
              (ulong) *records, num_blocks));
  DBUG_VOID_RETURN;
}


/*
  Construct a new quick select object for queries with group by with min/max.

  SYNOPSIS
    TRP_GROUP_MIN_MAX::make_quick()
    param              Parameter from test_quick_select
    retrieve_full_rows ignored
    parent_alloc       Memory pool to use, if any.

  NOTES
    Make_quick ignores the retrieve_full_rows parameter because
    QUICK_GROUP_MIN_MAX_SELECT always performs 'index only' scans.
    The other parameter are ignored as well because all necessary
    data to create the QUICK object is computed at this TRP creation
    time.

  RETURN
    New QUICK_GROUP_MIN_MAX_SELECT object if successfully created,
    NULL otherwise.
*/

QUICK_SELECT_I *
TRP_GROUP_MIN_MAX::make_quick(PARAM *param, bool retrieve_full_rows,
                              MEM_ROOT *parent_alloc)
{
  QUICK_GROUP_MIN_MAX_SELECT *quick;
  DBUG_ENTER("TRP_GROUP_MIN_MAX::make_quick");

  quick= new QUICK_GROUP_MIN_MAX_SELECT(param->table,
                                        param->thd->lex->current_select->join,
                                        have_min, have_max, 
                                        have_agg_distinct, min_max_arg_part,
                                        group_prefix_len, group_key_parts,
                                        used_key_parts, index_info, index,
                                        read_cost, records, key_infix_len,
                                        key_infix, parent_alloc, is_index_scan);
  if (!quick)
    DBUG_RETURN(NULL);

  if (quick->init())
  {
    delete quick;
    DBUG_RETURN(NULL);
  }

  if (range_tree)
  {
    DBUG_ASSERT(quick_prefix_records > 0);
    if (quick_prefix_records == HA_POS_ERROR)
      quick->quick_prefix_select= NULL; /* Can't construct a quick select. */
    else
    {
      /* Make a QUICK_RANGE_SELECT to be used for group prefix retrieval. */
      quick->quick_prefix_select= get_quick_select(param, param_idx,
                                                   index_tree,
                                                   HA_MRR_SORTED,
                                                   0,
                                                   &quick->alloc);
      if (!quick->quick_prefix_select)
      {
        delete quick;
        DBUG_RETURN(NULL);
      }
    }
    /*
      Extract the SEL_ARG subtree that contains only ranges for the MIN/MAX
      attribute, and create an array of QUICK_RANGES to be used by the
      new quick select.
    */
    if (min_max_arg_part)
    {
      SEL_ARG *min_max_range= index_tree;
      while (min_max_range) /* Find the tree for the MIN/MAX key part. */
      {
        if (min_max_range->field->eq(min_max_arg_part->field))
          break;
        min_max_range= min_max_range->next_key_part;
      }
      /* Scroll to the leftmost interval for the MIN/MAX argument. */
      while (min_max_range && min_max_range->prev)
        min_max_range= min_max_range->prev;
      /* Create an array of QUICK_RANGEs for the MIN/MAX argument. */
      while (min_max_range)
      {
        if (quick->add_range(min_max_range))
        {
          delete quick;
          quick= NULL;
          DBUG_RETURN(NULL);
        }
        min_max_range= min_max_range->next;
      }
    }
  }
  else
    quick->quick_prefix_select= NULL;

  quick->update_key_stat();
  quick->adjust_prefix_ranges();

  DBUG_RETURN(quick);
}


/*
  Construct new quick select for group queries with min/max.

  SYNOPSIS
    QUICK_GROUP_MIN_MAX_SELECT::QUICK_GROUP_MIN_MAX_SELECT()
    table             The table being accessed
    join              Descriptor of the current query
    have_min          TRUE if the query selects a MIN function
    have_max          TRUE if the query selects a MAX function
    min_max_arg_part  The only argument field of all MIN/MAX functions
    group_prefix_len  Length of all key parts in the group prefix
    prefix_key_parts  All key parts in the group prefix
    index_info        The index chosen for data access
    use_index         The id of index_info
    read_cost         Cost of this access method
    records           Number of records returned
    key_infix_len     Length of the key infix appended to the group prefix
    key_infix         Infix of constants from equality predicates
    parent_alloc      Memory pool for this and quick_prefix_select data
    is_index_scan     get the next different key not by jumping on it via
                      index read, but by scanning until the end of the 
                      rows with equal key value.

  RETURN
    None
*/

QUICK_GROUP_MIN_MAX_SELECT::
QUICK_GROUP_MIN_MAX_SELECT(TABLE *table, JOIN *join_arg, bool have_min_arg,
                           bool have_max_arg, bool have_agg_distinct_arg,
                           KEY_PART_INFO *min_max_arg_part_arg,
                           uint group_prefix_len_arg, uint group_key_parts_arg,
                           uint used_key_parts_arg, KEY *index_info_arg,
                           uint use_index, double read_cost_arg,
                           ha_rows records_arg, uint key_infix_len_arg,
                           uchar *key_infix_arg, MEM_ROOT *parent_alloc,
                           bool is_index_scan_arg)
  :join(join_arg), index_info(index_info_arg),
   group_prefix_len(group_prefix_len_arg),
   group_key_parts(group_key_parts_arg), have_min(have_min_arg),
   have_max(have_max_arg), have_agg_distinct(have_agg_distinct_arg),
   seen_first_key(FALSE), min_max_arg_part(min_max_arg_part_arg),
   key_infix(key_infix_arg), key_infix_len(key_infix_len_arg),
   min_functions_it(NULL), max_functions_it(NULL), 
   is_index_scan(is_index_scan_arg)
{
  head=       table;
  index=      use_index;
  record=     head->record[0];
  tmp_record= head->record[1];
  read_time= read_cost_arg;
  records= records_arg;
  used_key_parts= used_key_parts_arg;
  real_key_parts= used_key_parts_arg;
  real_prefix_len= group_prefix_len + key_infix_len;
  group_prefix= NULL;
  min_max_arg_len= min_max_arg_part ? min_max_arg_part->store_length : 0;

  /*
    We can't have parent_alloc set as the init function can't handle this case
    yet.
  */
  DBUG_ASSERT(!parent_alloc);
  if (!parent_alloc)
  {
    init_sql_alloc(&alloc, join->thd->variables.range_alloc_block_size, 0);
    join->thd->mem_root= &alloc;
  }
  else
    memset(&alloc, 0, sizeof(MEM_ROOT));  // ensure that it's not used
}


/*
  Do post-constructor initialization.

  SYNOPSIS
    QUICK_GROUP_MIN_MAX_SELECT::init()
  
  DESCRIPTION
    The method performs initialization that cannot be done in the constructor
    such as memory allocations that may fail. It allocates memory for the
    group prefix and inifix buffers, and for the lists of MIN/MAX item to be
    updated during execution.

  RETURN
    0      OK
    other  Error code
*/

int QUICK_GROUP_MIN_MAX_SELECT::init()
{
  if (group_prefix) /* Already initialized. */
    return 0;

  if (!(last_prefix= (uchar*) alloc_root(&alloc, group_prefix_len)))
      return 1;
  /*
    We may use group_prefix to store keys with all select fields, so allocate
    enough space for it.
  */
  if (!(group_prefix= (uchar*) alloc_root(&alloc,
                                         real_prefix_len + min_max_arg_len)))
    return 1;

  if (key_infix_len > 0)
  {
    /*
      The memory location pointed to by key_infix will be deleted soon, so
      allocate a new buffer and copy the key_infix into it.
    */
    uchar *tmp_key_infix= (uchar*) alloc_root(&alloc, key_infix_len);
    if (!tmp_key_infix)
      return 1;
    memcpy(tmp_key_infix, this->key_infix, key_infix_len);
    this->key_infix= tmp_key_infix;
  }

  if (min_max_arg_part)
  {
    if (have_min)
    {
      if (!(min_functions= new List<Item_sum>))
        return 1;
    }
    else
      min_functions= NULL;
    if (have_max)
    {
      if (!(max_functions= new List<Item_sum>))
        return 1;
    }
    else
      max_functions= NULL;

    Item_sum *min_max_item;
    Item_sum **func_ptr= join->sum_funcs;
    while ((min_max_item= *(func_ptr++)))
    {
      if (have_min && (min_max_item->sum_func() == Item_sum::MIN_FUNC))
        min_functions->push_back(min_max_item);
      else if (have_max && (min_max_item->sum_func() == Item_sum::MAX_FUNC))
        max_functions->push_back(min_max_item);
    }

    if (have_min)
    {
      if (!(min_functions_it= new List_iterator<Item_sum>(*min_functions)))
        return 1;
    }

    if (have_max)
    {
      if (!(max_functions_it= new List_iterator<Item_sum>(*max_functions)))
        return 1;
    }
  }

  return 0;
}


QUICK_GROUP_MIN_MAX_SELECT::~QUICK_GROUP_MIN_MAX_SELECT()
{
  DBUG_ENTER("QUICK_GROUP_MIN_MAX_SELECT::~QUICK_GROUP_MIN_MAX_SELECT");
  if (head->file->inited)
    /*
      We may have used this object for index access during
      create_sort_index() and then switched to rnd access for the rest
      of execution. Since we don't do cleanup until now, we must call
      ha_*_end() for whatever is the current access method.
    */
    head->file->ha_index_or_rnd_end();

  free_root(&alloc,MYF(0));
  delete min_functions_it;
  delete max_functions_it;
  delete quick_prefix_select;
  DBUG_VOID_RETURN; 
}


/*
  Eventually create and add a new quick range object.

  SYNOPSIS
    QUICK_GROUP_MIN_MAX_SELECT::add_range()
    sel_range  Range object from which a 

  NOTES
    Construct a new QUICK_RANGE object from a SEL_ARG object, and
    add it to the array min_max_ranges. If sel_arg is an infinite
    range, e.g. (x < 5 or x > 4), then skip it and do not construct
    a quick range.

  RETURN
    FALSE on success
    TRUE  otherwise
*/

bool QUICK_GROUP_MIN_MAX_SELECT::add_range(SEL_ARG *sel_range)
{
  QUICK_RANGE *range;
  uint range_flag= sel_range->min_flag | sel_range->max_flag;

  /* Skip (-inf,+inf) ranges, e.g. (x < 5 or x > 4). */
  if ((range_flag & NO_MIN_RANGE) && (range_flag & NO_MAX_RANGE))
    return FALSE;

  if (!(sel_range->min_flag & NO_MIN_RANGE) &&
      !(sel_range->max_flag & NO_MAX_RANGE))
  {
    if (sel_range->maybe_null &&
        sel_range->min_value[0] && sel_range->max_value[0])
      range_flag|= NULL_RANGE; /* IS NULL condition */
    else if (memcmp(sel_range->min_value, sel_range->max_value,
                    min_max_arg_len) == 0)
      range_flag|= EQ_RANGE;  /* equality condition */
  }
  range= new QUICK_RANGE(sel_range->min_value, min_max_arg_len,
                         make_keypart_map(sel_range->part),
                         sel_range->max_value, min_max_arg_len,
                         make_keypart_map(sel_range->part),
                         range_flag);
  if (!range)
    return TRUE;
  if (min_max_ranges.push_back(range))
    return TRUE;
  return FALSE;
}


/*
  Opens the ranges if there are more conditions in quick_prefix_select than
  the ones used for jumping through the prefixes.

  SYNOPSIS
    QUICK_GROUP_MIN_MAX_SELECT::adjust_prefix_ranges()

  NOTES
    quick_prefix_select is made over the conditions on the whole key.
    It defines a number of ranges of length x. 
    However when jumping through the prefixes we use only the the first 
    few most significant keyparts in the range key. However if there
    are more keyparts to follow the ones we are using we must make the 
    condition on the key inclusive (because x < "ab" means 
    x[0] < 'a' OR (x[0] == 'a' AND x[1] < 'b').
    To achive the above we must turn off the NEAR_MIN/NEAR_MAX
*/
void QUICK_GROUP_MIN_MAX_SELECT::adjust_prefix_ranges ()
{
  if (quick_prefix_select &&
      group_prefix_len < quick_prefix_select->max_used_key_length)
  {
    for (size_t ix= 0; ix < quick_prefix_select->ranges.size(); ++ix)
    {
      QUICK_RANGE *range= quick_prefix_select->ranges[ix];
      range->flag&= ~(NEAR_MIN | NEAR_MAX);
    }
  }
}


/*
  Determine the total number and length of the keys that will be used for
  index lookup.

  SYNOPSIS
    QUICK_GROUP_MIN_MAX_SELECT::update_key_stat()

  DESCRIPTION
    The total length of the keys used for index lookup depends on whether
    there are any predicates referencing the min/max argument, and/or if
    the min/max argument field can be NULL.
    This function does an optimistic analysis whether the search key might
    be extended by a constant for the min/max keypart. It is 'optimistic'
    because during actual execution it may happen that a particular range
    is skipped, and then a shorter key will be used. However this is data
    dependent and can't be easily estimated here.

  RETURN
    None
*/

void QUICK_GROUP_MIN_MAX_SELECT::update_key_stat()
{
  max_used_key_length= real_prefix_len;
  if (min_max_ranges.size() > 0)
  {
    if (have_min)
    { /* Check if the right-most range has a lower boundary. */
      QUICK_RANGE *rightmost_range= min_max_ranges[min_max_ranges.size() - 1];
      if (!(rightmost_range->flag & NO_MIN_RANGE))
      {
        max_used_key_length+= min_max_arg_len;
        used_key_parts++;
        return;
      }
    }
    if (have_max)
    { /* Check if the left-most range has an upper boundary. */
      QUICK_RANGE *leftmost_range= min_max_ranges[0];
      if (!(leftmost_range->flag & NO_MAX_RANGE))
      {
        max_used_key_length+= min_max_arg_len;
        used_key_parts++;
        return;
      }
    }
  }
  else if (have_min && min_max_arg_part &&
           min_max_arg_part->field->real_maybe_null())
  {
    /*
      If a MIN/MAX argument value is NULL, we can quickly determine
      that we're in the beginning of the next group, because NULLs
      are always < any other value. This allows us to quickly
      determine the end of the current group and jump to the next
      group (see next_min()) and thus effectively increases the
      usable key length.
    */
    max_used_key_length+= min_max_arg_len;
    used_key_parts++;
  }
}


/*
  Initialize a quick group min/max select for key retrieval.

  SYNOPSIS
    QUICK_GROUP_MIN_MAX_SELECT::reset()

  DESCRIPTION
    Initialize the index chosen for access and find and store the prefix
    of the last group. The method is expensive since it performs disk access.

  RETURN
    0      OK
    other  Error code
*/

int QUICK_GROUP_MIN_MAX_SELECT::reset(void)
{
  int result;
  DBUG_ENTER("QUICK_GROUP_MIN_MAX_SELECT::reset");

  seen_first_key= false;
  head->set_keyread(TRUE); /* We need only the key attributes */
  /*
    Request ordered index access as usage of ::index_last(), 
    ::index_first() within QUICK_GROUP_MIN_MAX_SELECT depends on it.
  */
  if ((result= head->file->ha_index_init(index, true)))
  {
    head->file->print_error(result, MYF(0));
    DBUG_RETURN(result);
  }
  if (quick_prefix_select && quick_prefix_select->reset())
    DBUG_RETURN(1);
  result= head->file->ha_index_last(record);
  if (result == HA_ERR_END_OF_FILE)
    DBUG_RETURN(0);
  /* Save the prefix of the last group. */
  key_copy(last_prefix, record, index_info, group_prefix_len);

  DBUG_RETURN(0);
}



/* 
  Get the next key containing the MIN and/or MAX key for the next group.

  SYNOPSIS
    QUICK_GROUP_MIN_MAX_SELECT::get_next()

  DESCRIPTION
    The method finds the next subsequent group of records that satisfies the
    query conditions and finds the keys that contain the MIN/MAX values for
    the key part referenced by the MIN/MAX function(s). Once a group and its
    MIN/MAX values are found, store these values in the Item_sum objects for
    the MIN/MAX functions. The rest of the values in the result row are stored
    in the Item_field::result_field of each select field. If the query does
    not contain MIN and/or MAX functions, then the function only finds the
    group prefix, which is a query answer itself.

  NOTES
    If both MIN and MAX are computed, then we use the fact that if there is
    no MIN key, there can't be a MAX key as well, so we can skip looking
    for a MAX key in this case.

  RETURN
    0                  on success
    HA_ERR_END_OF_FILE if returned all keys
    other              if some error occurred
*/

int QUICK_GROUP_MIN_MAX_SELECT::get_next()
{
  int min_res= 0;
  int max_res= 0;
  int result;
  int is_last_prefix= 0;

  DBUG_ENTER("QUICK_GROUP_MIN_MAX_SELECT::get_next");

  /*
    Loop until a group is found that satisfies all query conditions or the last
    group is reached.
  */
  do
  {
    result= next_prefix();
    /*
      Check if this is the last group prefix. Notice that at this point
      this->record contains the current prefix in record format.
    */
    if (!result)
    {
      is_last_prefix= key_cmp(index_info->key_part, last_prefix,
                              group_prefix_len);
      DBUG_ASSERT(is_last_prefix <= 0);
    }
    else 
    {
      if (result == HA_ERR_KEY_NOT_FOUND)
        continue;
      break;
    }

    if (have_min)
    {
      min_res= next_min();
      if (min_res == 0)
        update_min_result();
    }
    /* If there is no MIN in the group, there is no MAX either. */
    if ((have_max && !have_min) ||
        (have_max && have_min && (min_res == 0)))
    {
      max_res= next_max();
      if (max_res == 0)
        update_max_result();
      /* If a MIN was found, a MAX must have been found as well. */
      DBUG_ASSERT((have_max && !have_min) ||
                  (have_max && have_min && (max_res == 0)));
    }
    /*
      If this is just a GROUP BY or DISTINCT without MIN or MAX and there
      are equality predicates for the key parts after the group, find the
      first sub-group with the extended prefix.
    */
    if (!have_min && !have_max && key_infix_len > 0)
      result= head->file->ha_index_read_map(record, group_prefix,
                                            make_prev_keypart_map(real_key_parts),
                                            HA_READ_KEY_EXACT);

    result= have_min ? min_res : have_max ? max_res : result;
  } while ((result == HA_ERR_KEY_NOT_FOUND || result == HA_ERR_END_OF_FILE) &&
           is_last_prefix != 0);

  if (result == HA_ERR_KEY_NOT_FOUND)
    result= HA_ERR_END_OF_FILE;

  DBUG_RETURN(result);
}


/*
  Retrieve the minimal key in the next group.

  SYNOPSIS
    QUICK_GROUP_MIN_MAX_SELECT::next_min()

  DESCRIPTION
    Find the minimal key within this group such that the key satisfies the query
    conditions and NULL semantics. The found key is loaded into this->record.

  IMPLEMENTATION
    Depending on the values of min_max_ranges.elements, key_infix_len, and
    whether there is a  NULL in the MIN field, this function may directly
    return without any data access. In this case we use the key loaded into
    this->record by the call to this->next_prefix() just before this call.

  RETURN
    0                    on success
    HA_ERR_KEY_NOT_FOUND if no MIN key was found that fulfills all conditions.
    HA_ERR_END_OF_FILE   - "" -
    other                if some error occurred
*/

int QUICK_GROUP_MIN_MAX_SELECT::next_min()
{
  int result= 0;
  DBUG_ENTER("QUICK_GROUP_MIN_MAX_SELECT::next_min");

  /* Find the MIN key using the eventually extended group prefix. */
  if (min_max_ranges.size() > 0)
  {
    if ((result= next_min_in_range()))
      DBUG_RETURN(result);
  }
  else
  {
    /* Apply the constant equality conditions to the non-group select fields */
    if (key_infix_len > 0)
    {
      if ((result= head->file->ha_index_read_map(record, group_prefix,
                                                 make_prev_keypart_map(real_key_parts),
                                                 HA_READ_KEY_EXACT)))
        DBUG_RETURN(result);
    }

    /*
      If the min/max argument field is NULL, skip subsequent rows in the same
      group with NULL in it. Notice that:
      - if the first row in a group doesn't have a NULL in the field, no row
      in the same group has (because NULL < any other value),
      - min_max_arg_part->field->ptr points to some place in 'record'.
    */
    if (min_max_arg_part && min_max_arg_part->field->is_null())
    {
      uchar key_buf[MAX_KEY_LENGTH];

      /* Find the first subsequent record without NULL in the MIN/MAX field. */
      key_copy(key_buf, record, index_info, max_used_key_length);
      result= head->file->ha_index_read_map(record, key_buf,
                                            make_keypart_map(real_key_parts),
                                            HA_READ_AFTER_KEY);
      /*
        Check if the new record belongs to the current group by comparing its
        prefix with the group's prefix. If it is from the next group, then the
        whole group has NULLs in the MIN/MAX field, so use the first record in
        the group as a result.
        TODO:
        It is possible to reuse this new record as the result candidate for the
        next call to next_min(), and to save one lookup in the next call. For
        this add a new member 'this->next_group_prefix'.
      */
      if (!result)
      {
        if (key_cmp(index_info->key_part, group_prefix, real_prefix_len))
          key_restore(record, key_buf, index_info, 0);
      }
      else if (result == HA_ERR_KEY_NOT_FOUND || result == HA_ERR_END_OF_FILE)
        result= 0; /* There is a result in any case. */
    }
  }

  /*
    If the MIN attribute is non-nullable, this->record already contains the
    MIN key in the group, so just return.
  */
  DBUG_RETURN(result);
}


/* 
  Retrieve the maximal key in the next group.

  SYNOPSIS
    QUICK_GROUP_MIN_MAX_SELECT::next_max()

  DESCRIPTION
    Lookup the maximal key of the group, and store it into this->record.

  RETURN
    0                    on success
    HA_ERR_KEY_NOT_FOUND if no MAX key was found that fulfills all conditions.
    HA_ERR_END_OF_FILE	 - "" -
    other                if some error occurred
*/

int QUICK_GROUP_MIN_MAX_SELECT::next_max()
{
  int result;

  DBUG_ENTER("QUICK_GROUP_MIN_MAX_SELECT::next_max");

  /* Get the last key in the (possibly extended) group. */
  if (min_max_ranges.size() > 0)
    result= next_max_in_range();
  else
    result= head->file->ha_index_read_map(record, group_prefix,
                                          make_prev_keypart_map(real_key_parts),
                                          HA_READ_PREFIX_LAST);
  DBUG_RETURN(result);
}


/** 
  Find the next different key value by skiping all the rows with the same key 
  value.

  Implements a specialized loose index access method for queries 
  containing aggregate functions with distinct of the form:
    SELECT [SUM|COUNT|AVG](DISTINCT a,...) FROM t
  This method comes to replace the index scan + Unique class 
  (distinct selection) for loose index scan that visits all the rows of a 
  covering index instead of jumping in the begining of each group.
  TODO: Placeholder function. To be replaced by a handler API call

  @param is_index_scan     hint to use index scan instead of random index read 
                           to find the next different value.
  @param file              table handler
  @param key_part          group key to compare
  @param record            row data
  @param group_prefix      current key prefix data
  @param group_prefix_len  length of the current key prefix data
  @param group_key_parts   number of the current key prefix columns
  @return status
    @retval  0  success
    @retval !0  failure
*/

static int index_next_different (bool is_index_scan, handler *file, 
                                KEY_PART_INFO *key_part, uchar * record, 
                                const uchar * group_prefix,
                                uint group_prefix_len, 
                                uint group_key_parts)
{
  if (is_index_scan)
  {
    int result= 0;

    while (!key_cmp (key_part, group_prefix, group_prefix_len))
    {
      result= file->ha_index_next(record);
      if (result)
        return(result);
    }
    return result;
  }
  else
    return file->ha_index_read_map(record, group_prefix,
                                   make_prev_keypart_map(group_key_parts),
                                   HA_READ_AFTER_KEY);
}


/*
  Determine the prefix of the next group.

  SYNOPSIS
    QUICK_GROUP_MIN_MAX_SELECT::next_prefix()

  DESCRIPTION
    Determine the prefix of the next group that satisfies the query conditions.
    If there is a range condition referencing the group attributes, use a
    QUICK_RANGE_SELECT object to retrieve the *first* key that satisfies the
    condition. If there is a key infix of constants, append this infix
    immediately after the group attributes. The possibly extended prefix is
    stored in this->group_prefix. The first key of the found group is stored in
    this->record, on which relies this->next_min().

  RETURN
    0                    on success
    HA_ERR_KEY_NOT_FOUND if there is no key with the formed prefix
    HA_ERR_END_OF_FILE   if there are no more keys
    other                if some error occurred
*/
int QUICK_GROUP_MIN_MAX_SELECT::next_prefix()
{
  int result;
  DBUG_ENTER("QUICK_GROUP_MIN_MAX_SELECT::next_prefix");

  if (quick_prefix_select)
  {
    uchar *cur_prefix= seen_first_key ? group_prefix : NULL;
    if ((result= quick_prefix_select->get_next_prefix(group_prefix_len,
                                                      group_key_parts, 
                                                      cur_prefix)))
      DBUG_RETURN(result);
    seen_first_key= TRUE;
  }
  else
  {
    if (!seen_first_key)
    {
      result= head->file->ha_index_first(record);
      if (result)
        DBUG_RETURN(result);
      seen_first_key= TRUE;
    }
    else
    {
      /* Load the first key in this group into record. */
      result= index_next_different (is_index_scan, head->file,
                                    index_info->key_part,
                                    record, group_prefix, group_prefix_len, 
                                    group_key_parts);
      if (result)
        DBUG_RETURN(result);
    }
  }

  /* Save the prefix of this group for subsequent calls. */
  key_copy(group_prefix, record, index_info, group_prefix_len);
  /* Append key_infix to group_prefix. */
  if (key_infix_len > 0)
    memcpy(group_prefix + group_prefix_len,
           key_infix, key_infix_len);

  DBUG_RETURN(0);
}


/*
  Find the minimal key in a group that satisfies some range conditions for the
  min/max argument field.

  SYNOPSIS
    QUICK_GROUP_MIN_MAX_SELECT::next_min_in_range()

  DESCRIPTION
    Given the sequence of ranges min_max_ranges, find the minimal key that is
    in the left-most possible range. If there is no such key, then the current
    group does not have a MIN key that satisfies the WHERE clause. If a key is
    found, its value is stored in this->record.

  RETURN
    0                    on success
    HA_ERR_KEY_NOT_FOUND if there is no key with the given prefix in any of
                         the ranges
    HA_ERR_END_OF_FILE   - "" -
    other                if some error
*/

int QUICK_GROUP_MIN_MAX_SELECT::next_min_in_range()
{
  ha_rkey_function find_flag;
  key_part_map keypart_map;
  bool found_null= FALSE;
  int result= HA_ERR_KEY_NOT_FOUND;

  DBUG_ASSERT(min_max_ranges.size() > 0);

  /* Search from the left-most range to the right. */
  for (Quick_ranges::const_iterator it= min_max_ranges.begin();
       it != min_max_ranges.end(); ++it)
  {
    QUICK_RANGE *cur_range= *it;
    /*
      If the current value for the min/max argument is bigger than the right
      boundary of cur_range, there is no need to check this range.
    */
    if (it != min_max_ranges.begin() && !(cur_range->flag & NO_MAX_RANGE) &&
        (key_cmp(min_max_arg_part, (const uchar*) cur_range->max_key,
                 min_max_arg_len) == 1))
      continue;

    if (cur_range->flag & NO_MIN_RANGE)
    {
      keypart_map= make_prev_keypart_map(real_key_parts);
      find_flag= HA_READ_KEY_EXACT;
    }
    else
    {
      /* Extend the search key with the lower boundary for this range. */
      memcpy(group_prefix + real_prefix_len, cur_range->min_key,
             cur_range->min_length);
      keypart_map= make_keypart_map(real_key_parts);
      find_flag= (cur_range->flag & (EQ_RANGE | NULL_RANGE)) ?
                 HA_READ_KEY_EXACT : (cur_range->flag & NEAR_MIN) ?
                 HA_READ_AFTER_KEY : HA_READ_KEY_OR_NEXT;
    }

    result= head->file->ha_index_read_map(record, group_prefix, keypart_map,
                                          find_flag);
    if (result)
    {
      if ((result == HA_ERR_KEY_NOT_FOUND || result == HA_ERR_END_OF_FILE) &&
          (cur_range->flag & (EQ_RANGE | NULL_RANGE)))
        continue; /* Check the next range. */

      /*
        In all other cases (HA_ERR_*, HA_READ_KEY_EXACT with NO_MIN_RANGE,
        HA_READ_AFTER_KEY, HA_READ_KEY_OR_NEXT) if the lookup failed for this
        range, it can't succeed for any other subsequent range.
      */
      break;
    }

    /* A key was found. */
    if (cur_range->flag & EQ_RANGE)
      break; /* No need to perform the checks below for equal keys. */

    if (cur_range->flag & NULL_RANGE)
    {
      /*
        Remember this key, and continue looking for a non-NULL key that
        satisfies some other condition.
      */
      memcpy(tmp_record, record, head->s->rec_buff_length);
      found_null= TRUE;
      continue;
    }

    /* Check if record belongs to the current group. */
    if (key_cmp(index_info->key_part, group_prefix, real_prefix_len))
    {
      result= HA_ERR_KEY_NOT_FOUND;
      continue;
    }

    /* If there is an upper limit, check if the found key is in the range. */
    if ( !(cur_range->flag & NO_MAX_RANGE) )
    {
      /* Compose the MAX key for the range. */
      uchar *max_key= (uchar*) my_alloca(real_prefix_len + min_max_arg_len);
      memcpy(max_key, group_prefix, real_prefix_len);
      memcpy(max_key + real_prefix_len, cur_range->max_key,
             cur_range->max_length);
      /* Compare the found key with max_key. */
      int cmp_res= key_cmp(index_info->key_part, max_key,
                           real_prefix_len + min_max_arg_len);
      /*
        The key is outside of the range if: 
        the interval is open and the key is equal to the maximum boundry
        or
        the key is greater than the maximum
      */
      if (((cur_range->flag & NEAR_MAX) && cmp_res == 0) ||
          cmp_res > 0)
      {
        result= HA_ERR_KEY_NOT_FOUND;
        continue;
      }
    }
    /* If we got to this point, the current key qualifies as MIN. */
    DBUG_ASSERT(result == 0);
    break;
  }
  /*
    If there was a key with NULL in the MIN/MAX field, and there was no other
    key without NULL from the same group that satisfies some other condition,
    then use the key with the NULL.
  */
  if (found_null && result)
  {
    memcpy(record, tmp_record, head->s->rec_buff_length);
    result= 0;
  }
  return result;
}


/*
  Find the maximal key in a group that satisfies some range conditions for the
  min/max argument field.

  SYNOPSIS
    QUICK_GROUP_MIN_MAX_SELECT::next_max_in_range()

  DESCRIPTION
    Given the sequence of ranges min_max_ranges, find the maximal key that is
    in the right-most possible range. If there is no such key, then the current
    group does not have a MAX key that satisfies the WHERE clause. If a key is
    found, its value is stored in this->record.

  RETURN
    0                    on success
    HA_ERR_KEY_NOT_FOUND if there is no key with the given prefix in any of
                         the ranges
    HA_ERR_END_OF_FILE   - "" -
    other                if some error
*/

int QUICK_GROUP_MIN_MAX_SELECT::next_max_in_range()
{
  ha_rkey_function find_flag;
  key_part_map keypart_map;
  int result;

  DBUG_ASSERT(min_max_ranges.size() > 0);

  /* Search from the right-most range to the left. */
  for (Quick_ranges::const_iterator it= min_max_ranges.end();
       it != min_max_ranges.begin(); --it)
  {
    QUICK_RANGE *cur_range = *(it - 1);
    /*
      If the current value for the min/max argument is smaller than the left
      boundary of cur_range, there is no need to check this range.
    */
    if (it != min_max_ranges.end() &&
        !(cur_range->flag & NO_MIN_RANGE) &&
        (key_cmp(min_max_arg_part, (const uchar*) cur_range->min_key,
                 min_max_arg_len) == -1))
      continue;

    if (cur_range->flag & NO_MAX_RANGE)
    {
      keypart_map= make_prev_keypart_map(real_key_parts);
      find_flag= HA_READ_PREFIX_LAST;
    }
    else
    {
      /* Extend the search key with the upper boundary for this range. */
      memcpy(group_prefix + real_prefix_len, cur_range->max_key,
             cur_range->max_length);
      keypart_map= make_keypart_map(real_key_parts);
      find_flag= (cur_range->flag & EQ_RANGE) ?
                 HA_READ_KEY_EXACT : (cur_range->flag & NEAR_MAX) ?
                 HA_READ_BEFORE_KEY : HA_READ_PREFIX_LAST_OR_PREV;
    }

    result= head->file->ha_index_read_map(record, group_prefix, keypart_map,
                                          find_flag);

    if (result)
    {
      if ((result == HA_ERR_KEY_NOT_FOUND || result == HA_ERR_END_OF_FILE) &&
          (cur_range->flag & EQ_RANGE))
        continue; /* Check the next range. */

      /*
        In no key was found with this upper bound, there certainly are no keys
        in the ranges to the left.
      */
      return result;
    }
    /* A key was found. */
    if (cur_range->flag & EQ_RANGE)
      return 0; /* No need to perform the checks below for equal keys. */

    /* Check if record belongs to the current group. */
    if (key_cmp(index_info->key_part, group_prefix, real_prefix_len))
      continue;                                 // Row not found

    /* If there is a lower limit, check if the found key is in the range. */
    if ( !(cur_range->flag & NO_MIN_RANGE) )
    {
      /* Compose the MIN key for the range. */
      uchar *min_key= (uchar*) my_alloca(real_prefix_len + min_max_arg_len);
      memcpy(min_key, group_prefix, real_prefix_len);
      memcpy(min_key + real_prefix_len, cur_range->min_key,
             cur_range->min_length);
      /* Compare the found key with min_key. */
      int cmp_res= key_cmp(index_info->key_part, min_key,
                           real_prefix_len + min_max_arg_len);
      /*
        The key is outside of the range if: 
        the interval is open and the key is equal to the minimum boundry
        or
        the key is less than the minimum
      */
      if (((cur_range->flag & NEAR_MIN) && cmp_res == 0) ||
          cmp_res < 0)
        continue;
    }
    /* If we got to this point, the current key qualifies as MAX. */
    return result;
  }
  return HA_ERR_KEY_NOT_FOUND;
}


/*
  Update all MIN function results with the newly found value.

  SYNOPSIS
    QUICK_GROUP_MIN_MAX_SELECT::update_min_result()

  DESCRIPTION
    The method iterates through all MIN functions and updates the result value
    of each function by calling Item_sum::reset(), which in turn picks the new
    result value from this->head->record[0], previously updated by
    next_min(). The updated value is stored in a member variable of each of the
    Item_sum objects, depending on the value type.

  IMPLEMENTATION
    The update must be done separately for MIN and MAX, immediately after
    next_min() was called and before next_max() is called, because both MIN and
    MAX take their result value from the same buffer this->head->record[0]
    (i.e.  this->record).

  RETURN
    None
*/

void QUICK_GROUP_MIN_MAX_SELECT::update_min_result()
{
  Item_sum *min_func;

  min_functions_it->rewind();
  while ((min_func= (*min_functions_it)++))
    min_func->reset_and_add();
}


/*
  Update all MAX function results with the newly found value.

  SYNOPSIS
    QUICK_GROUP_MIN_MAX_SELECT::update_max_result()

  DESCRIPTION
    The method iterates through all MAX functions and updates the result value
    of each function by calling Item_sum::reset(), which in turn picks the new
    result value from this->head->record[0], previously updated by
    next_max(). The updated value is stored in a member variable of each of the
    Item_sum objects, depending on the value type.

  IMPLEMENTATION
    The update must be done separately for MIN and MAX, immediately after
    next_max() was called, because both MIN and MAX take their result value
    from the same buffer this->head->record[0] (i.e.  this->record).

  RETURN
    None
*/

void QUICK_GROUP_MIN_MAX_SELECT::update_max_result()
{
  Item_sum *max_func;

  max_functions_it->rewind();
  while ((max_func= (*max_functions_it)++))
    max_func->reset_and_add();
}


/*
  Append comma-separated list of keys this quick select uses to key_names;
  append comma-separated list of corresponding used lengths to used_lengths.

  SYNOPSIS
    QUICK_GROUP_MIN_MAX_SELECT::add_keys_and_lengths()
    key_names    [out] Names of used indexes
    used_lengths [out] Corresponding lengths of the index names

  DESCRIPTION
    This method is used by select_describe to extract the names of the
    indexes used by a quick select.

*/

void QUICK_GROUP_MIN_MAX_SELECT::add_keys_and_lengths(String *key_names,
                                                      String *used_lengths)
{
  char buf[64];
  uint length;
  key_names->append(index_info->name);
  length= longlong2str(max_used_key_length, buf, 10) - buf;
  used_lengths->append(buf, length);
}



/**
  Traverse the R-B range tree for this and later keyparts to see if
  there are at least as many equality ranges as defined by the limit.

  @param keypart_root   The root of a R-B tree of ranges for a given keypart.
  @param count[in,out]  The number of equality ranges found so far
  @param limit          The number of ranges 

  @retval true if limit > 0 and 'limit' or more equality ranges have been 
          found in the range R-B trees
  @retval false otherwise         

*/
static bool eq_ranges_exceeds_limit(SEL_ARG *keypart_root, uint* count, uint limit)
{
  // "Statistics instead of index dives" feature is turned off
  if (limit == 0)
    return false;
  
  /*
    Optimization: if there is at least one equality range, index
    statistics will be used when limit is 1. It's safe to return true
    even without checking that there is an equality range because if
    there are none, index statistics will not be used anyway.
  */
  if (limit == 1)
    return true;

  for(SEL_ARG *keypart_range= keypart_root->first(); 
      keypart_range; keypart_range= keypart_range->next)
  {
    /*
      This is an equality range predicate and should be counted if:
      1) the range for this keypart does not have a min/max flag 
         (which indicates <, <= etc), and
      2) the lower and upper range boundaries have the same value
         (it's not a "x BETWEEN a AND b")
      
      Note, however, that if this is an "x IS NULL" condition we don't
      count it because the number of NULL-values is likely to be off
      the index statistics we plan to use.
    */
    if (!keypart_range->min_flag && !keypart_range->max_flag && // 1)
        !keypart_range->cmp_max_to_min(keypart_range) &&        // 2)
        !keypart_range->is_null_interval())                     // "x IS NULL"
    {
      /* 
         Count predicates in the next keypart, but only if that keypart
         is the next in the index. 
      */
      if (keypart_range->next_key_part && 
          keypart_range->next_key_part->part == keypart_range->part + 1)
        eq_ranges_exceeds_limit(keypart_range->next_key_part, count, limit);
      else
        // We've found a path of equlity predicates down to a keypart leaf
        (*count)++; 

      if (*count >= limit)
        return true;
    }
  }
  return false;
}

#ifndef DBUG_OFF

static void print_sel_tree(PARAM *param, SEL_TREE *tree, key_map *tree_map,
                           const char *msg)
{
  SEL_ARG **key,**end;
  int idx;
  char buff[1024];
  DBUG_ENTER("print_sel_tree");

  String tmp(buff,sizeof(buff),&my_charset_bin);
  tmp.length(0);
  for (idx= 0,key=tree->keys, end=key+param->keys ;
       key != end ;
       key++,idx++)
  {
    if (tree_map->is_set(idx))
    {
      uint keynr= param->real_keynr[idx];
      if (tmp.length())
        tmp.append(',');
      tmp.append(param->table->key_info[keynr].name);
    }
  }
  if (!tmp.length())
    tmp.append(STRING_WITH_LEN("(empty)"));

  DBUG_PRINT("info", ("SEL_TREE: %p (%s)  scans: %s", tree, msg, tmp.ptr()));
  DBUG_VOID_RETURN;
}


static void print_ror_scans_arr(TABLE *table, const char *msg,
                                struct st_ror_scan_info **start,
                                struct st_ror_scan_info **end)
{
  DBUG_ENTER("print_ror_scans_arr");

  char buff[1024];
  String tmp(buff,sizeof(buff),&my_charset_bin);
  tmp.length(0);
  for (;start != end; start++)
  {
    if (tmp.length())
      tmp.append(',');
    tmp.append(table->key_info[(*start)->keynr].name);
  }
  if (!tmp.length())
    tmp.append(STRING_WITH_LEN("(empty)"));
  DBUG_PRINT("info", ("ROR key scans (%s): %s", msg, tmp.ptr()));
  fprintf(DBUG_FILE,"ROR key scans (%s): %s", msg, tmp.ptr());

  DBUG_VOID_RETURN;
}


#endif /* !DBUG_OFF */

/**
  Print a key to a string

  @param[out] out          String the key is appended to
  @param[in]  key_part     Index components description
  @param[in]  key          Key tuple
  @param[in]  used_length  Key tuple length
*/
static void
print_key_value(String *out, const KEY_PART_INFO *key_part, const uchar *key)
{
  Field *field= key_part->field;

  if (field->flags & BLOB_FLAG)
  {
    out->append(STRING_WITH_LEN("unprintable_blob_value"));    
    return;
  }

  char buff[128];
  String tmp(buff, sizeof(buff), system_charset_info);
  tmp.length(0);

  TABLE *table= field->table;
  my_bitmap_map *old_sets[2];

  dbug_tmp_use_all_columns(table, old_sets, table->read_set,
                           table->write_set);

  uint store_length= key_part->store_length;

  if (field->real_maybe_null())
  {
    /*
      Byte 0 of key is the null-byte. If set, key is NULL.
      Otherwise, print the key value starting immediately after the
      null-byte
    */
    if (*key)
    {
      out->append(STRING_WITH_LEN("NULL"));
      goto restore_col_map;
    }
    key++;                                    // Skip null byte
    store_length--;
  }
  field->set_key_image(key, key_part->length);
  if (field->type() == MYSQL_TYPE_BIT)
    (void) field->val_int_as_str(&tmp, 1); // may change tmp's charset
  else
    field->val_str(&tmp); // may change tmp's charset
  out->append(tmp.ptr(), tmp.length(), tmp.charset());

restore_col_map:
  dbug_tmp_restore_column_maps(table->read_set, table->write_set, old_sets);
}

/**
  Append range info for a key part to a string

  @param[in,out] out          String the range info is appended to
  @param[in]     key_part     Indexed column used in a range select
  @param[in]     min_key      Key tuple describing lower bound of range
  @param[in]     max_key      Key tuple describing upper bound of range
  @param[in]     flag         Key range flags defining what min_key
                              and max_key represent @see my_base.h
 */
void append_range(String *out,
                  const KEY_PART_INFO *key_part,
                  const uchar *min_key, const uchar *max_key,
                  const uint flag)
{
  if (out->length() > 0)
    out->append(STRING_WITH_LEN(" AND "));

  if (!(flag & NO_MIN_RANGE))
  {
    print_key_value(out, key_part, min_key);
    if (flag & NEAR_MIN)
      out->append(STRING_WITH_LEN(" < "));
    else
      out->append(STRING_WITH_LEN(" <= "));
  }

  out->append(key_part->field->field_name);

  if (!(flag & NO_MAX_RANGE))
  {
    if (flag & NEAR_MAX)
      out->append(STRING_WITH_LEN(" < "));
    else
      out->append(STRING_WITH_LEN(" <= "));
    print_key_value(out, key_part, max_key);
  }
}

#ifndef DBUG_OFF



<<<<<<< HEAD
=======

>>>>>>> e301a686
/**
  Traverse an R-B tree of range conditions and append all ranges for
  this keypart and consecutive keyparts to range_trace (if non-NULL)
  or to range_string (if range_trace is NULL). See description of R-B
  trees/SEL_ARG for details on how ranges are linked.
 
  @param[in,out] range_trace   Optimizer trace array ranges are appended to
  @param[in,out] range_string  The string where range predicates are
                               appended when the last keypart has
                               been reached.
  @param[in]     range_so_far  String containing ranges for keyparts prior
                               to this keypart.
  @param[in]     keypart_root  The root of the R-B tree containing intervals
                               for this keypart.
  @param[in]     key_parts     Index components description, used when adding
                               information to the optimizer trace

  @note This function mimics the behavior of sel_arg_range_seq_next()
*/
static void append_range_all_keyparts(Opt_trace_array *range_trace,
                                      String *range_string,
                                      String *range_so_far,
                                      SEL_ARG *keypart_root,
                                      const KEY_PART_INFO *key_parts)
{
  DBUG_ASSERT(keypart_root && keypart_root != &null_element);

  const bool append_to_trace= (range_trace != NULL);

  // Either add info to range_string or to range_trace
  DBUG_ASSERT(append_to_trace ? !range_string : (range_string != NULL));

  // Navigate to first interval in red-black tree
  const KEY_PART_INFO *cur_key_part= key_parts + keypart_root->part;
  const SEL_ARG *keypart_range= keypart_root->first();

  const uint save_range_so_far_length= range_so_far->length();

  while (keypart_range)
  {
    /*
      Skip the rest of condition printing to avoid OOM if appending to
      range_string and the string becomes too long. Printing very long
      range conditions normally doesn't make sense either.
     */
    if (!append_to_trace && range_string->length() > 500)
    {
      range_string->append(STRING_WITH_LEN("..."));
      break;
    }

    // Append the current range predicate to the range String
    append_range(range_so_far, cur_key_part,
                 keypart_range->min_value, keypart_range->max_value,
                 keypart_range->min_flag | keypart_range->max_flag);

    /* 
      Print range predicates for consecutive keyparts if
      1) There are predicates for later keyparts
      2) There are no "holes" in the used keyparts (keypartX can only
         be used if there is a range predicate on keypartX-1)
      3) The current range is an equality range
     */
    if (keypart_range->next_key_part &&
        keypart_range->next_key_part->part == keypart_range->part + 1 &&
        keypart_range->is_singlepoint())
    {
      append_range_all_keyparts(range_trace, range_string, range_so_far,
                                keypart_range->next_key_part, key_parts);
    }
    else
    {
      /*
        This is the last keypart with a usable range predicate. Print
        full range info to the optimizer trace or to the string
      */
      if (append_to_trace)
        range_trace->add_utf8(range_so_far->ptr(),
                              range_so_far->length());
      else
      {
        if (range_string->length() == 0)
          range_string->append(STRING_WITH_LEN("("));
        else
          range_string->append(STRING_WITH_LEN(" OR ("));

        range_string->append(range_so_far->ptr(), range_so_far->length());
        range_string->append(STRING_WITH_LEN(")"));
      }
    }
    keypart_range= keypart_range->next;
    /*
      Now moving to next range for this keypart, so "reset"
      range_so_far to include only range description of earlier
      keyparts
    */
    range_so_far->length(save_range_so_far_length);
  }
}

/**
  Print the ranges in a SEL_TREE to debug log.

  @param tree_name   Descriptive name of the tree
  @param tree        The SEL_TREE that will be printed to debug log
  @param param       PARAM from SQL_SELECT::test_quick_select
*/
static inline void dbug_print_tree(const char *tree_name,
                                   SEL_TREE *tree,
                                   const RANGE_OPT_PARAM *param)
{
#ifndef DBUG_OFF
  print_tree(NULL, tree_name, tree, param);
#endif
}

static inline void print_tree(String *out,
                              const char *tree_name,
                              SEL_TREE *tree,
                              const RANGE_OPT_PARAM *param)
{
  if (!param->using_real_indexes)
  {
    if (out)
    {
      out->append(tree_name);
      out->append(" uses a partitioned index and cannot be printed");
    }
    else
      DBUG_PRINT("info",
                 ("sel_tree: "
                  "%s uses a partitioned index and cannot be printed",
                  tree_name));
    return;
  }

  if (!tree)
  {
    if (out)
    {
      out->append(tree_name);
      out->append(" is NULL");
    }
    else
      DBUG_PRINT("info", ("sel_tree: %s is NULL", tree_name));
    return;
  }

  if (tree->type == SEL_TREE::IMPOSSIBLE)
  {
    if (out)
    {
      out->append(tree_name);
      out->append(" is IMPOSSIBLE");
    }
    else
      DBUG_PRINT("info", ("sel_tree: %s is IMPOSSIBLE", tree_name));
    return;
  }

  if (tree->type == SEL_TREE::ALWAYS)
  {
    if (out)
    {
      out->append(tree_name);
      out->append(" is ALWAYS");
    }
    else
      DBUG_PRINT("info", ("sel_tree: %s is ALWAYS", tree_name));
    return;
  }

  if (tree->type == SEL_TREE::MAYBE)
  {
    if (out)
    {
      out->append(tree_name);
      out->append(" is MAYBE");
    }
    else
      DBUG_PRINT("info", ("sel_tree: %s is MAYBE", tree_name));
    return;
  }

  if (!tree->merges.is_empty())
  {
    if (out)
    {
      out->append(tree_name);
      out->append(" contains the following merges");
    }
    else
      DBUG_PRINT("info",
                 ("sel_tree: "
                  "%s contains the following merges", tree_name));

    List_iterator<SEL_IMERGE> it(tree->merges);
    int i= 1;
    for (SEL_IMERGE *el= it++; el; el= it++, i++)
    {
      if (out)
      {
        out->append("\n--- alternative ");
        char istr[22];
        out->append(llstr(i, istr));
        out->append(" ---\n");
      }
      else
        DBUG_PRINT("info", ("sel_tree: --- alternative %d ---",i));
      for (SEL_TREE** current= el->trees;
           current != el->trees_next;
           current++)
        print_tree(out, "  merge_tree", *current, param);
    }
  }

  for (uint i= 0; i< param->keys; i++)
  {
    if (tree->keys[i] == NULL || tree->keys[i] == &null_element)
      continue;

    uint real_key_nr= param->real_keynr[i];

    const KEY &cur_key= param->table->key_info[real_key_nr];
    const KEY_PART_INFO *key_part= cur_key.key_part;

    /*
      String holding the final range description from
      append_range_all_keyparts()
    */
    char buff1[512];
    String range_result(buff1, sizeof(buff1), system_charset_info);
    range_result.length(0);

    /*
      Range description up to a certain keypart - used internally in
      append_range_all_keyparts()
    */
    char buff2[128];
    String range_so_far(buff2, sizeof(buff2), system_charset_info);
    range_so_far.length(0);

    append_range_all_keyparts(NULL, &range_result, &range_so_far,
                              tree->keys[i], key_part);

    if (out)
    {
      char istr[22];

      out->append(tree_name);
      out->append(" keys[");
      out->append(llstr(i, istr));
      out->append("]: ");
      out->append(range_result.ptr());
      out->append("\n");
    }
    else
      DBUG_PRINT("info",
                 ("sel_tree: %p, type=%d, %s->keys[%u(%u)]: %s",
                  tree->keys[i], tree->keys[i]->type, tree_name, i, 
                  real_key_nr, range_result.ptr()));
  }
}

/*****************************************************************************
** Print a quick range for debugging
** TODO:
** This should be changed to use a String to store each row instead
** of locking the DEBUG stream !
*****************************************************************************/

#ifndef DBUG_OFF

static void
print_multiple_key_values(KEY_PART *key_part, const uchar *key,
                          uint used_length)
{
  char buff[1024];
  const uchar *key_end= key+used_length;
  String tmp(buff,sizeof(buff),&my_charset_bin);
  uint store_length;
  TABLE *table= key_part->field->table;
  my_bitmap_map *old_sets[2];

  dbug_tmp_use_all_columns(table, old_sets, table->read_set, table->write_set);

  for (; key < key_end; key+=store_length, key_part++)
  {
    Field *field=      key_part->field;
    store_length= key_part->store_length;

    if (field->real_maybe_null())
    {
      if (*key)
      {
        if (fwrite("NULL",sizeof(char),4,DBUG_FILE) != 4) {
          goto restore_col_map;
        }
        continue;
      }
      key++;                                    // Skip null byte
      store_length--;
    }
    field->set_key_image(key, key_part->length);
    if (field->type() == MYSQL_TYPE_BIT)
      (void) field->val_int_as_str(&tmp, 1);
    else
      field->val_str(&tmp);
    if (fwrite(tmp.ptr(),sizeof(char),tmp.length(),DBUG_FILE) != tmp.length()) {
      goto restore_col_map;
    }
    if (key+store_length < key_end)
      fputc('/',DBUG_FILE);
  }
restore_col_map:
  dbug_tmp_restore_column_maps(table->read_set, table->write_set, old_sets);
}

static void print_quick(QUICK_SELECT_I *quick, const key_map *needed_reg)
{
  char buf[MAX_KEY/8+1];
  TABLE *table;
  my_bitmap_map *old_sets[2];
  DBUG_ENTER("print_quick");
  if (!quick)
    DBUG_VOID_RETURN;
  DBUG_LOCK_FILE;

  table= quick->head;
  dbug_tmp_use_all_columns(table, old_sets, table->read_set, table->write_set);
  quick->dbug_dump(0, TRUE);
  dbug_tmp_restore_column_maps(table->read_set, table->write_set, old_sets);

  fprintf(DBUG_FILE,"other_keys: 0x%s:\n", needed_reg->print(buf));

  DBUG_UNLOCK_FILE;
  DBUG_VOID_RETURN;
}

void QUICK_RANGE_SELECT::dbug_dump(int indent, bool verbose)
{
  /* purecov: begin inspected */
  fprintf(DBUG_FILE, "%*squick range select, key %s, length: %d\n",
          indent, "", head->key_info[index].name, max_used_key_length);

  if (verbose)
  {
    for (size_t ix= 0; ix < ranges.size(); ++ix)
    {
      fprintf(DBUG_FILE, "%*s", indent + 2, "");
      QUICK_RANGE *range= ranges[ix];
      if (!(range->flag & NO_MIN_RANGE))
      {
        print_multiple_key_values(key_parts, range->min_key,
                                  range->min_length);
        if (range->flag & NEAR_MIN)
          fputs(" < ",DBUG_FILE);
        else
          fputs(" <= ",DBUG_FILE);
      }
      fputs("X",DBUG_FILE);

      if (!(range->flag & NO_MAX_RANGE))
      {
        if (range->flag & NEAR_MAX)
          fputs(" < ",DBUG_FILE);
        else
          fputs(" <= ",DBUG_FILE);
        print_multiple_key_values(key_parts, range->max_key,
                                  range->max_length);
      }
      fputs("\n",DBUG_FILE);
    }
  }
  /* purecov: end */
}

void QUICK_INDEX_MERGE_SELECT::dbug_dump(int indent, bool verbose)
{
  List_iterator_fast<QUICK_RANGE_SELECT> it(quick_selects);
  QUICK_RANGE_SELECT *quick;
  fprintf(DBUG_FILE, "%*squick index_merge select\n", indent, "");
  fprintf(DBUG_FILE, "%*smerged scans {\n", indent, "");
  while ((quick= it++))
    quick->dbug_dump(indent+2, verbose);
  if (pk_quick_select)
  {
    fprintf(DBUG_FILE, "%*sclustered PK quick:\n", indent, "");
    pk_quick_select->dbug_dump(indent+2, verbose);
  }
  fprintf(DBUG_FILE, "%*s}\n", indent, "");
}

void QUICK_ROR_INTERSECT_SELECT::dbug_dump(int indent, bool verbose)
{
  List_iterator_fast<QUICK_RANGE_SELECT> it(quick_selects);
  QUICK_RANGE_SELECT *quick;
  fprintf(DBUG_FILE, "%*squick ROR-intersect select, %scovering\n",
          indent, "", need_to_fetch_row? "":"non-");
  fprintf(DBUG_FILE, "%*smerged scans {\n", indent, "");
  while ((quick= it++))
    quick->dbug_dump(indent+2, verbose);
  if (cpk_quick)
  {
    fprintf(DBUG_FILE, "%*sclustered PK quick:\n", indent, "");
    cpk_quick->dbug_dump(indent+2, verbose);
  }
  fprintf(DBUG_FILE, "%*s}\n", indent, "");
}

void QUICK_ROR_UNION_SELECT::dbug_dump(int indent, bool verbose)
{
  List_iterator_fast<QUICK_SELECT_I> it(quick_selects);
  QUICK_SELECT_I *quick;
  fprintf(DBUG_FILE, "%*squick ROR-union select\n", indent, "");
  fprintf(DBUG_FILE, "%*smerged scans {\n", indent, "");
  while ((quick= it++))
    quick->dbug_dump(indent+2, verbose);
  fprintf(DBUG_FILE, "%*s}\n", indent, "");
}

/*
  Print quick select information to DBUG_FILE.

  SYNOPSIS
    QUICK_GROUP_MIN_MAX_SELECT::dbug_dump()
    indent  Indentation offset
    verbose If TRUE show more detailed output.

  DESCRIPTION
    Print the contents of this quick select to DBUG_FILE. The method also
    calls dbug_dump() for the used quick select if any.

  IMPLEMENTATION
    Caller is responsible for locking DBUG_FILE before this call and unlocking
    it afterwards.

  RETURN
    None
*/

void QUICK_GROUP_MIN_MAX_SELECT::dbug_dump(int indent, bool verbose)
{
  fprintf(DBUG_FILE,
          "%*squick_group_min_max_select: index %s (%d), length: %d\n",
          indent, "", index_info->name, index, max_used_key_length);
  if (key_infix_len > 0)
  {
    fprintf(DBUG_FILE, "%*susing key_infix with length %d:\n",
            indent, "", key_infix_len);
  }
  if (quick_prefix_select)
  {
    fprintf(DBUG_FILE, "%*susing quick_range_select:\n", indent, "");
    quick_prefix_select->dbug_dump(indent + 2, verbose);
  }
  if (min_max_ranges.size() > 0)
  {
    fprintf(DBUG_FILE, "%*susing %d quick_ranges for MIN/MAX:\n",
            indent, "", static_cast<int>(min_max_ranges.size()));
  }
}


#endif /* !DBUG_OFF */<|MERGE_RESOLUTION|>--- conflicted
+++ resolved
@@ -13817,20 +13817,12 @@
   }
 }
 
-#ifndef DBUG_OFF
-
-
-
-<<<<<<< HEAD
-=======
-
->>>>>>> e301a686
 /**
   Traverse an R-B tree of range conditions and append all ranges for
   this keypart and consecutive keyparts to range_trace (if non-NULL)
   or to range_string (if range_trace is NULL). See description of R-B
   trees/SEL_ARG for details on how ranges are linked.
- 
+
   @param[in,out] range_trace   Optimizer trace array ranges are appended to
   @param[in,out] range_string  The string where range predicates are
                                appended when the last keypart has
