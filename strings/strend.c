<<<<<<< HEAD
/*
   Copyright (C) 2002 MySQL AB
    All rights reserved. Use is subject to license terms.

   This program is free software; you can redistribute it and/or modify
   it under the terms of the GNU General Public License as published by
   the Free Software Foundation; version 2 of the License.

   This program is distributed in the hope that it will be useful,
=======
/* Copyright (c) 2002, 2011, Oracle and/or its affiliates. All rights reserved.
   
   This library is free software; you can redistribute it and/or
   modify it under the terms of the GNU Library General Public
   License as published by the Free Software Foundation; version 2
   of the License.
   
   This library is distributed in the hope that it will be useful,
>>>>>>> f027f94b
   but WITHOUT ANY WARRANTY; without even the implied warranty of
   MERCHANTABILITY or FITNESS FOR A PARTICULAR PURPOSE.  See the
   GNU General Public License for more details.

   You should have received a copy of the GNU General Public License
   along with this program; if not, write to the Free Software
   Foundation, Inc., 51 Franklin St, Fifth Floor, Boston, MA 02110-1301  USA
*/

/*  File   : strend.c
    Author : Richard A. O'Keefe.
    Updated: 23 April 1984
    Defines: strend()

    strend(s) returns a character pointer to the NUL which ends s.  That
    is,  strend(s)-s  ==  strlen(s). This is useful for adding things at
    the end of strings.  It is redundant, because  strchr(s,'\0')  could
    be used instead, but this is clearer and faster.
    Beware: the asm version works only if strlen(s) < 65535.
*/

#include <my_global.h>
#include "m_string.h"

#if	VaxAsm

char *strend(s)
const char *s;
{
  asm("locc $0,$65535,*4(ap)");
  asm("movl r1,r0");
}

#else	/* ~VaxAsm */

char *strend(register const char *s)
{
  while (*s++);
  return (char*) (s-1);
}

#endif	/* VaxAsm */<|MERGE_RESOLUTION|>--- conflicted
+++ resolved
@@ -1,14 +1,3 @@
-<<<<<<< HEAD
-/*
-   Copyright (C) 2002 MySQL AB
-    All rights reserved. Use is subject to license terms.
-
-   This program is free software; you can redistribute it and/or modify
-   it under the terms of the GNU General Public License as published by
-   the Free Software Foundation; version 2 of the License.
-
-   This program is distributed in the hope that it will be useful,
-=======
 /* Copyright (c) 2002, 2011, Oracle and/or its affiliates. All rights reserved.
    
    This library is free software; you can redistribute it and/or
@@ -17,7 +6,6 @@
    of the License.
    
    This library is distributed in the hope that it will be useful,
->>>>>>> f027f94b
    but WITHOUT ANY WARRANTY; without even the implied warranty of
    MERCHANTABILITY or FITNESS FOR A PARTICULAR PURPOSE.  See the
    GNU General Public License for more details.
