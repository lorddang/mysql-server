--- conflicted
+++ resolved
@@ -35,33 +35,6 @@
 EXPLAIN SELECT * FROM t1 WHERE b =  (SELECT max(2));
 DROP TABLE t1;
 
-<<<<<<< HEAD
---echo End of 5.0 tests.
-
---disable_warnings
-drop procedure if exists proc_1;
---enable_warnings
-#
-# Bug #20665: All commands supported in Stored Procedures should work in
-# Prepared Statements
-#
-
-create procedure proc_1() install plugin my_plug soname '\\root\\some_plugin.dll';
---error ER_UDF_NO_PATHS
-call proc_1();
---error ER_UDF_NO_PATHS
-call proc_1();
---error ER_UDF_NO_PATHS
-call proc_1();
-drop procedure proc_1;
-
-prepare abc from "install plugin my_plug soname '\\\\root\\\\some_plugin.dll'";
---error ER_UDF_NO_PATHS
-execute abc;
---error ER_UDF_NO_PATHS
-execute abc;
-deallocate prepare abc;
-=======
 #
 # Bug #33813: Schema names are case-sensitive in DROP FUNCTION
 #
@@ -94,4 +67,27 @@
 DROP DATABASE `TESTDB`;
 
 --echo End of 5.0 tests.
->>>>>>> 4f0c5573
+
+--disable_warnings
+drop procedure if exists proc_1;
+--enable_warnings
+#
+# Bug #20665: All commands supported in Stored Procedures should work in
+# Prepared Statements
+#
+
+create procedure proc_1() install plugin my_plug soname '\\root\\some_plugin.dll';
+--error ER_UDF_NO_PATHS
+call proc_1();
+--error ER_UDF_NO_PATHS
+call proc_1();
+--error ER_UDF_NO_PATHS
+call proc_1();
+drop procedure proc_1;
+
+prepare abc from "install plugin my_plug soname '\\\\root\\\\some_plugin.dll'";
+--error ER_UDF_NO_PATHS
+execute abc;
+--error ER_UDF_NO_PATHS
+execute abc;
+deallocate prepare abc;
