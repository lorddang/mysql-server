/*****************************************************************************

Copyright (c) 1995, 2012, Oracle and/or its affiliates. All Rights Reserved.
Copyright (c) 2008, 2009 Google Inc.
Copyright (c) 2009, Percona Inc.

Portions of this file contain modifications contributed and copyrighted by
Google, Inc. Those modifications are gratefully acknowledged and are described
briefly in the InnoDB documentation. The contributions by Google are
incorporated with their permission, and subject to the conditions contained in
the file COPYING.Google.

Portions of this file contain modifications contributed and copyrighted
by Percona Inc.. Those modifications are
gratefully acknowledged and are described briefly in the InnoDB
documentation. The contributions by Percona Inc. are incorporated with
their permission, and subject to the conditions contained in the file
COPYING.Percona.

This program is free software; you can redistribute it and/or modify it under
the terms of the GNU General Public License as published by the Free Software
Foundation; version 2 of the License.

This program is distributed in the hope that it will be useful, but WITHOUT
ANY WARRANTY; without even the implied warranty of MERCHANTABILITY or FITNESS
FOR A PARTICULAR PURPOSE. See the GNU General Public License for more details.

You should have received a copy of the GNU General Public License along with
this program; if not, write to the Free Software Foundation, Inc.,
51 Franklin Street, Suite 500, Boston, MA 02110-1335 USA

*****************************************************************************/

/**************************************************//**
@file srv/srv0srv.cc
The database server main program

Created 10/8/1995 Heikki Tuuri
*******************************************************/

/* Dummy comment */
#include "srv0srv.h"

#include "ut0mem.h"
#include "ut0ut.h"
#include "os0proc.h"
#include "mem0mem.h"
#include "mem0pool.h"
#include "sync0sync.h"
#include "que0que.h"
#include "log0recv.h"
#include "pars0pars.h"
#include "usr0sess.h"
#include "lock0lock.h"
#include "trx0purge.h"
#include "ibuf0ibuf.h"
#include "buf0flu.h"
#include "buf0lru.h"
#include "btr0sea.h"
#include "dict0load.h"
#include "dict0boot.h"
#include "srv0start.h"
#include "row0mysql.h"
#include "ha_prototypes.h"
#include "trx0i_s.h"
#include "os0sync.h" /* for HAVE_ATOMIC_BUILTINS */
#include "srv0mon.h"
#include "ut0crc32.h"

#include "mysql/plugin.h"
#include "mysql/service_thd_wait.h"

/* The following is the maximum allowed duration of a lock wait. */
UNIV_INTERN ulint	srv_fatal_semaphore_wait_threshold = 600;

/* How much data manipulation language (DML) statements need to be delayed,
in microseconds, in order to reduce the lagging of the purge thread. */
UNIV_INTERN ulint	srv_dml_needed_delay = 0;

UNIV_INTERN ibool	srv_monitor_active = FALSE;
UNIV_INTERN ibool	srv_error_monitor_active = FALSE;

UNIV_INTERN ibool	srv_buf_dump_thread_active = FALSE;

UNIV_INTERN const char*	srv_main_thread_op_info = "";

/** Prefix used by MySQL to indicate pre-5.1 table name encoding */
const char		srv_mysql50_table_name_prefix[10] = "#mysql50#";

/* Server parameters which are read from the initfile */

/* The following three are dir paths which are catenated before file
names, where the file name itself may also contain a path */

UNIV_INTERN char*	srv_data_home	= NULL;

/** Rollback files directory, can be absolute. */
UNIV_INTERN char*	srv_undo_dir = NULL;

/** The number of tablespaces to use for rollback segments. */
UNIV_INTERN ulong	srv_undo_tablespaces = 8;

/* The number of rollback segments to use */
UNIV_INTERN ulong	srv_undo_logs = 1;

#ifdef UNIV_LOG_ARCHIVE
UNIV_INTERN char*	srv_arch_dir	= NULL;
#endif /* UNIV_LOG_ARCHIVE */

/** store to its own file each table created by an user; data
dictionary tables are in the system tablespace 0 */
UNIV_INTERN my_bool	srv_file_per_table;
/** The file format to use on new *.ibd files. */
UNIV_INTERN ulint	srv_file_format = 0;
/** Whether to check file format during startup.  A value of
UNIV_FORMAT_MAX + 1 means no checking ie. FALSE.  The default is to
set it to the highest format we support. */
UNIV_INTERN ulint	srv_max_file_format_at_startup = UNIV_FORMAT_MAX;

#if UNIV_FORMAT_A
# error "UNIV_FORMAT_A must be 0!"
#endif

/** Place locks to records only i.e. do not use next-key locking except
on duplicate key checking and foreign key checking */
UNIV_INTERN ibool	srv_locks_unsafe_for_binlog = FALSE;
/** Sort buffer size in index creation */
UNIV_INTERN ulong	srv_sort_buf_size = 1048576;
/** Maximum modification log file size for online index creation */
UNIV_INTERN unsigned long long	srv_online_max_size;

/* If this flag is TRUE, then we will use the native aio of the
OS (provided we compiled Innobase with it in), otherwise we will
use simulated aio we build below with threads.
Currently we support native aio on windows and linux */
UNIV_INTERN my_bool	srv_use_native_aio = TRUE;

#ifdef __WIN__
/* Windows native condition variables. We use runtime loading / function
pointers, because they are not available on Windows Server 2003 and
Windows XP/2000.

We use condition for events on Windows if possible, even if os_event
resembles Windows kernel event object well API-wise. The reason is
performance, kernel objects are heavyweights and WaitForSingleObject() is a
performance killer causing calling thread to context switch. Besides, Innodb
is preallocating large number (often millions) of os_events. With kernel event
objects it takes a big chunk out of non-paged pool, which is better suited
for tasks like IO than for storing idle event objects. */
UNIV_INTERN ibool	srv_use_native_conditions = FALSE;
#endif /* __WIN__ */

UNIV_INTERN ulint	srv_n_data_files = 0;
UNIV_INTERN char**	srv_data_file_names = NULL;
/* size in database pages */
UNIV_INTERN ulint*	srv_data_file_sizes = NULL;

/* if TRUE, then we auto-extend the last data file */
UNIV_INTERN ibool	srv_auto_extend_last_data_file	= FALSE;
/* if != 0, this tells the max size auto-extending may increase the
last data file size */
UNIV_INTERN ulint	srv_last_file_size_max	= 0;
/* If the last data file is auto-extended, we add this
many pages to it at a time */
UNIV_INTERN ulong	srv_auto_extend_increment = 8;
UNIV_INTERN ulint*	srv_data_file_is_raw_partition = NULL;

/* If the following is TRUE we do not allow inserts etc. This protects
the user from forgetting the 'newraw' keyword to my.cnf */

UNIV_INTERN ibool	srv_created_new_raw	= FALSE;

UNIV_INTERN char**	srv_log_group_home_dirs = NULL;

UNIV_INTERN ulint	srv_n_log_groups	= ULINT_MAX;
UNIV_INTERN ulint	srv_n_log_files		= ULINT_MAX;
/* size in database pages */
UNIV_INTERN ib_uint64_t	srv_log_file_size	= IB_UINT64_MAX;
/* size in database pages */
UNIV_INTERN ulint	srv_log_buffer_size	= ULINT_MAX;
UNIV_INTERN ulong	srv_flush_log_at_trx_commit = 1;
UNIV_INTERN ulong	srv_page_size		= UNIV_PAGE_SIZE_DEF;
UNIV_INTERN ulong	srv_page_size_shift	= UNIV_PAGE_SIZE_SHIFT_DEF;

/* Try to flush dirty pages so as to avoid IO bursts at
the checkpoints. */
UNIV_INTERN char	srv_adaptive_flushing	= TRUE;

/** Maximum number of times allowed to conditionally acquire
mutex before switching to blocking wait on the mutex */
#define MAX_MUTEX_NOWAIT	20

/** Check whether the number of failed nonblocking mutex
acquisition attempts exceeds maximum allowed value. If so,
srv_printf_innodb_monitor() will request mutex acquisition
with mutex_enter(), which will wait until it gets the mutex. */
#define MUTEX_NOWAIT(mutex_skipped)	((mutex_skipped) < MAX_MUTEX_NOWAIT)

/** The sort order table of the MySQL latin1_swedish_ci character set
collation */
UNIV_INTERN const byte*	srv_latin1_ordering;

/* use os/external memory allocator */
UNIV_INTERN my_bool	srv_use_sys_malloc	= TRUE;
/* requested size in kilobytes */
UNIV_INTERN ulint	srv_buf_pool_size	= ULINT_MAX;
/* requested number of buffer pool instances */
UNIV_INTERN ulint       srv_buf_pool_instances  = 1;
/* number of locks to protect buf_pool->page_hash */
UNIV_INTERN ulong	srv_n_page_hash_locks = 16;
/** Scan depth for LRU flush batch i.e.: number of blocks scanned*/
UNIV_INTERN ulong	srv_LRU_scan_depth	= 1024;
/** whether or not to flush neighbors of a block */
UNIV_INTERN my_bool	srv_flush_neighbors	= TRUE;
/* previously requested size */
UNIV_INTERN ulint	srv_buf_pool_old_size;
/* current size in kilobytes */
UNIV_INTERN ulint	srv_buf_pool_curr_size	= 0;
/* size in bytes */
UNIV_INTERN ulint	srv_mem_pool_size	= ULINT_MAX;
UNIV_INTERN ulint	srv_lock_table_size	= ULINT_MAX;

/* This parameter is deprecated. Use srv_n_io_[read|write]_threads
instead. */
UNIV_INTERN ulint	srv_n_file_io_threads	= ULINT_MAX;
UNIV_INTERN ulint	srv_n_read_io_threads	= ULINT_MAX;
UNIV_INTERN ulint	srv_n_write_io_threads	= ULINT_MAX;

/* Switch to enable random read ahead. */
UNIV_INTERN my_bool	srv_random_read_ahead	= FALSE;
/* User settable value of the number of pages that must be present
in the buffer cache and accessed sequentially for InnoDB to trigger a
readahead request. */
UNIV_INTERN ulong	srv_read_ahead_threshold	= 56;

#ifdef UNIV_LOG_ARCHIVE
UNIV_INTERN ibool		srv_log_archive_on	= FALSE;
UNIV_INTERN ibool		srv_archive_recovery	= 0;
UNIV_INTERN ib_uint64_t	srv_archive_recovery_limit_lsn;
#endif /* UNIV_LOG_ARCHIVE */

/* This parameter is used to throttle the number of insert buffers that are
merged in a batch. By increasing this parameter on a faster disk you can
possibly reduce the number of I/O operations performed to complete the
merge operation. The value of this parameter is used as is by the
background loop when the system is idle (low load), on a busy system
the parameter is scaled down by a factor of 4, this is to avoid putting
a heavier load on the I/O sub system. */

UNIV_INTERN ulong	srv_insert_buffer_batch_size = 20;

UNIV_INTERN char*	srv_file_flush_method_str = NULL;
UNIV_INTERN ulint	srv_unix_file_flush_method = SRV_UNIX_FSYNC;
UNIV_INTERN ulint	srv_win_file_flush_method = SRV_WIN_IO_UNBUFFERED;

UNIV_INTERN ulint	srv_max_n_open_files	  = 300;

/* Number of IO operations per second the server can do */
UNIV_INTERN ulong	srv_io_capacity         = 400;

/* The InnoDB main thread tries to keep the ratio of modified pages
in the buffer pool to all database pages in the buffer pool smaller than
the following number. But it is not guaranteed that the value stays below
that during a time of heavy update/insert activity. */

UNIV_INTERN ulong	srv_max_buf_pool_modified_pct	= 75;

/* The number of purge threads to use.*/
UNIV_INTERN ulong	srv_n_purge_threads = 1;

/* the number of pages to purge in one batch */
UNIV_INTERN ulong	srv_purge_batch_size = 20;

/* Internal setting for "innodb_stats_method". Decides how InnoDB treats
NULL value when collecting statistics. By default, it is set to
SRV_STATS_NULLS_EQUAL(0), ie. all NULL value are treated equal */
UNIV_INTERN ulong srv_innodb_stats_method = SRV_STATS_NULLS_EQUAL;

UNIV_INTERN srv_stats_t	srv_stats;

/* structure to pass status variables to MySQL */
UNIV_INTERN export_struc export_vars;

/* If the following is != 0 we do not allow inserts etc. This protects
the user from forgetting the innodb_force_recovery keyword to my.cnf */

UNIV_INTERN ulint	srv_force_recovery	= 0;

/** Print all user-level transactions deadlocks to mysqld stderr */

UNIV_INTERN my_bool	srv_print_all_deadlocks = FALSE;

/* If the following is set to 1 then we do not run purge and insert buffer
merge to completion before shutdown. If it is set to 2, do not even flush the
buffer pool to data files at the shutdown: we effectively 'crash'
InnoDB (but lose no committed transactions). */
UNIV_INTERN ulint	srv_fast_shutdown	= 0;

/* Generate a innodb_status.<pid> file */
UNIV_INTERN ibool	srv_innodb_status	= FALSE;

/* When estimating number of different key values in an index, sample
this many index pages, there are 2 ways to calculate statistics:
* persistent stats that are calculated by ANALYZE TABLE and saved
  in the innodb database.
* quick transient stats, that are used if persistent stats for the given
  table/index are not found in the innodb database */
UNIV_INTERN unsigned long long	srv_stats_transient_sample_pages = 8;
UNIV_INTERN my_bool		srv_stats_persistent = FALSE;
UNIV_INTERN unsigned long long	srv_stats_persistent_sample_pages = 20;

UNIV_INTERN ibool	srv_use_doublewrite_buf	= TRUE;

/** doublewrite buffer is 1MB is size i.e.: it can hold 128 16K pages.
The following parameter is the size of the buffer that is used for
batch flushing i.e.: LRU flushing and flush_list flushing. The rest
of the pages are used for single page flushing. */
UNIV_INTERN ulong	srv_doublewrite_batch_size	= 120;

UNIV_INTERN ulong	srv_replication_delay		= 0;

/*-------------------------------------------*/
UNIV_INTERN ulong	srv_n_spin_wait_rounds	= 30;
UNIV_INTERN ulong	srv_spin_wait_delay	= 6;
UNIV_INTERN ibool	srv_priority_boost	= TRUE;

#ifdef UNIV_DEBUG
UNIV_INTERN ibool	srv_print_thread_releases	= FALSE;
UNIV_INTERN ibool	srv_print_lock_waits		= FALSE;
UNIV_INTERN ibool	srv_print_buf_io		= FALSE;
UNIV_INTERN ibool	srv_print_log_io		= FALSE;
UNIV_INTERN ibool	srv_print_latch_waits		= FALSE;
#endif /* UNIV_DEBUG */

<<<<<<< HEAD
#if defined UNIV_DEBUG || defined UNIV_IBUF_DEBUG
UNIV_INTERN my_bool	srv_ibuf_disable_background_merge;
#endif /* UNIV_DEBUG || UNIV_IBUF_DEBUG */

UNIV_INTERN ulint	srv_n_rows_inserted		= 0;
UNIV_INTERN ulint	srv_n_rows_updated		= 0;
UNIV_INTERN ulint	srv_n_rows_deleted		= 0;
UNIV_INTERN ulint	srv_n_rows_read			= 0;

=======
>>>>>>> 44cdd60f
static ulint		srv_n_rows_inserted_old		= 0;
static ulint		srv_n_rows_updated_old		= 0;
static ulint		srv_n_rows_deleted_old		= 0;
static ulint		srv_n_rows_read_old		= 0;

UNIV_INTERN ulint	srv_truncated_status_writes	= 0;
UNIV_INTERN ulint	srv_available_undo_logs         = 0;

/* Set the following to 0 if you want InnoDB to write messages on
stderr on startup/shutdown. */
UNIV_INTERN ibool	srv_print_verbose_log		= TRUE;
UNIV_INTERN ibool	srv_print_innodb_monitor	= FALSE;
UNIV_INTERN ibool	srv_print_innodb_lock_monitor	= FALSE;
UNIV_INTERN ibool	srv_print_innodb_tablespace_monitor = FALSE;
UNIV_INTERN ibool	srv_print_innodb_table_monitor = FALSE;

/* Array of English strings describing the current state of an
i/o handler thread */

UNIV_INTERN const char* srv_io_thread_op_info[SRV_MAX_N_IO_THREADS];
UNIV_INTERN const char* srv_io_thread_function[SRV_MAX_N_IO_THREADS];

UNIV_INTERN time_t	srv_last_monitor_time;

UNIV_INTERN mutex_t	srv_innodb_monitor_mutex;

/* Mutex for locking srv_monitor_file */
UNIV_INTERN mutex_t	srv_monitor_file_mutex;

#ifdef UNIV_PFS_MUTEX
# ifndef HAVE_ATOMIC_BUILTINS
/* Key to register server_mutex with performance schema */
UNIV_INTERN mysql_pfs_key_t	server_mutex_key;
# endif /* !HAVE_ATOMIC_BUILTINS */
/** Key to register srv_innodb_monitor_mutex with performance schema */
UNIV_INTERN mysql_pfs_key_t	srv_innodb_monitor_mutex_key;
/** Key to register srv_monitor_file_mutex with performance schema */
UNIV_INTERN mysql_pfs_key_t	srv_monitor_file_mutex_key;
/** Key to register srv_dict_tmpfile_mutex with performance schema */
UNIV_INTERN mysql_pfs_key_t	srv_dict_tmpfile_mutex_key;
/** Key to register the mutex with performance schema */
UNIV_INTERN mysql_pfs_key_t	srv_misc_tmpfile_mutex_key;
/** Key to register srv_sys_t::mutex with performance schema */
UNIV_INTERN mysql_pfs_key_t	srv_sys_mutex_key;
/** Key to register srv_sys_t::tasks_mutex with performance schema */
UNIV_INTERN mysql_pfs_key_t	srv_sys_tasks_mutex_key;
#endif /* UNIV_PFS_MUTEX */

/** Temporary file for innodb monitor output */
UNIV_INTERN FILE*	srv_monitor_file;
/** Mutex for locking srv_dict_tmpfile.
This mutex has a very high rank; threads reserving it should not
be holding any InnoDB latches. */
UNIV_INTERN mutex_t	srv_dict_tmpfile_mutex;
/** Temporary file for output from the data dictionary */
UNIV_INTERN FILE*	srv_dict_tmpfile;
/** Mutex for locking srv_misc_tmpfile.
This mutex has a very low rank; threads reserving it should not
acquire any further latches or sleep before releasing this one. */
UNIV_INTERN mutex_t	srv_misc_tmpfile_mutex;
/** Temporary file for miscellanous diagnostic output */
UNIV_INTERN FILE*	srv_misc_tmpfile;

UNIV_INTERN ulint	srv_main_thread_process_no	= 0;
UNIV_INTERN ulint	srv_main_thread_id		= 0;

/* The following counts are used by the srv_master_thread. */

/** Iterations of the loop bounded by 'srv_active' label. */
static ulint		srv_main_active_loops		= 0;
/** Iterations of the loop bounded by the 'srv_idle' label. */
static ulint		srv_main_idle_loops		= 0;
/** Iterations of the loop bounded by the 'srv_shutdown' label. */
static ulint		srv_main_shutdown_loops		= 0;
/** Log writes involving flush. */
static ulint		srv_log_writes_and_flush	= 0;

/* This is only ever touched by the master thread. It records the
time when the last flush of log file has happened. The master
thread ensures that we flush the log files at least once per
second. */
static time_t	srv_last_log_flush_time;

/* Interval in seconds at which various tasks are performed by the
master thread when server is active. In order to balance the workload,
we should try to keep intervals such that they are not multiple of
each other. For example, if we have intervals for various tasks
defined as 5, 10, 15, 60 then all tasks will be performed when
current_time % 60 == 0 and no tasks will be performed when
current_time % 5 != 0. */

# define	SRV_MASTER_CHECKPOINT_INTERVAL		(7)
# define	SRV_MASTER_PURGE_INTERVAL		(10)
#ifdef MEM_PERIODIC_CHECK
# define	SRV_MASTER_MEM_VALIDATE_INTERVAL	(13)
#endif /* MEM_PERIODIC_CHECK */
# define	SRV_MASTER_DICT_LRU_INTERVAL		(47)

/** Acquire the system_mutex. */
#define srv_sys_mutex_enter() do {			\
	mutex_enter(&srv_sys->mutex);			\
} while (0)

/** Test if the system mutex is owned. */
#define srv_sys_mutex_own() mutex_own(&srv_sys->mutex)

/** Release the system mutex. */
#define srv_sys_mutex_exit() do {			\
	mutex_exit(&srv_sys->mutex);			\
} while (0)

#define fetch_lock_wait_timeout(trx)			\
	((trx)->lock.allowed_to_wait				\
	 ? thd_lock_wait_timeout((trx)->mysql_thd)	\
	 : 0)

/*
	IMPLEMENTATION OF THE SERVER MAIN PROGRAM
	=========================================

There is the following analogue between this database
server and an operating system kernel:

DB concept			equivalent OS concept
----------			---------------------
transaction		--	process;

query thread		--	thread;

lock			--	semaphore;

kernel			--	kernel;

query thread execution:
(a) without lock mutex
reserved		--	process executing in user mode;
(b) with lock mutex reserved
			--	process executing in kernel mode;

The server has several backgroind threads all running at the same
priority as user threads. It periodically checks if here is anything
happening in the server which requires intervention of the master
thread. Such situations may be, for example, when flushing of dirty
blocks is needed in the buffer pool or old version of database rows
have to be cleaned away (purged). The user can configure a separate
dedicated purge thread(s) too, in which case the master thread does not
do any purging.

The threads which we call user threads serve the queries of the MySQL
server. They run at normal priority.

When there is no activity in the system, also the master thread
suspends itself to wait for an event making the server totally silent.

There is still one complication in our server design. If a
background utility thread obtains a resource (e.g., mutex) needed by a user
thread, and there is also some other user activity in the system,
the user thread may have to wait indefinitely long for the
resource, as the OS does not schedule a background thread if
there is some other runnable user thread. This problem is called
priority inversion in real-time programming.

One solution to the priority inversion problem would be to keep record
of which thread owns which resource and in the above case boost the
priority of the background thread so that it will be scheduled and it
can release the resource.  This solution is called priority inheritance
in real-time programming.  A drawback of this solution is that the overhead
of acquiring a mutex increases slightly, maybe 0.2 microseconds on a 100
MHz Pentium, because the thread has to call os_thread_get_curr_id.  This may
be compared to 0.5 microsecond overhead for a mutex lock-unlock pair. Note
that the thread cannot store the information in the resource , say mutex,
itself, because competing threads could wipe out the information if it is
stored before acquiring the mutex, and if it stored afterwards, the
information is outdated for the time of one machine instruction, at least.
(To be precise, the information could be stored to lock_word in mutex if
the machine supports atomic swap.)

The above solution with priority inheritance may become actual in the
future, currently we do not implement any priority twiddling solution.
Our general aim is to reduce the contention of all mutexes by making
them more fine grained.

The thread table contains information of the current status of each
thread existing in the system, and also the event semaphores used in
suspending the master thread and utility threads when they have nothing
to do.  The thread table can be seen as an analogue to the process table
in a traditional Unix implementation. */

/** The server system */
typedef struct srv_sys_struct	srv_sys_t;

/** The server system struct */
struct srv_sys_struct{
	mutex_t		tasks_mutex;		/*!< variable protecting the
						tasks queue */
	UT_LIST_BASE_NODE_T(que_thr_t)
			tasks;			/*!< task queue */

	mutex_t		mutex;			/*!< variable protecting the

						fields below. */
	ulint		n_sys_threads;		/*!< size of the sys_threads
						array */

	srv_table_t*	sys_threads;		/*!< server thread table */

	ulint		n_threads_active[SRV_MASTER + 1];
						/*!< number of threads active
						in a thread class */

	srv_stats_t::ulint_ctr_1_t
			activity_count;		/*!< For tracking server
						activity */
};

#ifndef HAVE_ATOMIC_BUILTINS
/** Mutex protecting some server global variables. */
UNIV_INTERN mutex_t	server_mutex;
#endif /* !HAVE_ATOMIC_BUILTINS */

static srv_sys_t*	srv_sys	= NULL;

/** Event to signal the monitor thread. */
UNIV_INTERN os_event_t	srv_monitor_event;

/** Event to signal the error thread */
UNIV_INTERN os_event_t	srv_error_event;

/** Event to signal the buffer pool dump/load thread */
UNIV_INTERN os_event_t	srv_buf_dump_event;

/** The buffer pool dump/load file name */
UNIV_INTERN char*	srv_buf_dump_filename;

/** Boolean config knobs that tell InnoDB to dump the buffer pool at shutdown
and/or load it during startup. */
UNIV_INTERN char	srv_buffer_pool_dump_at_shutdown = FALSE;
UNIV_INTERN char	srv_buffer_pool_load_at_startup = FALSE;

/** Slot index in the srv_sys->sys_threads array for the purge thread. */
static const ulint	SRV_PURGE_SLOT	= 1;

/** Slot index in the srv_sys->sys_threads array for the master thread. */
static const ulint	SRV_MASTER_SLOT = 0;

/*********************************************************************//**
Prints counters for work done by srv_master_thread. */
static
void
srv_print_master_thread_info(
/*=========================*/
	FILE  *file)    /* in: output stream */
{
	fprintf(file, "srv_master_thread loops: %lu srv_active, "
		"%lu srv_shutdown, %lu srv_idle\n",
		srv_main_active_loops,
		srv_main_shutdown_loops,
		srv_main_idle_loops);
	fprintf(file, "srv_master_thread log flush and writes: %lu\n",
		srv_log_writes_and_flush);
}

/*********************************************************************//**
Sets the info describing an i/o thread current state. */
UNIV_INTERN
void
srv_set_io_thread_op_info(
/*======================*/
	ulint		i,	/*!< in: the 'segment' of the i/o thread */
	const char*	str)	/*!< in: constant char string describing the
				state */
{
	ut_a(i < SRV_MAX_N_IO_THREADS);

	srv_io_thread_op_info[i] = str;
}

#ifdef UNIV_DEBUG
/*********************************************************************//**
Validates the type of a thread table slot.
@return TRUE if ok */
static
ibool
srv_thread_type_validate(
/*=====================*/
	srv_thread_type	type)	/*!< in: thread type */
{
	switch (type) {
	case SRV_NONE:
		break;
	case SRV_WORKER:
	case SRV_PURGE:
	case SRV_MASTER:
		return(TRUE);
	}
	ut_error;
	return(FALSE);
}
#endif /* UNIV_DEBUG */

/*********************************************************************//**
Gets the type of a thread table slot.
@return thread type */
static
srv_thread_type
srv_slot_get_type(
/*==============*/
	const srv_slot_t*	slot)	/*!< in: thread slot */
{
	srv_thread_type	type = slot->type;
	ut_ad(srv_thread_type_validate(type));
	return(type);
}

/*********************************************************************//**
Reserves a slot in the thread table for the current thread.
@return	reserved slot */
static
srv_slot_t*
srv_reserve_slot(
/*=============*/
	srv_thread_type	type)	/*!< in: type of the thread */
{
	srv_slot_t*	slot = 0;

	srv_sys_mutex_enter();

	ut_ad(srv_thread_type_validate(type));

	switch (type) {
	case SRV_MASTER:
		slot = &srv_sys->sys_threads[SRV_MASTER_SLOT];
		break;

	case SRV_PURGE:
		slot = &srv_sys->sys_threads[SRV_PURGE_SLOT];
		break;

	case SRV_WORKER:
		/* Find an empty slot, skip the master and purge slots. */
		for (slot = &srv_sys->sys_threads[2];
		     slot->in_use;
		     ++slot) {

			ut_a(slot < &srv_sys->sys_threads[
			     srv_sys->n_sys_threads]);
		}
		break;

	case SRV_NONE:
		ut_error;
	}

	ut_a(!slot->in_use);

	slot->in_use = TRUE;
	slot->suspended = FALSE;
	slot->type = type;

	ut_ad(srv_slot_get_type(slot) == type);

	++srv_sys->n_threads_active[type];

	srv_sys_mutex_exit();

	return(slot);
}

/*********************************************************************//**
Suspends the calling thread to wait for the event in its thread slot.
@return the current signal count of the event. */
static
ib_int64_t
srv_suspend_thread_low(
/*===================*/
	srv_slot_t*	slot)	/*!< in/out: thread slot */
{
	ut_ad(srv_sys_mutex_own());

	ut_ad(slot->in_use);

	srv_thread_type	type = srv_slot_get_type(slot);

	switch (type) {
	case SRV_NONE:
		ut_error;

	case SRV_MASTER:
		/* We have only one master thread and it
		should be the first entry always. */
		ut_a(srv_sys->n_threads_active[type] == 1);
		break;

	case SRV_PURGE:
		/* We have only one purge coordinator thread
		and it should be the second entry always. */
		ut_a(srv_sys->n_threads_active[type] == 1);
		break;

	case SRV_WORKER:
		ut_a(srv_n_purge_threads > 1);
		ut_a(srv_sys->n_threads_active[type] > 0);
		break;
	}

	ut_a(!slot->suspended);
	slot->suspended = TRUE;

	ut_a(srv_sys->n_threads_active[type] > 0);

	srv_sys->n_threads_active[type]--;

	return(os_event_reset(slot->event));
}

/*********************************************************************//**
Suspends the calling thread to wait for the event in its thread slot.
@return the current signal count of the event. */
static
ib_int64_t
srv_suspend_thread(
/*===============*/
	srv_slot_t*	slot)	/*!< in/out: thread slot */
{
	srv_sys_mutex_enter();

	ib_int64_t	sig_count = srv_suspend_thread_low(slot);

	srv_sys_mutex_exit();

	return(sig_count);
}

/*********************************************************************//**
Releases threads of the type given from suspension in the thread table.
NOTE! The server mutex has to be reserved by the caller!
@return number of threads released: this may be less than n if not
        enough threads were suspended at the moment. */
UNIV_INTERN
ulint
srv_release_threads(
/*================*/
	srv_thread_type	type,	/*!< in: thread type */
	ulint		n)	/*!< in: number of threads to release */
{
	ulint		i;
	ulint		count	= 0;

	ut_ad(srv_thread_type_validate(type));
	ut_ad(n > 0);

	srv_sys_mutex_enter();

	for (i = 0; i < srv_sys->n_sys_threads; i++) {
		srv_slot_t*	slot;

		slot = &srv_sys->sys_threads[i];

		if (slot->in_use
		    && srv_slot_get_type(slot) == type
		    && slot->suspended) {

			switch (type) {
			case SRV_NONE:
				ut_error;

			case SRV_MASTER:
				/* We have only one master thread and it
				should be the first entry always. */
				ut_a(n == 1);
				ut_a(i == SRV_MASTER_SLOT);
				ut_a(srv_sys->n_threads_active[type] == 0);
				break;

			case SRV_PURGE:
				/* We have only one purge coordinator thread
				and it should be the second entry always. */
				ut_a(n == 1);
				ut_a(i == SRV_PURGE_SLOT);
				ut_a(srv_n_purge_threads > 0);
				ut_a(srv_sys->n_threads_active[type] == 0);
				break;

			case SRV_WORKER:
				ut_a(srv_n_purge_threads > 1);
				ut_a(srv_sys->n_threads_active[type]
				     < srv_n_purge_threads - 1);
				break;
			}

			slot->suspended = FALSE;

			++srv_sys->n_threads_active[type];

			os_event_set(slot->event);

			if (++count == n) {
				break;
			}
		}
	}

	srv_sys_mutex_exit();

	return(count);
}

/*********************************************************************//**
Release a thread's slot. */
static
void
srv_free_slot(
/*==========*/
	srv_slot_t*	slot)	/*!< in/out: thread slot */
{
	srv_sys_mutex_enter();

	if (!slot->suspended) {
		/* Mark the thread as inactive. */
		srv_suspend_thread_low(slot);
	}

	/* Free the slot for reuse. */
	ut_ad(slot->in_use);
	slot->in_use = FALSE;

	srv_sys_mutex_exit();
}

/*********************************************************************//**
Initializes the server. */
UNIV_INTERN
void
srv_init(void)
/*==========*/
{
	ulint			i;
	ulint			srv_sys_sz;
	ulint			n_sys_threads;

#ifndef HAVE_ATOMIC_BUILTINS
	mutex_create(server_mutex_key, &server_mutex, SYNC_ANY_LATCH);
#endif /* !HAVE_ATOMIC_BUILTINS */

	mutex_create(srv_innodb_monitor_mutex_key,
		     &srv_innodb_monitor_mutex, SYNC_NO_ORDER_CHECK);

	/* Number of purge threads + master thread */
	n_sys_threads = srv_n_purge_threads + 1;

	srv_sys_sz = sizeof(*srv_sys) + (n_sys_threads * sizeof(srv_slot_t));

	srv_sys = static_cast<srv_sys_t*>(mem_zalloc(srv_sys_sz));

	mutex_create(srv_sys_mutex_key, &srv_sys->mutex, SYNC_THREADS);

	mutex_create(srv_sys_tasks_mutex_key,
		     &srv_sys->tasks_mutex, SYNC_ANY_LATCH);

	srv_sys->n_sys_threads = n_sys_threads;
	srv_sys->sys_threads = (srv_slot_t*) &srv_sys[1];

	for (i = 0; i < srv_sys->n_sys_threads; i++) {
		srv_slot_t*	slot;

		slot = srv_sys->sys_threads + i;

		slot->event = os_event_create(NULL);

		ut_a(slot->event);
	}

	srv_error_event = os_event_create(NULL);

	srv_monitor_event = os_event_create(NULL);

	srv_buf_dump_event = os_event_create("buf_dump_event");

	UT_LIST_INIT(srv_sys->tasks);

	/* Create dummy indexes for infimum and supremum records */

	dict_ind_init();

	srv_conc_init();

	/* Initialize some INFORMATION SCHEMA internal structures */
	trx_i_s_cache_init(trx_i_s_cache);

	ut_crc32_init();
}

/*********************************************************************//**
Frees the data structures created in srv_init(). */
UNIV_INTERN
void
srv_free(void)
/*==========*/
{
	srv_conc_free();

	/* The mutexes srv_sys->mutex and srv_sys->tasks_mutex should have
	been freed by sync_close() already. */
	mem_free(srv_sys);
	srv_sys = NULL;

	trx_i_s_cache_free(trx_i_s_cache);

	os_event_free(srv_buf_dump_event);
	srv_buf_dump_event = NULL;
}

/*********************************************************************//**
Initializes the synchronization primitives, memory system, and the thread
local storage. */
UNIV_INTERN
void
srv_general_init(void)
/*==================*/
{
	ut_mem_init();
	/* Reset the system variables in the recovery module. */
	recv_sys_var_init();
	os_sync_init();
	sync_init();
	mem_init(srv_mem_pool_size);
	que_init();
	row_mysql_init();
}

/*********************************************************************//**
Normalizes init parameter values to use units we use inside InnoDB. */
static
void
srv_normalize_init_values(void)
/*===========================*/
{
	ulint	n;
	ulint	i;

	n = srv_n_data_files;

	for (i = 0; i < n; i++) {
		srv_data_file_sizes[i] = srv_data_file_sizes[i]
			* ((1024 * 1024) / UNIV_PAGE_SIZE);
	}

	srv_last_file_size_max = srv_last_file_size_max
		* ((1024 * 1024) / UNIV_PAGE_SIZE);

	srv_log_file_size = srv_log_file_size / UNIV_PAGE_SIZE;

	srv_log_buffer_size = srv_log_buffer_size / UNIV_PAGE_SIZE;

	srv_lock_table_size = 5 * (srv_buf_pool_size / UNIV_PAGE_SIZE);
}

/*********************************************************************//**
Boots the InnoDB server. */
UNIV_INTERN
void
srv_boot(void)
/*==========*/
{
	/* Transform the init parameter values given by MySQL to
	use units we use inside InnoDB: */

	srv_normalize_init_values();

	/* Initialize synchronization primitives, memory management, and thread
	local storage */

	srv_general_init();

	/* Initialize this module */

	srv_init();
	srv_mon_create();
}

/******************************************************************//**
Refreshes the values used to calculate per-second averages. */
static
void
srv_refresh_innodb_monitor_stats(void)
/*==================================*/
{
	mutex_enter(&srv_innodb_monitor_mutex);

	srv_last_monitor_time = time(NULL);

	os_aio_refresh_stats();

	btr_cur_n_sea_old = btr_cur_n_sea;
	btr_cur_n_non_sea_old = btr_cur_n_non_sea;

	log_refresh_stats();

	buf_refresh_io_stats_all();

	srv_n_rows_inserted_old = srv_stats.n_rows_inserted;
	srv_n_rows_updated_old = srv_stats.n_rows_updated;
	srv_n_rows_deleted_old = srv_stats.n_rows_deleted;
	srv_n_rows_read_old = srv_stats.n_rows_read;

	mutex_exit(&srv_innodb_monitor_mutex);
}

/******************************************************************//**
Outputs to a file the output of the InnoDB Monitor.
@return FALSE if not all information printed
due to failure to obtain necessary mutex */
UNIV_INTERN
ibool
srv_printf_innodb_monitor(
/*======================*/
	FILE*	file,		/*!< in: output stream */
	ibool	nowait,		/*!< in: whether to wait for the
				lock_sys_t:: mutex */
	ulint*	trx_start_pos,	/*!< out: file position of the start of
				the list of active transactions */
	ulint*	trx_end)	/*!< out: file position of the end of
				the list of active transactions */
{
	double	time_elapsed;
	time_t	current_time;
	ulint	n_reserved;
	ibool	ret;

	mutex_enter(&srv_innodb_monitor_mutex);

	current_time = time(NULL);

	/* We add 0.001 seconds to time_elapsed to prevent division
	by zero if two users happen to call SHOW ENGINE INNODB STATUS at the
	same time */

	time_elapsed = difftime(current_time, srv_last_monitor_time)
		+ 0.001;

	srv_last_monitor_time = time(NULL);

	fputs("\n=====================================\n", file);

	ut_print_timestamp(file);
	fprintf(file,
		" INNODB MONITOR OUTPUT\n"
		"=====================================\n"
		"Per second averages calculated from the last %lu seconds\n",
		(ulong) time_elapsed);

	fputs("-----------------\n"
	      "BACKGROUND THREAD\n"
	      "-----------------\n", file);
	srv_print_master_thread_info(file);

	fputs("----------\n"
	      "SEMAPHORES\n"
	      "----------\n", file);
	sync_print(file);

	/* Conceptually, srv_innodb_monitor_mutex has a very high latching
	order level in sync0sync.h, while dict_foreign_err_mutex has a very
	low level 135. Therefore we can reserve the latter mutex here without
	a danger of a deadlock of threads. */

	mutex_enter(&dict_foreign_err_mutex);

	if (ftell(dict_foreign_err_file) != 0L) {
		fputs("------------------------\n"
		      "LATEST FOREIGN KEY ERROR\n"
		      "------------------------\n", file);
		ut_copy_file(file, dict_foreign_err_file);
	}

	mutex_exit(&dict_foreign_err_mutex);

	/* Only if lock_print_info_summary proceeds correctly,
	before we call the lock_print_info_all_transactions
	to print all the lock information. IMPORTANT NOTE: This
	function acquires the lock mutex on success. */
	ret = lock_print_info_summary(file, nowait);

	if (ret) {
		if (trx_start_pos) {
			long	t = ftell(file);
			if (t < 0) {
				*trx_start_pos = ULINT_UNDEFINED;
			} else {
				*trx_start_pos = (ulint) t;
			}
		}

		/* NOTE: If we get here then we have the lock mutex. This
		function will release the lock mutex that we acquired when
		we called the lock_print_info_summary() function earlier. */

		lock_print_info_all_transactions(file);

		if (trx_end) {
			long	t = ftell(file);
			if (t < 0) {
				*trx_end = ULINT_UNDEFINED;
			} else {
				*trx_end = (ulint) t;
			}
		}
	}

	fputs("--------\n"
	      "FILE I/O\n"
	      "--------\n", file);
	os_aio_print(file);

	fputs("-------------------------------------\n"
	      "INSERT BUFFER AND ADAPTIVE HASH INDEX\n"
	      "-------------------------------------\n", file);
	ibuf_print(file);

	ha_print_info(file, btr_search_sys->hash_index);

	fprintf(file,
		"%.2f hash searches/s, %.2f non-hash searches/s\n",
		(btr_cur_n_sea - btr_cur_n_sea_old)
		/ time_elapsed,
		(btr_cur_n_non_sea - btr_cur_n_non_sea_old)
		/ time_elapsed);
	btr_cur_n_sea_old = btr_cur_n_sea;
	btr_cur_n_non_sea_old = btr_cur_n_non_sea;

	fputs("---\n"
	      "LOG\n"
	      "---\n", file);
	log_print(file);

	fputs("----------------------\n"
	      "BUFFER POOL AND MEMORY\n"
	      "----------------------\n", file);
	fprintf(file,
		"Total memory allocated " ULINTPF
		"; in additional pool allocated " ULINTPF "\n",
		ut_total_allocated_memory,
		mem_pool_get_reserved(mem_comm_pool));
	fprintf(file, "Dictionary memory allocated " ULINTPF "\n",
		dict_sys->size);

	buf_print_io(file);

	fputs("--------------\n"
	      "ROW OPERATIONS\n"
	      "--------------\n", file);
	fprintf(file, "%ld queries inside InnoDB, %lu queries in queue\n",
		(long) srv_conc_get_active_threads(),
		srv_conc_get_waiting_threads());

	/* This is a dirty read, without holding trx_sys->mutex. */
	fprintf(file, "%lu read views open inside InnoDB\n",
		UT_LIST_GET_LEN(trx_sys->view_list));

	n_reserved = fil_space_get_n_reserved_extents(0);
	if (n_reserved > 0) {
		fprintf(file,
			"%lu tablespace extents now reserved for"
			" B-tree split operations\n",
			(ulong) n_reserved);
	}

#ifdef UNIV_LINUX
	fprintf(file, "Main thread process no. %lu, id %lu, state: %s\n",
		(ulong) srv_main_thread_process_no,
		(ulong) srv_main_thread_id,
		srv_main_thread_op_info);
#else
	fprintf(file, "Main thread id %lu, state: %s\n",
		(ulong) srv_main_thread_id,
		srv_main_thread_op_info);
#endif
	fprintf(file,
		"Number of rows inserted " ULINTPF
		", updated " ULINTPF ", deleted " ULINTPF
		", read " ULINTPF "\n",
		(ulint) srv_stats.n_rows_inserted,
		(ulint) srv_stats.n_rows_updated,
		(ulint) srv_stats.n_rows_deleted,
		(ulint) srv_stats.n_rows_read);
	fprintf(file,
		"%.2f inserts/s, %.2f updates/s,"
		" %.2f deletes/s, %.2f reads/s\n",
		((ulint) srv_stats.n_rows_inserted - srv_n_rows_inserted_old)
		/ time_elapsed,
		((ulint) srv_stats.n_rows_updated - srv_n_rows_updated_old)
		/ time_elapsed,
		((ulint) srv_stats.n_rows_deleted - srv_n_rows_deleted_old)
		/ time_elapsed,
		((ulint) srv_stats.n_rows_read - srv_n_rows_read_old)
		/ time_elapsed);

	srv_n_rows_inserted_old = srv_stats.n_rows_inserted;
	srv_n_rows_updated_old = srv_stats.n_rows_updated;
	srv_n_rows_deleted_old = srv_stats.n_rows_deleted;
	srv_n_rows_read_old = srv_stats.n_rows_read;

	fputs("----------------------------\n"
	      "END OF INNODB MONITOR OUTPUT\n"
	      "============================\n", file);
	mutex_exit(&srv_innodb_monitor_mutex);
	fflush(file);

	return(ret);
}

/******************************************************************//**
Function to pass InnoDB status variables to MySQL */
UNIV_INTERN
void
srv_export_innodb_status(void)
/*==========================*/
{
	buf_pool_stat_t	stat;
	ulint		LRU_len;
	ulint		free_len;
	ulint		flush_list_len;

	buf_get_total_stat(&stat);
	buf_get_total_list_len(&LRU_len, &free_len, &flush_list_len);

	mutex_enter(&srv_innodb_monitor_mutex);

	export_vars.innodb_data_pending_reads =
		os_n_pending_reads;

	export_vars.innodb_data_pending_writes =
		os_n_pending_writes;

	export_vars.innodb_data_pending_fsyncs =
		fil_n_pending_log_flushes
		+ fil_n_pending_tablespace_flushes;

	export_vars.innodb_data_fsyncs = os_n_fsyncs;

	export_vars.innodb_data_read = srv_stats.data_read;

	export_vars.innodb_data_reads = os_n_file_reads;

	export_vars.innodb_data_writes = os_n_file_writes;

	export_vars.innodb_data_written = srv_stats.data_written;

	export_vars.innodb_buffer_pool_read_requests = stat.n_page_gets;

	export_vars.innodb_buffer_pool_write_requests =
		srv_stats.buf_pool_write_requests;

	export_vars.innodb_buffer_pool_wait_free =
		srv_stats.buf_pool_wait_free;

	export_vars.innodb_buffer_pool_pages_flushed =
		srv_stats.buf_pool_flushed;

	export_vars.innodb_buffer_pool_reads = srv_stats.buf_pool_reads;

	export_vars.innodb_buffer_pool_read_ahead_rnd =
		stat.n_ra_pages_read_rnd;

	export_vars.innodb_buffer_pool_read_ahead =
		stat.n_ra_pages_read;

	export_vars.innodb_buffer_pool_read_ahead_evicted =
		stat.n_ra_pages_evicted;

	export_vars.innodb_buffer_pool_pages_data = LRU_len;

	export_vars.innodb_buffer_pool_pages_dirty = flush_list_len;

	export_vars.innodb_buffer_pool_pages_free = free_len;

#ifdef UNIV_DEBUG
	export_vars.innodb_buffer_pool_pages_latched =
		buf_get_latched_pages_number();
#endif /* UNIV_DEBUG */
	export_vars.innodb_buffer_pool_pages_total = buf_pool_get_n_pages();

	export_vars.innodb_buffer_pool_pages_misc =
		buf_pool_get_n_pages() - LRU_len - free_len;

#ifdef HAVE_ATOMIC_BUILTINS
	export_vars.innodb_have_atomic_builtins = 1;
#else
	export_vars.innodb_have_atomic_builtins = 0;
#endif
	export_vars.innodb_page_size = UNIV_PAGE_SIZE;

	export_vars.innodb_log_waits = srv_stats.log_waits;

	export_vars.innodb_os_log_written = srv_stats.os_log_written;

	export_vars.innodb_os_log_fsyncs = fil_n_log_flushes;

	export_vars.innodb_os_log_pending_fsyncs = fil_n_pending_log_flushes;

	export_vars.innodb_os_log_pending_writes =
		srv_stats.os_log_pending_writes;

	export_vars.innodb_log_write_requests = srv_stats.log_write_requests;

	export_vars.innodb_log_writes = srv_stats.log_writes;

	export_vars.innodb_dblwr_pages_written =
		srv_stats.dblwr_pages_written;

	export_vars.innodb_dblwr_writes = srv_stats.dblwr_writes;

	export_vars.innodb_pages_created = stat.n_pages_created;

	export_vars.innodb_pages_read = stat.n_pages_read;

	export_vars.innodb_pages_written = stat.n_pages_written;

	export_vars.innodb_row_lock_waits = srv_stats.n_lock_wait_count;

	export_vars.innodb_row_lock_current_waits =
		srv_stats.n_lock_wait_current_count;

	export_vars.innodb_row_lock_time = srv_stats.n_lock_wait_time / 1000;

	if (srv_stats.n_lock_wait_count > 0) {

		export_vars.innodb_row_lock_time_avg = (ulint)
			(srv_stats.n_lock_wait_time
			 / 1000 / srv_stats.n_lock_wait_count);

	} else {
		export_vars.innodb_row_lock_time_avg = 0;
	}

	export_vars.innodb_row_lock_time_max =
		lock_sys->n_lock_max_wait_time / 1000;

	export_vars.innodb_rows_read = srv_stats.n_rows_read;

	export_vars.innodb_rows_inserted = srv_stats.n_rows_inserted;

	export_vars.innodb_rows_updated = srv_stats.n_rows_updated;

	export_vars.innodb_rows_deleted = srv_stats.n_rows_deleted;

	export_vars.innodb_num_open_files = fil_n_file_opened;

	export_vars.innodb_truncated_status_writes =
		srv_truncated_status_writes;

	export_vars.innodb_available_undo_logs = srv_available_undo_logs;

	mutex_exit(&srv_innodb_monitor_mutex);
}

/*********************************************************************//**
A thread which prints the info output by various InnoDB monitors.
@return	a dummy parameter */
extern "C" UNIV_INTERN
os_thread_ret_t
DECLARE_THREAD(srv_monitor_thread)(
/*===============================*/
	void*	arg __attribute__((unused)))
			/*!< in: a dummy parameter required by
			os_thread_create */
{
	ib_int64_t	sig_count;
	double		time_elapsed;
	time_t		current_time;
	time_t		last_table_monitor_time;
	time_t		last_tablespace_monitor_time;
	time_t		last_monitor_time;
	ulint		mutex_skipped;
	ibool		last_srv_print_monitor;

#ifdef UNIV_DEBUG_THREAD_CREATION
	fprintf(stderr, "Lock timeout thread starts, id %lu\n",
		os_thread_pf(os_thread_get_curr_id()));
#endif

#ifdef UNIV_PFS_THREAD
	pfs_register_thread(srv_monitor_thread_key);
#endif
	srv_monitor_active = TRUE;

	UT_NOT_USED(arg);
	srv_last_monitor_time = ut_time();
	last_table_monitor_time = ut_time();
	last_tablespace_monitor_time = ut_time();
	last_monitor_time = ut_time();
	mutex_skipped = 0;
	last_srv_print_monitor = srv_print_innodb_monitor;
loop:
	/* Wake up every 5 seconds to see if we need to print
	monitor information or if signalled at shutdown. */

	sig_count = os_event_reset(srv_monitor_event);

	os_event_wait_time_low(srv_monitor_event, 5000000, sig_count);

	current_time = ut_time();

	time_elapsed = difftime(current_time, last_monitor_time);

	if (time_elapsed > 15) {
		last_monitor_time = ut_time();

		if (srv_print_innodb_monitor) {
			/* Reset mutex_skipped counter everytime
			srv_print_innodb_monitor changes. This is to
			ensure we will not be blocked by lock_sys->mutex
			for short duration information printing,
			such as requested by sync_array_print_long_waits() */
			if (!last_srv_print_monitor) {
				mutex_skipped = 0;
				last_srv_print_monitor = TRUE;
			}

			if (!srv_printf_innodb_monitor(stderr,
						MUTEX_NOWAIT(mutex_skipped),
						NULL, NULL)) {
				mutex_skipped++;
			} else {
				/* Reset the counter */
				mutex_skipped = 0;
			}
		} else {
			last_srv_print_monitor = FALSE;
		}


		if (srv_innodb_status) {
			mutex_enter(&srv_monitor_file_mutex);
			rewind(srv_monitor_file);
			if (!srv_printf_innodb_monitor(srv_monitor_file,
						MUTEX_NOWAIT(mutex_skipped),
						NULL, NULL)) {
				mutex_skipped++;
			} else {
				mutex_skipped = 0;
			}

			os_file_set_eof(srv_monitor_file);
			mutex_exit(&srv_monitor_file_mutex);
		}

		if (srv_print_innodb_tablespace_monitor
		    && difftime(current_time,
				last_tablespace_monitor_time) > 60) {
			last_tablespace_monitor_time = ut_time();

			fputs("========================"
			      "========================\n",
			      stderr);

			ut_print_timestamp(stderr);

			fputs(" INNODB TABLESPACE MONITOR OUTPUT\n"
			      "========================"
			      "========================\n",
			      stderr);

			fsp_print(0);
			fputs("Validating tablespace\n", stderr);
			fsp_validate(0);
			fputs("Validation ok\n"
			      "---------------------------------------\n"
			      "END OF INNODB TABLESPACE MONITOR OUTPUT\n"
			      "=======================================\n",
			      stderr);
		}

		if (srv_print_innodb_table_monitor
		    && difftime(current_time, last_table_monitor_time) > 60) {

			last_table_monitor_time = ut_time();

			fprintf(stderr, "Warning: %s\n",
				DEPRECATED_MSG_INNODB_TABLE_MONITOR);

			fputs("===========================================\n",
			      stderr);

			ut_print_timestamp(stderr);

			fputs(" INNODB TABLE MONITOR OUTPUT\n"
			      "===========================================\n",
			      stderr);
			dict_print();

			fputs("-----------------------------------\n"
			      "END OF INNODB TABLE MONITOR OUTPUT\n"
			      "==================================\n",
			      stderr);

			fprintf(stderr, "Warning: %s\n",
				DEPRECATED_MSG_INNODB_TABLE_MONITOR);
		}
	}

	if (srv_shutdown_state >= SRV_SHUTDOWN_CLEANUP) {
		goto exit_func;
	}

	if (srv_print_innodb_monitor
	    || srv_print_innodb_lock_monitor
	    || srv_print_innodb_tablespace_monitor
	    || srv_print_innodb_table_monitor) {
		goto loop;
	}

	goto loop;

exit_func:
	srv_monitor_active = FALSE;

	/* We count the number of threads in os_thread_exit(). A created
	thread should always use that to exit and not use return() to exit. */

	os_thread_exit(NULL);

	OS_THREAD_DUMMY_RETURN;
}

/*********************************************************************//**
A thread which prints warnings about semaphore waits which have lasted
too long. These can be used to track bugs which cause hangs.
@return	a dummy parameter */
extern "C" UNIV_INTERN
os_thread_ret_t
DECLARE_THREAD(srv_error_monitor_thread)(
/*=====================================*/
	void*	arg __attribute__((unused)))
			/*!< in: a dummy parameter required by
			os_thread_create */
{
	/* number of successive fatal timeouts observed */
	ulint		fatal_cnt	= 0;
	lsn_t		old_lsn;
	lsn_t		new_lsn;
	ib_int64_t	sig_count;
	/* longest waiting thread for a semaphore */
	os_thread_id_t	waiter		= os_thread_get_curr_id();
	os_thread_id_t	old_waiter	= waiter;
	/* the semaphore that is being waited for */
	const void*	sema		= NULL;
	const void*	old_sema	= NULL;

	old_lsn = srv_start_lsn;

#ifdef UNIV_DEBUG_THREAD_CREATION
	fprintf(stderr, "Error monitor thread starts, id %lu\n",
		os_thread_pf(os_thread_get_curr_id()));
#endif

#ifdef UNIV_PFS_THREAD
	pfs_register_thread(srv_error_monitor_thread_key);
#endif
	srv_error_monitor_active = TRUE;

loop:
	/* Try to track a strange bug reported by Harald Fuchs and others,
	where the lsn seems to decrease at times */

	new_lsn = log_get_lsn();

	if (new_lsn < old_lsn) {
		ut_print_timestamp(stderr);
		fprintf(stderr,
			"  InnoDB: Error: old log sequence number " LSN_PF
			" was greater\n"
			"InnoDB: than the new log sequence number " LSN_PF "!\n"
			"InnoDB: Please submit a bug report"
			" to http://bugs.mysql.com\n",
			old_lsn, new_lsn);
		ut_ad(0);
	}

	old_lsn = new_lsn;

	if (difftime(time(NULL), srv_last_monitor_time) > 60) {
		/* We referesh InnoDB Monitor values so that averages are
		printed from at most 60 last seconds */

		srv_refresh_innodb_monitor_stats();
	}

	/* Update the statistics collected for deciding LRU
	eviction policy. */
	buf_LRU_stat_update();

	/* Update the statistics collected for flush rate policy. */
	buf_flush_stat_update();

	/* In case mutex_exit is not a memory barrier, it is
	theoretically possible some threads are left waiting though
	the semaphore is already released. Wake up those threads: */

	sync_arr_wake_threads_if_sema_free();

	if (sync_array_print_long_waits(&waiter, &sema)
	    && sema == old_sema && os_thread_eq(waiter, old_waiter)) {
		fatal_cnt++;
		if (fatal_cnt > 10) {

			fprintf(stderr,
				"InnoDB: Error: semaphore wait has lasted"
				" > %lu seconds\n"
				"InnoDB: We intentionally crash the server,"
				" because it appears to be hung.\n",
				(ulong) srv_fatal_semaphore_wait_threshold);

			ut_error;
		}
	} else {
		fatal_cnt = 0;
		old_waiter = waiter;
		old_sema = sema;
	}

	/* Flush stderr so that a database user gets the output
	to possible MySQL error file */

	fflush(stderr);

	sig_count = os_event_reset(srv_error_event);

	os_event_wait_time_low(srv_error_event, 1000000, sig_count);

	if (srv_shutdown_state < SRV_SHUTDOWN_CLEANUP) {

		goto loop;
	}

	srv_error_monitor_active = FALSE;

	/* We count the number of threads in os_thread_exit(). A created
	thread should always use that to exit and not use return() to exit. */

	os_thread_exit(NULL);

	OS_THREAD_DUMMY_RETURN;
}

/******************************************************************//**
Increment the server activity count. */
UNIV_INTERN
void
srv_inc_activity_count(void)
/*========================*/
{
	srv_sys->activity_count.inc();
}

/**********************************************************************//**
Check whether any background thread is active. If so return the thread
type.
@return SRV_NONE if all are suspended or have exited, thread
type if any are still active. */
UNIV_INTERN
srv_thread_type
srv_get_active_thread_type(void)
/*============================*/
{
	ulint	i;
	srv_thread_type ret = SRV_NONE;

	srv_sys_mutex_enter();

	for (i = SRV_WORKER; i <= SRV_MASTER; ++i) {
		if (srv_sys->n_threads_active[i] != 0) {
			ret = static_cast<srv_thread_type>(i);
			break;
		}
	}

	srv_sys_mutex_exit();

	/* Check only on shutdown. */
	if (ret == SRV_NONE
	    && srv_shutdown_state != SRV_SHUTDOWN_NONE
	    && trx_purge_state() != PURGE_STATE_DISABLED
	    && trx_purge_state() != PURGE_STATE_EXIT) {

		ret = SRV_PURGE;
	}

	return(ret);
}

/**********************************************************************//**
Check whether any background thread are active. If so print which thread
is active. Send the threads wakeup signal.
@return name of thread that is active or NULL */
UNIV_INTERN
const char*
srv_any_background_threads_are_active(void)
/*=======================================*/
{
	const char*	thread_active = NULL;

	/* Take a snapshot of the state because the state of this variable
	can change asynchronously during shutdown. */

	os_event_t	timeout_event = lock_sys->timeout_event;

	if (srv_error_monitor_active) {
		thread_active = "srv_error_monitor_thread";
	} else if (timeout_event != 0) {
		thread_active = "srv_lock_timeout thread";
	} else if (srv_monitor_active) {
		thread_active = "srv_monitor_thread";
	} else if (srv_buf_dump_thread_active) {
		thread_active = "buf_dump_thread";
	}

	os_event_set(srv_error_event);
	os_event_set(srv_monitor_event);
	os_event_set(srv_buf_dump_event);

	if (timeout_event != 0) {
		os_event_set(timeout_event);
	}

	return(thread_active);
}

/*******************************************************************//**
Tells the InnoDB server that there has been activity in the database
and wakes up the master thread if it is suspended (not sleeping). Used
in the MySQL interface. Note that there is a small chance that the master
thread stays suspended (we do not protect our operation with the
srv_sys_t->mutex, for performance reasons). */
UNIV_INTERN
void
srv_active_wake_master_thread(void)
/*===============================*/
{
	ut_ad(!srv_sys_mutex_own());

	srv_inc_activity_count();

	if (srv_sys->n_threads_active[SRV_MASTER] == 0) {
		srv_slot_t*	slot;

		srv_sys_mutex_enter();

		slot = &srv_sys->sys_threads[SRV_MASTER_SLOT];

		/* Only if the master thread has been started. */

		if (slot->in_use) {
			ut_a(srv_slot_get_type(slot) == SRV_MASTER);

			if (slot->suspended) {

				slot->suspended = FALSE;

				++srv_sys->n_threads_active[SRV_MASTER];

				os_event_set(slot->event);
			}
		}

		srv_sys_mutex_exit();
	}
}

/*******************************************************************//**
Tells the purge thread that there has been activity in the database
and wakes up the purge thread if it is suspended (not sleeping).  Note
that there is a small chance that the purge thread stays suspended
(we do not protect our check with the srv_sys_t:mutex and the
purge_sys->latch, for performance reasons). */
UNIV_INTERN
void
srv_wake_purge_thread_if_not_active(void)
/*=====================================*/
{
	ut_ad(!srv_sys_mutex_own());

	if (purge_sys->state == PURGE_STATE_RUN
	    && srv_sys->n_threads_active[SRV_PURGE] == 0) {

		srv_release_threads(SRV_PURGE, 1);
	}
}

/*******************************************************************//**
Wakes up the master thread if it is suspended or being suspended. */
UNIV_INTERN
void
srv_wake_master_thread(void)
/*========================*/
{
	ut_ad(!srv_sys_mutex_own());

	srv_inc_activity_count();

	srv_release_threads(SRV_MASTER, 1);
}

/*******************************************************************//**
Get current server activity count. We don't hold srv_sys::mutex while
reading this value as it is only used in heuristics.
@return activity count. */
UNIV_INTERN
ulint
srv_get_activity_count(void)
/*========================*/
{
	return(srv_sys->activity_count);
}

/*******************************************************************//**
Check if there has been any activity.
@return FALSE if no change in activity counter. */
UNIV_INTERN
ibool
srv_check_activity(
/*===============*/
	ulint		old_activity_count)	/*!< in: old activity count */
{
	return(srv_sys->activity_count != old_activity_count);
}

/********************************************************************//**
The master thread is tasked to ensure that flush of log file happens
once every second in the background. This is to ensure that not more
than one second of trxs are lost in case of crash when
innodb_flush_logs_at_trx_commit != 1 */
static
void
srv_sync_log_buffer_in_background(void)
/*===================================*/
{
	time_t	current_time = time(NULL);

	srv_main_thread_op_info = "flushing log";
	if (difftime(current_time, srv_last_log_flush_time) >= 1) {
		log_buffer_sync_in_background(TRUE);
		srv_last_log_flush_time = current_time;
		srv_log_writes_and_flush++;
	}
}

/********************************************************************//**
Make room in the table cache by evicting an unused table.
@return number of tables evicted. */
static
ulint
srv_master_evict_from_table_cache(
/*==============================*/
	ulint	pct_check)	/*!< in: max percent to check */
{
	ulint	n_tables_evicted = 0;

	rw_lock_x_lock(&dict_operation_lock);

	dict_mutex_enter_for_mysql();

	n_tables_evicted = dict_make_room_in_cache(
		innobase_get_table_cache_size(), pct_check);

	dict_mutex_exit_for_mysql();

	rw_lock_x_unlock(&dict_operation_lock);

	return(n_tables_evicted);
}

/*********************************************************************//**
This function prints progress message every 60 seconds during server
shutdown, for any activities that master thread is pending on. */
static
void
srv_shutdown_print_master_pending(
/*==============================*/
	ib_time_t*	last_print_time,	/*!< last time the function
						print the message */
	ulint		n_tables_to_drop,	/*!< number of tables to
						be dropped */
	ulint		n_bytes_merged)		/*!< number of change buffer
						just merged */
{
	ib_time_t	current_time;
	double		time_elapsed;

	current_time = ut_time();
	time_elapsed = ut_difftime(current_time, *last_print_time);

	if (time_elapsed > 60) {
		*last_print_time = ut_time();

		if (n_tables_to_drop) {
			ut_print_timestamp(stderr);
			fprintf(stderr, "  InnoDB: Waiting for "
				"%lu table(s) to be dropped\n",
				(ulong) n_tables_to_drop);
		}

		/* Check change buffer merge, we only wait for change buffer
		merge if it is a slow shutdown */
		if (!srv_fast_shutdown && n_bytes_merged) {
			ut_print_timestamp(stderr);
			fprintf(stderr, "  InnoDB: Waiting for change "
				"buffer merge to complete\n"
				"  InnoDB: number of bytes of change buffer "
				"just merged:  %lu\n",
				n_bytes_merged);
		}
	}
}

/*********************************************************************//**
Perform the tasks that the master thread is supposed to do when the
server is active. There are two types of tasks. The first category is
of such tasks which are performed at each inovcation of this function.
We assume that this function is called roughly every second when the
server is active. The second category is of such tasks which are
performed at some interval e.g.: purge, dict_LRU cleanup etc. */
static
void
srv_master_do_active_tasks(void)
/*============================*/
{
	ib_time_t	cur_time = ut_time();
	ullint		counter_time = ut_time_us(NULL);

	/* First do the tasks that we are suppose to do at each
	invocation of this function. */

	++srv_main_active_loops;

	MONITOR_INC(MONITOR_MASTER_ACTIVE_LOOPS);

	/* ALTER TABLE in MySQL requires on Unix that the table handler
	can drop tables lazily after there no longer are SELECT
	queries to them. */
	srv_main_thread_op_info = "doing background drop tables";
	row_drop_tables_for_mysql_in_background();
	MONITOR_INC_TIME_IN_MICRO_SECS(
		MONITOR_SRV_BACKGROUND_DROP_TABLE_MICROSECOND, counter_time);

	if (srv_shutdown_state > 0) {
		return;
	}

	/* make sure that there is enough reusable space in the redo
	log files */
	srv_main_thread_op_info = "checking free log space";
	log_free_check();

	/* Do an ibuf merge */
	srv_main_thread_op_info = "doing insert buffer merge";
	counter_time = ut_time_us(NULL);
	ibuf_contract_in_background(0, FALSE);
	MONITOR_INC_TIME_IN_MICRO_SECS(
		MONITOR_SRV_IBUF_MERGE_MICROSECOND, counter_time);

	/* Flush logs if needed */
	srv_main_thread_op_info = "flushing log";
	srv_sync_log_buffer_in_background();
	MONITOR_INC_TIME_IN_MICRO_SECS(
		MONITOR_SRV_LOG_FLUSH_MICROSECOND, counter_time);

	/* Now see if various tasks that are performed at defined
	intervals need to be performed. */

#ifdef MEM_PERIODIC_CHECK
	/* Check magic numbers of every allocated mem block once in
	SRV_MASTER_MEM_VALIDATE_INTERVAL seconds */
	if (cur_time % SRV_MASTER_MEM_VALIDATE_INTERVAL == 0) {
		mem_validate_all_blocks();
		MONITOR_INC_TIME_IN_MICRO_SECS(
			MONITOR_SRV_MEM_VALIDATE_MICROSECOND, counter_time);
	}
#endif
	if (srv_shutdown_state > 0) {
		return;
	}

	if (srv_shutdown_state > 0) {
		return;
	}

	if (cur_time % SRV_MASTER_DICT_LRU_INTERVAL == 0) {
		srv_main_thread_op_info = "enforcing dict cache limit";
		srv_master_evict_from_table_cache(50);
		MONITOR_INC_TIME_IN_MICRO_SECS(
			MONITOR_SRV_DICT_LRU_MICROSECOND, counter_time);
	}

	if (srv_shutdown_state > 0) {
		return;
	}

	/* Make a new checkpoint */
	if (cur_time % SRV_MASTER_CHECKPOINT_INTERVAL == 0) {
		srv_main_thread_op_info = "making checkpoint";
		log_checkpoint(TRUE, FALSE);
		MONITOR_INC_TIME_IN_MICRO_SECS(
			MONITOR_SRV_CHECKPOINT_MICROSECOND, counter_time);
	}
}

/*********************************************************************//**
Perform the tasks that the master thread is supposed to do whenever the
server is idle. We do check for the server state during this function
and if the server has entered the shutdown phase we may return from
the function without completing the required tasks.
Note that the server can move to active state when we are executing this
function but we don't check for that as we are suppose to perform more
or less same tasks when server is active. */
static
void
srv_master_do_idle_tasks(void)
/*==========================*/
{
	ullint	counter_time;

	++srv_main_idle_loops;

	MONITOR_INC(MONITOR_MASTER_IDLE_LOOPS);


	/* ALTER TABLE in MySQL requires on Unix that the table handler
	can drop tables lazily after there no longer are SELECT
	queries to them. */
	counter_time = ut_time_us(NULL);
	srv_main_thread_op_info = "doing background drop tables";
	row_drop_tables_for_mysql_in_background();
	MONITOR_INC_TIME_IN_MICRO_SECS(
		MONITOR_SRV_BACKGROUND_DROP_TABLE_MICROSECOND,
			 counter_time);

	if (srv_shutdown_state > 0) {
		return;
	}

	/* make sure that there is enough reusable space in the redo
	log files */
	srv_main_thread_op_info = "checking free log space";
	log_free_check();

	/* Do an ibuf merge */
	counter_time = ut_time_us(NULL);
	srv_main_thread_op_info = "doing insert buffer merge";
	ibuf_contract_in_background(0, TRUE);
	MONITOR_INC_TIME_IN_MICRO_SECS(
		MONITOR_SRV_IBUF_MERGE_MICROSECOND, counter_time);

	if (srv_shutdown_state > 0) {
		return;
	}

	srv_main_thread_op_info = "enforcing dict cache limit";
	srv_master_evict_from_table_cache(100);
	MONITOR_INC_TIME_IN_MICRO_SECS(
		MONITOR_SRV_DICT_LRU_MICROSECOND, counter_time);

	/* Flush logs if needed */
	srv_sync_log_buffer_in_background();
	MONITOR_INC_TIME_IN_MICRO_SECS(
		MONITOR_SRV_LOG_FLUSH_MICROSECOND, counter_time);

	if (srv_shutdown_state > 0) {
		return;
	}

	/* Make a new checkpoint */
	srv_main_thread_op_info = "making checkpoint";
	log_checkpoint(TRUE, FALSE);
	MONITOR_INC_TIME_IN_MICRO_SECS(MONITOR_SRV_CHECKPOINT_MICROSECOND,
				       counter_time);
}

/*********************************************************************//**
Perform the tasks during shutdown. The tasks that we do at shutdown
depend on srv_fast_shutdown:
2 => very fast shutdown => do no book keeping
1 => normal shutdown => clear drop table queue and make checkpoint
0 => slow shutdown => in addition to above do complete purge and ibuf
merge
@return TRUE if some work was done. FALSE otherwise */
static
ibool
srv_master_do_shutdown_tasks(
/*=========================*/
	ib_time_t*	last_print_time)/*!< last time the function
					print the message */
{
	ulint		n_bytes_merged = 0;
	ulint		n_tables_to_drop = 0;

	++srv_main_shutdown_loops;

	ut_a(srv_shutdown_state > 0);

	/* In very fast shutdown none of the following is necessary */
	if (srv_fast_shutdown == 2) {
		return(FALSE);
	}

	/* ALTER TABLE in MySQL requires on Unix that the table handler
	can drop tables lazily after there no longer are SELECT
	queries to them. */
	srv_main_thread_op_info = "doing background drop tables";
	n_tables_to_drop = row_drop_tables_for_mysql_in_background();

	/* make sure that there is enough reusable space in the redo
	log files */
	srv_main_thread_op_info = "checking free log space";
	log_free_check();

	/* In case of normal shutdown we don't do ibuf merge or purge */
	if (srv_fast_shutdown == 1) {
		goto func_exit;
	}

	/* Do an ibuf merge */
	srv_main_thread_op_info = "doing insert buffer merge";
	n_bytes_merged = ibuf_contract_in_background(0, TRUE);

	/* Flush logs if needed */
	srv_sync_log_buffer_in_background();

func_exit:
	/* Make a new checkpoint about once in 10 seconds */
	srv_main_thread_op_info = "making checkpoint";
	log_checkpoint(TRUE, FALSE);

	/* Print progress message every 60 seconds during shutdown */
	if (srv_shutdown_state > 0 && srv_print_verbose_log) {
		srv_shutdown_print_master_pending(
			last_print_time, n_tables_to_drop, n_bytes_merged);
	}

	return(n_bytes_merged || n_tables_to_drop);
}

/*********************************************************************//**
Puts master thread to sleep. At this point we are using polling to
service various activities. Master thread sleeps for one second before
checking the state of the server again */
static
void
srv_master_sleep(void)
/*==================*/
{
	srv_main_thread_op_info = "sleeping";
	os_thread_sleep(1000000);
	srv_main_thread_op_info = "";
}

/*********************************************************************//**
The master thread controlling the server.
@return	a dummy parameter */
extern "C" UNIV_INTERN
os_thread_ret_t
DECLARE_THREAD(srv_master_thread)(
/*==============================*/
	void*	arg __attribute__((unused)))
			/*!< in: a dummy parameter required by
			os_thread_create */
{
	srv_slot_t*	slot;
	ulint		old_activity_count = srv_get_activity_count();
	ib_time_t	last_print_time;

#ifdef UNIV_DEBUG_THREAD_CREATION
	fprintf(stderr, "Master thread starts, id %lu\n",
		os_thread_pf(os_thread_get_curr_id()));
#endif

#ifdef UNIV_PFS_THREAD
	pfs_register_thread(srv_master_thread_key);
#endif

	srv_main_thread_process_no = os_proc_get_number();
	srv_main_thread_id = os_thread_pf(os_thread_get_curr_id());

	slot = srv_reserve_slot(SRV_MASTER);
	ut_a(slot == srv_sys->sys_threads);

	last_print_time = ut_time();
loop:
	if (srv_force_recovery >= SRV_FORCE_NO_BACKGROUND) {
		goto suspend_thread;
	}

	while (srv_shutdown_state == SRV_SHUTDOWN_NONE) {

		srv_master_sleep();

		MONITOR_INC(MONITOR_MASTER_THREAD_SLEEP);

		if (srv_check_activity(old_activity_count)) {
			old_activity_count = srv_get_activity_count();
			srv_master_do_active_tasks();
		} else {
			srv_master_do_idle_tasks();
		}
	}

	while (srv_master_do_shutdown_tasks(&last_print_time)) {

		/* Shouldn't loop here in case of very fast shutdown */
		ut_ad(srv_fast_shutdown < 2);
	}

suspend_thread:
	srv_main_thread_op_info = "suspending";

	srv_suspend_thread(slot);

	/* DO NOT CHANGE THIS STRING. innobase_start_or_create_for_mysql()
	waits for database activity to die down when converting < 4.1.x
	databases, and relies on this string being exactly as it is. InnoDB
	manual also mentions this string in several places. */
	srv_main_thread_op_info = "waiting for server activity";

	os_event_wait(slot->event);

	if (srv_shutdown_state == SRV_SHUTDOWN_EXIT_THREADS) {
		os_thread_exit(NULL);
	}

	goto loop;

	OS_THREAD_DUMMY_RETURN;	/* Not reached, avoid compiler warning */
}

/*********************************************************************//**
Check if purge should stop.
@return true if it should shutdown. */
static
bool
srv_purge_should_exit(
/*==============*/
	ulint		n_purged)	/*!< in: pages purged in last batch */
{
	switch (srv_shutdown_state) {
	case SRV_SHUTDOWN_NONE:
		/* Normal operation. */
		break;

	case SRV_SHUTDOWN_CLEANUP:
	case SRV_SHUTDOWN_EXIT_THREADS:
		/* Exit unless slow shutdown requested or all done. */
		return(srv_fast_shutdown != 0 || n_purged == 0);

	case SRV_SHUTDOWN_LAST_PHASE:
	case SRV_SHUTDOWN_FLUSH_PHASE:
		ut_error;
	}

	return(false);
}

/*********************************************************************//**
Fetch and execute a task from the work queue.
@return	true if a task was executed */
static
bool
srv_task_execute(void)
/*==================*/
{
	que_thr_t*	thr = NULL;

	ut_a(srv_force_recovery < SRV_FORCE_NO_BACKGROUND);

	mutex_enter(&srv_sys->tasks_mutex);

	if (UT_LIST_GET_LEN(srv_sys->tasks) > 0) {

		thr = UT_LIST_GET_FIRST(srv_sys->tasks);

		ut_a(que_node_get_type(thr->child) == QUE_NODE_PURGE);

		UT_LIST_REMOVE(queue, srv_sys->tasks, thr);
	}

	mutex_exit(&srv_sys->tasks_mutex);

	if (thr != NULL) {

		que_run_threads(thr);

		os_atomic_inc_ulint(
			&purge_sys->bh_mutex, &purge_sys->n_completed, 1);
	}

	return(thr != NULL);
}

/*********************************************************************//**
Worker thread that reads tasks from the work queue and executes them.
@return	a dummy parameter */
extern "C" UNIV_INTERN
os_thread_ret_t
DECLARE_THREAD(srv_worker_thread)(
/*==============================*/
	void*	arg __attribute__((unused)))	/*!< in: a dummy parameter
						required by os_thread_create */
{
	srv_slot_t*	slot;

	ut_a(srv_force_recovery < SRV_FORCE_NO_BACKGROUND);

#ifdef UNIV_DEBUG_THREAD_CREATION
	ut_print_timestamp(stderr);
	fprintf(stderr, " InnoDB: worker thread starting, id %lu\n",
		os_thread_pf(os_thread_get_curr_id()));
#endif /* UNIV_DEBUG_THREAD_CREATION */

	slot = srv_reserve_slot(SRV_WORKER);

	ut_a(srv_n_purge_threads > 1);

	srv_sys_mutex_enter();

	ut_a(srv_sys->n_threads_active[SRV_WORKER] < srv_n_purge_threads);

	srv_sys_mutex_exit();

	/* We need to ensure that the worker threads exit after the
	purge coordinator thread. Otherwise the purge coordinaor can
	end up waiting forever in trx_purge_wait_for_workers_to_complete() */

	do {
		srv_suspend_thread(slot);

		os_event_wait(slot->event);

		if (srv_task_execute()) {

			/* If there are tasks in the queue, wakeup
			the purge coordinator thread. */

			srv_wake_purge_thread_if_not_active();
		}

		/* Note: we are checking the state without holding the
		purge_sys->latch here. */
	} while (purge_sys->state != PURGE_STATE_EXIT);

	srv_free_slot(slot);

	rw_lock_x_lock(&purge_sys->latch);

	ut_a(!purge_sys->running);
	ut_a(purge_sys->state == PURGE_STATE_EXIT);
	ut_a(srv_shutdown_state > SRV_SHUTDOWN_NONE);

	rw_lock_x_unlock(&purge_sys->latch);

#ifdef UNIV_DEBUG_THREAD_CREATION
	ut_print_timestamp(stderr);
	fprintf(stderr, " InnoDB: Purge worker thread exiting, id %lu\n",
		os_thread_pf(os_thread_get_curr_id()));
#endif /* UNIV_DEBUG_THREAD_CREATION */

	/* We count the number of threads in os_thread_exit(). A created
	thread should always use that to exit and not use return() to exit. */
	os_thread_exit(NULL);

	OS_THREAD_DUMMY_RETURN;	/* Not reached, avoid compiler warning */
}

/*********************************************************************//**
Do the actual purge operation.
@return length of history list before the last purge batch. */
static
ulint
srv_do_purge(
/*=========*/
	ulint		n_threads,	/*!< in: number of threads to use */
	ulint*		n_total_purged)	/*!< in/out: total pages purged */
{
	ulint		n_pages_purged;

	static ulint	count = 0;
	static ulint	n_use_threads = 0;
	static ulint	rseg_history_len = 0;
	ulint		old_activity_count = srv_get_activity_count();

	ut_a(n_threads > 0);

	/* Purge until there are no more records to purge and there is
	no change in configuration or server state. If the user has
	configured more than one purge thread then we treat that as a
	pool of threads and only use the extra threads if purge can't
	keep up with updates. */

	if (n_use_threads == 0) {
		n_use_threads = n_threads;
	}

	do {
		if (trx_sys->rseg_history_len > rseg_history_len) {

			/* History length is now longer than what it was
			when we took the last snapshot. Use more threads. */

			if (n_use_threads < n_threads) {
				++n_use_threads;
			}

		} else if (srv_check_activity(old_activity_count)
			   && n_use_threads > 1) {

			/* History length same or smaller since last snapshot,
			use fewer threads. */

			--n_use_threads;

			old_activity_count = srv_get_activity_count();
		}

		/* Ensure that the purge threads are less than what
		was configured. */

		ut_a(n_use_threads > 0);
		ut_a(n_use_threads <= n_threads);

		/* Take a snapshot of the history list before purge. */
		if ((rseg_history_len = trx_sys->rseg_history_len) == 0) {
			break;
		}

		n_pages_purged = trx_purge(
			n_use_threads, srv_purge_batch_size, false);

		if (!(count++ % TRX_SYS_N_RSEGS)) {
			/* Force a truncate of the history list. */
			trx_purge(1, srv_purge_batch_size, true);
		}

		*n_total_purged += n_pages_purged;

	} while (!srv_purge_should_exit(n_pages_purged) && n_pages_purged > 0);

	return(rseg_history_len);
}

/*********************************************************************//**
Suspend the purge coordinator thread. */
static
void
srv_purge_coordinator_suspend(
/*==========================*/
	srv_slot_t*	slot,			/*!< in/out: Purge coordinator
						thread slot */
	ulint		rseg_history_len)	/*!< in: history list length
						before last purge */
{
	ut_a(slot->type == SRV_PURGE);

	rw_lock_x_lock(&purge_sys->latch);

	purge_sys->running = false;

	rw_lock_x_unlock(&purge_sys->latch);

	bool		stop = false;

	/** Maximum wait time on the purge event, in micro-seconds. */
	static const ulint SRV_PURGE_MAX_TIMEOUT = 10000;

	do {
		ulint		ret;
		ib_int64_t	sig_count = srv_suspend_thread(slot);

		/* We don't wait right away on the the non-timed wait because
		we want to signal the thread that wants to suspend purge. */

		if (stop) {
			os_event_wait_low(slot->event, sig_count);
			ret = 0;
		} else if (rseg_history_len <= trx_sys->rseg_history_len) {
			ret = os_event_wait_time_low(
				slot->event, SRV_PURGE_MAX_TIMEOUT, sig_count);
		} else {
			/* We don't want to waste time waiting if the
			history list has increased by the time we get here
			unless purge has been stopped. */
			ret = 0;
		}

		srv_sys_mutex_enter();

		/* The thread can be in state !suspended after the timeout
		but before this check if another thread sent a wakeup signal. */

		if (slot->suspended) {
			slot->suspended = FALSE;
			++srv_sys->n_threads_active[slot->type];
			ut_a(srv_sys->n_threads_active[slot->type] == 1);
		}

		srv_sys_mutex_exit();

		rw_lock_x_lock(&purge_sys->latch);

		stop = (purge_sys->state == PURGE_STATE_STOP);

		if (!stop) {
			ut_a(purge_sys->n_stop == 0);
			purge_sys->running = true;
		} else {
			ut_a(purge_sys->n_stop > 0);

			/* Signal that we are suspended. */
			os_event_set(purge_sys->event);
		}

		rw_lock_x_unlock(&purge_sys->latch);

		if (ret == OS_SYNC_TIME_EXCEEDED) {

			/* No new records added since wait started then simply
			wait for new records. The magic number 5000 is an
			approximation for the case where we have cached UNDO
			log records which prevent truncate of the UNDO
			segments. */

			if (rseg_history_len == trx_sys->rseg_history_len
			    && trx_sys->rseg_history_len < 5000) {

				stop = true;
			}
		}

	} while (stop);

	ut_a(!slot->suspended);
}

/*********************************************************************//**
Purge coordinator thread that schedules the purge tasks.
@return	a dummy parameter */
extern "C" UNIV_INTERN
os_thread_ret_t
DECLARE_THREAD(srv_purge_coordinator_thread)(
/*=========================================*/
	void*	arg __attribute__((unused)))	/*!< in: a dummy parameter
						required by os_thread_create */
{
	srv_slot_t*	slot;
	ulint           n_total_purged = ULINT_UNDEFINED;

	ut_a(srv_n_purge_threads >= 1);
	ut_a(trx_purge_state() == PURGE_STATE_INIT);
	ut_a(srv_force_recovery < SRV_FORCE_NO_BACKGROUND);

	rw_lock_x_lock(&purge_sys->latch);

	purge_sys->running = true;
	purge_sys->state = PURGE_STATE_RUN;

	rw_lock_x_unlock(&purge_sys->latch);

#ifdef UNIV_PFS_THREAD
	pfs_register_thread(srv_purge_thread_key);
#endif /* UNIV_PFS_THREAD */

#ifdef UNIV_DEBUG_THREAD_CREATION
	ut_print_timestamp(stderr);
	fprintf(stderr, " InnoDB: Purge coordinator thread created, id %lu\n",
		os_thread_pf(os_thread_get_curr_id()));
#endif /* UNIV_DEBUG_THREAD_CREATION */

	slot = srv_reserve_slot(SRV_PURGE);

	ulint	rseg_history_len = trx_sys->rseg_history_len;

	do {
		/* If there are no records to purge or the last
		purge didn't purge any records then wait for activity. */

		if (purge_sys->state == PURGE_STATE_STOP
		    || n_total_purged == 0) {

			srv_purge_coordinator_suspend(slot, rseg_history_len);
		}

		if (srv_purge_should_exit(n_total_purged)) {
			ut_a(!slot->suspended);
			break;
		}

		n_total_purged = 0;

		rseg_history_len = srv_do_purge(
			srv_n_purge_threads, &n_total_purged);

	} while (!srv_purge_should_exit(n_total_purged));

	/* Ensure that we don't jump out of the loop unless the
	exit condition is satisfied. */

	ut_a(srv_purge_should_exit(n_total_purged));

	ulint	n_pages_purged = ULINT_MAX;

	/* Ensure that all records are purged if it is not a fast shutdown.
	This covers the case where a record can be added after we exit the
	loop above. */
	while (srv_fast_shutdown == 0 && n_pages_purged > 0) {
		n_pages_purged = trx_purge(1, srv_purge_batch_size, false);
	}

	/* Force a truncate of the history list. */
	n_pages_purged = trx_purge(1, srv_purge_batch_size, true);
	ut_a(n_pages_purged == 0 || srv_fast_shutdown != 0);

	/* The task queue should always be empty, independent of fast
	shutdown state. */
	ut_a(srv_get_task_queue_length() == 0);

	srv_free_slot(slot);

	/* Note that we are shutting down. */
	rw_lock_x_lock(&purge_sys->latch);

	purge_sys->state = PURGE_STATE_EXIT;

	purge_sys->running = false;

	rw_lock_x_unlock(&purge_sys->latch);

#ifdef UNIV_DEBUG_THREAD_CREATION
	ut_print_timestamp(stderr);
	fprintf(stderr, " InnoDB: Purge coordinator exiting, id %lu\n",
		os_thread_pf(os_thread_get_curr_id()));
#endif /* UNIV_DEBUG_THREAD_CREATION */

	/* Ensure that all the worker threads quit. */
	if (srv_n_purge_threads > 1) {
		srv_release_threads(SRV_WORKER, srv_n_purge_threads - 1);
	}

	/* We count the number of threads in os_thread_exit(). A created
	thread should always use that to exit and not use return() to exit. */
	os_thread_exit(NULL);

	OS_THREAD_DUMMY_RETURN;	/* Not reached, avoid compiler warning */
}

/**********************************************************************//**
Enqueues a task to server task queue and releases a worker thread, if there
is a suspended one. */
UNIV_INTERN
void
srv_que_task_enqueue_low(
/*=====================*/
	que_thr_t*	thr)	/*!< in: query thread */
{
	mutex_enter(&srv_sys->tasks_mutex);

	UT_LIST_ADD_LAST(queue, srv_sys->tasks, thr);

	mutex_exit(&srv_sys->tasks_mutex);

	srv_release_threads(SRV_WORKER, 1);
}

/**********************************************************************//**
Get count of tasks in the queue.
@return number of tasks in queue  */
UNIV_INTERN
ulint
srv_get_task_queue_length(void)
/*===========================*/
{
	ulint	n_tasks;

	mutex_enter(&srv_sys->tasks_mutex);

	n_tasks = UT_LIST_GET_LEN(srv_sys->tasks);

	mutex_exit(&srv_sys->tasks_mutex);

	return(n_tasks);
}

/**********************************************************************//**
Wakeup the purge threads. */
UNIV_INTERN
void
srv_purge_wakeup(void)
/*==================*/
{
	if (srv_force_recovery < SRV_FORCE_NO_BACKGROUND) {

		srv_release_threads(SRV_PURGE, 1);

		if (srv_n_purge_threads > 1) {
			ulint	n_workers = srv_n_purge_threads - 1;

			srv_release_threads(SRV_WORKER, n_workers);
		}
	}
}
<|MERGE_RESOLUTION|>--- conflicted
+++ resolved
@@ -332,18 +332,6 @@
 UNIV_INTERN ibool	srv_print_latch_waits		= FALSE;
 #endif /* UNIV_DEBUG */
 
-<<<<<<< HEAD
-#if defined UNIV_DEBUG || defined UNIV_IBUF_DEBUG
-UNIV_INTERN my_bool	srv_ibuf_disable_background_merge;
-#endif /* UNIV_DEBUG || UNIV_IBUF_DEBUG */
-
-UNIV_INTERN ulint	srv_n_rows_inserted		= 0;
-UNIV_INTERN ulint	srv_n_rows_updated		= 0;
-UNIV_INTERN ulint	srv_n_rows_deleted		= 0;
-UNIV_INTERN ulint	srv_n_rows_read			= 0;
-
-=======
->>>>>>> 44cdd60f
 static ulint		srv_n_rows_inserted_old		= 0;
 static ulint		srv_n_rows_updated_old		= 0;
 static ulint		srv_n_rows_deleted_old		= 0;
