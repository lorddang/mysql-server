/*
   Copyright (c) 2003, 2014, Oracle and/or its affiliates. All rights reserved.

   This program is free software; you can redistribute it and/or modify
   it under the terms of the GNU General Public License as published by
   the Free Software Foundation; version 2 of the License.

   This program is distributed in the hope that it will be useful,
   but WITHOUT ANY WARRANTY; without even the implied warranty of
   MERCHANTABILITY or FITNESS FOR A PARTICULAR PURPOSE.  See the
   GNU General Public License for more details.

   You should have received a copy of the GNU General Public License
   along with this program; if not, write to the Free Software
   Foundation, Inc., 51 Franklin St, Fifth Floor, Boston, MA 02110-1301  USA
*/


#define QMGR_C
#include "Qmgr.hpp"
#include <pc.hpp>
#include <NdbTick.h>
#include <signaldata/EventReport.hpp>
#include <signaldata/StartOrd.hpp>
#include <signaldata/CloseComReqConf.hpp>
#include <signaldata/PrepFailReqRef.hpp>
#include <signaldata/NodeFailRep.hpp>
#include <signaldata/ReadNodesConf.hpp>
#include <signaldata/NFCompleteRep.hpp>
#include <signaldata/CheckNodeGroups.hpp>
#include <signaldata/ArbitSignalData.hpp>
#include <signaldata/ApiRegSignalData.hpp>
#include <signaldata/ApiVersion.hpp>
#include <signaldata/BlockCommitOrd.hpp>
#include <signaldata/FailRep.hpp>
#include <signaldata/DisconnectRep.hpp>
#include <signaldata/ApiBroadcast.hpp>
#include <signaldata/Upgrade.hpp>
#include <signaldata/EnableCom.hpp>
#include <signaldata/RouteOrd.hpp>
#include <signaldata/NodePing.hpp>
#include <signaldata/DihRestart.hpp>
#include <signaldata/DumpStateOrd.hpp>
#include <ndb_version.h>

#include <TransporterRegistry.hpp> // Get connect address

#include <EventLogger.hpp>
extern EventLogger * g_eventLogger;

//#define DEBUG_QMGR_START
#ifdef DEBUG_QMGR_START
#include <DebuggerNames.hpp>
#define DEBUG(x) ndbout << "QMGR " << __LINE__ << ": " << x << endl
#define DEBUG_START(gsn, node, msg) DEBUG(getSignalName(gsn) << " to: " << node << " - " << msg)
#define DEBUG_START2(gsn, rg, msg) { char nodes[255]; DEBUG(getSignalName(gsn) << " to: " << rg.m_nodes.getText(nodes) << " - " << msg); }
#define DEBUG_START3(signal, msg) DEBUG(getSignalName(signal->header.theVerId_signalNumber) << " from " << refToNode(signal->getSendersBlockRef()) << " - " << msg);
#else
#define DEBUG(x)
#define DEBUG_START(gsn, node, msg)
#define DEBUG_START2(gsn, rg, msg)
#define DEBUG_START3(signal, msg)
#endif

#define JAM_FILE_ID 360


/**
 * c_start.m_gsn = GSN_CM_REGREQ
 *   Possible for all nodes
 *   c_start.m_nodes contains all nodes in config
 *
 * c_start.m_gsn = GSN_CM_NODEINFOREQ;
 *   Set when receiving CM_REGCONF
 *   State possible for starting node only (not in cluster)
 *
 *   c_start.m_nodes contains all node in alive cluster that
 *                   that has not replied to GSN_CM_NODEINFOREQ
 *                   passed by president in GSN_CM_REGCONF
 *
 * c_start.m_gsn = GSN_CM_ADD
 *   Possible for president only
 *   Set when receiving and accepting CM_REGREQ (to include node)
 *
 *   c_start.m_nodes contains all nodes in alive cluster + starting node
 *                   that has not replied to GSN_CM_ADD
 *                   by sending GSN_CM_ACKADD
 *
 * c_start.m_gsn = GSN_CM_NODEINFOCONF
 *   Possible for non presidents only
 *     c_start.m_nodes contains a node that has been accepted by president
 *     but has not connected to us yet
 */

// Signal entries and statement blocks
/* 4  P R O G R A M        */
/*******************************/
/* CMHEART_BEAT               */
/*******************************/
void Qmgr::execCM_HEARTBEAT(Signal* signal) 
{
  NodeRecPtr hbNodePtr;
  jamEntry();
  hbNodePtr.i = signal->theData[0];
  ptrCheckGuard(hbNodePtr, MAX_NDB_NODES, nodeRec);
  set_hb_count(hbNodePtr.i) = 0;
  return;
}//Qmgr::execCM_HEARTBEAT()

/*******************************/
/* CM_NODEINFOREF             */
/*******************************/
void Qmgr::execCM_NODEINFOREF(Signal* signal) 
{
  jamEntry();
  systemErrorLab(signal, __LINE__);
  return;
}//Qmgr::execCM_NODEINFOREF()

/*******************************/
/* CONTINUEB                  */
/*******************************/
void Qmgr::execCONTINUEB(Signal* signal) 
{
  jamEntry();
  const Uint32 tcontinuebType = signal->theData[0];
  const Uint32 tdata0 = signal->theData[1];
  const Uint32 tdata1 = signal->theData[2];
  switch (tcontinuebType) {
  case ZREGREQ_TIMELIMIT:
    jam();
    if (c_start.m_startKey != tdata0 || c_start.m_startNode != tdata1) {
      jam();
      return;
    }//if
    regreqTimeLimitLab(signal);
    break;
  case ZREGREQ_MASTER_TIMELIMIT:
    jam();
    if (c_start.m_startKey != tdata0 || c_start.m_startNode != tdata1) {
      jam();
      return;
    }//if
    //regreqMasterTimeLimitLab(signal);
    failReportLab(signal, c_start.m_startNode, FailRep::ZSTART_IN_REGREQ, getOwnNodeId());
    return;
    break;
  case ZTIMER_HANDLING:
    jam();
    timerHandlingLab(signal);
    return;
    break;
  case ZARBIT_HANDLING:
    jam();
    runArbitThread(signal);
    return;
    break;
  case ZSTART_FAILURE_LIMIT:{
    if (cpresident != ZNIL)
    {
      jam();
      return;
    }
    const NDB_TICKS now = NdbTick_getCurrentTicks();
    const Uint64 elapsed = NdbTick_Elapsed(c_start_election_time,now).milliSec();
    if (elapsed > c_restartFailureTimeout)
    {
      jam();
      BaseString tmp;
      tmp.append("Shutting down node as total restart time exceeds "
		 " StartFailureTimeout as set in config file ");
      if(c_restartFailureTimeout == (Uint32) ~0)
	tmp.append(" 0 (inifinite)");
      else
	tmp.appfmt(" %d", c_restartFailureTimeout);
      
      progError(__LINE__, NDBD_EXIT_SYSTEM_ERROR, tmp.c_str());
    }
    signal->theData[0] = ZSTART_FAILURE_LIMIT;
    sendSignalWithDelay(reference(), GSN_CONTINUEB, signal, 3000, 1);
    return;
  }
  default:
    jam();
    // ZCOULD_NOT_OCCUR_ERROR;
    systemErrorLab(signal, __LINE__);
    return;
    break;
  }//switch
  return;
}//Qmgr::execCONTINUEB()


void Qmgr::execDEBUG_SIG(Signal* signal) 
{
  NodeRecPtr debugNodePtr;
  jamEntry();
  debugNodePtr.i = signal->theData[0];
  ptrCheckGuard(debugNodePtr, MAX_NODES, nodeRec);
  return;
}//Qmgr::execDEBUG_SIG()

/*******************************/
/* FAIL_REP                   */
/*******************************/
void Qmgr::execFAIL_REP(Signal* signal) 
{
  const FailRep * const failRep = (FailRep *)&signal->theData[0];
  const NodeId failNodeId = failRep->failNodeId;
  const FailRep::FailCause failCause = (FailRep::FailCause)failRep->failCause; 
  Uint32 failSource = failRep->getFailSourceNodeId(signal->length());
  if (!failSource)
  {
    /* Failure source not included, use sender of signal as 'source' */
    failSource = refToNode(signal->getSendersBlockRef());
  }

  jamEntry();
  failReportLab(signal, failNodeId, failCause, failSource);
  return;
}//Qmgr::execFAIL_REP()

/*******************************/
/* PRES_TOREQ                 */
/*******************************/
void Qmgr::execPRES_TOREQ(Signal* signal) 
{
  jamEntry();
  BlockReference Tblockref = signal->theData[0];
  signal->theData[0] = getOwnNodeId();
  signal->theData[1] = ccommitFailureNr;
  sendSignal(Tblockref, GSN_PRES_TOCONF, signal, 2, JBA);
  return;
}//Qmgr::execPRES_TOREQ()

void 
Qmgr::execREAD_CONFIG_REQ(Signal* signal)
{
  jamEntry();

  const ReadConfigReq * req = (ReadConfigReq*)signal->getDataPtr();

  Uint32 ref = req->senderRef;
  Uint32 senderData = req->senderData;

  const ndb_mgm_configuration_iterator * p = 
    m_ctx.m_config.getOwnConfigIterator();
  ndbrequire(p != 0);

  ReadConfigConf * conf = (ReadConfigConf*)signal->getDataPtrSend();
  conf->senderRef = reference();
  conf->senderData = senderData;
  sendSignal(ref, GSN_READ_CONFIG_CONF, signal, 
	     ReadConfigConf::SignalLength, JBB);
}

void
Qmgr::execSTART_ORD(Signal* signal)
{
  /**
   * Start timer handling 
   */
  const NDB_TICKS now = NdbTick_getCurrentTicks();
  signal->theData[0] = ZTIMER_HANDLING;
  signal->theData[1] = Uint32(now.getUint64() >> 32);
  signal->theData[2] = Uint32(now.getUint64());
  sendSignal(QMGR_REF, GSN_CONTINUEB, signal, 3, JBB);
}

/*
4.2  ADD NODE MODULE*/
/*##########################################################################*/
/*
4.2.1 STTOR     */
/**--------------------------------------------------------------------------
 * Start phase signal, must be handled by all blocks. 
 * QMGR is only interested in the first phase. 
 * During phase one we clear all registered applications. 
 *---------------------------------------------------------------------------*/
/*******************************/
/* STTOR                      */
/*******************************/
void Qmgr::execSTTOR(Signal* signal) 
{
  jamEntry();
  
  switch(signal->theData[1]){
  case 1:
    initData(signal);
    startphase1(signal);
    recompute_version_info(NodeInfo::DB);
    recompute_version_info(NodeInfo::API);
    recompute_version_info(NodeInfo::MGM);
    return;
  case 7:
    if (cpresident == getOwnNodeId())
    {
      switch(arbitRec.method){
      case ArbitRec::DISABLED:
        break;

      case ArbitRec::METHOD_EXTERNAL:
      case ArbitRec::METHOD_DEFAULT:
        /**
         * Start arbitration thread.  This could be done as soon as
         * we have all nodes (or a winning majority).
         */
        jam();
        handleArbitStart(signal);
        break;
      }
    }
    break;
  case 8:{
    /**
     * Enable communication to all API nodes by setting state
     *   to ZFAIL_CLOSING (which will make it auto-open in checkStartInterface)
     */
    c_allow_api_connect = 1;
    NodeRecPtr nodePtr;
    for (nodePtr.i = 1; nodePtr.i < MAX_NODES; nodePtr.i++)
    {
      jam();
      Uint32 type = getNodeInfo(nodePtr.i).m_type;
      if (type != NodeInfo::API)
        continue;

      ptrAss(nodePtr, nodeRec);
      if (nodePtr.p->phase == ZAPI_INACTIVE)
      {
        jam();
        set_hb_count(nodePtr.i) = 3;
        nodePtr.p->phase = ZFAIL_CLOSING;
        nodePtr.p->failState = NORMAL;
      }
    }
  }
  }
  
  sendSttorryLab(signal);
  return;
}//Qmgr::execSTTOR()

void Qmgr::sendSttorryLab(Signal* signal) 
{
/****************************<*/
/*< STTORRY                  <*/
/****************************<*/
  signal->theData[3] = 7;
  signal->theData[4] = 8;
  signal->theData[5] = 255;
  sendSignal(NDBCNTR_REF, GSN_STTORRY, signal, 6, JBB);
  return;
}//Qmgr::sendSttorryLab()

void Qmgr::startphase1(Signal* signal) 
{
  jamEntry();

  NodeRecPtr nodePtr;
  nodePtr.i = getOwnNodeId();
  ptrAss(nodePtr, nodeRec);
  nodePtr.p->phase = ZSTARTING;

  DihRestartReq * req = CAST_PTR(DihRestartReq, signal->getDataPtrSend());
  req->senderRef = reference();
  sendSignal(DBDIH_REF, GSN_DIH_RESTARTREQ, signal,
             DihRestartReq::SignalLength, JBB);
  return;
}

void
Qmgr::execDIH_RESTARTREF(Signal*signal)
{
  jamEntry();

  const DihRestartRef * ref = CAST_CONSTPTR(DihRestartRef,
                                            signal->getDataPtr());
  c_start.m_latest_gci = 0;
  c_start.m_no_nodegroup_nodes.assign(NdbNodeBitmask::Size,
                                      ref->no_nodegroup_mask);
  execCM_INFOCONF(signal);
}

void
Qmgr::execDIH_RESTARTCONF(Signal*signal)
{
  jamEntry();

  const DihRestartConf * conf = CAST_CONSTPTR(DihRestartConf,
                                              signal->getDataPtr());

  c_start.m_latest_gci = conf->latest_gci;
  c_start.m_no_nodegroup_nodes.assign(NdbNodeBitmask::Size,
                                      conf->no_nodegroup_mask);
  execCM_INFOCONF(signal);
}

void Qmgr::setHbDelay(UintR aHbDelay)
{
  const NDB_TICKS now = NdbTick_getCurrentTicks();
  hb_send_timer.setDelay(aHbDelay < 10 ? 10 : aHbDelay);
  hb_send_timer.reset(now);
  hb_check_timer.setDelay(aHbDelay < 10 ? 10 : aHbDelay);
  hb_check_timer.reset(now);
}

void Qmgr::setHbApiDelay(UintR aHbApiDelay)
{
  const NDB_TICKS now = NdbTick_getCurrentTicks();
  chbApiDelay = (aHbApiDelay < 100 ? 100 : aHbApiDelay);
  hb_api_timer.setDelay(chbApiDelay);
  hb_api_timer.reset(now);
}

void Qmgr::setArbitTimeout(UintR aArbitTimeout)
{
  arbitRec.timeout = (aArbitTimeout < 10 ? 10 : aArbitTimeout);
}

void Qmgr::setCCDelay(UintR aCCDelay)
{
  const NDB_TICKS now = NdbTick_getCurrentTicks();
  if (aCCDelay == 0)
  {
    /* Connectivity check disabled */
    m_connectivity_check.m_enabled = false;
    m_connectivity_check.m_timer.setDelay(0);
  }
  else
  {
    m_connectivity_check.m_enabled = true;
    m_connectivity_check.m_timer.setDelay(aCCDelay < 10 ? 10 : aCCDelay);
    m_connectivity_check.m_timer.reset(now);
  }
}

void Qmgr::execCONNECT_REP(Signal* signal)
{
  jamEntry();
  const Uint32 connectedNodeId = signal->theData[0];

  if (ERROR_INSERTED(931))
  {
    jam();
    ndbout_c("Discarding CONNECT_REP(%d)", connectedNodeId);
    infoEvent("Discarding CONNECT_REP(%d)", connectedNodeId);
    return;
  }

  if (ERROR_INSERTED(941) &&
      getNodeInfo(connectedNodeId).getType() == NodeInfo::API)
  {
    jam();
    CLEAR_ERROR_INSERT_VALUE;
    ndbout_c("Discarding one API CONNECT_REP(%d)", connectedNodeId);
    infoEvent("Discarding one API CONNECT_REP(%d)", connectedNodeId);
    return;
  }

  if (c_connectedNodes.get(connectedNodeId) == false)
  {
    jam();
    setNodeInfo(connectedNodeId).m_version = 0;
    setNodeInfo(connectedNodeId).m_mysql_version = 0;
  }

  c_connectedNodes.set(connectedNodeId);

  {
    NodeRecPtr connectedNodePtr;
    connectedNodePtr.i = connectedNodeId;
    ptrCheckGuard(connectedNodePtr, MAX_NODES, nodeRec);
    connectedNodePtr.p->m_secret = 0;
  }

  NodeRecPtr myNodePtr;
  myNodePtr.i = getOwnNodeId();
  ptrCheckGuard(myNodePtr, MAX_NODES, nodeRec);
  NodeInfo connectedNodeInfo = getNodeInfo(connectedNodeId);
  switch(myNodePtr.p->phase){
  case ZRUNNING:
    if (connectedNodeInfo.getType() == NodeInfo::DB)
    {
      ndbrequire(!c_clusterNodes.get(connectedNodeId));
    }
  case ZSTARTING:
    jam();
    break;
  case ZPREPARE_FAIL:
  case ZFAIL_CLOSING:
    jam();
    return;
  case ZAPI_ACTIVE:
    ndbrequire(false);
  case ZAPI_INACTIVE:
    ndbrequire(false);
  case ZINIT:
    ndbrequire(getNodeInfo(connectedNodeId).m_type == NodeInfo::MGM);
    break;
  default:
    ndbrequire(false);
  }

  if (connectedNodeInfo.getType() != NodeInfo::DB)
  {
    jam();
    return;
  }

  switch(c_start.m_gsn){
  case GSN_CM_REGREQ:
    jam();
    sendCmRegReq(signal, connectedNodeId);

    /**
     * We're waiting for CM_REGCONF c_start.m_nodes contains all configured
     *   nodes
     */
    ndbrequire(myNodePtr.p->phase == ZSTARTING);
    ndbrequire(c_start.m_nodes.isWaitingFor(connectedNodeId));
    return;
  case GSN_CM_NODEINFOREQ:
    jam();
    
    if (c_start.m_nodes.isWaitingFor(connectedNodeId))
    {
      jam();
      ndbrequire(getOwnNodeId() != cpresident);
      ndbrequire(myNodePtr.p->phase == ZSTARTING);
      sendCmNodeInfoReq(signal, connectedNodeId, myNodePtr.p);
      return;
    }
    return;
  case GSN_CM_NODEINFOCONF:{
    jam();
    
    ndbrequire(getOwnNodeId() != cpresident);
    ndbrequire(myNodePtr.p->phase == ZRUNNING);
    if (c_start.m_nodes.isWaitingFor(connectedNodeId))
    {
      jam();
      c_start.m_nodes.clearWaitingFor(connectedNodeId);
      c_start.m_gsn = RNIL;
      
      NodeRecPtr addNodePtr;
      addNodePtr.i = connectedNodeId;
      ptrCheckGuard(addNodePtr, MAX_NDB_NODES, nodeRec);
      cmAddPrepare(signal, addNodePtr, myNodePtr.p);
      return;
    }
  }
  default:
    (void)1;
  }
  
  ndbrequire(!c_start.m_nodes.isWaitingFor(connectedNodeId));
  ndbrequire(!c_readnodes_nodes.get(connectedNodeId));
  c_readnodes_nodes.set(connectedNodeId);
  signal->theData[0] = reference();
  sendSignal(calcQmgrBlockRef(connectedNodeId), GSN_READ_NODESREQ, signal, 1, JBA);
  return;
}//Qmgr::execCONNECT_REP()

void
Qmgr::execREAD_NODESCONF(Signal* signal)
{
  jamEntry();
  check_readnodes_reply(signal, 
			refToNode(signal->getSendersBlockRef()),
			GSN_READ_NODESCONF);
}

void
Qmgr::execREAD_NODESREF(Signal* signal)
{
  jamEntry();
  check_readnodes_reply(signal, 
			refToNode(signal->getSendersBlockRef()),
			GSN_READ_NODESREF);
}

/*******************************/
/* CM_INFOCONF                */
/*******************************/
void Qmgr::execCM_INFOCONF(Signal* signal) 
{
  /**
   * Open communcation to all DB nodes
   */
  signal->theData[0] = 0; // no answer
  signal->theData[1] = 0; // no id
  signal->theData[2] = NodeInfo::DB;
  sendSignal(TRPMAN_REF, GSN_OPEN_COMORD, signal, 3, JBB);

  cpresident = ZNIL;
  cpresidentAlive = ZFALSE;
  c_start_election_time = NdbTick_getCurrentTicks();
  
  signal->theData[0] = ZSTART_FAILURE_LIMIT;
  sendSignalWithDelay(reference(), GSN_CONTINUEB, signal, 3000, 1);
  
  cmInfoconf010Lab(signal);
  
  return;
}//Qmgr::execCM_INFOCONF()

Uint32 g_start_type = 0;
NdbNodeBitmask g_nowait_nodes; // Set by clo

void Qmgr::cmInfoconf010Lab(Signal* signal) 
{
  c_start.m_startKey = 0;
  c_start.m_startNode = getOwnNodeId();
  c_start.m_nodes.clearWaitingFor();
  c_start.m_gsn = GSN_CM_REGREQ;
  c_start.m_starting_nodes.clear();
  c_start.m_starting_nodes_w_log.clear();
  c_start.m_regReqReqSent = 0;
  c_start.m_regReqReqRecv = 0;
  c_start.m_skip_nodes = g_nowait_nodes;
  c_start.m_skip_nodes.bitAND(c_definedNodes);
  c_start.m_start_type = g_start_type;

  NodeRecPtr nodePtr;
  cnoOfNodes = 0;
  for (nodePtr.i = 1; nodePtr.i < MAX_NDB_NODES; nodePtr.i++) {
    jam();
    ptrAss(nodePtr, nodeRec);
    
    if(getNodeInfo(nodePtr.i).getType() != NodeInfo::DB)
      continue;

    c_start.m_nodes.setWaitingFor(nodePtr.i);    
    cnoOfNodes++;

    if(!c_connectedNodes.get(nodePtr.i))
      continue;
    
    sendCmRegReq(signal, nodePtr.i);
  }
  
  //----------------------------------------
  /* Wait for a while. When it returns    */
  /* we will check if we got any CM_REGREF*/
  /* or CM_REGREQ (lower nodeid than our  */
  /* own).                                */
  //----------------------------------------
  signal->theData[0] = ZREGREQ_TIMELIMIT;
  signal->theData[1] = c_start.m_startKey;
  signal->theData[2] = c_start.m_startNode;
  sendSignalWithDelay(QMGR_REF, GSN_CONTINUEB, signal, 3000, 3);

  creadyDistCom = ZTRUE;
  return;
}//Qmgr::cmInfoconf010Lab()

void
Qmgr::sendCmRegReq(Signal * signal, Uint32 nodeId){
  CmRegReq * req = (CmRegReq *)&signal->theData[0];
  req->blockRef = reference();
  req->nodeId = getOwnNodeId();
  req->version = NDB_VERSION;
  req->mysql_version = NDB_MYSQL_VERSION_D;
  req->latest_gci = c_start.m_latest_gci;
  req->start_type = c_start.m_start_type;
  c_start.m_skip_nodes.copyto(NdbNodeBitmask::Size, req->skip_nodes);
  const Uint32 ref = calcQmgrBlockRef(nodeId);
  sendSignal(ref, GSN_CM_REGREQ, signal, CmRegReq::SignalLength, JBB);
  DEBUG_START(GSN_CM_REGREQ, nodeId, "");
  
  c_start.m_regReqReqSent++;
}

/*
4.4.11 CM_REGREQ */
/**--------------------------------------------------------------------------
 * If this signal is received someone tries to get registrated. 
 * Only the president have the authority make decissions about new nodes, 
 * so only a president or a node that claims to be the president may send a 
 * reply to this signal. 
 * This signal can occur any time after that STTOR was received. 
 * CPRESIDENT:             Timelimit has expired and someone has 
 *                         decided to enter the president role
 * CPRESIDENT_CANDIDATE:
 *     Assigned when we receive a CM_REGREF, if we got more than one REF 
 *     then we always keep the lowest nodenumber. 
 *     We accept this nodeno as president when our timelimit expires
 * We should consider the following cases: 
 * 1- We are the president. If we are busy by adding new nodes to cluster, 
 *    then we have to refuse this node to be added. 
 *    The refused node will try in ZREFUSE_ADD_TIME seconds again. 
 *    If we are not busy then we confirm
 *
 * 2- We know the president, we dont bother us about this REQ. 
 *    The president has also got this REQ and will take care of it.
 *
 * 3- The president are not known. We have received CM_INIT, so we compare the
 *    senders node number to GETOWNNODEID().
 *    If we have a lower number than the sender then we will claim 
 *    that we are the president so we send him a refuse signal back. 
 *    We have to wait for the CONTINUEB signal before we can enter the 
 *    president role. If our GETOWNNODEID() if larger than sender node number, 
 *    we are not the president and just have to wait for the 
 *    reply signal (REF)  to our CM_REGREQ_2. 
 * 4- We havent received the CM_INIT signal so we don't know who we are. 
 *    Ignore the request.
 *--------------------------------------------------------------------------*/
/*******************************/
/* CM_REGREQ                  */
/*******************************/
static
int
check_start_type(Uint32 starting, Uint32 own)
{
  if (starting == (1 << NodeState::ST_INITIAL_START) &&
      ((own & (1 << NodeState::ST_INITIAL_START)) == 0))
  {
    return 1;
  }
  return 0;
}

void Qmgr::execCM_REGREQ(Signal* signal) 
{
  DEBUG_START3(signal, "");

  NodeRecPtr addNodePtr;
  jamEntry();

  CmRegReq * const cmRegReq = (CmRegReq *)&signal->theData[0];
  const BlockReference Tblockref = cmRegReq->blockRef;
  const Uint32 startingVersion = cmRegReq->version;
  Uint32 startingMysqlVersion = cmRegReq->mysql_version;
  addNodePtr.i = cmRegReq->nodeId;
  Uint32 gci = 1;
  Uint32 start_type = ~0;
  NdbNodeBitmask skip_nodes;

  if (!c_connectedNodes.get(cmRegReq->nodeId))
  {
    jam();

    /**
     * With ndbmtd, there is a race condition such that
     *   CM_REGREQ can arrive prior to CONNECT_REP
     *   since CONNECT_REP is sent from CMVMI
     *
     * In such cases, ignore the CM_REGREQ which is safe
     *   as it will anyway be resent by starting node
     */
    g_eventLogger->info("discarding CM_REGREQ from %u "
                        "as we're not yet connected (isNdbMt: %u)",
                        cmRegReq->nodeId,
                        (unsigned)isNdbMt());

    return;
  }

  if (signal->getLength() == CmRegReq::SignalLength)
  {
    jam();
    gci = cmRegReq->latest_gci;
    start_type = cmRegReq->start_type;
    skip_nodes.assign(NdbNodeBitmask::Size, cmRegReq->skip_nodes);
  }
  
  if (startingVersion < NDBD_SPLIT_VERSION)
  {
    startingMysqlVersion = 0;
  }
  
  if (creadyDistCom == ZFALSE) {
    jam();
    /* NOT READY FOR DISTRIBUTED COMMUNICATION.*/
    return;	     	      	             	      	             
  }//if
  
  if (!ndbCompatible_ndb_ndb(NDB_VERSION, startingVersion)) {
    jam();
    sendCmRegrefLab(signal, Tblockref, CmRegRef::ZINCOMPATIBLE_VERSION);
    return;
  }

  if (!ndb_check_micro_gcp(startingVersion))
  {
    jam();
    infoEvent("Connection from node %u refused as it's not micro GCP enabled",
              addNodePtr.i);
    sendCmRegrefLab(signal, Tblockref, CmRegRef::ZINCOMPATIBLE_VERSION);
    return;
  }

  if (!ndb_pnr(startingVersion))
  {
    jam();
    infoEvent("Connection from node %u refused as it's not does not support "
              "parallel node recovery",
              addNodePtr.i);
    sendCmRegrefLab(signal, Tblockref, CmRegRef::ZINCOMPATIBLE_VERSION);
    return;
  }

  if (!ndb_check_hb_order_version(startingVersion) &&
      m_hb_order_config_used)
  {
    jam();
    infoEvent("Connection from node %u refused as it does not support "
              "user-defined HeartbeatOrder",
              addNodePtr.i);
    sendCmRegrefLab(signal, Tblockref, CmRegRef::ZINCOMPATIBLE_VERSION);
    return;
  }

  if (m_connectivity_check.m_enabled &&
      !ndbd_connectivity_check(startingVersion))
  {
    jam();
    infoEvent("Connection from node %u refused as it does not support "
              "ConnectCheckIntervalDelay",
              addNodePtr.i);
    sendCmRegrefLab(signal, Tblockref, CmRegRef::ZINCOMPATIBLE_VERSION);
    return;
  }

  if (check_start_type(start_type, c_start.m_start_type))
  {
    jam();
    sendCmRegrefLab(signal, Tblockref, CmRegRef::ZINCOMPATIBLE_START_TYPE);
    return;
  }
  
  if (cpresident != getOwnNodeId())
  {
    jam();                      

    if (cpresident == ZNIL) 
    {
      /***
       * We don't know the president. 
       * If the node to be added has lower node id 
       * than our president cancidate. Set it as 
       * candidate
       */
      jam(); 
      if (gci > c_start.m_president_candidate_gci || 
	  (gci == c_start.m_president_candidate_gci && 
	   addNodePtr.i < c_start.m_president_candidate))
      {
	jam();
	c_start.m_president_candidate = addNodePtr.i;
	c_start.m_president_candidate_gci = gci;
      }
      sendCmRegrefLab(signal, Tblockref, CmRegRef::ZELECTION);
      return;
    }                          
    
    /**
     * We are not the president.
     * We know the president.
     * President will answer.
     */
    sendCmRegrefLab(signal, Tblockref, CmRegRef::ZNOT_PRESIDENT);
    return;
  }//if

  if (c_start.m_startNode != 0)
  {
    jam();
    /**
     * President busy by adding another node
    */
    sendCmRegrefLab(signal, Tblockref, CmRegRef::ZBUSY_PRESIDENT);
    return;
  }//if
  
  if (ctoStatus == Q_ACTIVE) 
  {   
    jam();
    /**
     * Active taking over as president
     */
    sendCmRegrefLab(signal, Tblockref, CmRegRef::ZBUSY_TO_PRES);
    return;
  }//if

  if (getNodeInfo(addNodePtr.i).m_type != NodeInfo::DB) 
  {
    jam(); 
    /** 
     * The new node is not in config file
     */
    sendCmRegrefLab(signal, Tblockref, CmRegRef::ZNOT_IN_CFG);
    return;
  } 

  if (getNodeState().getSingleUserMode()) 
  {
    /** 
     * The cluster is in single user mode.
     * Data node is not allowed to get added in the cluster 
     * while in single user mode.
     */
    // handle rolling upgrade
    {
      unsigned int get_major = getMajor(startingVersion);
      unsigned int get_minor = getMinor(startingVersion);
      unsigned int get_build = getBuild(startingVersion);

      if (startingVersion < NDBD_QMGR_SINGLEUSER_VERSION_5) {
        jam();

        infoEvent("QMGR: detect upgrade: new node %u old version %u.%u.%u",
          (unsigned int)addNodePtr.i, get_major, get_minor, get_build);
        /** 
         * The new node is old version, send ZINCOMPATIBLE_VERSION instead
         * of ZSINGLE_USER_MODE.
         */
        sendCmRegrefLab(signal, Tblockref, CmRegRef::ZINCOMPATIBLE_VERSION);
      } else {
        jam();

        sendCmRegrefLab(signal, Tblockref, CmRegRef::ZSINGLE_USER_MODE);
      }//if
    }

    return;
  }//if

  ptrCheckGuard(addNodePtr, MAX_NDB_NODES, nodeRec);
  Phase phase = addNodePtr.p->phase;
  if (phase != ZINIT)
  {
    jam();
    DEBUG("phase = " << phase);
    sendCmRegrefLab(signal, Tblockref, CmRegRef::ZNOT_DEAD);
    return;
  }
  
  jam(); 
  /**
   * WE ARE PRESIDENT AND WE ARE NOT BUSY ADDING ANOTHER NODE. 
   * WE WILL TAKE CARE OF THE INCLUSION OF THIS NODE INTO THE CLUSTER.
   * WE NEED TO START TIME SUPERVISION OF THIS. SINCE WE CANNOT STOP 
   * TIMED SIGNAL IF THE INCLUSION IS INTERRUPTED WE IDENTIFY 
   * EACH INCLUSION WITH A UNIQUE IDENTITY. THIS IS CHECKED WHEN 
   * THE SIGNAL ARRIVES. IF IT HAS CHANGED THEN WE SIMPLY IGNORE 
   * THE TIMED SIGNAL. 
   */

  /**
   * Update start record
   */
  c_start.m_startKey++;
  c_start.m_startNode = addNodePtr.i;
  
  /**
   * Assign dynamic id
   */
  UintR TdynId = (++c_maxDynamicId) & 0xFFFF;
  TdynId |= (addNodePtr.p->hbOrder << 16);
  setNodeInfo(addNodePtr.i).m_version = startingVersion;
  setNodeInfo(addNodePtr.i).m_mysql_version = startingMysqlVersion;
  recompute_version_info(NodeInfo::DB, startingVersion);
  addNodePtr.p->ndynamicId = TdynId;
  
  /**
   * Reply with CM_REGCONF
   */
  CmRegConf * const cmRegConf = (CmRegConf *)&signal->theData[0];
  cmRegConf->presidentBlockRef = reference();
  cmRegConf->presidentNodeId   = getOwnNodeId();
  cmRegConf->presidentVersion  = getNodeInfo(getOwnNodeId()).m_version;
  cmRegConf->presidentMysqlVersion = getNodeInfo(getOwnNodeId()).m_mysql_version;
  cmRegConf->dynamicId         = TdynId;
  c_clusterNodes.copyto(NdbNodeBitmask::Size, cmRegConf->allNdbNodes);
  sendSignal(Tblockref, GSN_CM_REGCONF, signal, 
	     CmRegConf::SignalLength, JBA);
  DEBUG_START(GSN_CM_REGCONF, refToNode(Tblockref), "");

  /**
   * Send CmAdd to all nodes (including starting)
   */
  c_start.m_nodes = c_clusterNodes;
  c_start.m_nodes.setWaitingFor(addNodePtr.i);
  c_start.m_gsn = GSN_CM_ADD;

  NodeReceiverGroup rg(QMGR, c_start.m_nodes);
  CmAdd * const cmAdd = (CmAdd*)signal->getDataPtrSend();
  cmAdd->requestType = CmAdd::Prepare;
  cmAdd->startingNodeId = addNodePtr.i; 
  cmAdd->startingVersion = startingVersion;
  cmAdd->startingMysqlVersion = startingMysqlVersion;
  sendSignal(rg, GSN_CM_ADD, signal, CmAdd::SignalLength, JBA);
  DEBUG_START2(GSN_CM_ADD, rg, "Prepare");
  
  /**
   * Set timer
   */
  return;
  signal->theData[0] = ZREGREQ_MASTER_TIMELIMIT;
  signal->theData[1] = c_start.m_startKey;
  sendSignalWithDelay(QMGR_REF, GSN_CONTINUEB, signal, 30000, 2);

  return;
}//Qmgr::execCM_REGREQ()

void Qmgr::sendCmRegrefLab(Signal* signal, BlockReference TBRef, 
			   CmRegRef::ErrorCode Terror) 
{
  CmRegRef* ref = (CmRegRef*)signal->getDataPtrSend();
  ref->blockRef = reference();
  ref->nodeId = getOwnNodeId();
  ref->errorCode = Terror;
  ref->presidentCandidate = 
    (cpresident == ZNIL ? c_start.m_president_candidate : cpresident);
  ref->candidate_latest_gci = c_start.m_president_candidate_gci;
  ref->latest_gci = c_start.m_latest_gci;
  ref->start_type = c_start.m_start_type;
  c_start.m_skip_nodes.copyto(NdbNodeBitmask::Size, ref->skip_nodes);
  sendSignal(TBRef, GSN_CM_REGREF, signal, 
	     CmRegRef::SignalLength, JBB);
  DEBUG_START(GSN_CM_REGREF, refToNode(TBRef), "");
  return;
}//Qmgr::sendCmRegrefLab()

/*
4.4.11 CM_REGCONF */
/**--------------------------------------------------------------------------
 * President gives permission to a node which wants to join the cluster. 
 * The president will prepare the cluster that a new node will be added to 
 * cluster. When the new node has set up all connections to the cluster, 
 * the president will send commit to all clusternodes so the phase of the 
 * new node can be changed to ZRUNNING. 
 *--------------------------------------------------------------------------*/
/*******************************/
/* CM_REGCONF                 */
/*******************************/
void Qmgr::execCM_REGCONF(Signal* signal) 
{
  DEBUG_START3(signal, "");

  NodeRecPtr myNodePtr;
  NodeRecPtr nodePtr;
  jamEntry();

  const CmRegConf * const cmRegConf = (CmRegConf *)&signal->theData[0];

  if (!ndbCompatible_ndb_ndb(NDB_VERSION, cmRegConf->presidentVersion)) {
    jam();
    char buf[128];
    BaseString::snprintf(buf,sizeof(buf), 
			 "incompatible version own=0x%x other=0x%x, "
			 " shutting down", 
			 NDB_VERSION, cmRegConf->presidentVersion);
    progError(__LINE__, NDBD_EXIT_UNSUPPORTED_VERSION, buf);  
    return;
  }

  if (!ndb_check_hb_order_version(cmRegConf->presidentVersion) &&
      m_hb_order_config_used) {
    jam();
    char buf[128];
    BaseString::snprintf(buf,sizeof(buf), 
			 "incompatible version own=0x%x other=0x%x, "
			 "due to user-defined HeartbeatOrder, shutting down", 
			 NDB_VERSION, cmRegConf->presidentVersion);
    progError(__LINE__, NDBD_EXIT_UNSUPPORTED_VERSION, buf);  
    return;
  }

  if (m_connectivity_check.m_enabled &&
      !ndbd_connectivity_check(cmRegConf->presidentVersion))
  {
    jam();
    m_connectivity_check.m_enabled = false;
    ndbout_c("Disabling ConnectCheckIntervalDelay as president "
             " does not support it");
    infoEvent("Disabling ConnectCheckIntervalDelay as president "
              " does not support it");
  }

  myNodePtr.i = getOwnNodeId();
  ptrCheckGuard(myNodePtr, MAX_NDB_NODES, nodeRec);
  
  ndbrequire(c_start.m_gsn == GSN_CM_REGREQ);
  ndbrequire(myNodePtr.p->phase == ZSTARTING);
  
  cpdistref    = cmRegConf->presidentBlockRef;
  cpresident   = cmRegConf->presidentNodeId;
  UintR TdynamicId   = cmRegConf->dynamicId;
  c_maxDynamicId = TdynamicId & 0xFFFF;
  c_clusterNodes.assign(NdbNodeBitmask::Size, cmRegConf->allNdbNodes);

  myNodePtr.p->ndynamicId = TdynamicId;

  // set own MT config here or in REF, and others in CM_NODEINFOREQ/CONF
  setNodeInfo(getOwnNodeId()).m_lqh_workers = globalData.ndbMtLqhWorkers;
  
/*--------------------------------------------------------------*/
// Send this as an EVENT REPORT to inform about hearing about
// other NDB node proclaiming to be president.
/*--------------------------------------------------------------*/
  signal->theData[0] = NDB_LE_CM_REGCONF;
  signal->theData[1] = getOwnNodeId();
  signal->theData[2] = cpresident;
  signal->theData[3] = TdynamicId;
  sendSignal(CMVMI_REF, GSN_EVENT_REP, signal, 4, JBB);

  for (nodePtr.i = 1; nodePtr.i < MAX_NDB_NODES; nodePtr.i++) {
    jam();
    if (c_clusterNodes.get(nodePtr.i)){
      jam();
      ptrAss(nodePtr, nodeRec);

      ndbrequire(nodePtr.p->phase == ZINIT);
      nodePtr.p->phase = ZRUNNING;

      if(c_connectedNodes.get(nodePtr.i)){
	jam();
	sendCmNodeInfoReq(signal, nodePtr.i, myNodePtr.p);
      }
    }
  }

  c_start.m_gsn = GSN_CM_NODEINFOREQ;
  c_start.m_nodes = c_clusterNodes;

  if (ERROR_INSERTED(937))
  {
    CLEAR_ERROR_INSERT_VALUE;
    signal->theData[0] = 9999;
    sendSignalWithDelay(CMVMI_REF, GSN_NDB_TAMPER, signal, 500, 1);
  }

  return;
}//Qmgr::execCM_REGCONF()

void
Qmgr::check_readnodes_reply(Signal* signal, Uint32 nodeId, Uint32 gsn)
{
  NodeRecPtr myNodePtr;
  myNodePtr.i = getOwnNodeId();
  ptrCheckGuard(myNodePtr, MAX_NDB_NODES, nodeRec);
  
  NodeRecPtr nodePtr;
  nodePtr.i = nodeId;
  ptrCheckGuard(nodePtr, MAX_NDB_NODES, nodeRec);

  ndbrequire(c_readnodes_nodes.get(nodeId));
  ReadNodesConf* conf = (ReadNodesConf*)signal->getDataPtr();
  if (gsn == GSN_READ_NODESREF)
  {
    jam();
retry:
    signal->theData[0] = reference();
    sendSignal(calcQmgrBlockRef(nodeId), GSN_READ_NODESREQ, signal, 1, JBA);
    return;
  }
  
  if (conf->masterNodeId == ZNIL)
  {
    jam();
    goto retry;
  }
  
  Uint32 president = conf->masterNodeId;
  if (president == cpresident)
  {
    jam();
    c_readnodes_nodes.clear(nodeId);
    return;
  }

  char buf[255];
  BaseString::snprintf(buf, sizeof(buf),
		       "check StartPartialTimeout, "
		       "node %d thinks %d is president, "
		       "I think president is: %d",
		       nodeId, president, cpresident);

  ndbout_c("%s", buf);
  CRASH_INSERTION(933);

  if (getNodeState().startLevel == NodeState::SL_STARTED)
  {
    jam();
    NdbNodeBitmask part;
    part.assign(NdbNodeBitmask::Size, conf->clusterNodes);
    FailRep* rep = (FailRep*)signal->getDataPtrSend();
    rep->failCause = FailRep::ZPARTITIONED_CLUSTER;
    rep->partitioned.president = cpresident;
    c_clusterNodes.copyto(NdbNodeBitmask::Size, rep->partitioned.partition);
    rep->partitioned.partitionFailSourceNodeId = getOwnNodeId();
    Uint32 ref = calcQmgrBlockRef(nodeId);
    Uint32 i = 0;
    /* Send source of event info if a node supports it */
    Uint32 length = FailRep::OrigSignalLength + FailRep::PartitionedExtraLength;    
    while((i = part.find(i + 1)) != NdbNodeBitmask::NotFound)
    {
      if (i == nodeId)
	continue;
      rep->failNodeId = i;
      bool sendSourceId = ndbd_fail_rep_source_node((getNodeInfo(i)).m_version);
      sendSignal(ref, GSN_FAIL_REP, signal, 
                 length + (sendSourceId ? FailRep::SourceExtraLength : 0), 
                 JBA);
    }
    rep->failNodeId = nodeId;
    bool sendSourceId = ndbd_fail_rep_source_node((getNodeInfo(nodeId)).m_version);
    
    sendSignal(ref, GSN_FAIL_REP, signal,
               length + (sendSourceId ? FailRep::SourceExtraLength : 0), 
               JBB);
    return;
  }
  
  CRASH_INSERTION(932);
  CRASH_INSERTION(938);

  progError(__LINE__, 
	    NDBD_EXIT_PARTITIONED_SHUTDOWN,
	    buf);
  
  ndbrequire(false);
}

void
Qmgr::sendCmNodeInfoReq(Signal* signal, Uint32 nodeId, const NodeRec * self){
  CmNodeInfoReq * const req = (CmNodeInfoReq*)signal->getDataPtrSend();
  req->nodeId = getOwnNodeId();
  req->dynamicId = self->ndynamicId;
  req->version = getNodeInfo(getOwnNodeId()).m_version;
  req->mysql_version = getNodeInfo(getOwnNodeId()).m_mysql_version;
  req->lqh_workers = getNodeInfo(getOwnNodeId()).m_lqh_workers;
  const Uint32 ref = calcQmgrBlockRef(nodeId);
  sendSignal(ref,GSN_CM_NODEINFOREQ, signal, CmNodeInfoReq::SignalLength, JBB);
  DEBUG_START(GSN_CM_NODEINFOREQ, nodeId, "");
}

/*
4.4.11 CM_REGREF */
/**--------------------------------------------------------------------------
 * Only a president or a president candidate can refuse a node to get added to
 * the cluster.
 * Refuse reasons: 
 * ZBUSY         We know that the sender is the president and we have to 
 *               make a new CM_REGREQ.
 * ZNOT_IN_CFG   This node number is not specified in the configfile, 
 *               SYSTEM ERROR
 * ZELECTION     Sender is a president candidate, his timelimit 
 *               hasn't expired so maybe someone else will show up. 
 *               Update the CPRESIDENT_CANDIDATE, then wait for our 
 *               timelimit to expire. 
 *---------------------------------------------------------------------------*/
/*******************************/
/* CM_REGREF                  */
/*******************************/
static
const char *
get_start_type_string(Uint32 st)
{
  static char buf[256];
  
  if (st == 0)
  {
    return "<ANY>";
  }
  else
  {
    buf[0] = 0;
    for(Uint32 i = 0; i<NodeState::ST_ILLEGAL_TYPE; i++)
    {
      if (st & (1 << i))
      {
	if (buf[0])
	  strcat(buf, "/");
	switch(i){
	case NodeState::ST_INITIAL_START:
	  strcat(buf, "inital start");
	  break;
	case NodeState::ST_SYSTEM_RESTART:
	  strcat(buf, "system restart");
	  break;
	case NodeState::ST_NODE_RESTART:
	  strcat(buf, "node restart");
	  break;
	case NodeState::ST_INITIAL_NODE_RESTART:
	  strcat(buf, "initial node restart");
	  break;
	}
      }
    }
    return buf;
  }
}

void Qmgr::execCM_REGREF(Signal* signal) 
{
  jamEntry();

  CmRegRef* ref = (CmRegRef*)signal->getDataPtr();
  UintR TaddNodeno = ref->nodeId;
  UintR TrefuseReason = ref->errorCode;
  Uint32 candidate = ref->presidentCandidate;
  Uint32 node_gci = 1;
  Uint32 candidate_gci = 1;
  Uint32 start_type = ~0;
  NdbNodeBitmask skip_nodes;
  DEBUG_START3(signal, TrefuseReason);

  if (signal->getLength() == CmRegRef::SignalLength)
  {
    jam();
    node_gci = ref->latest_gci;
    candidate_gci = ref->candidate_latest_gci;
    start_type = ref->start_type;
    skip_nodes.assign(NdbNodeBitmask::Size, ref->skip_nodes);
  }
  
  c_start.m_regReqReqRecv++;

  // Ignore block reference in data[0]
  
  if(candidate != c_start.m_president_candidate)
  {
    jam();
    c_start.m_regReqReqRecv = ~0;
  }
  
  c_start.m_starting_nodes.set(TaddNodeno);
  if (node_gci)
  {
    jam();
    c_start.m_starting_nodes_w_log.set(TaddNodeno);
  }
  c_start.m_node_gci[TaddNodeno] = node_gci;

  skip_nodes.bitAND(c_definedNodes);
  c_start.m_skip_nodes.bitOR(skip_nodes);

  // set own MT config here or in CONF, and others in CM_NODEINFOREQ/CONF
  setNodeInfo(getOwnNodeId()).m_lqh_workers = globalData.ndbMtLqhWorkers;
  
  char buf[100];
  switch (TrefuseReason) {
  case CmRegRef::ZINCOMPATIBLE_VERSION:
    jam();
    progError(__LINE__, NDBD_EXIT_UNSUPPORTED_VERSION, 
              "incompatible version, "
              "connection refused by running ndb node");
  case CmRegRef::ZINCOMPATIBLE_START_TYPE:
    jam();
    BaseString::snprintf(buf, sizeof(buf),
			 "incompatible start type detected: node %d"
			 " reports %s(%d) my start type: %s(%d)",
			 TaddNodeno,
			 get_start_type_string(start_type), start_type,
			 get_start_type_string(c_start.m_start_type),
			 c_start.m_start_type);
    progError(__LINE__, NDBD_EXIT_SR_RESTARTCONFLICT, buf);
    break;
  case CmRegRef::ZBUSY:
  case CmRegRef::ZBUSY_TO_PRES:
  case CmRegRef::ZBUSY_PRESIDENT:
    jam();
    cpresidentAlive = ZTRUE;
    signal->theData[3] = 0;
    break;
  case CmRegRef::ZNOT_IN_CFG:
    jam();
    progError(__LINE__, NDBD_EXIT_NODE_NOT_IN_CONFIG);
    break;
  case CmRegRef::ZNOT_DEAD:
    jam();
    progError(__LINE__, NDBD_EXIT_NODE_NOT_DEAD);
    break;
  case CmRegRef::ZSINGLE_USER_MODE:
    jam();
    progError(__LINE__, NDBD_EXIT_SINGLE_USER_MODE);
    break;
  /**
   * For generic refuse error.
   * e.g. in online upgrade, we can use this error code instead
   * of the incompatible error code.
   */
  case CmRegRef::ZGENERIC:
    jam();
    progError(__LINE__, NDBD_EXIT_GENERIC);
    break;
  case CmRegRef::ZELECTION:
    jam();
    if (candidate_gci > c_start.m_president_candidate_gci ||
	(candidate_gci == c_start.m_president_candidate_gci &&
	 candidate < c_start.m_president_candidate))
    {
      jam();
      //----------------------------------------
      /* We may already have a candidate      */
      /* choose the lowest nodeno             */
      //----------------------------------------
      signal->theData[3] = 2;
      c_start.m_president_candidate = candidate;
      c_start.m_president_candidate_gci = candidate_gci;
    } else {
      signal->theData[3] = 4;
    }//if
    break;
  case CmRegRef::ZNOT_PRESIDENT:
    jam();
    cpresidentAlive = ZTRUE;
    signal->theData[3] = 3;
    break;
  default:
    jam();
    signal->theData[3] = 5;
    /*empty*/;
    break;
  }//switch
/*--------------------------------------------------------------*/
// Send this as an EVENT REPORT to inform about hearing about
// other NDB node proclaiming not to be president.
/*--------------------------------------------------------------*/
  signal->theData[0] = NDB_LE_CM_REGREF;
  signal->theData[1] = getOwnNodeId();
  signal->theData[2] = TaddNodeno;
//-----------------------------------------
// signal->theData[3] filled in above
//-----------------------------------------
  sendSignal(CMVMI_REF, GSN_EVENT_REP, signal, 4, JBB);

  if(cpresidentAlive == ZTRUE)
  {
    jam();
    DEBUG("cpresidentAlive");
    return;
  }
  
  if(c_start.m_regReqReqSent != c_start.m_regReqReqRecv)
  {
    jam();
    DEBUG(c_start.m_regReqReqSent << " != " << c_start.m_regReqReqRecv);
    return;
  }
  
  if(c_start.m_president_candidate != getOwnNodeId())
  {
    jam();
    DEBUG("i'm not the candidate");
    return;
  }
  
  /**
   * All connected nodes has agreed
   */
  if(check_startup(signal))
  {
    jam();
    electionWon(signal);
  }
  
  return;
}//Qmgr::execCM_REGREF()

Uint32
Qmgr::check_startup(Signal* signal)
{
  const NDB_TICKS now  = NdbTick_getCurrentTicks();
  const Uint64 elapsed = NdbTick_Elapsed(c_start_election_time,now).milliSec();
  const Uint64 partitionedTimeout = c_restartPartialTimeout
                                  + c_restartPartionedTimeout;

  const bool no_nodegroup_active =
    (c_restartNoNodegroupTimeout != ~Uint32(0)) &&
    (! c_start.m_no_nodegroup_nodes.isclear());

  /**
   * First see if we should wait more...
   */
  NdbNodeBitmask tmp;
  tmp.bitOR(c_start.m_skip_nodes);
  tmp.bitOR(c_start.m_starting_nodes);

  NdbNodeBitmask wait;
  wait.assign(c_definedNodes);
  wait.bitANDC(tmp);

  Uint32 retVal = 0;
  Uint32 incompleteng = MAX_NDB_NODES; // Illegal value
  NdbNodeBitmask report_mask;

  if ((c_start.m_latest_gci == 0) || 
      (c_start.m_start_type == (1 << NodeState::ST_INITIAL_START)))
  {
    if (tmp.equal(c_definedNodes))
    {
      jam();
      signal->theData[1] = 0x8000;
      report_mask.assign(c_definedNodes);
      report_mask.bitANDC(c_start.m_starting_nodes);
      retVal = 1;
      goto start_report;
    }
    else if (no_nodegroup_active)
    {
      if (elapsed < c_restartNoNodegroupTimeout)
      {
        signal->theData[1] = 6;
        signal->theData[2] = Uint32((c_restartNoNodegroupTimeout - elapsed + 500) / 1000);
        report_mask.assign(wait);
        retVal = 0;
        goto start_report;
      }
      tmp.bitOR(c_start.m_no_nodegroup_nodes);
      if (tmp.equal(c_definedNodes))
      {
        signal->theData[1] = 0x8000;
        report_mask.assign(c_definedNodes);
        report_mask.bitANDC(c_start.m_starting_nodes);
        retVal = 1;
        goto start_report;
      }
      else
      {
        jam();
        signal->theData[1] = 1;
        signal->theData[2] = ~0;
        report_mask.assign(wait);
        retVal = 0;
        goto start_report;
      }
    }
    else
    {
      jam();
      signal->theData[1] = 1;
      signal->theData[2] = ~0;
      report_mask.assign(wait);
      retVal = 0;
      goto start_report;
    }
  }

  if (elapsed >= c_restartNoNodegroupTimeout)
  {
    tmp.bitOR(c_start.m_no_nodegroup_nodes);
  }

  {
    const bool all = c_start.m_starting_nodes.equal(c_definedNodes);
    CheckNodeGroups* sd = (CheckNodeGroups*)&signal->theData[0];

    {
      /**
       * Check for missing node group directly
       */
      NdbNodeBitmask check;
      check.assign(c_definedNodes);
      check.bitANDC(c_start.m_starting_nodes);    // Not connected nodes
      check.bitOR(c_start.m_starting_nodes_w_log);
 
      sd->blockRef = reference();
      sd->requestType = CheckNodeGroups::Direct | CheckNodeGroups::ArbitCheck;
      sd->mask = check;
      EXECUTE_DIRECT(DBDIH, GSN_CHECKNODEGROUPSREQ, signal, 
                     CheckNodeGroups::SignalLength);

      if (sd->output == CheckNodeGroups::Lose)
      {
        jam();
        goto missing_nodegroup;
      }
    }
  
    sd->blockRef = reference();
    sd->requestType = CheckNodeGroups::Direct | CheckNodeGroups::ArbitCheck;
    sd->mask = c_start.m_starting_nodes;
    EXECUTE_DIRECT(DBDIH, GSN_CHECKNODEGROUPSREQ, signal, 
                   CheckNodeGroups::SignalLength);
  
    const Uint32 result = sd->output;
  
    sd->blockRef = reference();
    sd->requestType = CheckNodeGroups::Direct | CheckNodeGroups::ArbitCheck;
    sd->mask = c_start.m_starting_nodes_w_log;
    EXECUTE_DIRECT(DBDIH, GSN_CHECKNODEGROUPSREQ, signal, 
                   CheckNodeGroups::SignalLength);
  
    const Uint32 result_w_log = sd->output;

    if (tmp.equal(c_definedNodes))
    {
      /**
       * All nodes (wrt no-wait nodes) has connected...
       *   this means that we will now start or die
       */
      jam();    
      switch(result_w_log){
      case CheckNodeGroups::Lose:
      {
        jam();
        goto missing_nodegroup;
      }
      case CheckNodeGroups::Win:
        signal->theData[1] = all ? 0x8001 : 0x8002;
        report_mask.assign(c_definedNodes);
        report_mask.bitANDC(c_start.m_starting_nodes);
        retVal = 1;
        goto check_log;
      case CheckNodeGroups::Partitioning:
        ndbrequire(result != CheckNodeGroups::Lose);
        signal->theData[1] = 
          all ? 0x8001 : (result == CheckNodeGroups::Win ? 0x8002 : 0x8003);
        report_mask.assign(c_definedNodes);
        report_mask.bitANDC(c_start.m_starting_nodes);
        retVal = 1;
        goto check_log;
      }
    }

    if (elapsed < c_restartPartialTimeout)
    {
      jam();

      signal->theData[1] = c_restartPartialTimeout == (Uint32) ~0 ? 2 : 3;
      signal->theData[2] = Uint32((c_restartPartialTimeout - elapsed + 500) / 1000);
      report_mask.assign(wait);
      retVal = 0;

      if (no_nodegroup_active && elapsed < c_restartNoNodegroupTimeout)
      {
        signal->theData[1] = 7;
        signal->theData[2] = Uint32((c_restartNoNodegroupTimeout - elapsed + 500) / 1000);
      }
      else if (no_nodegroup_active && elapsed >= c_restartNoNodegroupTimeout)
      {
        report_mask.bitANDC(c_start.m_no_nodegroup_nodes);
      }

      goto start_report;
    }
  
    /**
     * Start partial has passed...check for partitioning...
     */  
    switch(result_w_log){
    case CheckNodeGroups::Lose:
      jam();
      goto missing_nodegroup;
    case CheckNodeGroups::Partitioning:
      if (elapsed < partitionedTimeout && result != CheckNodeGroups::Win)
      {
        goto missinglog;
      }
      // Fall through...
    case CheckNodeGroups::Win:
      signal->theData[1] = 
        all ? 0x8001 : (result == CheckNodeGroups::Win ? 0x8002 : 0x8003);
      report_mask.assign(c_definedNodes);
      report_mask.bitANDC(c_start.m_starting_nodes);
      retVal = 2;
      goto check_log;
    }
  }
  ndbrequire(false);

check_log:
  jam();
  {
    Uint32 save[4+4*NdbNodeBitmask::Size];
    memcpy(save, signal->theData, sizeof(save));

    DihRestartReq * req = CAST_PTR(DihRestartReq, signal->getDataPtrSend());
    req->senderRef = 0;
    c_start.m_starting_nodes.copyto(NdbNodeBitmask::Size, req->nodemask);
    memcpy(req->node_gcis, c_start.m_node_gci, 4*MAX_NDB_NODES);
    EXECUTE_DIRECT(DBDIH, GSN_DIH_RESTARTREQ, signal,
		   DihRestartReq::CheckLength);

    incompleteng = signal->theData[0];
    memcpy(signal->theData, save, sizeof(save));

    if (incompleteng != MAX_NDB_NODES)
    {
      jam();
      if (retVal == 1)
      {
	jam();
	goto incomplete_log;
      }
      else if (retVal == 2)
      {
	if (elapsed <= partitionedTimeout)
	{
	  jam();
	  goto missinglog;
	}
	else
	{
	  goto incomplete_log;
	}
      }
      ndbrequire(false);
    }
  }
  goto start_report;

missinglog:
  signal->theData[1] = c_restartPartionedTimeout == (Uint32) ~0 ? 4 : 5;
  signal->theData[2] = Uint32((partitionedTimeout - elapsed + 500) / 1000);
  report_mask.assign(c_definedNodes);
  report_mask.bitANDC(c_start.m_starting_nodes);
  retVal = 0;
  goto start_report;
  
start_report:
  jam();
  {
    Uint32 sz = NdbNodeBitmask::Size;
    signal->theData[0] = NDB_LE_StartReport;
    signal->theData[3] = sz;
    Uint32* ptr = signal->theData+4;
    c_definedNodes.copyto(sz, ptr); ptr += sz;
    c_start.m_starting_nodes.copyto(sz, ptr); ptr += sz;
    c_start.m_skip_nodes.copyto(sz, ptr); ptr += sz;
    report_mask.copyto(sz, ptr); ptr+= sz;
    c_start.m_no_nodegroup_nodes.copyto(sz, ptr); ptr += sz;
    sendSignal(CMVMI_REF, GSN_EVENT_REP, signal,
	       4+5*NdbNodeBitmask::Size, JBB);
  }
  return retVal;
  
missing_nodegroup:
  jam();
  {
    char buf[100], mask1[100], mask2[100];
    c_start.m_starting_nodes.getText(mask1);
    tmp.assign(c_start.m_starting_nodes);
    tmp.bitANDC(c_start.m_starting_nodes_w_log);
    tmp.getText(mask2);
    BaseString::snprintf(buf, sizeof(buf),
			 "Unable to start missing node group! "
			 " starting: %s (missing fs for: %s)",
			 mask1, mask2);
    progError(__LINE__, NDBD_EXIT_INSUFFICENT_NODES, buf);
    return 0;                                     // Deadcode
  }

incomplete_log:
  jam();
  {
    char buf[100], mask1[100];
    c_start.m_starting_nodes.getText(mask1);
    BaseString::snprintf(buf, sizeof(buf),
			 "Incomplete log for node group: %d! "
			 " starting nodes: %s",
			 incompleteng, mask1);
    progError(__LINE__, NDBD_EXIT_INSUFFICENT_NODES, buf);
    return 0;                                     // Deadcode
  }
}

void
Qmgr::electionWon(Signal* signal){
  NodeRecPtr myNodePtr;
  cpresident = getOwnNodeId(); /* This node becomes president. */
  myNodePtr.i = getOwnNodeId();
  ptrCheckGuard(myNodePtr, MAX_NDB_NODES, nodeRec);
  
  myNodePtr.p->phase = ZRUNNING;

  cpdistref = reference();
  cneighbourl = ZNIL;
  cneighbourh = ZNIL;
  myNodePtr.p->ndynamicId = 1 | (myNodePtr.p->hbOrder << 16);
  c_maxDynamicId = 1;
  c_clusterNodes.clear();
  c_clusterNodes.set(getOwnNodeId());
  
  cpresidentAlive = ZTRUE;
  NdbTick_Invalidate(&c_start_election_time);
  c_start.reset();

  signal->theData[0] = NDB_LE_CM_REGCONF;
  signal->theData[1] = getOwnNodeId();
  signal->theData[2] = cpresident;
  signal->theData[3] = myNodePtr.p->ndynamicId;
  sendSignal(CMVMI_REF, GSN_EVENT_REP, signal, 4, JBB);

  c_start.m_starting_nodes.clear(getOwnNodeId());
  if (c_start.m_starting_nodes.isclear())
  {
    jam();
    sendSttorryLab(signal);
  }
}

/*
4.4.11 CONTINUEB */
/*--------------------------------------------------------------------------*/
/*                                                                          */
/*--------------------------------------------------------------------------*/
/****************************>---------------------------------------------*/
/* CONTINUEB                 >        SENDER: Own block, Own node          */
/****************************>-------+INPUT : TCONTINUEB_TYPE              */
/*--------------------------------------------------------------*/
void Qmgr::regreqTimeLimitLab(Signal* signal) 
{
  if(cpresident == ZNIL)
  {
    if (c_start.m_president_candidate == ZNIL)
    {
      jam();
      c_start.m_president_candidate = getOwnNodeId();
    }
    
    cmInfoconf010Lab(signal);
  }
}//Qmgr::regreqTimelimitLab()

/**---------------------------------------------------------------------------
 * The new node will take care of giving information about own node and ask 
 * all other nodes for nodeinfo. The new node will use CM_NODEINFOREQ for 
 * that purpose. When the setup of connections to all running, the president 
 * will send a commit to all running nodes + the new node 
 * INPUT: NODE_PTR1, must be set as ZNIL if we don't enter CONNECT_NODES) 
 *                   from signal CM_NODEINFOCONF. 
 *---------------------------------------------------------------------------*/
/*******************************/
/* CM_NODEINFOCONF            */
/*******************************/
void Qmgr::execCM_NODEINFOCONF(Signal* signal) 
{
  DEBUG_START3(signal, "");

  jamEntry();

  CmNodeInfoConf * const conf = (CmNodeInfoConf*)signal->getDataPtr();

  const Uint32 nodeId = conf->nodeId;
  const Uint32 dynamicId = conf->dynamicId;
  const Uint32 version = conf->version;
  Uint32 mysql_version = conf->mysql_version;
  Uint32 lqh_workers = conf->lqh_workers;
  if (version < NDBD_SPLIT_VERSION)
  {
    jam();
    mysql_version = 0;
  }
  if (version < NDBD_MT_LQH_VERSION)
  {
    jam();
    lqh_workers = 0;
  }

  NodeRecPtr nodePtr;  
  nodePtr.i = getOwnNodeId();
  ptrAss(nodePtr, nodeRec);  
  ndbrequire(nodePtr.p->phase == ZSTARTING);
  ndbrequire(c_start.m_gsn == GSN_CM_NODEINFOREQ);
  c_start.m_nodes.clearWaitingFor(nodeId);

  /**
   * Update node info
   */
  NodeRecPtr replyNodePtr;
  replyNodePtr.i = nodeId;
  ptrCheckGuard(replyNodePtr, MAX_NDB_NODES, nodeRec);
  replyNodePtr.p->ndynamicId = dynamicId;
  replyNodePtr.p->blockRef = signal->getSendersBlockRef();
  setNodeInfo(replyNodePtr.i).m_version = version;
  setNodeInfo(replyNodePtr.i).m_mysql_version = mysql_version;
  setNodeInfo(replyNodePtr.i).m_lqh_workers = lqh_workers;

  recompute_version_info(NodeInfo::DB, version);
  
  if(!c_start.m_nodes.done()){
    jam();
    return;
  }

  /**********************************************<*/
  /* Send an ack. back to the president.          */
  /* CM_ACKADD                                    */
  /* The new node has been registered by all      */
  /* running nodes and has stored nodeinfo about  */
  /* all running nodes. The new node has to wait  */
  /* for CM_ADD (commit) from president to become */
  /* a running node in the cluster.               */
  /**********************************************<*/
  sendCmAckAdd(signal, getOwnNodeId(), CmAdd::Prepare);
  return;
}//Qmgr::execCM_NODEINFOCONF()

/**---------------------------------------------------------------------------
 * A new node sends nodeinfo about himself. The new node asks for 
 * corresponding nodeinfo back in the  CM_NODEINFOCONF.  
 *---------------------------------------------------------------------------*/
/*******************************/
/* CM_NODEINFOREQ             */
/*******************************/
void Qmgr::execCM_NODEINFOREQ(Signal* signal) 
{
  jamEntry();

  const Uint32 Tblockref = signal->getSendersBlockRef();

  NodeRecPtr nodePtr;  
  nodePtr.i = getOwnNodeId();
  ptrAss(nodePtr, nodeRec);  
  if(nodePtr.p->phase != ZRUNNING){
    jam();
    signal->theData[0] = reference();
    signal->theData[1] = getOwnNodeId();
    signal->theData[2] = ZNOT_RUNNING;
    sendSignal(Tblockref, GSN_CM_NODEINFOREF, signal, 3, JBB);
    return;
  }

  NodeRecPtr addNodePtr;
  CmNodeInfoReq * const req = (CmNodeInfoReq*)signal->getDataPtr();
  addNodePtr.i = req->nodeId;
  ptrCheckGuard(addNodePtr, MAX_NDB_NODES, nodeRec);
  addNodePtr.p->ndynamicId = req->dynamicId;
  addNodePtr.p->blockRef = signal->getSendersBlockRef();
  setNodeInfo(addNodePtr.i).m_version = req->version;

  Uint32 mysql_version = req->mysql_version;
  if (req->version < NDBD_SPLIT_VERSION)
    mysql_version = 0;
  setNodeInfo(addNodePtr.i).m_mysql_version = mysql_version;

  Uint32 lqh_workers = req->lqh_workers;
  if (req->version < NDBD_MT_LQH_VERSION)
    lqh_workers = 0;
  setNodeInfo(addNodePtr.i).m_lqh_workers = lqh_workers;

  c_maxDynamicId = req->dynamicId & 0xFFFF;

  cmAddPrepare(signal, addNodePtr, nodePtr.p);
}//Qmgr::execCM_NODEINFOREQ()

void
Qmgr::cmAddPrepare(Signal* signal, NodeRecPtr nodePtr, const NodeRec * self){
  jam();

  switch(nodePtr.p->phase){
  case ZINIT:
    jam();
    nodePtr.p->phase = ZSTARTING;
    return;
  case ZFAIL_CLOSING:
    jam();
    
#if 1
    warningEvent("Recieved request to incorperate node %u, "
		 "while error handling has not yet completed",
		 nodePtr.i);
    
    ndbrequire(getOwnNodeId() != cpresident);
    ndbrequire(signal->header.theVerId_signalNumber == GSN_CM_ADD);
    c_start.m_nodes.clearWaitingFor();
    c_start.m_nodes.setWaitingFor(nodePtr.i);
    c_start.m_gsn = GSN_CM_NODEINFOCONF;
#else
    warningEvent("Enabling communication to CM_ADD node %u state=%d", 
		 nodePtr.i,
		 nodePtr.p->phase);
    nodePtr.p->phase = ZSTARTING;
    nodePtr.p->failState = NORMAL;
    signal->theData[0] = 0;
    signal->theData[1] = nodePtr.i;
    sendSignal(TRPMAN_REF, GSN_OPEN_COMORD, signal, 2, JBB);
#endif
    return;
  case ZSTARTING:
    break;
  case ZRUNNING:
  case ZPREPARE_FAIL:
  case ZAPI_ACTIVE:
  case ZAPI_INACTIVE:
    ndbrequire(false);
  }
  
  sendCmAckAdd(signal, nodePtr.i, CmAdd::Prepare);
  sendApiVersionRep(signal, nodePtr);

  /* President have prepared us */
  CmNodeInfoConf * conf = (CmNodeInfoConf*)signal->getDataPtrSend();
  conf->nodeId = getOwnNodeId();
  conf->dynamicId = self->ndynamicId;
  conf->version = getNodeInfo(getOwnNodeId()).m_version;
  conf->mysql_version = getNodeInfo(getOwnNodeId()).m_mysql_version;
  conf->lqh_workers = getNodeInfo(getOwnNodeId()).m_lqh_workers;
  sendSignal(nodePtr.p->blockRef, GSN_CM_NODEINFOCONF, signal,
	     CmNodeInfoConf::SignalLength, JBB);
  DEBUG_START(GSN_CM_NODEINFOCONF, refToNode(nodePtr.p->blockRef), "");
}

void
Qmgr::sendApiVersionRep(Signal* signal, NodeRecPtr nodePtr)
{
  if (getNodeInfo(nodePtr.i).m_version >= NDBD_NODE_VERSION_REP)
  {
    jam();
    Uint32 ref = calcQmgrBlockRef(nodePtr.i);
    for(Uint32 i = 1; i<MAX_NODES; i++)
    {
      jam();
      Uint32 version = getNodeInfo(i).m_version;
      Uint32 type = getNodeInfo(i).m_type;
      if (type != NodeInfo::DB && version)
      {
	jam();
	signal->theData[0] = i;
	signal->theData[1] = version;
	sendSignal(ref, GSN_NODE_VERSION_REP, signal, 2, JBB);
      }
    }
  }
}

void
Qmgr::sendCmAckAdd(Signal * signal, Uint32 nodeId, CmAdd::RequestType type){
  
  CmAckAdd * cmAckAdd = (CmAckAdd*)signal->getDataPtrSend();
  cmAckAdd->requestType = type;
  cmAckAdd->startingNodeId = nodeId;
  cmAckAdd->senderNodeId = getOwnNodeId();
  sendSignal(cpdistref, GSN_CM_ACKADD, signal, CmAckAdd::SignalLength, JBA);
  DEBUG_START(GSN_CM_ACKADD, cpresident, "");

  switch(type){
  case CmAdd::Prepare:
    return;
  case CmAdd::AddCommit:
  case CmAdd::CommitNew:
    break;
  }

  signal->theData[0] = nodeId;
  EXECUTE_DIRECT(NDBCNTR, GSN_CM_ADD_REP, signal, 1);
  jamEntry();
}

/*
4.4.11 CM_ADD */
/**--------------------------------------------------------------------------
 * Prepare a running node to add a new node to the cluster. The running node 
 * will change phase of the new node fron ZINIT to ZWAITING. The running node 
 * will also mark that we have received a prepare. When the new node has sent 
 * us nodeinfo we can send an acknowledgement back to the president. When all 
 * running nodes has acknowledged the new node, the president will send a 
 * commit and we can change phase of the new node to ZRUNNING. The president 
 * will also send CM_ADD to himself.    
 *---------------------------------------------------------------------------*/
/*******************************/
/* CM_ADD                     */
/*******************************/
void Qmgr::execCM_ADD(Signal* signal) 
{
  NodeRecPtr addNodePtr;
  jamEntry();

  NodeRecPtr nodePtr;
  nodePtr.i = getOwnNodeId();
  ptrCheckGuard(nodePtr, MAX_NDB_NODES, nodeRec);

  CRASH_INSERTION(940);

  CmAdd * const cmAdd = (CmAdd*)signal->getDataPtr();
  const CmAdd::RequestType type = (CmAdd::RequestType)cmAdd->requestType;
  addNodePtr.i = cmAdd->startingNodeId;
  //const Uint32 startingVersion = cmAdd->startingVersion;
  ptrCheckGuard(addNodePtr, MAX_NDB_NODES, nodeRec);

  DEBUG_START3(signal, type);

  if(nodePtr.p->phase == ZSTARTING){
    jam();
    /**
     * We are joining...
     */
    ndbrequire(addNodePtr.i == nodePtr.i);
    switch(type){
    case CmAdd::Prepare:
      ndbrequire(c_start.m_gsn == GSN_CM_NODEINFOREQ);
      /**
       * Wait for CM_NODEINFO_CONF
       */
      return;
    case CmAdd::CommitNew:
      /**
       * Tata. we're in the cluster
       */
      joinedCluster(signal, addNodePtr);
      return;
    case CmAdd::AddCommit:
      ndbrequire(false);
    }
  }

  switch (type) {
  case CmAdd::Prepare:
    cmAddPrepare(signal, addNodePtr, nodePtr.p);
    break;
  case CmAdd::AddCommit:{
    jam();
    ndbrequire(addNodePtr.p->phase == ZSTARTING);
    addNodePtr.p->phase = ZRUNNING;
    m_connectivity_check.reportNodeConnect(addNodePtr.i);
    set_hb_count(addNodePtr.i) = 0;
    c_clusterNodes.set(addNodePtr.i);
    findNeighbours(signal, __LINE__);

    /**
     * SEND A HEARTBEAT IMMEDIATELY TO DECREASE THE RISK THAT WE MISS EARLY
     * HEARTBEATS. 
     */
    sendHeartbeat(signal);
    hb_send_timer.reset(NdbTick_getCurrentTicks());

    /**
     *  ENABLE COMMUNICATION WITH ALL BLOCKS WITH THE NEWLY ADDED NODE
     */
    EnableComReq *enableComReq = (EnableComReq *)signal->getDataPtrSend();
    enableComReq->m_senderRef = reference();
    enableComReq->m_senderData = ENABLE_COM_CM_ADD_COMMIT;
    NodeBitmask::clear(enableComReq->m_nodeIds);
    NodeBitmask::set(enableComReq->m_nodeIds, addNodePtr.i);
    sendSignal(TRPMAN_REF, GSN_ENABLE_COMREQ, signal,
               EnableComReq::SignalLength, JBB);
    break;
  }
  case CmAdd::CommitNew:
    jam();
    ndbrequire(false);
  }

}//Qmgr::execCM_ADD()

void
Qmgr::handleEnableComAddCommit(Signal *signal, Uint32 node)
{
  sendCmAckAdd(signal, node, CmAdd::AddCommit);
  if(getOwnNodeId() != cpresident){
    jam();
    c_start.reset();
  }
}

void
Qmgr::execENABLE_COMCONF(Signal *signal)
{
  const EnableComConf *enableComConf =
    (const EnableComConf *)signal->getDataPtr();
  Uint32 state = enableComConf->m_senderData;
  Uint32 node = NodeBitmask::find(enableComConf->m_nodeIds, 0);

  jamEntry();

  switch (state)
  {
    case ENABLE_COM_CM_ADD_COMMIT:
      jam();
      /* Only exactly one node possible here. */
      ndbrequire(node != NodeBitmask::NotFound);
      ndbrequire(NodeBitmask::find(enableComConf->m_nodeIds, node + 1) ==
                 NodeBitmask::NotFound);
      handleEnableComAddCommit(signal, node);
      break;

    case ENABLE_COM_CM_COMMIT_NEW:
      jam();
      handleEnableComCommitNew(signal);
      break;

    case ENABLE_COM_API_REGREQ:
      jam();
      /* Only exactly one node possible here. */
      ndbrequire(node != NodeBitmask::NotFound);
      ndbrequire(NodeBitmask::find(enableComConf->m_nodeIds, node + 1) ==
                 NodeBitmask::NotFound);
      handleEnableComApiRegreq(signal, node);
      break;

    default:
      jam();
      ndbrequire(false);
  }
}

void
Qmgr::joinedCluster(Signal* signal, NodeRecPtr nodePtr){
  /**
   * WE HAVE BEEN INCLUDED IN THE CLUSTER WE CAN START BEING PART OF THE 
   * HEARTBEAT PROTOCOL AND WE WILL ALSO ENABLE COMMUNICATION WITH ALL 
   * NODES IN THE CLUSTER.
   */
  nodePtr.p->phase = ZRUNNING;
  set_hb_count(nodePtr.i) = 0;
  findNeighbours(signal, __LINE__);
  c_clusterNodes.set(nodePtr.i);
  c_start.reset();

  /**
   * SEND A HEARTBEAT IMMEDIATELY TO DECREASE THE RISK 
   * THAT WE MISS EARLY HEARTBEATS. 
   */
  sendHeartbeat(signal);
  hb_send_timer.reset(NdbTick_getCurrentTicks());

  /**
   * ENABLE COMMUNICATION WITH ALL BLOCKS IN THE CURRENT CLUSTER AND SET 
   * THE NODES IN THE CLUSTER TO BE RUNNING. 
   */
  EnableComReq *enableComReq = (EnableComReq *)signal->getDataPtrSend();
  enableComReq->m_senderRef = reference();
  enableComReq->m_senderData = ENABLE_COM_CM_COMMIT_NEW;
  NodeBitmask::clear(enableComReq->m_nodeIds);
  for (nodePtr.i = 1; nodePtr.i < MAX_NDB_NODES; nodePtr.i++) {
    jam();
    ptrAss(nodePtr, nodeRec);
    if ((nodePtr.p->phase == ZRUNNING) && (nodePtr.i != getOwnNodeId())) {
      /*-------------------------------------------------------------------*/
      // Enable full communication to all other nodes. Not really necessary 
      // to open communication to ourself.
      /*-------------------------------------------------------------------*/
      jam();
      NodeBitmask::set(enableComReq->m_nodeIds, nodePtr.i);
    }//if
  }//for

  if (!NodeBitmask::isclear(enableComReq->m_nodeIds))
  {
    jam();
    sendSignal(TRPMAN_REF, GSN_ENABLE_COMREQ, signal,
               EnableComReq::SignalLength, JBB);
  }
  else
  {
    handleEnableComCommitNew(signal);
  }
}

void
Qmgr::handleEnableComCommitNew(Signal *signal)
{
  sendSttorryLab(signal);
  
  sendCmAckAdd(signal, getOwnNodeId(), CmAdd::CommitNew);
}

/*  4.10.7 CM_ACKADD        - PRESIDENT IS RECEIVER -       */
/*---------------------------------------------------------------------------*/
/* Entry point for an ack add signal. 
 * The TTYPE defines if it is a prepare or a commit.                         */
/*---------------------------------------------------------------------------*/
void Qmgr::execCM_ACKADD(Signal* signal) 
{
  NodeRecPtr addNodePtr;
  NodeRecPtr senderNodePtr;
  jamEntry();

  CmAckAdd * const cmAckAdd = (CmAckAdd*)signal->getDataPtr();
  const CmAdd::RequestType type = (CmAdd::RequestType)cmAckAdd->requestType;
  addNodePtr.i = cmAckAdd->startingNodeId;
  senderNodePtr.i = cmAckAdd->senderNodeId;

  DEBUG_START3(signal, type);

  if (cpresident != getOwnNodeId()) {
    jam();
    /*-----------------------------------------------------------------------*/
    /* IF WE ARE NOT PRESIDENT THEN WE SHOULD NOT RECEIVE THIS MESSAGE.      */
    /*------------------------------------------------------------_----------*/
    warningEvent("Received CM_ACKADD from %d president=%d",
		 senderNodePtr.i, cpresident);
    return;
  }//if

  if (addNodePtr.i != c_start.m_startNode) {
    jam();
    /*----------------------------------------------------------------------*/
    /* THIS IS NOT THE STARTING NODE. WE ARE ACTIVE NOW WITH ANOTHER START. */
    /*----------------------------------------------------------------------*/
    warningEvent("Received CM_ACKADD from %d with startNode=%d != own %d",
		 senderNodePtr.i, addNodePtr.i, c_start.m_startNode);
    return;
  }//if
  
  ndbrequire(c_start.m_gsn == GSN_CM_ADD);
  c_start.m_nodes.clearWaitingFor(senderNodePtr.i);
  if(!c_start.m_nodes.done()){
    jam();
    return;
  }
  
  switch (type) {
  case CmAdd::Prepare:{
    jam();

    /*----------------------------------------------------------------------*/
    /* ALL RUNNING NODES HAVE PREPARED THE INCLUSION OF THIS NEW NODE.      */
    /*----------------------------------------------------------------------*/
    c_start.m_gsn = GSN_CM_ADD;
    c_start.m_nodes = c_clusterNodes;

    CmAdd * const cmAdd = (CmAdd*)signal->getDataPtrSend();
    cmAdd->requestType = CmAdd::AddCommit;
    cmAdd->startingNodeId = addNodePtr.i; 
    cmAdd->startingVersion = getNodeInfo(addNodePtr.i).m_version;
    cmAdd->startingMysqlVersion = getNodeInfo(addNodePtr.i).m_mysql_version;
    NodeReceiverGroup rg(QMGR, c_clusterNodes);
    sendSignal(rg, GSN_CM_ADD, signal, CmAdd::SignalLength, JBA);
    DEBUG_START2(GSN_CM_ADD, rg, "AddCommit");
    return;
  }
  case CmAdd::AddCommit:{
    jam();

    /****************************************/
    /* Send commit to the new node so he    */
    /* will change PHASE into ZRUNNING      */
    /****************************************/
    c_start.m_gsn = GSN_CM_ADD;
    c_start.m_nodes.clearWaitingFor();
    c_start.m_nodes.setWaitingFor(addNodePtr.i);

    CmAdd * const cmAdd = (CmAdd*)signal->getDataPtrSend();
    cmAdd->requestType = CmAdd::CommitNew;
    cmAdd->startingNodeId = addNodePtr.i; 
    cmAdd->startingVersion = getNodeInfo(addNodePtr.i).m_version;
    cmAdd->startingMysqlVersion = getNodeInfo(addNodePtr.i).m_mysql_version;
    sendSignal(calcQmgrBlockRef(addNodePtr.i), GSN_CM_ADD, signal, 
	       CmAdd::SignalLength, JBA);
    DEBUG_START(GSN_CM_ADD, addNodePtr.i, "CommitNew");
    return;
  }
  case CmAdd::CommitNew:
    jam();
    /**
     * Tell arbitration about new node.
     */
    handleArbitNdbAdd(signal, addNodePtr.i);
    c_start.reset();

    if (c_start.m_starting_nodes.get(addNodePtr.i))
    {
      jam();
      c_start.m_starting_nodes.clear(addNodePtr.i);
      if (c_start.m_starting_nodes.isclear())
      {
	jam();
	sendSttorryLab(signal);
      }
    }
    return;
  }//switch
  ndbrequire(false);
}//Qmgr::execCM_ACKADD()

/**-------------------------------------------------------------------------
 * WE HAVE BEEN INCLUDED INTO THE CLUSTER. IT IS NOW TIME TO CALCULATE WHICH 
 * ARE OUR LEFT AND RIGHT NEIGHBOURS FOR THE HEARTBEAT PROTOCOL. 
 *--------------------------------------------------------------------------*/
void Qmgr::findNeighbours(Signal* signal, Uint32 from) 
{
  UintR toldLeftNeighbour;
  UintR tfnLeftFound;
  UintR tfnMaxFound;
  UintR tfnMinFound;
  UintR tfnRightFound;
  NodeRecPtr fnNodePtr;
  NodeRecPtr fnOwnNodePtr;

  Uint32 toldRightNeighbour = cneighbourh;
  toldLeftNeighbour = cneighbourl;
  tfnLeftFound = 0;
  tfnMaxFound = 0;
  tfnMinFound = (UintR)-1;
  tfnRightFound = (UintR)-1;
  fnOwnNodePtr.i = getOwnNodeId();
  ptrCheckGuard(fnOwnNodePtr, MAX_NDB_NODES, nodeRec);
  for (fnNodePtr.i = 1; fnNodePtr.i < MAX_NDB_NODES; fnNodePtr.i++) {
    jam();
    ptrAss(fnNodePtr, nodeRec);
    if (fnNodePtr.i != fnOwnNodePtr.i) {
      if (fnNodePtr.p->phase == ZRUNNING) {
        if (tfnMinFound > fnNodePtr.p->ndynamicId) {
          jam();
          tfnMinFound = fnNodePtr.p->ndynamicId;
        }//if
        if (tfnMaxFound < fnNodePtr.p->ndynamicId) {
          jam();
          tfnMaxFound = fnNodePtr.p->ndynamicId;
        }//if
        if (fnOwnNodePtr.p->ndynamicId > fnNodePtr.p->ndynamicId) {
          jam();
          if (fnNodePtr.p->ndynamicId > tfnLeftFound) {
            jam();
            tfnLeftFound = fnNodePtr.p->ndynamicId;
          }//if
        } else {
          jam();
          if (fnNodePtr.p->ndynamicId < tfnRightFound) {
            jam();
            tfnRightFound = fnNodePtr.p->ndynamicId;
          }//if
        }//if
      }//if
    }//if
  }//for
  if (tfnLeftFound == 0) {
    if (tfnMinFound == (UintR)-1) {
      jam();
      cneighbourl = ZNIL;
    } else {
      jam();
      cneighbourl = translateDynamicIdToNodeId(signal, tfnMaxFound);
    }//if
  } else {
    jam();
    cneighbourl = translateDynamicIdToNodeId(signal, tfnLeftFound);
  }//if
  if (tfnRightFound == (UintR)-1) {
    if (tfnMaxFound == 0) {
      jam();
      cneighbourh = ZNIL;
    } else {
      jam();
      cneighbourh = translateDynamicIdToNodeId(signal, tfnMinFound);
    }//if
  } else {
    jam();
    cneighbourh = translateDynamicIdToNodeId(signal, tfnRightFound);
  }//if
  if (toldLeftNeighbour != cneighbourl) {
    jam();
    if (cneighbourl != ZNIL) {
      jam();
      /**-------------------------------------------------------------------*/
      /* WE ARE SUPERVISING A NEW LEFT NEIGHBOUR. WE START WITH ALARM COUNT 
       * EQUAL TO ZERO.
       *---------------------------------------------------------------------*/
      fnNodePtr.i = cneighbourl;
      ptrCheckGuard(fnNodePtr, MAX_NDB_NODES, nodeRec);
      set_hb_count(fnNodePtr.i) = 0;
    }//if
  }//if

  signal->theData[0] = NDB_LE_FIND_NEIGHBOURS;
  signal->theData[1] = getOwnNodeId();
  signal->theData[2] = cneighbourl;
  signal->theData[3] = cneighbourh;
  signal->theData[4] = fnOwnNodePtr.p->ndynamicId;
  UintR Tlen = 5;
  sendSignal(CMVMI_REF, GSN_EVENT_REP, signal, Tlen, JBB);
  g_eventLogger->info("findNeighbours from: %u old (left: %u right: %u) new (%u %u)", 
                      from,
                      toldLeftNeighbour,
                      toldRightNeighbour,
                      cneighbourl,
                      cneighbourh);
}//Qmgr::findNeighbours()

/*
4.10.7 INIT_DATA        */
/*---------------------------------------------------------------------------*/
/*---------------------------------------------------------------------------*/
void Qmgr::initData(Signal* signal) 
{
  // catch-all for missing initializations
  memset(&arbitRec, 0, sizeof(arbitRec));

  /**
   * Timeouts
   */
  const ndb_mgm_configuration_iterator * p = 
    m_ctx.m_config.getOwnConfigIterator();
  ndbrequire(p != 0);
  
  Uint32 hbDBDB = 1500;
  Uint32 arbitTimeout = 1000;
  Uint32 arbitMethod = ARBIT_METHOD_DEFAULT;
  Uint32 ccInterval = 0;
  c_restartPartialTimeout = 30000;
  c_restartPartionedTimeout = 60000;
  c_restartFailureTimeout = ~0;
  c_restartNoNodegroupTimeout = 15000;
  ndb_mgm_get_int_parameter(p, CFG_DB_HEARTBEAT_INTERVAL, &hbDBDB);
  ndb_mgm_get_int_parameter(p, CFG_DB_ARBIT_TIMEOUT, &arbitTimeout);
  ndb_mgm_get_int_parameter(p, CFG_DB_ARBIT_METHOD, &arbitMethod);
  ndb_mgm_get_int_parameter(p, CFG_DB_START_PARTIAL_TIMEOUT, 
			    &c_restartPartialTimeout);
  ndb_mgm_get_int_parameter(p, CFG_DB_START_PARTITION_TIMEOUT,
			    &c_restartPartionedTimeout);
  ndb_mgm_get_int_parameter(p, CFG_DB_START_NO_NODEGROUP_TIMEOUT,
			    &c_restartNoNodegroupTimeout);
  ndb_mgm_get_int_parameter(p, CFG_DB_START_FAILURE_TIMEOUT,
			    &c_restartFailureTimeout);
  ndb_mgm_get_int_parameter(p, CFG_DB_CONNECT_CHECK_DELAY,
                            &ccInterval);

  if(c_restartPartialTimeout == 0)
  {
    c_restartPartialTimeout = ~0;
  }

  if (c_restartPartionedTimeout ==0)
  {
    c_restartPartionedTimeout = ~0;
  }

  if (c_restartFailureTimeout == 0)
  {
    c_restartFailureTimeout = ~0;
  }

  if (c_restartNoNodegroupTimeout == 0)
  {
    c_restartNoNodegroupTimeout = ~0;
  }

  setHbDelay(hbDBDB);
  setCCDelay(ccInterval);
  setArbitTimeout(arbitTimeout);

  arbitRec.method = (ArbitRec::Method)arbitMethod;
  arbitRec.state = ARBIT_NULL;          // start state for all nodes
  arbitRec.apiMask[0].clear();          // prepare for ARBIT_CFG

  Uint32 sum = 0;
  ArbitSignalData* const sd = (ArbitSignalData*)&signal->theData[0];
  for (unsigned rank = 1; rank <= 2; rank++) {
    sd->sender = getOwnNodeId();
    sd->code = rank;
    sd->node = 0;
    sd->ticket.clear();
    sd->mask.clear();
    ndb_mgm_configuration_iterator * iter =
      m_ctx.m_config.getClusterConfigIterator();
    for (ndb_mgm_first(iter); ndb_mgm_valid(iter); ndb_mgm_next(iter)) {
      Uint32 tmp = 0;
      if (ndb_mgm_get_int_parameter(iter, CFG_NODE_ARBIT_RANK, &tmp) == 0 && 
	  tmp == rank){
	Uint32 nodeId = 0;
	ndbrequire(!ndb_mgm_get_int_parameter(iter, CFG_NODE_ID, &nodeId));
	sd->mask.set(nodeId);
      }
    }
    sum += sd->mask.count();
    execARBIT_CFG(signal);
  }

  if (arbitRec.method == ArbitRec::METHOD_DEFAULT &&
      sum == 0)
  {
    jam();
    infoEvent("Arbitration disabled, all API nodes have rank 0");
    arbitRec.method = ArbitRec::DISABLED;
  }

  setNodeInfo(getOwnNodeId()).m_mysql_version = NDB_MYSQL_VERSION_D;

  ndb_mgm_configuration_iterator * iter =
    m_ctx.m_config.getClusterConfigIterator();
  for (ndb_mgm_first(iter); ndb_mgm_valid(iter); ndb_mgm_next(iter))
  {
    jam();
    Uint32 nodeId = 0;
    if (ndb_mgm_get_int_parameter(iter, CFG_NODE_ID, &nodeId) == 0)
    {
      jam();
      if (nodeId < MAX_NDB_NODES && getNodeInfo(nodeId).m_type == NodeInfo::DB)
      {
        Uint32 hbOrder = 0;
        ndb_mgm_get_int_parameter(iter, CFG_DB_HB_ORDER, &hbOrder);

        NodeRecPtr nodePtr;
        nodePtr.i = nodeId;
        ptrCheckGuard(nodePtr, MAX_NDB_NODES, nodeRec);
        nodePtr.p->hbOrder = hbOrder;
      }
    }
  }
  int hb_order_error = check_hb_order_config();
  if (hb_order_error == -1)
  {
    char msg[] = "Illegal HeartbeatOrder config, "
                 "all nodes must have non-zero config value";
    progError(__LINE__, NDBD_EXIT_INVALID_CONFIG, msg);
    return;
  }
  if (hb_order_error == -2)
  {
    char msg[] = "Illegal HeartbeatOrder config, "
                 "the nodes must have distinct config values";
    progError(__LINE__, NDBD_EXIT_INVALID_CONFIG, msg);
    return;
  }
  ndbrequire(hb_order_error == 0);
}//Qmgr::initData()


/**---------------------------------------------------------------------------
 * HERE WE RECEIVE THE JOB TABLE SIGNAL EVERY 10 MILLISECONDS. 
 * WE WILL USE THIS TO CHECK IF IT IS TIME TO CHECK THE NEIGHBOUR NODE. 
 * WE WILL ALSO SEND A SIGNAL TO BLOCKS THAT NEED A TIME SIGNAL AND 
 * DO NOT WANT TO USE JOB TABLE SIGNALS.
 *---------------------------------------------------------------------------*/
void Qmgr::timerHandlingLab(Signal* signal) 
{
  const NDB_TICKS TcurrentTime = NdbTick_getCurrentTicks();
  NodeRecPtr myNodePtr;
  myNodePtr.i = getOwnNodeId();
  ptrCheckGuard(myNodePtr, MAX_NDB_NODES, nodeRec);

  const Uint32 sentHi = signal->theData[1];
  const Uint32 sentLo = signal->theData[2];
  const NDB_TICKS sent((Uint64(sentHi) << 32) | sentLo);
  
  if (NdbTick_Compare(sent,TcurrentTime) > 0)
  {
    jam();
    const Uint64 backwards = NdbTick_Elapsed(TcurrentTime,sent).milliSec();
    if (backwards > 0) //Ignore sub millisecond backticks
    {
      g_eventLogger->warning("timerHandlingLab, clock ticked backwards: %llu (ms)",
                              backwards);
    }
  }
  else
  {
    const Uint64 elapsed = NdbTick_Elapsed(sent,TcurrentTime).milliSec();
    if (elapsed >= 1000)
    {
      jam();
      g_eventLogger->warning("timerHandlingLab, expected 10ms sleep"
                             ", not scheduled for: %d (ms)", int(elapsed));
    }
    else if (elapsed >= 150)
    {
      g_eventLogger->info("timerHandlingLab, expected 10ms sleep"
                          ", not scheduled for: %d (ms)", int(elapsed));
    }
  }

  if (myNodePtr.p->phase == ZRUNNING) {
    jam();
    /**---------------------------------------------------------------------
     * WE ARE ONLY PART OF HEARTBEAT CLUSTER IF WE ARE UP AND RUNNING. 
     *---------------------------------------------------------------------*/
    if (hb_send_timer.check(TcurrentTime)) {
      jam();
      sendHeartbeat(signal);
      hb_send_timer.reset(TcurrentTime);
    }
    if (likely(! m_connectivity_check.m_active))
    {
      if (hb_check_timer.check(TcurrentTime)) {
        jam();
        checkHeartbeat(signal);
        hb_check_timer.reset(TcurrentTime);
      }
    }
    else
    {
      /* Connectivity check */
      if (m_connectivity_check.m_timer.check(TcurrentTime)) {
        jam();
        checkConnectivityTimeSignal(signal);
        m_connectivity_check.m_timer.reset(TcurrentTime);
      }
    }
  }
  
  if (interface_check_timer.check(TcurrentTime)) {
    jam();
    interface_check_timer.reset(TcurrentTime);
    checkStartInterface(signal, TcurrentTime);
  }

  if (hb_api_timer.check(TcurrentTime)) 
  {
    jam();
    hb_api_timer.reset(TcurrentTime);
    apiHbHandlingLab(signal, TcurrentTime);
  }

  //--------------------------------------------------
  // Resend this signal with 10 milliseconds delay.
  //--------------------------------------------------
  signal->theData[0] = ZTIMER_HANDLING;
  signal->theData[1] = Uint32(TcurrentTime.getUint64() >> 32);
  signal->theData[2] = Uint32(TcurrentTime.getUint64());
  sendSignalWithDelay(QMGR_REF, GSN_CONTINUEB, signal, 10, 3);
  return;
}//Qmgr::timerHandlingLab()

/*---------------------------------------------------------------------------*/
/*       THIS MODULE HANDLES THE SENDING AND RECEIVING OF HEARTBEATS.        */
/*---------------------------------------------------------------------------*/
void Qmgr::sendHeartbeat(Signal* signal) 
{
  NodeRecPtr localNodePtr;
  localNodePtr.i = cneighbourh;
  if (localNodePtr.i == ZNIL) {
    jam();
    /**---------------------------------------------------------------------
     * THERE ARE NO NEIGHBOURS. THIS IS POSSIBLE IF WE ARE THE ONLY NODE IN 
     * THE CLUSTER.IN THIS CASE WE DO NOT NEED TO SEND ANY HEARTBEAT SIGNALS.
     *-----------------------------------------------------------------------*/
    return;
  }//if
  ptrCheckGuard(localNodePtr, MAX_NDB_NODES, nodeRec);
  signal->theData[0] = getOwnNodeId();

  sendSignal(localNodePtr.p->blockRef, GSN_CM_HEARTBEAT, signal, 1, JBA);
#ifdef VM_TRACE
  signal->theData[0] = NDB_LE_SentHeartbeat;
  signal->theData[1] = localNodePtr.i;
  sendSignal(CMVMI_REF, GSN_EVENT_REP, signal, 2, JBB);  
#endif
}//Qmgr::sendHeartbeat()

void Qmgr::checkHeartbeat(Signal* signal) 
{
  NodeRecPtr nodePtr;

  nodePtr.i = cneighbourl;
  if (nodePtr.i == ZNIL) {
    jam();
    /**---------------------------------------------------------------------
     * THERE ARE NO NEIGHBOURS. THIS IS POSSIBLE IF WE ARE THE ONLY NODE IN 
     * THE CLUSTER. IN THIS CASE WE DO NOT NEED TO CHECK ANY HEARTBEATS.
     *-----------------------------------------------------------------------*/
    return;
  }//if
  ptrCheckGuard(nodePtr, MAX_NDB_NODES, nodeRec);
  
  set_hb_count(nodePtr.i)++;
  ndbrequire(nodePtr.p->phase == ZRUNNING);
  ndbrequire(getNodeInfo(nodePtr.i).m_type == NodeInfo::DB);

  if (get_hb_count(nodePtr.i) > 2)
  {
    signal->theData[0] = NDB_LE_MissedHeartbeat;
    signal->theData[1] = nodePtr.i;
    signal->theData[2] = get_hb_count(nodePtr.i) - 1;
    sendSignal(CMVMI_REF, GSN_EVENT_REP, signal, 3, JBB);
  }

  if (get_hb_count(nodePtr.i) > 4)
  {
    jam();
    if (m_connectivity_check.getEnabled())
    {
      jam();
      /* Start connectivity check, indicating the cause */
      startConnectivityCheck(signal, FailRep::ZHEARTBEAT_FAILURE, nodePtr.i);
      return;
    }
    else
    {
      /**----------------------------------------------------------------------
       * OUR LEFT NEIGHBOUR HAVE KEPT QUIET FOR THREE CONSECUTIVE HEARTBEAT
       * PERIODS. THUS WE DECLARE HIM DOWN.
       *----------------------------------------------------------------------*/
      signal->theData[0] = NDB_LE_DeadDueToHeartbeat;
      signal->theData[1] = nodePtr.i;
      sendSignal(CMVMI_REF, GSN_EVENT_REP, signal, 2, JBB);

      failReportLab(signal, nodePtr.i, FailRep::ZHEARTBEAT_FAILURE, getOwnNodeId());
      return;
    }
  }//if
}//Qmgr::checkHeartbeat()

void Qmgr::apiHbHandlingLab(Signal* signal, NDB_TICKS now)
{
  NodeRecPtr TnodePtr;

  for (TnodePtr.i = 1; TnodePtr.i < MAX_NODES; TnodePtr.i++) {
    const Uint32 nodeId = TnodePtr.i;
    ptrAss(TnodePtr, nodeRec);
    
    const NodeInfo::NodeType type = getNodeInfo(nodeId).getType();
    if(type == NodeInfo::DB)
      continue;
    
    if(type == NodeInfo::INVALID)
      continue;

    if (c_connectedNodes.get(nodeId))
    {
      jam();
      set_hb_count(TnodePtr.i)++;

      if (get_hb_count(TnodePtr.i) > 2)
      {
	signal->theData[0] = NDB_LE_MissedHeartbeat;
	signal->theData[1] = nodeId;
	signal->theData[2] = get_hb_count(TnodePtr.i) - 1;
	sendSignal(CMVMI_REF, GSN_EVENT_REP, signal, 3, JBB);
      }

      if (get_hb_count(TnodePtr.i) > 4)
      {
        jam();
	/*------------------------------------------------------------------*/
	/* THE API NODE HAS NOT SENT ANY HEARTBEAT FOR THREE SECONDS.
	 * WE WILL DISCONNECT FROM IT NOW.
	 *------------------------------------------------------------------*/
	/*------------------------------------------------------------------*/
	/* We call node_failed to release all connections for this api node */
	/*------------------------------------------------------------------*/
	signal->theData[0] = NDB_LE_DeadDueToHeartbeat;
	signal->theData[1] = nodeId;
	sendSignal(CMVMI_REF, GSN_EVENT_REP, signal, 2, JBB);

        api_failed(signal, nodeId);
      }//if
    }//if
    else if (TnodePtr.p->phase == ZAPI_INACTIVE &&
             TnodePtr.p->m_secret != 0 &&
             NdbTick_Compare(now,TnodePtr.p->m_alloc_timeout) > 0)
    {
      jam();
      TnodePtr.p->m_secret = 0;
      warningEvent("Releasing node id allocation for node %u",
                   TnodePtr.i);
    }
  }//for
  return;
}//Qmgr::apiHbHandlingLab()

void Qmgr::checkStartInterface(Signal* signal, NDB_TICKS now) 
{
  NodeRecPtr nodePtr;
  /*------------------------------------------------------------------------*/
  // This method is called once per second. After a disconnect we wait at 
  // least three seconds before allowing new connects. We will also ensure 
  // that handling of the failure is completed before we allow new connections.
  /*------------------------------------------------------------------------*/
  for (nodePtr.i = 1; nodePtr.i < MAX_NODES; nodePtr.i++) {
    ptrAss(nodePtr, nodeRec);
    Uint32 type = getNodeInfo(nodePtr.i).m_type;
    if (nodePtr.p->phase == ZFAIL_CLOSING) {
      jam();
      set_hb_count(nodePtr.i)++;
      if (c_connectedNodes.get(nodePtr.i)){
        jam();
	/*-------------------------------------------------------------------*/
	// We need to ensure that the connection is not restored until it has 
	// been disconnected for at least three seconds.
	/*-------------------------------------------------------------------*/
        set_hb_count(nodePtr.i) = 0;
      }//if
      if ((get_hb_count(nodePtr.i) > 3)
	  && (nodePtr.p->failState == NORMAL)) {
	/**------------------------------------------------------------------
	 * WE HAVE DISCONNECTED THREE SECONDS AGO. WE ARE NOW READY TO 
	 * CONNECT AGAIN AND ACCEPT NEW REGISTRATIONS FROM THIS NODE. 
	 * WE WILL NOT ALLOW CONNECTIONS OF API NODES UNTIL API FAIL HANDLING 
	 * IS COMPLETE.
	 *-------------------------------------------------------------------*/
        nodePtr.p->failState = NORMAL;
        nodePtr.p->m_secret = 0;
        switch(type){
        case NodeInfo::DB:
          jam();
          nodePtr.p->phase = ZINIT;
          break;
        case NodeInfo::MGM:
          jam();
          nodePtr.p->phase = ZAPI_INACTIVE;
          break;
        case NodeInfo::API:
          jam();
          if (c_allow_api_connect)
          {
            jam();
            nodePtr.p->phase = ZAPI_INACTIVE;
            break;
          }
          else
          {
            /**
             * Dont allow API node to connect before c_allow_api_connect
             */
            jam();
            set_hb_count(nodePtr.i) = 3;
            continue;
          }
        }

        set_hb_count(nodePtr.i) = 0;
        signal->theData[0] = 0;
        signal->theData[1] = nodePtr.i;
        sendSignal(TRPMAN_REF, GSN_OPEN_COMORD, signal, 2, JBB);
      }
      else
      {
        jam();
        if(((get_hb_count(nodePtr.i) + 1) % 60) == 0)
        {
          jam();
	  char buf[256];
          if (getNodeInfo(nodePtr.i).m_type == NodeInfo::DB)
          {
            jam();
            BaseString::snprintf(buf, sizeof(buf),
                                 "Failure handling of node %d has not completed"
                                 " in %d min - state = %d",
                                 nodePtr.i,
                                 (get_hb_count(nodePtr.i)+1)/60,
                                 nodePtr.p->failState);
            warningEvent("%s", buf);
            if (((get_hb_count(nodePtr.i) + 1) % 300) == 0)
            {
              jam();
              /**
               * Also dump DIH nf-state
               */
              signal->theData[0] = DumpStateOrd::DihTcSumaNodeFailCompleted;
              signal->theData[1] = nodePtr.i;
              sendSignal(DBDIH_REF, GSN_DUMP_STATE_ORD, signal, 2, JBB);
            }
          }
          else
          {
            jam();
            BaseString::snprintf(buf, sizeof(buf),
                                 "Failure handling of api %u has not completed"
                                 " in %d min - state = %d",
                                 nodePtr.i,
                                 (get_hb_count(nodePtr.i)+1)/60,
                                 nodePtr.p->failState);
            warningEvent("%s", buf);
            if (nodePtr.p->failState == WAITING_FOR_API_FAILCONF)
            {
              jam();
              compile_time_assert(NDB_ARRAY_SIZE(nodePtr.p->m_failconf_blocks) == 5);
              BaseString::snprintf(buf, sizeof(buf),
                                   "  Waiting for blocks: %u %u %u %u %u",
                                   nodePtr.p->m_failconf_blocks[0],
                                   nodePtr.p->m_failconf_blocks[1],
                                   nodePtr.p->m_failconf_blocks[2],
                                   nodePtr.p->m_failconf_blocks[3],
                                   nodePtr.p->m_failconf_blocks[4]);
              warningEvent("%s", buf);
            }
          }
	}
      }
    }
    else if (type == NodeInfo::DB && nodePtr.p->phase == ZINIT &&
             nodePtr.p->m_secret != 0 &&
             NdbTick_Compare(now,nodePtr.p->m_alloc_timeout) > 0)
    {
      jam();
      nodePtr.p->m_secret = 0;
      warningEvent("Releasing node id allocation for node %u",
                   nodePtr.i);
    }
  }//for
  return;
}//Qmgr::checkStartInterface()

/**-------------------------------------------------------------------------
 * This method is called when a DISCONNECT_REP signal arrived which means that
 * the API node is gone and we want to release resources in TC/DICT blocks.
 *---------------------------------------------------------------------------*/
void Qmgr::sendApiFailReq(Signal* signal, Uint16 failedNodeNo, bool sumaOnly) 
{
  jamEntry();
  signal->theData[0] = failedNodeNo;
  signal->theData[1] = QMGR_REF;

  /* We route the ApiFailReq signals via CMVMI
   * This is done to ensure that they are received after
   * any pending signals from the failed Api node when
   * running ndbmtd, as these signals would be enqueued from
   * the thread running CMVMI
   */
  Uint32 routedSignalSectionI = RNIL;
  ndbrequire(appendToSection(routedSignalSectionI,
                             &signal->theData[0],
                             2));
  SectionHandle handle(this, routedSignalSectionI);

  /* RouteOrd data */
  RouteOrd* routeOrd = (RouteOrd*) &signal->theData[0];
  routeOrd->srcRef = reference();
  routeOrd->gsn = GSN_API_FAILREQ;
  routeOrd->from = failedNodeNo;

  NodeRecPtr failedNodePtr;
  failedNodePtr.i = failedNodeNo;
  ptrCheckGuard(failedNodePtr, MAX_NODES, nodeRec);
  failedNodePtr.p->failState = WAITING_FOR_API_FAILCONF;


  /* Send ROUTE_ORD signals to CMVMI via JBA
   * CMVMI will then immediately send the API_FAILREQ
   * signals to the destination block(s) using JBB
   * These API_FAILREQ signals will be sent *after*
   * any JBB signals enqueued from the failed API
   * by the CMVMI thread.
   */
  if (!sumaOnly)
  {
    jam();
    add_failconf_block(failedNodePtr, DBTC);
    routeOrd->dstRef = DBTC_REF;
    sendSignalNoRelease(TRPMAN_REF, GSN_ROUTE_ORD, signal,
                        RouteOrd::SignalLength,
                        JBA, &handle);

    add_failconf_block(failedNodePtr, DBDICT);
    routeOrd->dstRef = DBDICT_REF;
    sendSignalNoRelease(TRPMAN_REF, GSN_ROUTE_ORD, signal,
                        RouteOrd::SignalLength,
                        JBA, &handle);

    add_failconf_block(failedNodePtr, DBSPJ);
    routeOrd->dstRef = DBSPJ_REF;
    sendSignalNoRelease(TRPMAN_REF, GSN_ROUTE_ORD, signal,
                        RouteOrd::SignalLength,
                        JBA, &handle);
  }

  /* Suma always notified */
  add_failconf_block(failedNodePtr, SUMA);
  routeOrd->dstRef = SUMA_REF;
  sendSignal(TRPMAN_REF, GSN_ROUTE_ORD, signal,
             RouteOrd::SignalLength,
             JBA, &handle);
}//Qmgr::sendApiFailReq()

void Qmgr::execAPI_FAILREQ(Signal* signal)
{
  jamEntry();
  NodeRecPtr failedNodePtr;
  failedNodePtr.i = signal->theData[0];
  // signal->theData[1] == QMGR_REF
  ptrCheckGuard(failedNodePtr, MAX_NODES, nodeRec);

  ndbrequire(getNodeInfo(failedNodePtr.i).getType() != NodeInfo::DB);

  api_failed(signal, signal->theData[0]);
}

void Qmgr::execAPI_FAILCONF(Signal* signal) 
{
  NodeRecPtr failedNodePtr;

  jamEntry();
  failedNodePtr.i = signal->theData[0];  
  ptrCheckGuard(failedNodePtr, MAX_NODES, nodeRec);

  Uint32 block = refToMain(signal->theData[1]);
  if (failedNodePtr.p->failState != WAITING_FOR_API_FAILCONF ||
      !remove_failconf_block(failedNodePtr, block))
  {
    jam();
    ndbout << "execAPI_FAILCONF from " << block
           << " failedNodePtr.p->failState = "
	   << (Uint32)(failedNodePtr.p->failState)
           << " blocks: ";
    for (Uint32 i = 0;i<NDB_ARRAY_SIZE(failedNodePtr.p->m_failconf_blocks);i++)
    {
      printf("%u ", failedNodePtr.p->m_failconf_blocks[i]);
    }
    ndbout << endl;
    systemErrorLab(signal, __LINE__);
  }//if

  if (is_empty_failconf_block(failedNodePtr))
  {
    jam();
    /**
     * When we set this state, connection will later be opened
     *   in checkStartInterface
     */
    failedNodePtr.p->failState = NORMAL;

    /**
     * Reset m_version only after all blocks has responded with API_FAILCONF
     *   so that no block risks reading 0 as node-version
     */
    setNodeInfo(failedNodePtr.i).m_version = 0;
    recompute_version_info(getNodeInfo(failedNodePtr.i).m_type);
  }
  return;
}//Qmgr::execAPI_FAILCONF()

void
Qmgr::add_failconf_block(NodeRecPtr nodePtr, Uint32 block)
{
  // Check that it does not already exists!!
  Uint32 pos = 0;
  for (; pos < NDB_ARRAY_SIZE(nodePtr.p->m_failconf_blocks); pos++)
  {
    jam();
    if (nodePtr.p->m_failconf_blocks[pos] == 0)
    {
      jam();
      break;
    }
    else if (nodePtr.p->m_failconf_blocks[pos] == block)
    {
      jam();
      break;
    }
  }

  ndbrequire(pos != NDB_ARRAY_SIZE(nodePtr.p->m_failconf_blocks));
  ndbassert(nodePtr.p->m_failconf_blocks[pos] != block);
  if (nodePtr.p->m_failconf_blocks[pos] == block)
  {
    jam();
    /**
     * Already in list!!
     */
#ifdef ERROR_INSERT
    ndbrequire(false);
#endif
    return;
  }
  ndbrequire(nodePtr.p->m_failconf_blocks[pos] == 0);
  nodePtr.p->m_failconf_blocks[pos] = block;
}

bool
Qmgr::remove_failconf_block(NodeRecPtr nodePtr, Uint32 block)
{
  // Check that it does exists!!
  Uint32 pos = 0;
  for (; pos < NDB_ARRAY_SIZE(nodePtr.p->m_failconf_blocks); pos++)
  {
    jam();
    if (nodePtr.p->m_failconf_blocks[pos] == 0)
    {
      jam();
      break;
    }
    else if (nodePtr.p->m_failconf_blocks[pos] == block)
    {
      jam();
      break;
    }
  }

  if (pos == NDB_ARRAY_SIZE(nodePtr.p->m_failconf_blocks) ||
      nodePtr.p->m_failconf_blocks[pos] != block)
  {
    jam();
    /**
     * Not found!!
     */
    return false;
  }

  nodePtr.p->m_failconf_blocks[pos] = 0;
  for (pos++; pos < NDB_ARRAY_SIZE(nodePtr.p->m_failconf_blocks); pos++)
  {
    jam();
    nodePtr.p->m_failconf_blocks[pos - 1] = nodePtr.p->m_failconf_blocks[pos];
  }

  return true;
}

bool
Qmgr::is_empty_failconf_block(NodeRecPtr nodePtr) const
{
  return nodePtr.p->m_failconf_blocks[0] == 0;
}

void Qmgr::execNDB_FAILCONF(Signal* signal) 
{
  NodeRecPtr failedNodePtr;
  NodeRecPtr nodePtr;

  jamEntry();
  failedNodePtr.i = signal->theData[0];  

  if (ERROR_INSERTED(930))
  {
    CLEAR_ERROR_INSERT_VALUE;
    infoEvent("Discarding NDB_FAILCONF for %u", failedNodePtr.i);
    return;
  }
  
  ptrCheckGuard(failedNodePtr, MAX_NDB_NODES, nodeRec);
  if (failedNodePtr.p->failState == WAITING_FOR_NDB_FAILCONF){
    failedNodePtr.p->failState = NORMAL;
  } else {
    jam();

    char buf[100];
    BaseString::snprintf(buf, 100, 
			 "Received NDB_FAILCONF for node %u with state: %d %d",
			 failedNodePtr.i,
			 failedNodePtr.p->phase,
			 failedNodePtr.p->failState);
    progError(__LINE__, 0, buf);
    systemErrorLab(signal, __LINE__);
  }//if

  if (cpresident == getOwnNodeId()) 
  {
    jam();
    
    CRASH_INSERTION(936);
  }

  /**
   * Reset node version only after all blocks has handled the failure
   *   so that no block risks reading 0 as node version
   */
  setNodeInfo(failedNodePtr.i).m_version = 0;
  recompute_version_info(NodeInfo::DB);

  /** 
   * Prepare a NFCompleteRep and send to all connected API's
   * They can then abort all transaction waiting for response from 
   * the failed node
   *
   * NOTE: This is sent from all nodes, as otherwise we would need
   *       take-over if cpresident dies befor sending this
   */
  NFCompleteRep * const nfComp = (NFCompleteRep *)&signal->theData[0];
  nfComp->blockNo = QMGR_REF;
  nfComp->nodeId = getOwnNodeId();
  nfComp->failedNodeId = failedNodePtr.i;
  
  for (nodePtr.i = 1; nodePtr.i < MAX_NODES; nodePtr.i++) 
  {
    jam();
    ptrAss(nodePtr, nodeRec);
    if (nodePtr.p->phase == ZAPI_ACTIVE){
      jam();
      sendSignal(nodePtr.p->blockRef, GSN_NF_COMPLETEREP, signal, 
                 NFCompleteRep::SignalLength, JBB);
    }//if
  }//for
  return;
}//Qmgr::execNDB_FAILCONF()

void
Qmgr::execNF_COMPLETEREP(Signal* signal)
{
  jamEntry();
  NFCompleteRep rep = *(NFCompleteRep*)signal->getDataPtr();
  if (rep.blockNo != DBTC)
  {
    jam();
    ndbassert(false);
    return;
  }

  /**
   * This is a disgrace...but execNF_COMPLETEREP in ndbapi is a mess
   *   actually equally messy as it is in ndbd...
   *   this is therefore a simple way of having ndbapi to get
   *   earlier information that transactions can be aborted
   */
  signal->theData[0] = rep.failedNodeId;
  NodeRecPtr nodePtr;
  for (nodePtr.i = 1; nodePtr.i < MAX_NODES; nodePtr.i++) 
  {
    jam();
    ptrAss(nodePtr, nodeRec);
    if (nodePtr.p->phase == ZAPI_ACTIVE && 
        ndb_takeovertc(getNodeInfo(nodePtr.i).m_version))
    {
      jam();
      sendSignal(nodePtr.p->blockRef, GSN_TAKE_OVERTCCONF, signal, 
                 NFCompleteRep::SignalLength, JBB);
    }//if
  }//for
  return;
}

/*******************************/
/* DISCONNECT_REP             */
/*******************************/
const char *lookupConnectionError(Uint32 err);

void Qmgr::execDISCONNECT_REP(Signal* signal) 
{
  jamEntry();
  const DisconnectRep * const rep = (DisconnectRep *)&signal->theData[0];
  const Uint32 nodeId = rep->nodeId;
  const Uint32 err = rep->err;
  const NodeInfo nodeInfo = getNodeInfo(nodeId);
  c_connectedNodes.clear(nodeId);

  if (nodeInfo.getType() == NodeInfo::DB)
  {
    c_readnodes_nodes.clear(nodeId);
  }
  
  NodeRecPtr nodePtr;
  nodePtr.i = getOwnNodeId();
  ptrCheckGuard(nodePtr, MAX_NODES, nodeRec);
  
  char buf[100];
  if (nodeInfo.getType() == NodeInfo::DB &&
      getNodeState().startLevel < NodeState::SL_STARTED)
  {
    jam();
    CRASH_INSERTION(932);
    CRASH_INSERTION(938);
    BaseString::snprintf(buf, 100, "Node %u disconnected", nodeId);    
    progError(__LINE__, NDBD_EXIT_SR_OTHERNODEFAILED, buf);
    ndbrequire(false);
  }
  
  if (getNodeInfo(nodeId).getType() != NodeInfo::DB)
  {
    jam();
    api_failed(signal, nodeId);
    return;
  }

  switch(nodePtr.p->phase){
  case ZRUNNING:
    jam();
    break;
  case ZINIT:
    ndbrequire(false);
  case ZSTARTING:
    progError(__LINE__, NDBD_EXIT_CONNECTION_SETUP_FAILED,
	      lookupConnectionError(err));
    ndbrequire(false);
  case ZPREPARE_FAIL:
    ndbrequire(false);
  case ZFAIL_CLOSING:
    ndbrequire(false);
  case ZAPI_ACTIVE:
    ndbrequire(false);
  case ZAPI_INACTIVE:
  {
    BaseString::snprintf(buf, 100, "Node %u disconnected", nodeId);    
    progError(__LINE__, NDBD_EXIT_SR_OTHERNODEFAILED, buf);
    ndbrequire(false);
  }
  }

  if (ERROR_INSERTED(939) && ERROR_INSERT_EXTRA == nodeId)
  {
    ndbout_c("Ignoring DISCONNECT_REP for node %u that was force disconnected",
             nodeId);
    CLEAR_ERROR_INSERT_VALUE;
    return;
  }

  node_failed(signal, nodeId);
}//DISCONNECT_REP

void Qmgr::node_failed(Signal* signal, Uint16 aFailedNode) 
{
  NodeRecPtr failedNodePtr;
  /**------------------------------------------------------------------------
   *   A COMMUNICATION LINK HAS BEEN DISCONNECTED. WE MUST TAKE SOME ACTION
   *   DUE TO THIS.
   *-----------------------------------------------------------------------*/
  failedNodePtr.i = aFailedNode;
  ptrCheckGuard(failedNodePtr, MAX_NODES, nodeRec);
  failedNodePtr.p->m_secret = 0; // Not yet Uint64(rand()) << 32 + rand();

  ndbrequire(getNodeInfo(failedNodePtr.i).getType() == NodeInfo::DB);
  
  /**---------------------------------------------------------------------
   *   THE OTHER NODE IS AN NDB NODE, WE HANDLE IT AS IF A HEARTBEAT 
   *   FAILURE WAS DISCOVERED.
   *---------------------------------------------------------------------*/
  switch(failedNodePtr.p->phase){
  case ZRUNNING:
    jam();
    failReportLab(signal, aFailedNode, FailRep::ZLINK_FAILURE, getOwnNodeId());
    return;
  case ZFAIL_CLOSING:
    jam();
    return;
  case ZSTARTING:
    /**
     * bug#42422
     *   Force "real" failure handling
     */
    jam();
    failedNodePtr.p->phase = ZRUNNING;
    failReportLab(signal, aFailedNode, FailRep::ZLINK_FAILURE, getOwnNodeId());
    return;
  default:
    jam();
    /*---------------------------------------------------------------------*/
    // The other node is still not in the cluster but disconnected. 
    // We must restart communication in three seconds.
    /*---------------------------------------------------------------------*/
    failedNodePtr.p->failState = NORMAL;
    failedNodePtr.p->phase = ZFAIL_CLOSING;
    set_hb_count(failedNodePtr.i) = 0;

    CloseComReqConf * const closeCom = 
      (CloseComReqConf *)&signal->theData[0];

    closeCom->xxxBlockRef = reference();
    closeCom->requestType = CloseComReqConf::RT_NO_REPLY;
    closeCom->failNo      = 0;
    closeCom->noOfNodes   = 1;
    NodeBitmask::clear(closeCom->theNodes);
    NodeBitmask::set(closeCom->theNodes, failedNodePtr.i);
    sendSignal(TRPMAN_REF, GSN_CLOSE_COMREQ, signal,
               CloseComReqConf::SignalLength, JBB);
  }//if
  return;
}

void
Qmgr::execUPGRADE_PROTOCOL_ORD(Signal* signal)
{
  const UpgradeProtocolOrd* ord = (UpgradeProtocolOrd*)signal->getDataPtr();
  switch(ord->type){
  case UpgradeProtocolOrd::UPO_ENABLE_MICRO_GCP:
    jam();
    m_micro_gcp_enabled = true;
    return;
  }
}

void
Qmgr::api_failed(Signal* signal, Uint32 nodeId)
{
  NodeRecPtr failedNodePtr;
  /**------------------------------------------------------------------------
   *   A COMMUNICATION LINK HAS BEEN DISCONNECTED. WE MUST TAKE SOME ACTION
   *   DUE TO THIS.
   *-----------------------------------------------------------------------*/
  failedNodePtr.i = nodeId;
  ptrCheckGuard(failedNodePtr, MAX_NODES, nodeRec);
  failedNodePtr.p->m_secret = 0; // Not yet Uint64(rand()) << 32 + rand();

  if (failedNodePtr.p->phase == ZFAIL_CLOSING)
  {
    /**
     * Failure handling already in progress
     */
    jam();
    return;
  }

  ndbrequire(failedNodePtr.p->failState == NORMAL);

  /* Send API_FAILREQ to peer QMGR blocks to allow them to disconnect
   * quickly
   * Local application blocks get API_FAILREQ once all pending signals
   * from the failed API have been processed.
   */
  signal->theData[0] = failedNodePtr.i;
  signal->theData[1] = QMGR_REF;
  NodeReceiverGroup rg(QMGR, c_clusterNodes);
  sendSignal(rg, GSN_API_FAILREQ, signal, 2, JBA);
  
  /* Now ask CMVMI to disconnect the node */
  FailState initialState = (failedNodePtr.p->phase == ZAPI_ACTIVE) ?
    WAITING_FOR_CLOSECOMCONF_ACTIVE : 
    WAITING_FOR_CLOSECOMCONF_NOTACTIVE;

  failedNodePtr.p->failState = initialState;
  failedNodePtr.p->phase = ZFAIL_CLOSING;
  set_hb_count(failedNodePtr.i) = 0;

  CloseComReqConf * const closeCom = (CloseComReqConf *)&signal->theData[0];
  closeCom->xxxBlockRef = reference();
  closeCom->requestType = CloseComReqConf::RT_API_FAILURE;
  closeCom->failNo      = 0;
  closeCom->noOfNodes   = 1;
  NodeBitmask::clear(closeCom->theNodes);
  NodeBitmask::set(closeCom->theNodes, failedNodePtr.i);
  sendSignal(TRPMAN_REF, GSN_CLOSE_COMREQ, signal,
             CloseComReqConf::SignalLength, JBB);
} // api_failed

/**--------------------------------------------------------------------------
 * AN API NODE IS REGISTERING. IF FOR THE FIRST TIME WE WILL ENABLE 
 * COMMUNICATION WITH ALL NDB BLOCKS.
 *---------------------------------------------------------------------------*/
/*******************************/
/* API_REGREQ                 */
/*******************************/
void Qmgr::execAPI_REGREQ(Signal* signal) 
{
  jamEntry();
  
  ApiRegReq* req = (ApiRegReq*)signal->getDataPtr();
  const Uint32 version = req->version;
  const BlockReference ref = req->ref;
  
  Uint32 mysql_version = req->mysql_version;
  if (version < NDBD_SPLIT_VERSION)
    mysql_version = 0;

  NodeRecPtr apiNodePtr;
  apiNodePtr.i = refToNode(ref);
  ptrCheckGuard(apiNodePtr, MAX_NODES, nodeRec);

  if (apiNodePtr.p->phase == ZFAIL_CLOSING)
  {
    jam();
    /**
     * This node is pending CLOSE_COM_CONF
     *   ignore API_REGREQ
     */
    return;
  }

  if (!c_connectedNodes.get(apiNodePtr.i))
  {
    jam();
    /**
     * We have not yet heard execCONNECT_REP
     *   so ignore this until we do...
     */
    return;
  }

#if 0
  ndbout_c("Qmgr::execAPI_REGREQ: Recd API_REGREQ (NodeId=%d)", apiNodePtr.i);
#endif

  bool compatability_check;
  const char * extra = 0;
  NodeInfo::NodeType type= getNodeInfo(apiNodePtr.i).getType();
  switch(type){
  case NodeInfo::API:
    if (m_micro_gcp_enabled && !ndb_check_micro_gcp(version))
    {
      jam();
      compatability_check = false;
      extra = ": micro gcp enabled";
    }
    else
    {
      jam();
      compatability_check = ndbCompatible_ndb_api(NDB_VERSION, version);
    }
    break;
  case NodeInfo::MGM:
    compatability_check = ndbCompatible_ndb_mgmt(NDB_VERSION, version);
    break;
  case NodeInfo::DB:
  case NodeInfo::INVALID:
  default:
    sendApiRegRef(signal, ref, ApiRegRef::WrongType);
    infoEvent("Invalid connection attempt with type %d", type);
    return;
  }
  
  if (!compatability_check) {
    jam();
    char buf[NDB_VERSION_STRING_BUF_SZ];
    infoEvent("Connection attempt from %s id=%d with %s "
	      "incompatible with %s%s",
	      type == NodeInfo::API ? "api or mysqld" : "management server",
	      apiNodePtr.i,
	      ndbGetVersionString(version, mysql_version, 0,
                                  buf, 
                                  sizeof(buf)),
	      NDB_VERSION_STRING,
              extra ? extra : "");
    apiNodePtr.p->phase = ZAPI_INACTIVE;
    sendApiRegRef(signal, ref, ApiRegRef::UnsupportedVersion);
    return;
  }

  setNodeInfo(apiNodePtr.i).m_version = version;
  setNodeInfo(apiNodePtr.i).m_mysql_version = mysql_version;
  set_hb_count(apiNodePtr.i) = 0;

  NodeState state = getNodeState();
  if (apiNodePtr.p->phase == ZAPI_INACTIVE)
  {
    apiNodePtr.p->blockRef = ref;
    if ((state.startLevel == NodeState::SL_STARTED ||
         state.getSingleUserMode() ||
         (state.startLevel == NodeState::SL_STARTING &&
          state.starting.startPhase >= 100)))
    {
      jam();
      /**----------------------------------------------------------------------
       * THE API NODE IS REGISTERING. WE WILL ACCEPT IT BY CHANGING STATE AND
       * SENDING A CONFIRM.
       *----------------------------------------------------------------------*/
      apiNodePtr.p->phase = ZAPI_ACTIVE;
      EnableComReq *enableComReq = (EnableComReq *)signal->getDataPtrSend();
      enableComReq->m_senderRef = reference();
      enableComReq->m_senderData = ENABLE_COM_API_REGREQ;
      NodeBitmask::clear(enableComReq->m_nodeIds);
      NodeBitmask::set(enableComReq->m_nodeIds, apiNodePtr.i);
      sendSignal(TRPMAN_REF, GSN_ENABLE_COMREQ, signal,
                 EnableComReq::SignalLength, JBB);
      return;
    }
  }

  sendApiRegConf(signal, apiNodePtr.i);
}//Qmgr::execAPI_REGREQ()

void
Qmgr::handleEnableComApiRegreq(Signal *signal, Uint32 node)
{
  NodeInfo::NodeType type = getNodeInfo(node).getType();
  Uint32 version = getNodeInfo(node).m_version;
  recompute_version_info(type, version);

  signal->theData[0] = node;
  signal->theData[1] = version;
  NodeReceiverGroup rg(QMGR, c_clusterNodes);
  rg.m_nodes.clear(getOwnNodeId());
  sendVersionedDb(rg, GSN_NODE_VERSION_REP, signal, 2, JBB,
                  NDBD_NODE_VERSION_REP);

  signal->theData[0] = node;
  EXECUTE_DIRECT(NDBCNTR, GSN_API_START_REP, signal, 1);

  sendApiRegConf(signal, node);
}

void
Qmgr::sendApiRegConf(Signal *signal, Uint32 node)
{
  NodeRecPtr apiNodePtr;
  apiNodePtr.i = node;
  ptrCheckGuard(apiNodePtr, MAX_NODES, nodeRec);
  const BlockReference ref = apiNodePtr.p->blockRef;
  ndbassert(ref != 0);

  ApiRegConf * const apiRegConf = (ApiRegConf *)&signal->theData[0];
  apiRegConf->qmgrRef = reference();
  apiRegConf->apiHeartbeatFrequency = (chbApiDelay / 10);
  apiRegConf->version = NDB_VERSION;
  apiRegConf->mysql_version = NDB_MYSQL_VERSION_D;
  apiRegConf->nodeState = getNodeState();
  {
    NodeRecPtr nodePtr;
    nodePtr.i = getOwnNodeId();
    ptrCheckGuard(nodePtr, MAX_NDB_NODES, nodeRec);
    Uint32 dynamicId = nodePtr.p->ndynamicId;

    if(apiRegConf->nodeState.masterNodeId != getOwnNodeId()){
      jam();
      apiRegConf->nodeState.dynamicId = dynamicId;
    } else {
      apiRegConf->nodeState.dynamicId = (Uint32)(-(Int32)dynamicId);
    }
  }
  NodeVersionInfo info = getNodeVersionInfo();
  apiRegConf->minDbVersion = info.m_type[NodeInfo::DB].m_min_version;
  apiRegConf->nodeState.m_connected_nodes.assign(c_connectedNodes);
  sendSignal(ref, GSN_API_REGCONF, signal, ApiRegConf::SignalLength, JBB);
}

void
Qmgr::sendVersionedDb(NodeReceiverGroup rg,
		      GlobalSignalNumber gsn, 
		      Signal* signal, 
		      Uint32 length, 
		      JobBufferLevel jbuf,
		      Uint32 minversion)
{
  jam();
  NodeVersionInfo info = getNodeVersionInfo();
  if (info.m_type[NodeInfo::DB].m_min_version >= minversion)
  {
    jam();
    sendSignal(rg, gsn, signal, length, jbuf);
  }
  else
  {
    jam();
    Uint32 i = 0, cnt = 0;
    while((i = rg.m_nodes.find(i + 1)) != NodeBitmask::NotFound)
    {
      jam();
      if (getNodeInfo(i).m_version >= minversion)
      {
	jam();
	cnt++;
	sendSignal(numberToRef(rg.m_block, i), gsn, signal, length, jbuf);
      }
    }
    ndbassert((cnt == 0 && rg.m_nodes.count() == 0) ||
	      (cnt < rg.m_nodes.count()));
  }
}

void
Qmgr::execAPI_VERSION_REQ(Signal * signal) {
  jamEntry();
  ApiVersionReq * const req = (ApiVersionReq *)signal->getDataPtr();

  Uint32 senderRef = req->senderRef;
  Uint32 nodeId = req->nodeId;

  ApiVersionConf * conf = (ApiVersionConf *)req;
  if(getNodeInfo(nodeId).m_connected)
  {
    conf->version = getNodeInfo(nodeId).m_version;
    conf->mysql_version = getNodeInfo(nodeId).m_mysql_version;
    struct in_addr in= globalTransporterRegistry.get_connect_address(nodeId);
    conf->m_inet_addr= in.s_addr;
  }
  else
  {
    conf->version =  0;
    conf->mysql_version =  0;
    conf->m_inet_addr= 0;
  }
  conf->nodeId = nodeId;

  sendSignal(senderRef,
	     GSN_API_VERSION_CONF,
	     signal,
	     ApiVersionConf::SignalLength, JBB);
}

void
Qmgr::execNODE_VERSION_REP(Signal* signal)
{
  jamEntry();
  Uint32 nodeId = signal->theData[0];
  Uint32 version = signal->theData[1];

  if (nodeId < MAX_NODES)
  {
    jam();
    Uint32 type = getNodeInfo(nodeId).m_type;
    setNodeInfo(nodeId).m_version = version;
    recompute_version_info(type, version);
  }
}
 
void
Qmgr::recompute_version_info(Uint32 type, Uint32 version)
{
  NodeVersionInfo& info = setNodeVersionInfo();
  switch(type){
  case NodeInfo::DB:
  case NodeInfo::API:
  case NodeInfo::MGM:
    break;
  default:
    return;
  }
  
  if (info.m_type[type].m_min_version == 0 ||
      version < info.m_type[type].m_min_version)
    info.m_type[type].m_min_version = version;
  if (version > info.m_type[type].m_max_version)
    info.m_type[type].m_max_version = version;
}

void
Qmgr::recompute_version_info(Uint32 type)
{
  switch(type){
  case NodeInfo::DB:
  case NodeInfo::API:
  case NodeInfo::MGM:
    break;
  default:
    return;
  }
  
  Uint32 min = ~0, max = 0;
  Uint32 cnt = type == NodeInfo::DB ? MAX_NDB_NODES : MAX_NODES;
  for (Uint32 i = 1; i<cnt; i++)
  {
    if (getNodeInfo(i).m_type == type)
    {
      Uint32 version = getNodeInfo(i).m_version;
      
      if (version)
      {
	if (version < min)
	  min = version;
	if (version > max)
	  max = version;
      }
    }
  }
  
  NodeVersionInfo& info = setNodeVersionInfo();
  info.m_type[type].m_min_version = min == ~(Uint32)0 ? 0 : min;
  info.m_type[type].m_max_version = max;
}

#if 0
bool
Qmgr::checkAPIVersion(NodeId nodeId, 
		      Uint32 apiVersion, Uint32 ownVersion) const {
  bool ret=true;
  /**
   * First implementation...
   */
  if ((getMajor(apiVersion) < getMajor(ownVersion) ||
       getMinor(apiVersion) < getMinor(ownVersion)) &&
      apiVersion >= API_UPGRADE_VERSION) {
    jam();
    if ( getNodeInfo(nodeId).getType() !=  NodeInfo::MGM ) {
      jam();
      ret = false;
    } else {
      jam();
      /* we have a software upgrade situation, mgmtsrvr should be
       * the highest, let him decide what to do
       */
      ;
    }
  }
  return ret;
}
#endif

void
Qmgr::sendApiRegRef(Signal* signal, Uint32 Tref, ApiRegRef::ErrorCode err){
  ApiRegRef* ref = (ApiRegRef*)signal->getDataPtrSend();
  ref->ref = reference();
  ref->version = NDB_VERSION;
  ref->mysql_version = NDB_MYSQL_VERSION_D;
  ref->errorCode = err;
  sendSignal(Tref, GSN_API_REGREF, signal, ApiRegRef::SignalLength, JBB);
}

/**--------------------------------------------------------------------------
 * A NODE HAS BEEN DECLARED AS DOWN. WE WILL CLOSE THE COMMUNICATION TO THIS 
 * NODE IF NOT ALREADY DONE. IF WE ARE PRESIDENT OR BECOMES PRESIDENT BECAUSE 
 * OF A FAILED PRESIDENT THEN WE WILL TAKE FURTHER ACTION. 
 *---------------------------------------------------------------------------*/
void Qmgr::failReportLab(Signal* signal, Uint16 aFailedNode,
			 FailRep::FailCause aFailCause,
                         Uint16 sourceNode) 
{
  NodeRecPtr nodePtr;
  NodeRecPtr failedNodePtr;
  NodeRecPtr myNodePtr;

  failedNodePtr.i = aFailedNode;
  ptrCheckGuard(failedNodePtr, MAX_NDB_NODES, nodeRec);
  FailRep* rep = (FailRep*)signal->getDataPtr();

  if (check_multi_node_shutdown(signal))
  {
    jam();
    return;
  }

  if (isNodeConnectivitySuspect(sourceNode) &&
      // (! isNodeConnectivitySuspect(aFailedNode)) &&  // TODO : Required?
      ((aFailCause == FailRep::ZCONNECT_CHECK_FAILURE) ||
       (aFailCause == FailRep::ZLINK_FAILURE)))
  {
    jam();
    /* Connectivity related failure report from a node with suspect
     * connectivity, handle differently
     */
    ndbrequire(sourceNode != getOwnNodeId());

    handleFailFromSuspect(signal,
                          aFailCause,
                          aFailedNode,
                          sourceNode);
    return;
  }
  
  if (failedNodePtr.i == getOwnNodeId()) {
    jam();

    Uint32 code = NDBD_EXIT_NODE_DECLARED_DEAD;
    const char * msg = 0;
    char extra[100];
    switch(aFailCause){
    case FailRep::ZOWN_FAILURE: 
      msg = "Own failure"; 
      break;
    case FailRep::ZOTHER_NODE_WHEN_WE_START: 
    case FailRep::ZOTHERNODE_FAILED_DURING_START:
      msg = "Other node died during start"; 
      break;
    case FailRep::ZIN_PREP_FAIL_REQ:
      msg = "Prep fail";
      break;
    case FailRep::ZSTART_IN_REGREQ:
      msg = "Start timeout";
      break;
    case FailRep::ZHEARTBEAT_FAILURE:
      msg = "Heartbeat failure";
      break;
    case FailRep::ZLINK_FAILURE:
      msg = "Connection failure";
      break;
    case FailRep::ZPARTITIONED_CLUSTER:
    {
      code = NDBD_EXIT_PARTITIONED_SHUTDOWN;
      char buf1[100], buf2[100];
      c_clusterNodes.getText(buf1);
      if (((signal->getLength()== FailRep::OrigSignalLength + FailRep::PartitionedExtraLength) ||
           (signal->getLength()== FailRep::SignalLength + FailRep::PartitionedExtraLength)) &&
          signal->header.theVerId_signalNumber == GSN_FAIL_REP)
      {
	jam();
	NdbNodeBitmask part;
	part.assign(NdbNodeBitmask::Size, rep->partitioned.partition);
	part.getText(buf2);
	BaseString::snprintf(extra, sizeof(extra),
			     "Our cluster: %s other cluster: %s",
			     buf1, buf2);
      }
      else
      {
	jam();
	BaseString::snprintf(extra, sizeof(extra),
			     "Our cluster: %s", buf1);
      }
      msg = extra;
      break;
    }
    case FailRep::ZMULTI_NODE_SHUTDOWN:
      msg = "Multi node shutdown";
      break;
    case FailRep::ZCONNECT_CHECK_FAILURE:
      msg = "Connectivity check failure";
      break;
    default:
      msg = "<UNKNOWN>";
    }
    
    CRASH_INSERTION(932);
    CRASH_INSERTION(938);

    char buf[255];
    BaseString::snprintf(buf, sizeof(buf), 
			 "We(%u) have been declared dead by %u (via %u) reason: %s(%u)",
			 getOwnNodeId(),
                         sourceNode,
			 refToNode(signal->getSendersBlockRef()),
			 msg ? msg : "<Unknown>",
			 aFailCause);
    
    progError(__LINE__, code, buf);
    return;
  }//if
  
  myNodePtr.i = getOwnNodeId();
  ptrCheckGuard(myNodePtr, MAX_NDB_NODES, nodeRec);
  if (myNodePtr.p->phase != ZRUNNING) {
    jam();
    systemErrorLab(signal, __LINE__);
    return;
  }//if

  if (getNodeState().startLevel < NodeState::SL_STARTED)
  {
    jam();
    CRASH_INSERTION(932);
    CRASH_INSERTION(938);
    char buf[100];
    BaseString::snprintf(buf, 100, "Node failure during restart");
    progError(__LINE__, NDBD_EXIT_SR_OTHERNODEFAILED, buf);
    ndbrequire(false);
  }

  const NdbNodeBitmask TfailedNodes(cfailedNodes);
  failReport(signal, failedNodePtr.i, (UintR)ZTRUE, aFailCause, sourceNode);

  /**
   * If any node is starting now (c_start.startNode != 0)
   *   include it in nodes handled by sendPrepFailReq
   */
  if (c_start.m_startNode != 0)
  {
    jam();
    cfailedNodes.set(c_start.m_startNode);
  }

  if (cpresident == getOwnNodeId()) {
    jam();
    if (ctoStatus == Q_NOT_ACTIVE) {
      jam();
      /**--------------------------------------------------------------------
       * AS PRESIDENT WE ARE REQUIRED TO START THE EXCLUSION PROCESS SUCH THAT
       * THE APPLICATION SEE NODE FAILURES IN A CONSISTENT ORDER.
       * IF WE HAVE BECOME PRESIDENT NOW (CTO_STATUS = ACTIVE) THEN WE HAVE 
       * TO COMPLETE THE PREVIOUS COMMIT FAILED NODE PROCESS BEFORE STARTING 
       * A NEW.
       * CTO_STATUS = ACTIVE CAN ALSO MEAN THAT WE ARE PRESIDENT AND ARE 
       * CURRENTLY COMMITTING A SET OF NODE CRASHES. IN THIS CASE IT IS NOT 
       * ALLOWED TO START PREPARING NEW NODE CRASHES.
       *---------------------------------------------------------------------*/
      if (!cfailedNodes.equal(TfailedNodes)) {
        jam();
        cfailureNr = cfailureNr + 1;
        for (nodePtr.i = 1;
             nodePtr.i < MAX_NDB_NODES; nodePtr.i++) {
          jam();
          ptrAss(nodePtr, nodeRec);
          if (nodePtr.p->phase == ZRUNNING) {
            jam();
            sendPrepFailReq(signal, nodePtr.i);
          }//if
        }//for
      }//if
    }//if
  }
  return;
}//Qmgr::failReportLab()

/**-------------------------------------------------------------------------
 * WE HAVE RECEIVED A PREPARE TO EXCLUDE A NUMBER OF NODES FROM THE CLUSTER.
 * WE WILL FIRST CHECK THAT WE HAVE NOT ANY MORE NODES THAT 
 * WE ALSO HAVE EXCLUDED
 *--------------------------------------------------------------------------*/
/*******************************/
/* PREP_FAILREQ               */
/*******************************/
void Qmgr::execPREP_FAILREQ(Signal* signal) 
{
  NodeRecPtr myNodePtr;
  PrepFailReqRef * const prepFail = (PrepFailReqRef *)&signal->theData[0];
  BlockReference Tblockref  = prepFail->xxxBlockRef;
  Uint16 TfailureNr = prepFail->failNo;

  jamEntry();
  
  // Clear 'c_start.m_startNode' if it failed.
  if (NdbNodeBitmask::get(prepFail->theNodes, c_start.m_startNode))
  {
    jam();
    c_start.reset();
  }
  
  if (check_multi_node_shutdown(signal))
  {
    jam();
    return;
  }

<<<<<<< HEAD
  BlockReference Tblockref  = prepFail->xxxBlockRef;
  Uint16 TfailureNr = prepFail->failNo;
  cnoPrepFailedNodes = prepFail->noOfNodes;
  UintR arrayIndex = 0;
  Uint32 Tindex;
  for (Tindex = 0; Tindex < MAX_NDB_NODES; Tindex++) {
    if (NdbNodeBitmask::get(prepFail->theNodes, Tindex)){
      if (ERROR_INSERTED(941) &&
          (Tindex == 2) &&
          (getOwnNodeId() == 4))
      {
        /* Insert ERROR_INSERT crash */
        CRASH_INSERTION(941);
      }
      cprepFailedNodes[arrayIndex] = Tindex;
      arrayIndex++;
    }//if
  }//for
  UintR guard0;
=======
  cprepFailedNodes.assign(NdbNodeBitmask::Size, prepFail->theNodes);
  ndbassert(prepFail->noOfNodes == cprepFailedNodes.count());
>>>>>>> 43c524c1

  /**
   * Block commit until node failures has stabilized
   *
   * @See RT352
   */
  BlockCommitOrd* const block = (BlockCommitOrd *)&signal->theData[0];
  block->failNo = TfailureNr;
  EXECUTE_DIRECT(DBDIH, GSN_BLOCK_COMMIT_ORD, signal, 
		 BlockCommitOrd::SignalLength);

  myNodePtr.i = getOwnNodeId();
  ptrCheckGuard(myNodePtr, MAX_NDB_NODES, nodeRec);
  if (myNodePtr.p->phase != ZRUNNING) {
    jam();
    systemErrorLab(signal, __LINE__);
    return;
  }//if

  if (getNodeState().startLevel < NodeState::SL_STARTED)
  {
    jam();
    CRASH_INSERTION(932);
    CRASH_INSERTION(938);
    char buf[100];
    BaseString::snprintf(buf, 100, "Node failure during restart");
    progError(__LINE__, NDBD_EXIT_SR_OTHERNODEFAILED, buf);
    ndbrequire(false);
  }

  for (unsigned nodeId = 1; nodeId < MAX_NDB_NODES; nodeId++)
  {
    if (cprepFailedNodes.get(nodeId))
    {
      jam();
      failReport(signal,
                 nodeId,
                 (UintR)ZFALSE,
                 FailRep::ZIN_PREP_FAIL_REQ,
                 0); /* Source node not required (or known) here */
    }//if
  }//for
  sendCloseComReq(signal, Tblockref, TfailureNr);
  ccommitFailedNodes.clear();
  cprepareFailureNr = TfailureNr;
  return;
}//Qmgr::execPREP_FAILREQ()


void Qmgr::handleApiCloseComConf(Signal* signal)
{
  jam();
  CloseComReqConf * const closeCom = (CloseComReqConf *)&signal->theData[0];

  /* Api failure special case */
  for(Uint32 nodeId = 0; nodeId < MAX_NODES; nodeId ++)
  {
    if (NodeBitmask::get(closeCom->theNodes, nodeId))
    {
      jam();
      /* Check that *only* 1 *API* node is included in
       * this CLOSE_COM_CONF
       */
      ndbrequire(getNodeInfo(nodeId).getType() != NodeInfo::DB);
      ndbrequire(closeCom->noOfNodes == 1);
      NodeBitmask::clear(closeCom->theNodes, nodeId);
      ndbrequire(NodeBitmask::isclear(closeCom->theNodes));
      
      /* Now that we know communication from the failed Api has
       * ceased, we can send the required API_FAILREQ signals
       * and continue API failure handling
       */
      NodeRecPtr failedNodePtr;
      failedNodePtr.i = nodeId;
      ptrCheckGuard(failedNodePtr, MAX_NODES, nodeRec);
      
      ndbrequire((failedNodePtr.p->failState == 
                  WAITING_FOR_CLOSECOMCONF_ACTIVE) ||
                 (failedNodePtr.p->failState ==
                  WAITING_FOR_CLOSECOMCONF_NOTACTIVE));
      
      if (failedNodePtr.p->failState == WAITING_FOR_CLOSECOMCONF_ACTIVE)
      {
        /**
         * Inform application blocks TC, DICT, SUMA etc.
         */
        jam();
        sendApiFailReq(signal, nodeId, false); // !sumaOnly
        arbitRec.code = ArbitCode::ApiFail;
        handleArbitApiFail(signal, nodeId);
      }
      else
      {
        /**
         * Always inform SUMA
         */
        jam();
        sendApiFailReq(signal, nodeId, true); // sumaOnly
      }
      
      if (getNodeInfo(failedNodePtr.i).getType() == NodeInfo::MGM)
      {
        /**
         * Allow MGM do reconnect "directly"
         */
        jam();
        set_hb_count(failedNodePtr.i) = 3;
      }
      
      /* Handled the single API node failure */
      return;
    }
  }
  /* Never get here */
  ndbrequire(false);
}

/**---------------------------------------------------------------------------
 * THE CRASHED NODES HAS BEEN EXCLUDED FROM COMMUNICATION. 
 * WE WILL CHECK WHETHER ANY MORE NODES HAVE FAILED DURING THE PREPARE PROCESS.
 * IF SO WE WILL REFUSE THE PREPARE PHASE AND EXPECT A NEW PREPARE MESSAGE 
 * WITH ALL FAILED NODES INCLUDED.
 *---------------------------------------------------------------------------*/
/*******************************/
/* CLOSE_COMCONF              */
/*******************************/
void Qmgr::execCLOSE_COMCONF(Signal* signal) 
{
  jamEntry();

  CloseComReqConf * const closeCom = (CloseComReqConf *)&signal->theData[0];

  Uint32 requestType = closeCom->requestType;

  if (requestType == CloseComReqConf::RT_API_FAILURE)
  {
    jam();
    handleApiCloseComConf(signal);
    return;
  }

  /* Normal node failure preparation path */
  ndbassert(requestType == CloseComReqConf::RT_NODE_FAILURE);
  BlockReference Tblockref  = closeCom->xxxBlockRef;
  Uint16 TfailureNr = closeCom->failNo;

  cprepFailedNodes.assign(NdbNodeBitmask::Size, closeCom->theNodes);
  ndbassert(closeCom->noOfNodes == cprepFailedNodes.count());

  UintR tprepFailConf = ZTRUE;

  /* Check whether the set of nodes which have had communications
   * closed is the same as the set of failed nodes.
   * If it is, we can confirm the PREP_FAIL phase for this set 
   * of nodes to the President.
   * If it is not, we Refuse the PREP_FAIL phase for this set
   * of nodes, the President will start a new PREP_FAIL phase
   * for the new set.
   */
  if (!cprepFailedNodes.contains(cfailedNodes)) {
    /* Failed node(s) is missing from the set, we will not
     * confirm this Prepare_Fail phase.
     * Store the node id in the array for later.
     */
    jam();
    tprepFailConf = ZFALSE;
    cprepFailedNodes.bitOR(cfailedNodes);
  }//if
  if (tprepFailConf == ZFALSE) {
    jam();
    /* Inform President that we cannot confirm the PREP_FAIL
     * phase as we are aware of at least one other node
     * failure
     */
    cfailedNodes = cprepFailedNodes;

    sendPrepFailReqRef(signal,
		       Tblockref,
		       GSN_PREP_FAILREF,
		       reference(),
		       cfailureNr,
		       cprepFailedNodes);
  } else {
    /* We have prepared the failure of the requested nodes
     * send confirmation to the president
     */
    jam();
    ccommitFailedNodes = cprepFailedNodes;

    signal->theData[0] = getOwnNodeId();
    signal->theData[1] = TfailureNr;
    sendSignal(Tblockref, GSN_PREP_FAILCONF, signal, 2, JBA);
  }//if
  return;
}//Qmgr::execCLOSE_COMCONF()

/*---------------------------------------------------------------------------*/
/* WE HAVE RECEIVED A CONFIRM OF THAT THIS NODE HAVE PREPARED THE FAILURE.   */
/*---------------------------------------------------------------------------*/
/*******************************/
/* PREP_FAILCONF              */
/*******************************/
void Qmgr::execPREP_FAILCONF(Signal* signal) 
{
  NodeRecPtr nodePtr;
  NodeRecPtr replyNodePtr;
  jamEntry();
  replyNodePtr.i = signal->theData[0];
  Uint16 TfailureNr = signal->theData[1];
  if (TfailureNr != cfailureNr) {
    jam();
    /**----------------------------------------------------------------------
     * WE HAVE ALREADY STARTING A NEW ATTEMPT TO EXCLUDE A NUMBER OF NODES. 
     *  IGNORE
     *----------------------------------------------------------------------*/
    return;
  }//if
  ptrCheckGuard(replyNodePtr, MAX_NDB_NODES, nodeRec);
  replyNodePtr.p->sendPrepFailReqStatus = Q_NOT_ACTIVE;
  for (nodePtr.i = 1; nodePtr.i < MAX_NDB_NODES; nodePtr.i++) {
    jam();
    ptrAss(nodePtr, nodeRec);
    if (nodePtr.p->phase == ZRUNNING) {
      if (nodePtr.p->sendPrepFailReqStatus == Q_ACTIVE) {
        jam();
        return;
      }//if
    }//if
  }//for
  /**
   * Check node count and groups and invoke arbitrator if necessary.
   * Continues via sendCommitFailReq() if successful.
   */
  arbitRec.failureNr = cfailureNr;
  const NodeState & s = getNodeState();
  if(s.startLevel == NodeState::SL_STOPPING_3 && s.stopping.systemShutdown){
    jam();
    /**
     * We're performing a system shutdown, 
     * don't let artibtrator shut us down
     */
    return;
  }

  switch(arbitRec.method){
  case ArbitRec::DISABLED:
    jam();
    // No arbitration -> immediately commit the failed nodes
    sendCommitFailReq(signal);
    break;

  case ArbitRec::METHOD_EXTERNAL:
  case ArbitRec::METHOD_DEFAULT:
    jam();
    handleArbitCheck(signal);
    break;

  }
  return;
}//Qmgr::execPREP_FAILCONF()

void
Qmgr::sendCommitFailReq(Signal* signal)
{
  NodeRecPtr nodePtr;
  jam();
  if (arbitRec.failureNr != cfailureNr) {
    jam();
    /**----------------------------------------------------------------------
     * WE HAVE ALREADY STARTING A NEW ATTEMPT TO EXCLUDE A NUMBER OF NODES. 
     *  IGNORE
     *----------------------------------------------------------------------*/
    return;
  }//if
  /**-----------------------------------------------------------------------
   * WE HAVE SUCCESSFULLY PREPARED A SET OF NODE FAILURES. WE WILL NOW COMMIT 
   * THESE NODE FAILURES.
   *-------------------------------------------------------------------------*/
  for (nodePtr.i = 1; nodePtr.i < MAX_NDB_NODES; nodePtr.i++) {
    jam();
    ptrAss(nodePtr, nodeRec);

#ifdef ERROR_INSERT    
    if (false && ERROR_INSERTED(935) && nodePtr.i == c_error_insert_extra)
    {
      ndbout_c("skipping node %d", c_error_insert_extra);
      CLEAR_ERROR_INSERT_VALUE;
      signal->theData[0] = 9999;
      sendSignalWithDelay(CMVMI_REF, GSN_NDB_TAMPER, signal, 1000, 1);
      continue;
    }
#endif

    if (nodePtr.p->phase == ZRUNNING) {
      jam();
      nodePtr.p->sendCommitFailReqStatus = Q_ACTIVE;
      signal->theData[0] = cpdistref;
      signal->theData[1] = cfailureNr;
      sendSignal(nodePtr.p->blockRef, GSN_COMMIT_FAILREQ, signal, 2, JBA);
    }//if
  }//for
  ctoStatus = Q_ACTIVE;
  cfailedNodes.clear();
  return;
}//sendCommitFailReq()

/*---------------------------------------------------------------------------*/
/* SOME NODE HAVE DISCOVERED A NODE FAILURE THAT WE HAVE NOT YET DISCOVERED. */
/* WE WILL START ANOTHER ROUND OF PREPARING A SET OF NODE FAILURES.          */
/*---------------------------------------------------------------------------*/
/*******************************/
/* PREP_FAILREF               */
/*******************************/
void Qmgr::execPREP_FAILREF(Signal* signal) 
{
  NodeRecPtr nodePtr;
  jamEntry();

  PrepFailReqRef * const prepFail = (PrepFailReqRef *)&signal->theData[0];

  Uint16 TfailureNr = prepFail->failNo;

  cprepFailedNodes.assign(NdbNodeBitmask::Size, prepFail->theNodes);
  ndbassert(prepFail->noOfNodes == cprepFailedNodes.count());

  if (TfailureNr != cfailureNr) {
    jam();
    /**---------------------------------------------------------------------
     * WE HAVE ALREADY STARTING A NEW ATTEMPT TO EXCLUDE A NUMBER OF NODES. 
     *  IGNORE
     *----------------------------------------------------------------------*/
    return;
  }//if

  cfailedNodes = cprepFailedNodes;

  cfailureNr = cfailureNr + 1;
  for (nodePtr.i = 1; nodePtr.i < MAX_NDB_NODES; nodePtr.i++) {
    jam();
    ptrAss(nodePtr, nodeRec);
    if (nodePtr.p->phase == ZRUNNING) {
      jam();
      sendPrepFailReq(signal, nodePtr.i);
    }//if
  }//for
  return;
}//Qmgr::execPREP_FAILREF()

/*---------------------------------------------------------------------------*/
/*    THE PRESIDENT IS NOW COMMITTING THE PREVIOUSLY PREPARED NODE FAILURE.  */
/*---------------------------------------------------------------------------*/
/***********************/
/* COMMIT_FAILREQ     */
/***********************/
void Qmgr::execCOMMIT_FAILREQ(Signal* signal) 
{
  NodeRecPtr nodePtr;
  jamEntry();

  CRASH_INSERTION(935);

  BlockReference Tblockref = signal->theData[0];
  UintR TfailureNr = signal->theData[1];
  if (Tblockref != cpdistref) {
    jam();
    return;
  }//if

  /**
   * Block commit until node failures has stabilized
   *
   * @See RT352
   */
  UnblockCommitOrd* const unblock = (UnblockCommitOrd *)&signal->theData[0];
  unblock->failNo = TfailureNr;
  EXECUTE_DIRECT(DBDIH, GSN_UNBLOCK_COMMIT_ORD, signal, 
		 UnblockCommitOrd::SignalLength);
  
  if ((ccommitFailureNr != TfailureNr) &&
      (!ccommitFailedNodes.isclear()))
  {
    jam();
    /**-----------------------------------------------------------------------
     * WE ONLY DO THIS PART OF THE COMMIT HANDLING THE FIRST TIME WE HEAR THIS
     * SIGNAL. WE CAN HEAR IT SEVERAL TIMES IF THE PRESIDENTS KEEP FAILING.
     *-----------------------------------------------------------------------*/
    ccommitFailureNr = TfailureNr;
    NodeFailRep * const nodeFail = (NodeFailRep *)&signal->theData[0];
    
    nodeFail->failNo    = ccommitFailureNr;
    nodeFail->masterNodeId = cpresident;
    nodeFail->noOfNodes = ccommitFailedNodes.count();
    ccommitFailedNodes.copyto(NdbNodeBitmask::Size, nodeFail->theNodes);

    if (ERROR_INSERTED(936))
    {
      sendSignalWithDelay(NDBCNTR_REF, GSN_NODE_FAILREP, signal, 
                          200, NodeFailRep::SignalLength);
    }
    else
    {
      sendSignal(NDBCNTR_REF, GSN_NODE_FAILREP, signal, 
                 NodeFailRep::SignalLength, JBB);
    }

    /**--------------------------------------------------------------------
     * WE MUST PREPARE TO ACCEPT THE CRASHED NODE INTO THE CLUSTER AGAIN BY 
     * SETTING UP CONNECTIONS AGAIN AFTER THREE SECONDS OF DELAY.
     *--------------------------------------------------------------------*/
    for (nodePtr.i = 1; nodePtr.i < MAX_NDB_NODES; nodePtr.i++) {
      if (ccommitFailedNodes.get(nodePtr.i)) {
        jam();
        ptrCheckGuard(nodePtr, MAX_NDB_NODES, nodeRec);
        nodePtr.p->phase = ZFAIL_CLOSING;
        nodePtr.p->failState = WAITING_FOR_NDB_FAILCONF;
        set_hb_count(nodePtr.i) = 0;
        c_clusterNodes.clear(nodePtr.i);
      }//if
    }//for

    /*----------------------------------------------------------------------*/
    /*       WE INFORM THE API'S WE HAVE CONNECTED ABOUT THE FAILED NODES.  */
    /*----------------------------------------------------------------------*/
    for (nodePtr.i = 1; nodePtr.i < MAX_NODES; nodePtr.i++) {
      jam();
      ptrAss(nodePtr, nodeRec);
      if (nodePtr.p->phase == ZAPI_ACTIVE) {
        jam();

	NodeFailRep * const nodeFail = (NodeFailRep *)&signal->theData[0];

	nodeFail->failNo    = ccommitFailureNr;
	nodeFail->noOfNodes = ccommitFailedNodes.count();
	ccommitFailedNodes.copyto(NdbNodeBitmask::Size, nodeFail->theNodes);

        sendSignal(nodePtr.p->blockRef, GSN_NODE_FAILREP, signal, 
		   NodeFailRep::SignalLength, JBB);
      }//if
    }//for

    /**
     * Remove committed nodes from failed/prepared
     */
    cfailedNodes.bitANDC(ccommitFailedNodes);
    cprepFailedNodes.bitANDC(ccommitFailedNodes);
    ccommitFailedNodes.clear();
  }//if
  /**-----------------------------------------------------------------------
   * WE WILL ALWAYS ACKNOWLEDGE THE COMMIT EVEN WHEN RECEIVING IT MULTIPLE 
   * TIMES SINCE IT WILL ALWAYS COME FROM A NEW PRESIDENT. 
   *------------------------------------------------------------------------*/
  signal->theData[0] = getOwnNodeId();
  sendSignal(Tblockref, GSN_COMMIT_FAILCONF, signal, 1, JBA);
  return;
}//Qmgr::execCOMMIT_FAILREQ()

/*--------------------------------------------------------------------------*/
/* WE HAVE RECEIVED A CONFIRM OF THAT THIS NODE HAVE COMMITTED THE FAILURES.*/
/*--------------------------------------------------------------------------*/
/*******************************/
/* COMMIT_FAILCONF            */
/*******************************/
void Qmgr::execCOMMIT_FAILCONF(Signal* signal) 
{
  NodeRecPtr nodePtr;
  NodeRecPtr replyNodePtr;
  jamEntry();
  replyNodePtr.i = signal->theData[0];

  ptrCheckGuard(replyNodePtr, MAX_NDB_NODES, nodeRec);
  replyNodePtr.p->sendCommitFailReqStatus = Q_NOT_ACTIVE;
  for (nodePtr.i = 1; nodePtr.i < MAX_NDB_NODES; nodePtr.i++) {
    jam();
    ptrAss(nodePtr, nodeRec);
    if (nodePtr.p->phase == ZRUNNING) {
      if (nodePtr.p->sendCommitFailReqStatus == Q_ACTIVE) {
        jam();
        return;
      }//if
    }//if
  }//for
  /*-----------------------------------------------------------------------*/
  /*   WE HAVE SUCCESSFULLY COMMITTED A SET OF NODE FAILURES.              */
  /*-----------------------------------------------------------------------*/
  ctoStatus = Q_NOT_ACTIVE;
  if (!cfailedNodes.isclear()) {
    jam();
    /**----------------------------------------------------------------------
     *	A FAILURE OCCURRED IN THE MIDDLE OF THE COMMIT PROCESS. WE ARE NOW 
     *  READY TO START THE FAILED NODE PROCESS FOR THIS NODE.
     *----------------------------------------------------------------------*/
    cfailureNr = cfailureNr + 1;
    for (nodePtr.i = 1; nodePtr.i < MAX_NDB_NODES; nodePtr.i++) {
      jam();
      ptrAss(nodePtr, nodeRec);
      if (nodePtr.p->phase == ZRUNNING) {
        jam();
        sendPrepFailReq(signal, nodePtr.i);
      }//if
    }//for
  }//if
  return;
}//Qmgr::execCOMMIT_FAILCONF()

/**--------------------------------------------------------------------------
 * IF THE PRESIDENT FAILS IN THE MIDDLE OF THE COMMIT OF A FAILED NODE THEN 
 * THE NEW PRESIDENT NEEDS TO QUERY THE COMMIT STATUS IN THE RUNNING NODES.
 *---------------------------------------------------------------------------*/
/*******************************/
/* PRES_TOCONF                */
/*******************************/
void Qmgr::execPRES_TOCONF(Signal* signal) 
{
  NodeRecPtr nodePtr;
  NodeRecPtr replyNodePtr;
  jamEntry();
  replyNodePtr.i = signal->theData[0];
  UintR TfailureNr = signal->theData[1];
  if (ctoFailureNr < TfailureNr) {
    jam();
    ctoFailureNr = TfailureNr;
  }//if
  ptrCheckGuard(replyNodePtr, MAX_NDB_NODES, nodeRec);
  replyNodePtr.p->sendPresToStatus = Q_NOT_ACTIVE;
  for (nodePtr.i = 1; nodePtr.i < MAX_NDB_NODES; nodePtr.i++) {
    jam();
    ptrAss(nodePtr, nodeRec);
    if (nodePtr.p->sendPresToStatus == Q_ACTIVE) {
      jam();
      return;
    }//if
  }//for
  /*-------------------------------------------------------------------------*/
  /* WE ARE NOW READY TO DISCOVER WHETHER THE FAILURE WAS COMMITTED OR NOT.  */
  /*-------------------------------------------------------------------------*/
  if (ctoFailureNr > ccommitFailureNr) {
    jam();
    for (nodePtr.i = 1; nodePtr.i < MAX_NDB_NODES; nodePtr.i++) {
      jam();
      ptrAss(nodePtr, nodeRec);
      if (nodePtr.p->phase == ZRUNNING) {
        jam();
        nodePtr.p->sendCommitFailReqStatus = Q_ACTIVE;
        signal->theData[0] = cpdistref;
        signal->theData[1] = ctoFailureNr;
        sendSignal(nodePtr.p->blockRef, GSN_COMMIT_FAILREQ, signal, 2, JBA);
      }//if
    }//for
    return;
  }//if
  /*-------------------------------------------------------------------------*/
  /*       WE ARE NOW READY TO START THE NEW NODE FAILURE PROCESS.           */
  /*-------------------------------------------------------------------------*/
  ctoStatus = Q_NOT_ACTIVE;
  cfailureNr = cfailureNr + 1;
  for (nodePtr.i = 1; nodePtr.i < MAX_NDB_NODES; nodePtr.i++) {
    jam();
    ptrAss(nodePtr, nodeRec);
    if (nodePtr.p->phase == ZRUNNING) {
      jam();
      sendPrepFailReq(signal, nodePtr.i);
    }//if
  }//for
  return;
}//Qmgr::execPRES_TOCONF()

/*--------------------------------------------------------------------------*/
// Provide information about the configured NDB nodes in the system.
/*--------------------------------------------------------------------------*/
void Qmgr::execREAD_NODESREQ(Signal* signal)
{
  jamEntry();

  BlockReference TBref = signal->theData[0];

  ReadNodesConf * const readNodes = (ReadNodesConf *)&signal->theData[0];

  NodeRecPtr nodePtr;
  nodePtr.i = getOwnNodeId();
  ptrCheckGuard(nodePtr, MAX_NDB_NODES, nodeRec);

  NdbNodeBitmask tmp = c_definedNodes;
  tmp.bitANDC(c_clusterNodes);

  readNodes->noOfNodes = c_definedNodes.count();
  readNodes->masterNodeId = cpresident;
  readNodes->ndynamicId = nodePtr.p->ndynamicId;
  c_definedNodes.copyto(NdbNodeBitmask::Size, readNodes->definedNodes);
  c_clusterNodes.copyto(NdbNodeBitmask::Size, readNodes->clusterNodes);
  tmp.copyto(NdbNodeBitmask::Size, readNodes->inactiveNodes);
  NdbNodeBitmask::clear(readNodes->startingNodes);
  NdbNodeBitmask::clear(readNodes->startedNodes);

  sendSignal(TBref, GSN_READ_NODESCONF, signal, 
	     ReadNodesConf::SignalLength, JBB);
}//Qmgr::execREAD_NODESREQ()

void Qmgr::systemErrorBecauseOtherNodeFailed(Signal* signal, Uint32 line,
					     NodeId failedNodeId) {
  jam();

  // Broadcast that this node is failing to other nodes
  failReport(signal, getOwnNodeId(), (UintR)ZTRUE, FailRep::ZOWN_FAILURE, getOwnNodeId());

  char buf[100];
  BaseString::snprintf(buf, 100, 
	   "Node was shutdown during startup because node %d failed",
	   failedNodeId);

  progError(line, NDBD_EXIT_SR_OTHERNODEFAILED, buf);  
}


void Qmgr::systemErrorLab(Signal* signal, Uint32 line, const char * message) 
{
  jam();
  // Broadcast that this node is failing to other nodes
  failReport(signal, getOwnNodeId(), (UintR)ZTRUE, FailRep::ZOWN_FAILURE, getOwnNodeId());

  // If it's known why shutdown occured
  // an error message has been passed to this function
  progError(line, NDBD_EXIT_NDBREQUIRE, message);  

  return;
}//Qmgr::systemErrorLab()


/**---------------------------------------------------------------------------
 * A FAILURE HAVE BEEN DISCOVERED ON A NODE. WE NEED TO CLEAR A 
 * NUMBER OF VARIABLES.
 *---------------------------------------------------------------------------*/
void Qmgr::failReport(Signal* signal,
                      Uint16 aFailedNode,
                      UintR aSendFailRep,
                      FailRep::FailCause aFailCause,
                      Uint16 sourceNode) 
{
  UintR tfrMinDynamicId;
  NodeRecPtr failedNodePtr;
  NodeRecPtr nodePtr;
  NodeRecPtr presidentNodePtr;


  ndbassert((! aSendFailRep) || (sourceNode != 0));

  failedNodePtr.i = aFailedNode;
  ptrCheckGuard(failedNodePtr, MAX_NDB_NODES, nodeRec);
  if (failedNodePtr.p->phase == ZRUNNING) {
    jam();

#ifdef ERROR_INSERT
    if (ERROR_INSERTED(938))
    {
      nodeFailCount++;
      ndbout_c("QMGR : execFAIL_REP(Failed : %u Source : %u  Cause : %u) : "
               "%u nodes have failed", 
               aFailedNode, sourceNode, aFailCause, nodeFailCount);
      /* Count DB nodes */
      Uint32 nodeCount = 0;
      for (Uint32 i = 1; i < MAX_NDB_NODES; i++)
      {
        if (getNodeInfo(i).getType() == NODE_TYPE_DB)
          nodeCount++;
      }

      /* When > 25% of cluster has failed, resume communications */
      if (nodeFailCount > (nodeCount / 4))
      {
        ndbout_c("QMGR : execFAIL_REP > 25%% nodes failed, resuming comms");
        Signal save = *signal;
        signal->theData[0] = 9991;
        sendSignal(CMVMI_REF, GSN_DUMP_STATE_ORD, signal, 1, JBB);
        *signal = save;
        nodeFailCount = 0;
        SET_ERROR_INSERT_VALUE(932);
      }
    }
#endif

/* WE ALSO NEED TO ADD HERE SOME CODE THAT GETS OUR NEW NEIGHBOURS. */
    if (cpresident == getOwnNodeId()) {
      jam();
      if (failedNodePtr.p->sendCommitFailReqStatus == Q_ACTIVE) {
        jam();
        signal->theData[0] = failedNodePtr.i;
        sendSignal(QMGR_REF, GSN_COMMIT_FAILCONF, signal, 1, JBA);
      }//if
      if (failedNodePtr.p->sendPresToStatus == Q_ACTIVE) {
        jam();
        signal->theData[0] = failedNodePtr.i;
        signal->theData[1] = ccommitFailureNr;
        sendSignal(QMGR_REF, GSN_PRES_TOCONF, signal, 2, JBA);
      }//if
    }//if
    failedNodePtr.p->phase = ZPREPARE_FAIL;
    failedNodePtr.p->sendPrepFailReqStatus = Q_NOT_ACTIVE;
    failedNodePtr.p->sendCommitFailReqStatus = Q_NOT_ACTIVE;
    failedNodePtr.p->sendPresToStatus = Q_NOT_ACTIVE;
    set_hb_count(failedNodePtr.i) = 0;
    if (aSendFailRep == ZTRUE) {
      jam();
      if (failedNodePtr.i != getOwnNodeId()) {
        jam();
	FailRep * const failRep = (FailRep *)&signal->theData[0];
        failRep->failNodeId = failedNodePtr.i;
        failRep->failCause = aFailCause;
        failRep->failSourceNodeId = sourceNode;
        sendSignal(failedNodePtr.p->blockRef, GSN_FAIL_REP, signal, 
		   FailRep::SignalLength, JBA);
      }//if
      for (nodePtr.i = 1; nodePtr.i < MAX_NDB_NODES; nodePtr.i++) {
        jam();
        ptrAss(nodePtr, nodeRec);
        if (nodePtr.p->phase == ZRUNNING) {
          jam();
	  FailRep * const failRep = (FailRep *)&signal->theData[0];
	  failRep->failNodeId = failedNodePtr.i;
	  failRep->failCause = aFailCause;
          failRep->failSourceNodeId = sourceNode;
          sendSignal(nodePtr.p->blockRef, GSN_FAIL_REP, signal, 
		     FailRep::SignalLength, JBA);
        }//if
      }//for
    }//if
    if (failedNodePtr.i == getOwnNodeId()) {
      jam();
      return;
    }//if

    if (unlikely(m_connectivity_check.reportNodeFailure(failedNodePtr.i)))
    {
      jam();
      connectivityCheckCompleted(signal);
    }

    failedNodePtr.p->ndynamicId = 0;
    findNeighbours(signal, __LINE__);
    if (failedNodePtr.i == cpresident) {
      jam();
      /**--------------------------------------------------------------------
       * IF PRESIDENT HAVE FAILED WE MUST CALCULATE THE NEW PRESIDENT BY 
       * FINDING THE NODE WITH THE MINIMUM DYNAMIC IDENTITY.
       *---------------------------------------------------------------------*/
      tfrMinDynamicId = (UintR)-1;
      for (nodePtr.i = 1; nodePtr.i < MAX_NDB_NODES; nodePtr.i++) {
        jam();
        ptrAss(nodePtr, nodeRec);
        if (nodePtr.p->phase == ZRUNNING) {
          if ((nodePtr.p->ndynamicId & 0xFFFF) < tfrMinDynamicId) {
            jam();
            tfrMinDynamicId = (nodePtr.p->ndynamicId & 0xFFFF);
            cpresident = nodePtr.i;
          }//if
        }//if
      }//for
      presidentNodePtr.i = cpresident;
      ptrCheckGuard(presidentNodePtr, MAX_NDB_NODES, nodeRec);
      cpdistref = presidentNodePtr.p->blockRef;
      if (cpresident == getOwnNodeId()) {
	CRASH_INSERTION(920);
        cfailureNr = cprepareFailureNr;
        ctoFailureNr = 0;
        ctoStatus = Q_ACTIVE;
	c_start.reset(); // Don't take over nodes being started
        if (!ccommitFailedNodes.isclear()) {
          jam();
	  /**-----------------------------------------------------------------
	   * IN THIS SITUATION WE ARE UNCERTAIN OF WHETHER THE NODE FAILURE 
	   * PROCESS WAS COMMITTED. WE NEED TO QUERY THE OTHER NODES ABOUT 
	   * THEIR STATUS.
	   *-----------------------------------------------------------------*/
          for (nodePtr.i = 1; nodePtr.i < MAX_NDB_NODES; 
	       nodePtr.i++) {
            jam();
            ptrAss(nodePtr, nodeRec);
            if (nodePtr.p->phase == ZRUNNING) {
              jam();
              nodePtr.p->sendPresToStatus = Q_ACTIVE;
              signal->theData[0] = cpdistref;
              signal->theData[1] = cprepareFailureNr;
              sendSignal(nodePtr.p->blockRef, GSN_PRES_TOREQ, 
			 signal, 1, JBA);
            }//if
          }//for
        } else {
          jam();
	  /*-----------------------------------------------------------------*/
	  // In this case it could be that a commit process is still ongoing. 
	  // If so we must conclude it as the new master.
	  /*-----------------------------------------------------------------*/
          for (nodePtr.i = 1; nodePtr.i < MAX_NDB_NODES; 
	       nodePtr.i++) {
            jam();
            ptrAss(nodePtr, nodeRec);
            if (nodePtr.p->phase == ZRUNNING) {
              jam();
              nodePtr.p->sendCommitFailReqStatus = Q_ACTIVE;
              signal->theData[0] = cpdistref;
              signal->theData[1] = ccommitFailureNr;
              sendSignal(nodePtr.p->blockRef, GSN_COMMIT_FAILREQ, signal, 
			 2, JBA);
            }//if
          }//for
        }//if
      }//if
    }//if
    cfailedNodes.set(failedNodePtr.i);
  }//if
}//Qmgr::failReport()

/*---------------------------------------------------------------------------*/
/*       INPUT:  TTDI_DYN_ID                                                 */
/*       OUTPUT: TTDI_NODE_ID                                                */
/*---------------------------------------------------------------------------*/
Uint16 Qmgr::translateDynamicIdToNodeId(Signal* signal, UintR TdynamicId) 
{
  NodeRecPtr tdiNodePtr;
  Uint16 TtdiNodeId = ZNIL;

  for (tdiNodePtr.i = 1; tdiNodePtr.i < MAX_NDB_NODES; tdiNodePtr.i++) {
    jam();
    ptrAss(tdiNodePtr, nodeRec);
    if (tdiNodePtr.p->ndynamicId == TdynamicId) {
      jam();
      TtdiNodeId = tdiNodePtr.i;
      break;
    }//if
  }//for
  if (TtdiNodeId == ZNIL) {
    jam();
    systemErrorLab(signal, __LINE__);
  }//if
  return TtdiNodeId;
}//Qmgr::translateDynamicIdToNodeId()

/**--------------------------------------------------------------------------
 *       WHEN RECEIVING PREPARE FAILURE REQUEST WE WILL IMMEDIATELY CLOSE
 *       COMMUNICATION WITH ALL THOSE NODES.
 *--------------------------------------------------------------------------*/
void Qmgr::sendCloseComReq(Signal* signal, BlockReference TBRef, Uint16 aFailNo)
{
  CloseComReqConf * const closeCom = (CloseComReqConf *)&signal->theData[0];
  
  closeCom->xxxBlockRef = TBRef;
  closeCom->requestType = CloseComReqConf::RT_NODE_FAILURE;
  closeCom->failNo      = aFailNo;
  closeCom->noOfNodes   = cprepFailedNodes.count();
  cprepFailedNodes.copyto(NdbNodeBitmask::Size, closeCom->theNodes);

  sendSignal(TRPMAN_REF, GSN_CLOSE_COMREQ, signal,
	     CloseComReqConf::SignalLength, JBB);

}//Qmgr::sendCloseComReq()

void 
Qmgr::sendPrepFailReqRef(Signal* signal, 
			 Uint32 dstBlockRef,
			 GlobalSignalNumber gsn,
			 Uint32 blockRef,
			 Uint32 failNo,
			 const NdbNodeBitmask& nodes)
{
  PrepFailReqRef * const prepFail = (PrepFailReqRef *)&signal->theData[0];
  prepFail->xxxBlockRef = blockRef;
  prepFail->failNo = failNo;
  prepFail->noOfNodes = nodes.count();
  nodes.copyto(NdbNodeBitmask::Size, prepFail->theNodes);

  sendSignal(dstBlockRef, gsn, signal, PrepFailReqRef::SignalLength, JBA);  
} 


/**--------------------------------------------------------------------------
 *       SEND PREPARE FAIL REQUEST FROM PRESIDENT.
 *---------------------------------------------------------------------------*/
void Qmgr::sendPrepFailReq(Signal* signal, Uint16 aNode) 
{
  NodeRecPtr sendNodePtr;
  sendNodePtr.i = aNode;
  ptrCheckGuard(sendNodePtr, MAX_NDB_NODES, nodeRec);
  sendNodePtr.p->sendPrepFailReqStatus = Q_ACTIVE;

  sendPrepFailReqRef(signal,
		     sendNodePtr.p->blockRef,
		     GSN_PREP_FAILREQ,
		     reference(),
		     cfailureNr,
		     cfailedNodes);
}//Qmgr::sendPrepFailReq()

/**
 * Arbitration module.  Rest of QMGR calls us only via
 * the "handle" routines.
 */

/**
 * Should < 1/2 nodes die unconditionally.  Affects only >= 3-way
 * replication.
 */
static const bool g_ndb_arbit_one_half_rule = false;

/**
 * Config signals are logically part of CM_INIT.
 */
void
Qmgr::execARBIT_CFG(Signal* signal)
{
  jamEntry();
  ArbitSignalData* sd = (ArbitSignalData*)&signal->theData[0];
  unsigned rank = sd->code;
  ndbrequire(1 <= rank && rank <= 2);
  arbitRec.apiMask[0].bitOR(sd->mask);
  arbitRec.apiMask[rank].assign(sd->mask);
}

/**
 * ContinueB delay (0=JBA 1=JBB)
 */
Uint32 Qmgr::getArbitDelay()
{
  switch (arbitRec.state) {
  case ARBIT_NULL:
    jam();
    break;
  case ARBIT_INIT:
    jam();
  case ARBIT_FIND:
    jam();
  case ARBIT_PREP1:
    jam();
  case ARBIT_PREP2:
    jam();
  case ARBIT_START:
    jam();
    return 100;
  case ARBIT_RUN:
    jam();
    return 1000;
  case ARBIT_CHOOSE:
    jam();
    return 10;
  case ARBIT_CRASH:             // if we could wait
    jam();
    return 100;
  }
  ndbrequire(false);
  return (Uint32)-1;
}

/**
 * Time to wait for reply.  There is only 1 config parameter
 * (timeout for CHOOSE).  XXX The rest are guesses.
 */
Uint32 Qmgr::getArbitTimeout()
{
  switch (arbitRec.state) {
  case ARBIT_NULL:
    jam();
    break;
  case ARBIT_INIT:              // not used
    jam();
  case ARBIT_FIND:
    jam();
    /* This timeout will be used only to print out a warning
     * when a suitable arbitrator is not found.
     */
    return 60000;
  case ARBIT_PREP1:
    jam();
  case ARBIT_PREP2:
    jam();
    return 1000 + cnoOfNodes * Uint32(hb_send_timer.getDelay());
  case ARBIT_START:
    jam();
    return 1000 + arbitRec.timeout;
  case ARBIT_RUN:               // not used (yet)
    jam();
    return 1000;
  case ARBIT_CHOOSE:
    jam();
    return arbitRec.timeout;
  case ARBIT_CRASH:             // if we could wait
    jam();
    return 100;
  }
  ndbrequire(false);
  return (Uint32)-1;
}

/**
 * Start arbitration thread when we are president and database
 * is opened for the first time.
 *
 * XXX  Do arbitration check just like on node failure.  Since
 * there is no arbitrator yet, must win on counts alone.
 */
void
Qmgr::handleArbitStart(Signal* signal)
{
  jam();
  ndbrequire(cpresident == getOwnNodeId());
  ndbrequire(arbitRec.state == ARBIT_NULL);
  arbitRec.state = ARBIT_INIT;
  arbitRec.newstate = true;
  startArbitThread(signal);
}

/**
 * Handle API node failure.  Called also by non-president nodes.
 * If we are president go back to INIT state, otherwise to NULL.
 * Start new thread to save time.
 */
void
Qmgr::handleArbitApiFail(Signal* signal, Uint16 nodeId)
{
  if (arbitRec.node != nodeId) {
    jam();
    return;
  }
  reportArbitEvent(signal, NDB_LE_ArbitState);
  arbitRec.node = 0;
  switch (arbitRec.state) {
  case ARBIT_NULL:              // should not happen
    jam();
  case ARBIT_INIT:
    jam();
  case ARBIT_FIND:
    jam();
    break;
  case ARBIT_PREP1:		// start from beginning
    jam();
  case ARBIT_PREP2:
    jam();
  case ARBIT_START:
    jam();
  case ARBIT_RUN:
    if (cpresident == getOwnNodeId()) {
      jam();
      arbitRec.state = ARBIT_INIT;
      arbitRec.newstate = true;
      startArbitThread(signal);
    } else {
      jam();
      arbitRec.state = ARBIT_NULL;
    }
    break;
  case ARBIT_CHOOSE:		// XXX too late
    jam();
  case ARBIT_CRASH:
    jam();
    break;
  default:
    ndbrequire(false);
    break;
  }
}

/**
 * Handle NDB node add.  Ignore if arbitration thread not yet
 * started.  If PREP is not ready, go back to INIT.  Otherwise
 * the new node gets arbitrator and ticket once we reach RUN state.
 * Start new thread to save time.
 */
void
Qmgr::handleArbitNdbAdd(Signal* signal, Uint16 nodeId)
{
  jam();
  ndbrequire(cpresident == getOwnNodeId());
  switch (arbitRec.state) {
  case ARBIT_NULL:              // before db opened
    jam();
    break;
  case ARBIT_INIT:		// start from beginning
    jam();
  case ARBIT_FIND:
    jam();
  case ARBIT_PREP1:
    jam();
  case ARBIT_PREP2:
    jam();
    arbitRec.state = ARBIT_INIT;
    arbitRec.newstate = true;
    startArbitThread(signal);
    break;
  case ARBIT_START:		// process in RUN state
    jam();
  case ARBIT_RUN:
    jam();
    arbitRec.newMask.set(nodeId);
    break;
  case ARBIT_CHOOSE:            // XXX too late
    jam();
  case ARBIT_CRASH:
    jam();
    break;
  default:
    ndbrequire(false);
    break;
  }
}

/**
 * Check if current nodeset can survive.  The decision is
 * based on node count, node groups, and on external arbitrator
 * (if we have one).  Always starts a new thread because
 * 1) CHOOSE cannot wait 2) if we are new president we need
 * a thread 3) if we are old president it does no harm.
 */
void
Qmgr::handleArbitCheck(Signal* signal)
{
  jam();
  ndbrequire(cpresident == getOwnNodeId());
  NdbNodeBitmask ndbMask;
  computeArbitNdbMask(ndbMask);
  if (g_ndb_arbit_one_half_rule &&
      2 * ndbMask.count() < cnoOfNodes) {
    jam();
    arbitRec.code = ArbitCode::LoseNodes;
  } else {
    jam();
    CheckNodeGroups* sd = (CheckNodeGroups*)&signal->theData[0];
    sd->blockRef = reference();
    sd->requestType = CheckNodeGroups::Direct | CheckNodeGroups::ArbitCheck;
    sd->mask = ndbMask;
    EXECUTE_DIRECT(DBDIH, GSN_CHECKNODEGROUPSREQ, signal, 
		   CheckNodeGroups::SignalLength);
    jamEntry();
    switch (sd->output) {
    case CheckNodeGroups::Win:
      jam();
      arbitRec.code = ArbitCode::WinGroups;
      break;
    case CheckNodeGroups::Lose:
      jam();
      arbitRec.code = ArbitCode::LoseGroups;
      break;
    case CheckNodeGroups::Partitioning:
      jam();
      arbitRec.code = ArbitCode::Partitioning;
      if (g_ndb_arbit_one_half_rule &&
          2 * ndbMask.count() > cnoOfNodes) {
        jam();
        arbitRec.code = ArbitCode::WinNodes;
      }
      break;
    default:
      ndbrequire(false);
      break;
    }
  }
  switch (arbitRec.code) {
  case ArbitCode::LoseNodes:
    jam();
  case ArbitCode::LoseGroups:
    jam();
    goto crashme;
  case ArbitCode::WinNodes:
    jam();
  case ArbitCode::WinGroups:
    jam();
    if (arbitRec.state == ARBIT_RUN) {
      jam();
      break;
    }
    arbitRec.state = ARBIT_INIT;
    arbitRec.newstate = true;
    break;
  case ArbitCode::Partitioning:
    if (arbitRec.state == ARBIT_RUN) {
      jam();
      arbitRec.state = ARBIT_CHOOSE;
      arbitRec.newstate = true;
      break;
    }
    if (arbitRec.apiMask[0].count() != 0) {
      jam();
      arbitRec.code = ArbitCode::LoseNorun;
    } else {
      jam();
      arbitRec.code = ArbitCode::LoseNocfg;
    }
    goto crashme;
  default:
  crashme:
    jam();
    arbitRec.state = ARBIT_CRASH;
    arbitRec.newstate = true;
    break;
  }
  reportArbitEvent(signal, NDB_LE_ArbitResult);
  switch (arbitRec.state) {
  default:
    jam();
    arbitRec.newMask.bitAND(ndbMask);   // delete failed nodes
    arbitRec.recvMask.bitAND(ndbMask);
    sendCommitFailReq(signal);          // start commit of failed nodes
    break;
  case ARBIT_CHOOSE:
    jam();
  case ARBIT_CRASH:
    jam();
    break;
  }
  startArbitThread(signal);
}

/**
 * Start a new continueB thread.  The thread id is incremented
 * so that any old thread will exit.
 */
void
Qmgr::startArbitThread(Signal* signal)
{
  jam();
  ndbrequire(cpresident == getOwnNodeId());
  arbitRec.code = ArbitCode::ThreadStart;
  reportArbitEvent(signal, NDB_LE_ArbitState);
  signal->theData[1] = ++arbitRec.thread;
  runArbitThread(signal);
}

/**
 * Handle arbitration thread.  The initial thread normally ends
 * up in RUN state.  New thread can be started to save time.
 */
void
Qmgr::runArbitThread(Signal* signal)
{
#ifdef DEBUG_ARBIT
  char buf[256];
  NdbNodeBitmask ndbMask;
  computeArbitNdbMask(ndbMask);
  ndbout << "arbit thread:";
  ndbout << " state=" << arbitRec.state;
  ndbout << " newstate=" << arbitRec.newstate;
  ndbout << " thread=" << arbitRec.thread;
  ndbout << " node=" << arbitRec.node;
  arbitRec.ticket.getText(buf, sizeof(buf));
  ndbout << " ticket=" << buf;
  ndbMask.getText(buf);
  ndbout << " ndbmask=" << buf;
  ndbout << " sendcount=" << arbitRec.sendCount;
  ndbout << " recvcount=" << arbitRec.recvCount;
  arbitRec.recvMask.getText(buf);
  ndbout << " recvmask=" << buf;
  ndbout << " code=" << arbitRec.code;
  ndbout << endl;
#endif
  if (signal->theData[1] != arbitRec.thread) {
    jam();
    return;	        	// old thread dies
  }
  switch (arbitRec.state) {
  case ARBIT_INIT:		// main thread
    jam();
    stateArbitInit(signal);
    break;
  case ARBIT_FIND:
    jam();
    stateArbitFind(signal);
    break;
  case ARBIT_PREP1:
    jam();
  case ARBIT_PREP2:
    jam();
    stateArbitPrep(signal);
    break;
  case ARBIT_START:
    jam();
    stateArbitStart(signal);
    break;
  case ARBIT_RUN:
    jam();
    stateArbitRun(signal);
    break;
  case ARBIT_CHOOSE:		// partitition thread
    jam();
    stateArbitChoose(signal);
    break;
  case ARBIT_CRASH:
    jam();
    stateArbitCrash(signal);
    break;
  default:
    ndbrequire(false);
    break;
  }
  signal->theData[0] = ZARBIT_HANDLING;
  signal->theData[1] = arbitRec.thread;
  signal->theData[2] = arbitRec.state;		// just for signal log
  Uint32 delay = getArbitDelay();
  if (delay == 0) {
    jam();
    sendSignal(QMGR_REF, GSN_CONTINUEB, signal, 3, JBA);
  } else if (delay == 1) {
    jam();
    sendSignal(QMGR_REF, GSN_CONTINUEB, signal, 3, JBB);
  } else {
    jam();
    sendSignalWithDelay(QMGR_REF, GSN_CONTINUEB, signal, delay, 3);
  }//if
}

/**
 * Handle INIT state.  Generate next ticket.  Switch to FIND
 * state without delay.
 */
void
Qmgr::stateArbitInit(Signal* signal)
{
  if (arbitRec.newstate) {
    jam();
    CRASH_INSERTION((Uint32)910 + arbitRec.state);

    arbitRec.node = 0;
    arbitRec.ticket.update();
    arbitRec.newMask.clear();
    arbitRec.code = 0;
    arbitRec.newstate = false;
  }
  arbitRec.setTimestamp();  // Init arbitration timer 
  arbitRec.state = ARBIT_FIND;
  arbitRec.newstate = true;
  stateArbitFind(signal);
}

/**
 * Handle FIND state.  Find first arbitrator which is alive
 * and invoke PREP state without delay.  If none are found,
 * loop in FIND state.  This is forever if no arbitrators
 * are configured (not the normal case).
 *
 * XXX  Add adaptive behaviour to avoid getting stuck on API
 * nodes which are alive but do not respond or die too soon.
 */
void
Qmgr::stateArbitFind(Signal* signal)
{
  if (arbitRec.newstate) {
    jam();
    CRASH_INSERTION((Uint32)910 + arbitRec.state);

    arbitRec.code = 0;
    arbitRec.newstate = false;
  }

  switch (arbitRec.method){
  case ArbitRec::METHOD_EXTERNAL:
  {
    // Don't select any API node as arbitrator
    arbitRec.node = 0;
    arbitRec.state = ARBIT_PREP1;
    arbitRec.newstate = true;
    stateArbitPrep(signal);
    return;
    break;
  }

  case ArbitRec::METHOD_DEFAULT:
  {
    NodeRecPtr aPtr;
    // Select the best available API node as arbitrator
    for (unsigned rank = 1; rank <= 2; rank++) {
      jam();
      aPtr.i = 0;
      const unsigned stop = NodeBitmask::NotFound;
      while ((aPtr.i = arbitRec.apiMask[rank].find(aPtr.i + 1)) != stop) {
        jam();
        ptrAss(aPtr, nodeRec);
        if (aPtr.p->phase != ZAPI_ACTIVE)
          continue;
        ndbrequire(c_connectedNodes.get(aPtr.i));
        arbitRec.node = aPtr.i;
        arbitRec.state = ARBIT_PREP1;
        arbitRec.newstate = true;
        stateArbitPrep(signal);
        return;
      }
    }

    /* If the president cannot find a suitable arbitrator then
     * it will report this once a minute. Success in finding
     * an arbitrator will be notified when the arbitrator
     * accepts and acks the offer.
    */

    if (arbitRec.getTimediff() > getArbitTimeout()) {
      jam();
      g_eventLogger->warning("Could not find an arbitrator, cluster is not partition-safe");
      warningEvent("Could not find an arbitrator, cluster is not partition-safe");
      arbitRec.setTimestamp();
    }
    return;
    break;
  }

  default:
    ndbrequire(false);
  }
}

/**
 * Handle PREP states.  First round nulls any existing tickets.
 * Second round sends new ticket.  When all confirms have been
 * received invoke START state immediately.
 */
void
Qmgr::stateArbitPrep(Signal* signal)
{
  if (arbitRec.newstate) {
    jam();
    CRASH_INSERTION((Uint32)910 + arbitRec.state);

    arbitRec.sendCount = 0;                     // send all at once
    computeArbitNdbMask(arbitRec.recvMask);     // to send and recv
    arbitRec.recvMask.clear(getOwnNodeId());
    arbitRec.code = 0;
    arbitRec.newstate = false;
  }
  if (! arbitRec.sendCount) {
    jam();
    NodeRecPtr aPtr;
    aPtr.i = 0;
    const unsigned stop = NodeBitmask::NotFound;
    while ((aPtr.i = arbitRec.recvMask.find(aPtr.i + 1)) != stop) {
      jam();
      ptrAss(aPtr, nodeRec);
      ArbitSignalData* sd = (ArbitSignalData*)&signal->theData[0];
      sd->sender = getOwnNodeId();
      if (arbitRec.state == ARBIT_PREP1) {
        jam();
        sd->code = ArbitCode::PrepPart1;
      } else {
        jam();
        sd->code = ArbitCode::PrepPart2;
      }
      sd->node = arbitRec.node;
      sd->ticket = arbitRec.ticket;
      sd->mask.clear();
      sendSignal(aPtr.p->blockRef, GSN_ARBIT_PREPREQ, signal,
        ArbitSignalData::SignalLength, JBB);
    }
    arbitRec.setTimestamp();			// send time
    arbitRec.sendCount = 1;
    return;
  }
  if (arbitRec.code != 0) {			// error
    jam();
    arbitRec.state = ARBIT_INIT;
    arbitRec.newstate = true;
    return;
  }
  if (arbitRec.recvMask.count() == 0) {		// recv all
    if (arbitRec.state == ARBIT_PREP1) {
      jam();
      arbitRec.state = ARBIT_PREP2;
      arbitRec.newstate = true;
    } else {
      jam();
      arbitRec.state = ARBIT_START;
      arbitRec.newstate = true;
      stateArbitStart(signal);
    }
    return;
  }
  if (arbitRec.getTimediff() > getArbitTimeout()) {
    jam();
    arbitRec.state = ARBIT_INIT;
    arbitRec.newstate = true;
    return;
  }
}

void
Qmgr::execARBIT_PREPREQ(Signal* signal)
{
  jamEntry();
  ArbitSignalData* sd = (ArbitSignalData*)&signal->theData[0];
  if (getOwnNodeId() == cpresident) {
    jam();
    return;		// wrong state
  }
  if (sd->sender != cpresident) {
    jam();
    return;		// wrong state
  }
  NodeRecPtr aPtr;
  aPtr.i = sd->sender;
  ptrAss(aPtr, nodeRec);
  switch (sd->code) {
  case ArbitCode::PrepPart1:    // zero them just to be sure
    jam();
    arbitRec.node = 0;
    arbitRec.ticket.clear();
    break;
  case ArbitCode::PrepPart2:    // non-president enters RUN state
    jam();
  case ArbitCode::PrepAtrun:
    jam();
    arbitRec.node = sd->node;
    arbitRec.ticket = sd->ticket;
    arbitRec.code = sd->code;
    reportArbitEvent(signal, NDB_LE_ArbitState);
    arbitRec.state = ARBIT_RUN;
    arbitRec.newstate = true;

    // Non-president node logs.
    if (!c_connectedNodes.get(arbitRec.node))
    {
      char buf[20]; // needs 16 + 1 for '\0'
      arbitRec.ticket.getText(buf, sizeof(buf));
      g_eventLogger->warning("President %u proposed disconnected "
                             "node %u as arbitrator [ticket=%s]. "
                             "Cluster may be partially connected. "
                             "Connected nodes: %s",
                             cpresident, arbitRec.node, buf,
                             BaseString::getPrettyTextShort(c_connectedNodes).c_str());

      warningEvent("President %u proposed disconnected node %u "
                   "as arbitrator [ticket %s]",
                   cpresident, arbitRec.node, buf);
      warningEvent("Cluster may be partially connected. Connected nodes: ");

      // Split the connected-node list, since warningEvents are
      // limited to ~24 words / 96 chars
      BaseString tmp(BaseString::getPrettyTextShort(c_connectedNodes).c_str());
      Vector<BaseString> split;
      tmp.split(split, "", 92);
      for(unsigned i = 0; i < split.size(); ++i)
      {
        warningEvent("%s", split[i].c_str());
      }
    }

    if (sd->code == ArbitCode::PrepAtrun) {
      jam();
      return;
    }
    break;
  default:
    jam();
    ndbrequire(false);
  }
  sd->sender = getOwnNodeId();
  sd->code = 0;
  sendSignal(aPtr.p->blockRef, GSN_ARBIT_PREPCONF, signal,
    ArbitSignalData::SignalLength, JBB);
}

void
Qmgr::execARBIT_PREPCONF(Signal* signal)
{
  jamEntry();
  ArbitSignalData* sd = (ArbitSignalData*)&signal->theData[0];
  if (! arbitRec.match(sd)) {
    jam();
    return;		// stray signal
  }
  if (arbitRec.state != ARBIT_PREP1 && arbitRec.state != ARBIT_PREP2) {
    jam();
    return;		// wrong state
  }
  if (! arbitRec.recvMask.get(sd->sender)) {
    jam();
    return;		// wrong state
  }
  arbitRec.recvMask.clear(sd->sender);
  if (arbitRec.code == 0 && sd->code != 0) {
    jam();
    arbitRec.code = sd->code;
  }//if
}

void
Qmgr::execARBIT_PREPREF(Signal* signal)
{
  jamEntry();
  ArbitSignalData* sd = (ArbitSignalData*)&signal->theData[0];
  if (sd->code == 0) {
    jam();
    sd->code = ArbitCode::ErrUnknown;
  }
  execARBIT_PREPCONF(signal);
}

/**
 * Handle START state.  On first call send start request to
 * the chosen arbitrator.  Then wait for a CONF.
 */
void
Qmgr::stateArbitStart(Signal* signal)
{
  if (arbitRec.newstate) {
    jam();
    CRASH_INSERTION((Uint32)910 + arbitRec.state);

    arbitRec.sendCount = 0;
    arbitRec.recvCount = 0;
    arbitRec.code = 0;
    arbitRec.newstate = false;
  }

  switch (arbitRec.method){
  case ArbitRec::METHOD_EXTERNAL:
    jam();
    ndbrequire(arbitRec.node == 0); // No arbitrator selected

    // Don't start arbitrator in API node => ARBIT_RUN
    arbitRec.state = ARBIT_RUN;
    arbitRec.newstate = true;
    return;
    break;

  case ArbitRec::METHOD_DEFAULT:
    if (! arbitRec.sendCount) {
      jam();
      BlockReference blockRef = calcApiClusterMgrBlockRef(arbitRec.node);
      ArbitSignalData* sd = (ArbitSignalData*)&signal->theData[0];
      sd->sender = getOwnNodeId();
      sd->code = 0;
      sd->node = arbitRec.node;
      sd->ticket = arbitRec.ticket;
      sd->mask.clear();
      sendSignal(blockRef, GSN_ARBIT_STARTREQ, signal,
                 ArbitSignalData::SignalLength, JBB);
      arbitRec.sendCount = 1;
      arbitRec.setTimestamp();		// send time
      return;
    }
    if (arbitRec.recvCount) {
      jam();
      reportArbitEvent(signal, NDB_LE_ArbitState);
      if (arbitRec.code == ArbitCode::ApiStart) {
        jam();
        arbitRec.state = ARBIT_RUN;
        arbitRec.newstate = true;
        return;
      }
      arbitRec.state = ARBIT_INIT;
      arbitRec.newstate = true;
      return;
    }
    if (arbitRec.getTimediff() > getArbitTimeout()) {
      jam();
      arbitRec.code = ArbitCode::ErrTimeout;
      reportArbitEvent(signal, NDB_LE_ArbitState);
      arbitRec.state = ARBIT_INIT;
      arbitRec.newstate = true;
      return;
    }
    break;

  default:
    ndbrequire(false);
    break;
  }
}

void
Qmgr::execARBIT_STARTCONF(Signal* signal)
{
  jamEntry();
  ArbitSignalData* sd = (ArbitSignalData*)&signal->theData[0];
  if (! arbitRec.match(sd)) {
    jam();
    return;		// stray signal
  }
  if (arbitRec.state != ARBIT_START) {
    jam();
    return;		// wrong state
  }
  if (arbitRec.recvCount) {
    jam();
    return;		// wrong state
  }
  arbitRec.code = sd->code;
  arbitRec.recvCount = 1;
}

void
Qmgr::execARBIT_STARTREF(Signal* signal)
{
  jamEntry();
  ArbitSignalData* sd = (ArbitSignalData*)&signal->theData[0];
  if (sd->code == 0) {
    jam();
    sd->code = ArbitCode::ErrUnknown;
  }
  execARBIT_STARTCONF(signal);
}

/**
 * Handle RUN state.  Send ticket to any new nodes which have
 * appeared after PREP state.  We don't care about a CONF.
 */
void
Qmgr::stateArbitRun(Signal* signal)
{
  if (arbitRec.newstate) {
    jam();
    CRASH_INSERTION((Uint32)910 + arbitRec.state);

    arbitRec.code = 0;
    arbitRec.newstate = false;
  }
  NodeRecPtr aPtr;
  aPtr.i = 0;
  const unsigned stop = NodeBitmask::NotFound;
  while ((aPtr.i = arbitRec.newMask.find(aPtr.i + 1)) != stop) {
    jam();
    arbitRec.newMask.clear(aPtr.i);
    ptrAss(aPtr, nodeRec);
    ArbitSignalData* sd = (ArbitSignalData*)&signal->theData[0];
    sd->sender = getOwnNodeId();
    sd->code = ArbitCode::PrepAtrun;
    sd->node = arbitRec.node;
    sd->ticket = arbitRec.ticket;
    sd->mask.clear();
    sendSignal(aPtr.p->blockRef, GSN_ARBIT_PREPREQ, signal,
      ArbitSignalData::SignalLength, JBB);
  }
}

/**
 * Handle CHOOSE state.  Entered only from RUN state when
 * there is a possible network partitioning.  Send CHOOSE to
 * the arbitrator.  On win switch to INIT state because a new
 * ticket must be created.
 */
void
Qmgr::stateArbitChoose(Signal* signal)
{
  if (arbitRec.newstate) {
    jam();
    CRASH_INSERTION((Uint32)910 + arbitRec.state);

    arbitRec.sendCount = 0;
    arbitRec.recvCount = 0;
    arbitRec.code = 0;
    arbitRec.newstate = false;
  }

  switch(arbitRec.method){
  case ArbitRec::METHOD_EXTERNAL:
  {
    if (! arbitRec.sendCount) {
      jam();
      ndbrequire(arbitRec.node == 0); // No arbitrator selected
      // Don't send CHOOSE to anyone, just wait for timeout to expire
      arbitRec.sendCount = 1;
      arbitRec.setTimestamp();
      return;
    }

    if (arbitRec.getTimediff() > getArbitTimeout()) {
      jam();
      // Arbitration timeout has expired
      ndbrequire(arbitRec.node == 0); // No arbitrator selected

      NodeBitmask nodes;
      computeArbitNdbMask(nodes);
      arbitRec.code = ArbitCode::WinWaitExternal;
      reportArbitEvent(signal, NDB_LE_ArbitResult, nodes);

      sendCommitFailReq(signal);        // start commit of failed nodes
      arbitRec.state = ARBIT_INIT;
      arbitRec.newstate = true;
      return;
    }
    break;
  }

  case ArbitRec::METHOD_DEFAULT:
  {
    if (! arbitRec.sendCount) {
      jam();
      const BlockReference blockRef = calcApiClusterMgrBlockRef(arbitRec.node);
      ArbitSignalData* sd = (ArbitSignalData*)&signal->theData[0];
      sd->sender = getOwnNodeId();
      sd->code = 0;
      sd->node = arbitRec.node;
      sd->ticket = arbitRec.ticket;
      computeArbitNdbMask(sd->mask);
      sendSignal(blockRef, GSN_ARBIT_CHOOSEREQ, signal,
                 ArbitSignalData::SignalLength, JBA);
      arbitRec.sendCount = 1;
      arbitRec.setTimestamp();		// send time
      return;
    }

    if (arbitRec.recvCount) {
      jam();
      reportArbitEvent(signal, NDB_LE_ArbitResult);
      if (arbitRec.code == ArbitCode::WinChoose) {
        jam();
        sendCommitFailReq(signal);        // start commit of failed nodes
        arbitRec.state = ARBIT_INIT;
        arbitRec.newstate = true;
        return;
      }
      arbitRec.state = ARBIT_CRASH;
      arbitRec.newstate = true;
      stateArbitCrash(signal);		// do it at once
      return;
    }

    if (arbitRec.getTimediff() > getArbitTimeout()) {
      jam();
      // Arbitration timeout has expired
      arbitRec.code = ArbitCode::ErrTimeout;
      reportArbitEvent(signal, NDB_LE_ArbitState);
      arbitRec.state = ARBIT_CRASH;
      arbitRec.newstate = true;
      stateArbitCrash(signal);		// do it at once
      return;
    }
    break;
  }

  default:
    ndbrequire(false);
    break;
  }
}

void
Qmgr::execARBIT_CHOOSECONF(Signal* signal)
{
  jamEntry();
  ArbitSignalData* sd = (ArbitSignalData*)&signal->theData[0];
  if (!arbitRec.match(sd)) {
    jam();
    return;		// stray signal
  }
  if (arbitRec.state != ARBIT_CHOOSE) {
    jam();
    return;		// wrong state
  }
  if (arbitRec.recvCount) {
    jam();
    return;		// wrong state
  }
  arbitRec.recvCount = 1;
  arbitRec.code = sd->code;
}

void
Qmgr::execARBIT_CHOOSEREF(Signal* signal)
{
  jamEntry();
  ArbitSignalData* sd = (ArbitSignalData*)&signal->theData[0];
  if (sd->code == 0) {
    jam();
    sd->code = ArbitCode::ErrUnknown;
  }
  execARBIT_CHOOSECONF(signal);
}

/**
 * Handle CRASH state.  We must crash immediately.
 * XXX tell other nodes in our party to crash too.
 */
void
Qmgr::stateArbitCrash(Signal* signal)
{
  jam();
  if (arbitRec.newstate) {
    jam();
    CRASH_INSERTION((Uint32)910 + arbitRec.state);
    arbitRec.setTimestamp();
    arbitRec.code = 0;
    arbitRec.newstate = false;
  }
#ifdef ndb_arbit_crash_wait_for_event_report_to_get_out
  if (! (arbitRec.getTimediff() > getArbitTimeout()))
    return;
#endif
  CRASH_INSERTION(932);
  CRASH_INSERTION(938);
  progError(__LINE__, NDBD_EXIT_ARBIT_SHUTDOWN,
            "Arbitrator decided to shutdown this node");
}

/**
 * Arbitrator may inform us that it will exit.  This lets us
 * start looking sooner for a new one.  Handle it like API node
 * failure.
 */
void
Qmgr::execARBIT_STOPREP(Signal* signal)
{
  jamEntry();
  ArbitSignalData* sd = (ArbitSignalData*)&signal->theData[0];
  if (! arbitRec.match(sd)) {
    jam();
    return;		// stray signal
  }
  arbitRec.code = ArbitCode::ApiExit;
  handleArbitApiFail(signal, arbitRec.node);
}

void
Qmgr::computeArbitNdbMask(NodeBitmaskPOD& aMask)
{
  NodeRecPtr aPtr;
  aMask.clear();
  for (aPtr.i = 1; aPtr.i < MAX_NDB_NODES; aPtr.i++) {
    jam();
    ptrAss(aPtr, nodeRec);
    if (getNodeInfo(aPtr.i).getType() == NodeInfo::DB && aPtr.p->phase == ZRUNNING){
      jam();
      aMask.set(aPtr.i);
    }
  }
}

void
Qmgr::computeArbitNdbMask(NdbNodeBitmaskPOD& aMask)
{
  NodeRecPtr aPtr;
  aMask.clear();
  for (aPtr.i = 1; aPtr.i < MAX_NDB_NODES; aPtr.i++) {
    jam();
    ptrAss(aPtr, nodeRec);
    if (getNodeInfo(aPtr.i).getType() == NodeInfo::DB && aPtr.p->phase == ZRUNNING){
      jam();
      aMask.set(aPtr.i);
    }
  }
}

/**
 * Report arbitration event.  We use arbitration signal format
 * where sender (word 0) is event type.
 */
void
Qmgr::reportArbitEvent(Signal* signal, Ndb_logevent_type type,
                       const NodeBitmask mask)
{
  ArbitSignalData* sd = (ArbitSignalData*)&signal->theData[0];
  sd->sender = type;
  sd->code = arbitRec.code | (arbitRec.state << 16);
  sd->node = arbitRec.node;
  sd->ticket = arbitRec.ticket;
  sd->mask = mask;

  // Log to console/stdout
  LogLevel ll;
  ll.setLogLevel(LogLevel::llNodeRestart, 15);
  g_eventLogger->log(type, &signal->theData[0],
                     ArbitSignalData::SignalLength, 0, &ll);

  sendSignal(CMVMI_REF, GSN_EVENT_REP, signal,
    ArbitSignalData::SignalLength, JBB);
}

// end of arbitration module

void
Qmgr::execDUMP_STATE_ORD(Signal* signal)
{
  if (signal->theData[0] == 1)
  {
    unsigned max_nodes = MAX_NDB_NODES;
    if (signal->getLength() == 2)
    {
      max_nodes = signal->theData[1];
      if (max_nodes == 0 || max_nodes >= MAX_NODES)
      {
        max_nodes = MAX_NODES;
      }
      else
      {
        max_nodes++; // Include node id argument in loop
      }
    }
    infoEvent("creadyDistCom = %d, cpresident = %d\n",
	      creadyDistCom, cpresident);
    infoEvent("cpresidentAlive = %d, cpresidentCand = %d (gci: %d)\n",
              cpresidentAlive, 
	      c_start.m_president_candidate, 
	      c_start.m_president_candidate_gci);
    infoEvent("ctoStatus = %d\n", ctoStatus);
    for(Uint32 i = 1; i < max_nodes; i++){
      NodeRecPtr nodePtr;
      nodePtr.i = i;
      ptrCheckGuard(nodePtr, MAX_NODES, nodeRec);
      char buf[100];
      switch(nodePtr.p->phase){
      case ZINIT:
        sprintf(buf, "Node %d: ZINIT(%d)", i, nodePtr.p->phase);
        break;
      case ZSTARTING:
        sprintf(buf, "Node %d: ZSTARTING(%d)", i, nodePtr.p->phase);
        break;
      case ZRUNNING:
        sprintf(buf, "Node %d: ZRUNNING(%d)", i, nodePtr.p->phase);
        break;
      case ZPREPARE_FAIL:
        sprintf(buf, "Node %d: ZPREPARE_FAIL(%d)", i, nodePtr.p->phase);
        break;
      case ZFAIL_CLOSING:
        sprintf(buf, "Node %d: ZFAIL_CLOSING(%d)", i, nodePtr.p->phase);
        break;
      case ZAPI_INACTIVE:
        sprintf(buf, "Node %d: ZAPI_INACTIVE(%d)", i, nodePtr.p->phase);
        break;
      case ZAPI_ACTIVE:
        sprintf(buf, "Node %d: ZAPI_ACTIVE(%d)", i, nodePtr.p->phase);
        break;
      default:
        sprintf(buf, "Node %d: <UNKNOWN>(%d)", i, nodePtr.p->phase);
        break;
      }
      infoEvent("%s", buf);
    }
  }

#ifdef ERROR_INSERT
  if (signal->theData[0] == 935 && signal->getLength() == 2)
  {
    SET_ERROR_INSERT_VALUE(935);
    c_error_insert_extra = signal->theData[1];
  }
#endif

  if (signal->theData[0] == 900 && signal->getLength() == 2)
  {
    ndbout_c("disconnecting %u", signal->theData[1]);
    api_failed(signal, signal->theData[1]);
  }

  if (signal->theData[0] == 908)
  {
    int tag = signal->getLength() < 2 ? -1 : signal->theData[1];
    char buf[8192];
    // for easy grepping in *out.log ...
    strcpy(buf, "HB:");
    if (tag >= 0)
      sprintf(buf+strlen(buf), "%d:", tag);
    sprintf(buf+strlen(buf), " pres:%u", cpresident);
    sprintf(buf+strlen(buf), " own:%u", getOwnNodeId());
    NodeRecPtr myNodePtr;
    myNodePtr.i = getOwnNodeId();
    ptrCheckGuard(myNodePtr, MAX_NDB_NODES, nodeRec);
    sprintf(buf+strlen(buf), " dyn:%u-%u", myNodePtr.p->ndynamicId & 0xFFFF, myNodePtr.p->ndynamicId >> 16);
    sprintf(buf+strlen(buf), " mxdyn:%u", c_maxDynamicId);
    sprintf(buf+strlen(buf), " hb:%u->%u->%u", cneighbourl, getOwnNodeId(), cneighbourh);
    sprintf(buf+strlen(buf), " node:dyn-hi,cfg:");
    NodeRecPtr nodePtr;
    for (nodePtr.i = 1; nodePtr.i < MAX_NDB_NODES; nodePtr.i++)
    {
      ptrAss(nodePtr, nodeRec);
      Uint32 type = getNodeInfo(nodePtr.i).m_type;
      if (type == NodeInfo::DB)
      {
        sprintf(buf+strlen(buf), " %u:%u-%u,%u", nodePtr.i, nodePtr.p->ndynamicId & 0xFFFF, nodePtr.p->ndynamicId >> 16, nodePtr.p->hbOrder);
      }
    }
    ndbout << buf << endl;
  }

#ifdef ERROR_INSERT
  Uint32 dumpCode = signal->theData[0];
  if ((dumpCode == 9992) ||
      (dumpCode == 9993))
  {
    if (signal->getLength() == 2)
    {
      Uint32 nodeId = signal->theData[1];
      Uint32& newNodeId = signal->theData[1];
      Uint32 length = 2;
      assert(257 > MAX_NODES);
      if (nodeId > MAX_NODES)
      {
        const char* type = "None";
        switch (nodeId)
        {
        case 257:
        {
          /* Left (lower) neighbour */
          newNodeId = cneighbourl;
          type = "Left neighbour";
          break;
        }
        case 258:
        {
          /* Right (higher) neighbour */
          newNodeId = cneighbourh;
          type = "Right neighbour";
          break;
        }
        case 259:
        {
          /* President */
          newNodeId = cpresident;
          type = "President";
          break;
        }
        }
        ndbout_c("QMGR : Mapping request on node id %u to node id %u (%s)",
                 nodeId, newNodeId, type);
        if (newNodeId != nodeId)
        {
          sendSignal(CMVMI_REF, GSN_DUMP_STATE_ORD, signal, length, JBB);
        }
      }
    }
  }

  if (dumpCode == 9994)
  {
    ndbout_c("setCCDelay(%u)", signal->theData[1]);
    setCCDelay(signal->theData[1]);
    m_connectivity_check.m_enabled = true;
  }
#endif

  if (signal->theData[0] == 939 && signal->getLength() == 2)
  {
    jam();
    Uint32 nodeId = signal->theData[1];
    ndbout_c("Force close communication to %u", nodeId);
    SET_ERROR_INSERT_VALUE2(939, nodeId);
    CloseComReqConf * closeCom = CAST_PTR(CloseComReqConf,
                                          signal->getDataPtrSend());

    closeCom->xxxBlockRef = reference();
    closeCom->requestType = CloseComReqConf::RT_NO_REPLY;
    closeCom->failNo      = 0;
    closeCom->noOfNodes   = 1;
    NodeBitmask::clear(closeCom->theNodes);
    NodeBitmask::set(closeCom->theNodes, nodeId);
    sendSignal(TRPMAN_REF, GSN_CLOSE_COMREQ, signal,
               CloseComReqConf::SignalLength, JBB);
  }
}//Qmgr::execDUMP_STATE_ORD()

void
Qmgr::execAPI_BROADCAST_REP(Signal* signal)
{
  jamEntry();
  ApiBroadcastRep api= *(const ApiBroadcastRep*)signal->getDataPtr();

  SectionHandle handle(this, signal);
  Uint32 len = signal->getLength() - ApiBroadcastRep::SignalLength;
  memmove(signal->theData, signal->theData+ApiBroadcastRep::SignalLength, 
	  4*len);
  
  NodeBitmask mask;
  NodeRecPtr nodePtr;
  for (nodePtr.i = 1; nodePtr.i < MAX_NODES; nodePtr.i++) 
  {
    jam();
    ptrAss(nodePtr, nodeRec);
    if (nodePtr.p->phase == ZAPI_ACTIVE && 
	getNodeInfo(nodePtr.i).m_version >= api.minVersion)
    {
      jam();
      mask.set(nodePtr.i);
    }
  }
  
  if (mask.isclear())
  {
    jam();
    releaseSections(handle);
    return;
  }

  NodeReceiverGroup rg(API_CLUSTERMGR, mask);
  sendSignal(rg, api.gsn, signal, len, JBB,
	     &handle);
}

void
Qmgr::execNODE_FAILREP(Signal * signal)
{
  jamEntry();
  // make sure any distributed signals get acknowledged
  // destructive of the signal
  c_counterMgr.execNODE_FAILREP(signal);
}

void
Qmgr::execALLOC_NODEID_REQ(Signal * signal)
{
  jamEntry();
  AllocNodeIdReq req = *(AllocNodeIdReq*)signal->getDataPtr();
  Uint32 error = 0;

  NodeRecPtr nodePtr;
  nodePtr.i = req.nodeId;
  ptrAss(nodePtr, nodeRec);

  if (refToBlock(req.senderRef) != QMGR) // request from management server
  {
    /* master */

    if (getOwnNodeId() != cpresident)
    {
      jam();
      error = AllocNodeIdRef::NotMaster;
    }
    else if (!opAllocNodeIdReq.m_tracker.done())
    {
      jam();
      error = AllocNodeIdRef::Busy;
    }
    else if (c_connectedNodes.get(req.nodeId))
    {
      jam();
      error = AllocNodeIdRef::NodeConnected;
    }
    else if (nodePtr.p->m_secret != 0)
    {
      jam();
      error = AllocNodeIdRef::NodeReserved;
    }
    else if (req.nodeType != getNodeInfo(req.nodeId).m_type)
    {
      jam();
      error = AllocNodeIdRef::NodeTypeMismatch;
    }
    else if (req.nodeType == NodeInfo::API && c_allow_api_connect == 0)
    {
      jam();
      error = AllocNodeIdRef::NodeReserved;
    }

    if (error)
    {
      jam();
      AllocNodeIdRef * ref = (AllocNodeIdRef*)signal->getDataPtrSend();
      ref->senderRef = reference();
      ref->errorCode = error;
      ref->masterRef = numberToRef(QMGR, cpresident);
      ref->senderData = req.senderData;
      ref->nodeId = req.nodeId;
      sendSignal(req.senderRef, GSN_ALLOC_NODEID_REF, signal,
                 AllocNodeIdRef::SignalLength, JBB);
      return;
    }

    if (ERROR_INSERTED(934) && req.nodeId != getOwnNodeId())
    {
      CRASH_INSERTION(934);
    }

    /**
     * generate secret
     */
    const NDB_TICKS now = NdbTick_getCurrentTicks();
    const Uint32 secret_hi = Uint32(now.getUint64() >> 24);
    const Uint32 secret_lo = Uint32(now.getUint64() << 8) + getOwnNodeId();
    req.secret_hi = secret_hi;
    req.secret_lo = secret_lo;

    if (req.timeout > 60000)
      req.timeout = 60000;

    nodePtr.p->m_secret = (Uint64(secret_hi) << 32) + secret_lo;
    nodePtr.p->m_alloc_timeout = NdbTick_AddMilliseconds(now,req.timeout);

    opAllocNodeIdReq.m_req = req;
    opAllocNodeIdReq.m_error = 0;
    opAllocNodeIdReq.m_connectCount =
      getNodeInfo(refToNode(req.senderRef)).m_connectCount;

    jam();
    AllocNodeIdReq * req2 = (AllocNodeIdReq*)signal->getDataPtrSend();
    * req2 = req;
    req2->senderRef = reference();
    NodeReceiverGroup rg(QMGR, c_clusterNodes);
    RequestTracker & p = opAllocNodeIdReq.m_tracker;
    p.init<AllocNodeIdRef>(c_counterMgr, rg, GSN_ALLOC_NODEID_REF, 0);

    sendSignal(rg, GSN_ALLOC_NODEID_REQ, signal,
               AllocNodeIdReq::SignalLengthQMGR, JBB);
    return;
  }

  /* participant */
  if (c_connectedNodes.get(req.nodeId))
  {
    jam();
    error = AllocNodeIdRef::NodeConnected;
  }
  else if (req.nodeType != getNodeInfo(req.nodeId).m_type)
  {
    jam();
    error = AllocNodeIdRef::NodeTypeMismatch;
  }
  else if (nodePtr.p->failState != NORMAL)
  {
    jam();
    error = AllocNodeIdRef::NodeFailureHandlingNotCompleted;
  }
  else if (req.nodeType == NodeInfo::API && nodePtr.p->phase != ZAPI_INACTIVE)
  {
    jam();
    if (cpresident != getOwnNodeId() && c_allow_api_connect == 0)
    {
      /**
       * Don't block during NR
       */
      jam();
    }
    else
    {
      jam();
      error = AllocNodeIdRef::NodeReserved;
    }
  }
#if 0
  /**
   * For now only make "time/secret" based reservation on master
   *   as we otherwise also need to clear it on failure + handle
   *   master failure
   */
  else if (nodePtr.p->m_secret != 0)
  {
    jam();
    error = AllocNodeIdRef::NodeReserved;
  }
#endif

  if (error)
  {
    jam();
    AllocNodeIdRef * ref = (AllocNodeIdRef*)signal->getDataPtrSend();
    ref->senderRef = reference();
    ref->errorCode = error;
    ref->senderData = req.senderData;
    ref->nodeId = req.nodeId;
    ref->masterRef = numberToRef(QMGR, cpresident);
    sendSignal(req.senderRef, GSN_ALLOC_NODEID_REF, signal,
               AllocNodeIdRef::SignalLength, JBB);
    return;
  }

  AllocNodeIdConf * conf = (AllocNodeIdConf*)signal->getDataPtrSend();
  conf->senderRef = reference();
  conf->secret_hi = req.secret_hi;
  conf->secret_lo = req.secret_lo;
  sendSignal(req.senderRef, GSN_ALLOC_NODEID_CONF, signal,
             AllocNodeIdConf::SignalLength, JBB);
}

void
Qmgr::execALLOC_NODEID_CONF(Signal * signal)
{
  /* master */

  jamEntry();
  const AllocNodeIdConf * conf = (AllocNodeIdConf*)signal->getDataPtr();
  opAllocNodeIdReq.m_tracker.reportConf(c_counterMgr,
                                        refToNode(conf->senderRef));

  if (signal->getLength() >= AllocNodeIdConf::SignalLength)
  {
    jam();
    if (opAllocNodeIdReq.m_req.secret_hi != conf->secret_hi ||
        opAllocNodeIdReq.m_req.secret_lo != conf->secret_lo)
    {
      jam();
      if (opAllocNodeIdReq.m_error == 0)
      {
        jam();
        opAllocNodeIdReq.m_error = AllocNodeIdRef::Undefined;
      }
    }
  }

  completeAllocNodeIdReq(signal);
}


void
Qmgr::execALLOC_NODEID_REF(Signal * signal)
{
  /* master */

  jamEntry();
  const AllocNodeIdRef * ref = (AllocNodeIdRef*)signal->getDataPtr();
  if (ref->errorCode == AllocNodeIdRef::NF_FakeErrorREF)
  {
    jam();
    opAllocNodeIdReq.m_tracker.ignoreRef(c_counterMgr,
                                         refToNode(ref->senderRef));    
  }
  else
  {
    jam();
    opAllocNodeIdReq.m_tracker.reportRef(c_counterMgr,
                                         refToNode(ref->senderRef));
    if (opAllocNodeIdReq.m_error == 0)
    {
      jam();
      opAllocNodeIdReq.m_error = ref->errorCode;
    }
  }
  completeAllocNodeIdReq(signal);
}

void
Qmgr::completeAllocNodeIdReq(Signal *signal)
{
  /* master */

  if (!opAllocNodeIdReq.m_tracker.done())
  {
    jam();
    return;
  }

  if (opAllocNodeIdReq.m_connectCount !=
      getNodeInfo(refToNode(opAllocNodeIdReq.m_req.senderRef)).m_connectCount)
  {
    // management server not same version as the original requester
    jam();
    return;
  }

  if (opAllocNodeIdReq.m_tracker.hasRef())
  {
    jam();

    {
      /**
       * Clear reservation
       */
      NodeRecPtr nodePtr;
      nodePtr.i = opAllocNodeIdReq.m_req.nodeId;
      ptrAss(nodePtr, nodeRec);
      nodePtr.p->m_secret = 0;
    }

    AllocNodeIdRef * ref = (AllocNodeIdRef*)signal->getDataPtrSend();
    ref->senderRef = reference();
    ref->senderData = opAllocNodeIdReq.m_req.senderData;
    ref->nodeId = opAllocNodeIdReq.m_req.nodeId;
    ref->errorCode = opAllocNodeIdReq.m_error;
    ref->masterRef = numberToRef(QMGR, cpresident);
    ndbassert(AllocNodeIdRef::SignalLength == 5);
    sendSignal(opAllocNodeIdReq.m_req.senderRef, GSN_ALLOC_NODEID_REF, signal,
               AllocNodeIdRef::SignalLength, JBB);
    return;
  }

  jam();

  AllocNodeIdConf * conf = (AllocNodeIdConf*)signal->getDataPtrSend();
  conf->senderRef = reference();
  conf->senderData = opAllocNodeIdReq.m_req.senderData;
  conf->nodeId = opAllocNodeIdReq.m_req.nodeId;
  conf->secret_lo = opAllocNodeIdReq.m_req.secret_lo;
  conf->secret_hi = opAllocNodeIdReq.m_req.secret_hi;
  sendSignal(opAllocNodeIdReq.m_req.senderRef, GSN_ALLOC_NODEID_CONF, signal,
             AllocNodeIdConf::SignalLength, JBB);
}
	
void
Qmgr::execSTOP_REQ(Signal* signal)
{
  jamEntry();
  c_stopReq = * (StopReq*)signal->getDataPtr();

  if (c_stopReq.senderRef)
  {
    jam();
    ndbrequire(NdbNodeBitmask::get(c_stopReq.nodes, getOwnNodeId()));
    
    StopConf *conf = (StopConf*)signal->getDataPtrSend();
    conf->senderData = c_stopReq.senderData;
    conf->nodeState = getOwnNodeId();
    sendSignal(c_stopReq.senderRef, 
	       GSN_STOP_CONF, signal, StopConf::SignalLength, JBA);
  }
}

bool
Qmgr::check_multi_node_shutdown(Signal* signal)
{
  if (c_stopReq.senderRef && 
      NdbNodeBitmask::get(c_stopReq.nodes, getOwnNodeId()))
  {
    jam();
    if(StopReq::getPerformRestart(c_stopReq.requestInfo))
    {
      jam();
      StartOrd * startOrd = (StartOrd *)&signal->theData[0];
      startOrd->restartInfo = c_stopReq.requestInfo;
      sendSignal(CMVMI_REF, GSN_START_ORD, signal, 2, JBA);
    } else {
      sendSignal(CMVMI_REF, GSN_STOP_ORD, signal, 1, JBA);
    }
    return true;
  }
  return false;
}

int
Qmgr::check_hb_order_config()
{
  m_hb_order_config_used = false;
  Uint32 count = 0;
  Uint32 count_zero = 0;
  NodeRecPtr nodePtr;
  for (nodePtr.i = 1; nodePtr.i < MAX_NDB_NODES; nodePtr.i++)
  {
    ptrAss(nodePtr, nodeRec);
    const NodeInfo& nodeInfo = getNodeInfo(nodePtr.i);
    if (nodeInfo.m_type == NodeInfo::DB)
    {
      count++;
      if (nodePtr.p->hbOrder == 0)
        count_zero++;
    }
  }
  ndbrequire(count != 0); // must have node info
  if (count_zero == count)
  {
    jam();
    return 0; // no hbOrder defined
  }
  if (count_zero != 0)
  {
    jam();
    return -1; // error: not all zero or all nonzero
  }
  for (nodePtr.i = 1; nodePtr.i < MAX_NDB_NODES; nodePtr.i++)
  {
    ptrAss(nodePtr, nodeRec);
    const NodeInfo& nodeInfo = getNodeInfo(nodePtr.i);
    if (nodeInfo.m_type == NodeInfo::DB)
    {
      NodeRecPtr nodePtr2;
      for (nodePtr2.i = nodePtr.i + 1; nodePtr2.i < MAX_NDB_NODES; nodePtr2.i++)
      {
        ptrAss(nodePtr2, nodeRec);
        const NodeInfo& nodeInfo2 = getNodeInfo(nodePtr2.i);
        if (nodeInfo2.m_type == NodeInfo::DB)
        {
          if (nodePtr.i != nodePtr2.i &&
              nodePtr.p->hbOrder == nodePtr2.p->hbOrder)
          {
            jam();
            return -2; // error: duplicate nonzero value
          }
        }
      }
    }
  }
  m_hb_order_config_used = true;
  return 0;
}

static const Uint32 CC_SuspectTicks = 1;
static const Uint32 CC_FailedTicks = 2;

void
Qmgr::startConnectivityCheck(Signal* signal, Uint32 reason, Uint32 causingNode)
{
  jam();
  ndbrequire(m_connectivity_check.getEnabled());

  if (m_connectivity_check.m_active)
  {
    jam();
    /* Connectivity check underway already
     * do nothing
     */
    return;
  }


  m_connectivity_check.m_nodesPinged.clear();

  /* Send NODE_PINGREQ signal to all other running nodes, and
   * initialise connectivity check bitmasks.
   * Note that nodes may already be considered suspect due to
   * a previous connectivity check round.
   */
  Uint32 ownId = getOwnNodeId();
  NodePingReq* pingReq = CAST_PTR(NodePingReq, &signal->theData[0]);
  pingReq->senderData = ++m_connectivity_check.m_currentRound;
  pingReq->senderRef = reference();

  for (Uint32 i=1; i < MAX_NDB_NODES; i++)
  {
    if (i != ownId)
    {
      NodeRec& node = nodeRec[i];
      if (node.phase == ZRUNNING)
      {
        /* If connection was considered ok, treat as unknown,
         * If it was considered slow, continue to treat
         *   as slow
         */
        sendSignal(node.blockRef,
                   GSN_NODE_PING_REQ,
                   signal,
                   NodePingReq::SignalLength,
                   JBA);

        m_connectivity_check.m_nodesPinged.set(i);
      }
    }
  }

  /* Initialise result bitmasks */
  m_connectivity_check.m_nodesWaiting.assign(m_connectivity_check.m_nodesPinged);
  m_connectivity_check.m_nodesFailedDuring.clear();

  /* Ensure only live nodes are considered suspect */
  m_connectivity_check.m_nodesSuspect.bitAND(m_connectivity_check.m_nodesPinged);

  const char* reasonText = "Unknown";
  bool firstTime = true;

  switch(reason)
  {
  case FailRep::ZHEARTBEAT_FAILURE:
    reasonText = "Heartbeat failure";
    break;
  case FailRep::ZCONNECT_CHECK_FAILURE:
    reasonText = "Connectivity check request";
    break;
  default:
    firstTime = false;
    ndbrequire(m_connectivity_check.m_nodesSuspect.count() > 0);
    break;
  }

  if (!m_connectivity_check.m_nodesPinged.isclear())
  {
    jam();
    {
      char buff[100];
      m_connectivity_check.m_nodesPinged.getText(buff);
      if (firstTime)
      {
        g_eventLogger->info("QMGR : Starting connectivity check of %u other nodes (%s) due to %s from node %u.",
                            m_connectivity_check.m_nodesPinged.count(),
                            buff,
                            reasonText,
                            causingNode);
      }
      else
      {
        char buff2[100];
        m_connectivity_check.m_nodesSuspect.getText(buff2);
        g_eventLogger->info("QMGR : Restarting connectivity check of %u other nodes (%s) due to %u syspect nodes (%s)",
                            m_connectivity_check.m_nodesPinged.count(),
                            buff,
                            m_connectivity_check.m_nodesSuspect.count(),
                            buff2);
      }
    }

    /* Generate cluster log event */
    Uint32 bitmaskSz = NdbNodeBitmask::Size;
    signal->theData[0] = NDB_LE_ConnectCheckStarted;
    signal->theData[1] = m_connectivity_check.m_nodesPinged.count();
    signal->theData[2] = reason;
    signal->theData[3] = causingNode;
    signal->theData[4] = bitmaskSz;
    Uint32* sigPtr = &signal->theData[5];
    m_connectivity_check.m_nodesPinged.copyto(bitmaskSz, sigPtr); sigPtr+= bitmaskSz;
    m_connectivity_check.m_nodesSuspect.copyto(bitmaskSz, sigPtr);
    sendSignal(CMVMI_REF, GSN_EVENT_REP, signal, 5 + (2 * bitmaskSz), JBB);

    m_connectivity_check.m_active = true;
    m_connectivity_check.m_tick = 0;
    const NDB_TICKS now = NdbTick_getCurrentTicks();
    m_connectivity_check.m_timer.reset(now);
  }
  else
  {
    g_eventLogger->info("QMGR : Connectivity check requested due to %s (from %u) not started as no other running nodes.",
                        reasonText,
                        causingNode);
  }
}

void
Qmgr::execNODE_PINGREQ(Signal* signal)
{
  jamEntry();
  Uint32 ownId = getOwnNodeId();
  const NodePingReq* pingReq = CAST_CONSTPTR(NodePingReq, &signal->theData[0]);
  Uint32 sendersRef = signal->getSendersBlockRef();
  Uint32 sendersNodeId = refToNode(sendersRef);
  Uint32 senderData = pingReq->senderData;

  ndbrequire(sendersNodeId != ownId);

  /* We will start our own connectivity check if necessary
   * before responding with PING_CONF to the requestor.
   * This means that the sending node will receive our PING_REQ
   * before our PING_CONF, which should avoid them starting an
   * unnecessary extra connectivity check round in some cases.
   */
  if (likely(m_connectivity_check.getEnabled()))
  {
    jam();
    /* We have connectivity checking configured */
    if (! m_connectivity_check.m_active)
    {
      jam();

      {
        /* Don't start a new connectivity check if the requesting
         * node has failed from our point of view
         */
        NodeRecPtr nodePtr;
        nodePtr.i = sendersNodeId;
        ptrCheckGuard(nodePtr, MAX_NDB_NODES, nodeRec);
        if (unlikely(nodePtr.p->phase != ZRUNNING))
        {
          jam();

          g_eventLogger->warning("QMGR : Discarding NODE_PINGREQ from non-running node %u (%u)",
                                 sendersNodeId, nodePtr.p->phase);
          return;
        }
      }

      /* Start our own Connectivity Check now indicating reason and causing node */
      startConnectivityCheck(signal, FailRep::ZCONNECT_CHECK_FAILURE, sendersNodeId);
    }
  }
  else
  {
    jam();
    g_eventLogger->warning("QMGR : NODE_PINGREQ received from node %u, but connectivity "
                           "checking not configured on this node.  Ensure all "
                           "nodes have the same configuration for parameter "
                           "ConnectCheckIntervalMillis.",
                           sendersNodeId);
  }

  /* Now respond with NODE_PINGCONF */
  NodePingConf* pingConf = CAST_PTR(NodePingConf, &signal->theData[0]);

  pingConf->senderData = senderData;
  pingConf->senderRef = reference();

  sendSignal(sendersRef,
             GSN_NODE_PING_CONF,
             signal,
             NodePingConf::SignalLength,
             JBA);
}

void
Qmgr::ConnectCheckRec::reportNodeConnect(Uint32 nodeId)
{
  /* Clear any suspicion */
  m_nodesSuspect.clear(nodeId);
}

bool
Qmgr::ConnectCheckRec::reportNodeFailure(Uint32 nodeId)
{
  if (unlikely(m_active))
  {
    m_nodesFailedDuring.set(nodeId);

    if (m_nodesWaiting.get(nodeId))
    {
      /* We were waiting for a NODE_PING_CONF from this node,
       * remove it from the set
       */
      m_nodesWaiting.clear(nodeId);

      return m_nodesWaiting.isclear();
    }
  }
  return false;
}

void
Qmgr::execNODE_PINGCONF(Signal* signal)
{
  jamEntry();

  ndbrequire(m_connectivity_check.getEnabled());

  const NodePingConf* pingConf = CAST_CONSTPTR(NodePingConf, &signal->theData[0]);
  Uint32 sendersBlockRef = signal->getSendersBlockRef();
  Uint32 sendersNodeId = refToNode(sendersBlockRef);
  Uint32 roundNumber = pingConf->senderData;

  ndbrequire(sendersNodeId != getOwnNodeId());
  ndbrequire((m_connectivity_check.m_active)                                || /* Normal */
             (m_connectivity_check.m_nodesWaiting.get(sendersNodeId)          || /* We killed last round */
              m_connectivity_check.m_nodesFailedDuring.get(sendersNodeId)));     /* Someone killed */

  if (unlikely((! m_connectivity_check.m_active) ||
               (roundNumber != m_connectivity_check.m_currentRound)))
  {
    g_eventLogger->warning("QMGR : Received NODEPING_CONF from node %u for round %u, "
                           "but we are %sactive on round %u.  Discarding.",
                           sendersNodeId,
                           roundNumber,
                           ((m_connectivity_check.m_active)?"":"in"),
                           m_connectivity_check.m_currentRound);
    return;
  }

  if (ERROR_INSERTED(938))
  {
    ndbout_c("QMGR : execNODE_PING_CONF() from %u in tick %u",
             sendersNodeId, m_connectivity_check.m_tick);
  }

  /* Node must have been pinged, we must be waiting for the response,
   * or the node must have already failed
   */
  ndbrequire(m_connectivity_check.m_nodesPinged.get(sendersNodeId));
  ndbrequire(m_connectivity_check.m_nodesWaiting.get(sendersNodeId) ||
             m_connectivity_check.m_nodesFailedDuring.get(sendersNodeId));

  m_connectivity_check.m_nodesWaiting.clear(sendersNodeId);

  if (likely(m_connectivity_check.m_tick < CC_SuspectTicks))
  {
    jam();
    /* Node responded on time, clear any suspicion about it */
    m_connectivity_check.m_nodesSuspect.clear(sendersNodeId);
  }

  if (m_connectivity_check.m_nodesWaiting.isclear())
  {
    jam();
    /* Connectivity check round is now finished */
    connectivityCheckCompleted(signal);
  }
}

void
Qmgr::connectivityCheckCompleted(Signal* signal)
{
  jam();

  m_connectivity_check.m_active = false;

  /* Log the following :
   * Nodes checked
   * Nodes responded ok
   * Nodes responded late (now suspect)
   * Nodes failed to respond.
   * Nodes failed during
   */
  char pinged[100];
  char late[100];
  char silent[100];
  char failed[100];

  /* Any 'waiting' nodes have been killed
   * Surviving suspects do not include them.
   */
  NdbNodeBitmask survivingSuspects(m_connectivity_check.m_nodesSuspect);
  survivingSuspects.bitANDC(m_connectivity_check.m_nodesWaiting);

  /* Nodes that failed during the check are also excluded */
  survivingSuspects.bitANDC(m_connectivity_check.m_nodesFailedDuring);

  m_connectivity_check.m_nodesPinged.getText(pinged);
  survivingSuspects.getText(late);
  m_connectivity_check.m_nodesWaiting.getText(silent);
  m_connectivity_check.m_nodesFailedDuring.getText(failed);

  g_eventLogger->info("QMGR : Connectivity check completed, "
                      "%u other nodes checked (%s), "
                      "%u responded on time, "
                      "%u responded late (%s), "
                      "%u no response will be failed (%s), "
                      "%u failed during check (%s)\n",
                      m_connectivity_check.m_nodesPinged.count(),
                      pinged,
                      m_connectivity_check.m_nodesPinged.count() -
                      m_connectivity_check.m_nodesSuspect.count(),
                      survivingSuspects.count(),
                      late,
                      m_connectivity_check.m_nodesWaiting.count(),
                      silent,
                      m_connectivity_check.m_nodesFailedDuring.count(),
                      failed);

  /* Log in Cluster log */
  signal->theData[0] = NDB_LE_ConnectCheckCompleted;
  signal->theData[1] = m_connectivity_check.m_nodesPinged.count();
  signal->theData[2] = survivingSuspects.count();
  signal->theData[3] = m_connectivity_check.m_nodesWaiting.count() +
    m_connectivity_check.m_nodesFailedDuring.count();

  sendSignal(CMVMI_REF, GSN_EVENT_REP, signal, 4, JBB);

  if (survivingSuspects.count() > 0)
  {
    jam();
    /* Still suspect nodes, start another round */
    g_eventLogger->info("QMGR : Starting new connectivity check due to suspect nodes.");
    /* Restart connectivity check, no external reason or cause */
    startConnectivityCheck(signal, 0, 0);
  }
  else
  {
    jam();
    /* No suspect nodes, stop the protocol now */

    g_eventLogger->info("QMGR : All other nodes (%u) connectivity ok.",
                        m_connectivity_check.m_nodesPinged.count() -
                        (m_connectivity_check.m_nodesWaiting.count() +
                         m_connectivity_check.m_nodesFailedDuring.count()));

    /* Send a heartbeat to our right neighbour at this point as a gesture
     * of goodwill
     */
    sendHeartbeat(signal);
    hb_send_timer.reset(NdbTick_getCurrentTicks());
  };
}

void
Qmgr::checkConnectivityTimeSignal(Signal* signal)
{
  /* Executed periodically when a connectivity check is
   * underway.
   * After CC_SuspectTicks have elapsed, any nodes
   * which have not responded are considered
   * 'Suspect'.
   * After CC_FailedTicks have elapsed, any nodes
   * which have not responded are considered
   * to have failed, and failure handling
   * begins.
   */
  jam();

  /* Preconditions, otherwise we shouldn't have been called */
  ndbrequire(m_connectivity_check.getEnabled());
  ndbrequire(m_connectivity_check.m_active);
  ndbrequire(!m_connectivity_check.m_nodesWaiting.isclear());

  m_connectivity_check.m_tick++;

  switch (m_connectivity_check.m_tick)
  {
  case CC_SuspectTicks:
  {
    jam();
    /* Still waiting to hear from some nodes, they are now
     * suspect
     */
    m_connectivity_check.m_nodesSuspect.bitOR(m_connectivity_check.m_nodesWaiting);
    return;
  }
  case CC_FailedTicks:
  {
    jam();
    /* Still waiting to hear from some nodes, they will now
     * be failed
     */
    m_connectivity_check.m_active = false;
    Uint32 nodeId = 0;

    while ((nodeId = m_connectivity_check.m_nodesWaiting.find(nodeId))
           != BitmaskImpl::NotFound)
    {
      jam();
      /* Log failure reason */
      /* Todo : Connectivity Check specific failure log? */
      signal->theData[0] = NDB_LE_DeadDueToHeartbeat;
      signal->theData[1] = nodeId;

      sendSignal(CMVMI_REF, GSN_EVENT_REP, signal, 2, JBB);

      /* Fail the node */
      /* TODO : Consider real time break here */
      failReportLab(signal, nodeId, FailRep::ZCONNECT_CHECK_FAILURE, getOwnNodeId());
      nodeId++;
    }

    /* Now handle the end of the Connectivity Check */
    connectivityCheckCompleted(signal);
  }
  }
}

bool
Qmgr::isNodeConnectivitySuspect(Uint32 nodeId) const
{
  return m_connectivity_check.m_nodesSuspect.get(nodeId);
}

void
Qmgr::handleFailFromSuspect(Signal* signal,
                            Uint32 reason,
                            Uint16 aFailedNode,
                            Uint16 sourceNode)
{
  jam();

  const char* reasonText = "Unknown";

  /* We have received a failure report about some node X from
   * some other node that we consider to have suspect connectivity
   * which may have caused the report.
   *
   * We will 'invert' the sense of this, and handle it as
   * a failure report of the sender, with the same cause.
   */
  switch(reason)
  {
  case FailRep::ZCONNECT_CHECK_FAILURE:
    jam();
    /* Suspect says that connectivity check failed for another node.
     * As suspect has bad connectivity from our point of view, we
     * blame him.
     */
    reasonText = "ZCONNECT_CHECK_FAILURE";
    break;
  case FailRep::ZLINK_FAILURE:
    jam();
    /* Suspect says that link failed for another node.
     * As suspect has bad connectivity from our point of view, we
     * blame her.
     */
    reasonText = "ZLINK_FAILURE";
    break;
  default:
    ndbrequire(false);
  }

  g_eventLogger->warning("QMGR : Received Connectivity failure notification about "
                         "%u from suspect node %u with reason %s.  "
                         "Mapping to failure of %u sourced by me.",
                         aFailedNode, sourceNode, reasonText, sourceNode);

  signal->theData[0] = NDB_LE_NodeFailRejected;
  signal->theData[1] = reason;
  signal->theData[2] = aFailedNode;
  signal->theData[3] = sourceNode;

  sendSignal(CMVMI_REF, GSN_EVENT_REP, signal, 4, JBB);

  failReportLab(signal, sourceNode, (FailRep::FailCause) reason, getOwnNodeId());
}

void
Qmgr::execDBINFO_SCANREQ(Signal *signal)
{
  DbinfoScanReq req= *(DbinfoScanReq*)signal->theData;
  Ndbinfo::Ratelimit rl;

  jamEntry();
  switch(req.tableId) {
  case Ndbinfo::MEMBERSHIP_TABLEID:
  {
    jam();
    Ndbinfo::Row row(signal, req);
    row.write_uint32(getOwnNodeId());
    row.write_uint32(getNodeState().nodeGroup);
    row.write_uint32(cneighbourl);
    row.write_uint32(cneighbourh);
    row.write_uint32(cpresident);

    // President successor
    Uint32 successor = 0;
    {
      NodeRecPtr nodePtr;
      UintR minDynamicId = (UintR)-1;
      for (nodePtr.i = 1; nodePtr.i < MAX_NDB_NODES; nodePtr.i++)
      {
        jam();
        ptrAss(nodePtr, nodeRec);
        if (nodePtr.p->phase == ZRUNNING)
        {
          if ((nodePtr.p->ndynamicId & 0xFFFF) < minDynamicId)
          {
            jam();
            if (cpresident !=  nodePtr.i)
            {
              minDynamicId = (nodePtr.p->ndynamicId & 0xFFFF);
              successor = nodePtr.i;
            }
          }
        }
      }
    }
    row.write_uint32(successor);

    NodeRecPtr myNodePtr;
    myNodePtr.i = getOwnNodeId();
    ptrCheckGuard(myNodePtr, MAX_NDB_NODES, nodeRec);
    row.write_uint32(myNodePtr.p->ndynamicId);

    row.write_uint32(arbitRec.node); // arbitrator

    char ticket[20]; // Need 16 characters + 1 for trailing '\0'
    arbitRec.ticket.getText(ticket, sizeof(ticket));
    row.write_string(ticket);

    row.write_uint32(arbitRec.state);

    // arbitrator connected
    row.write_uint32(c_connectedNodes.get(arbitRec.node));

    // Find potential (rank1 and rank2) arbitrators that are connected.
    NodeRecPtr aPtr;
    // buf_size: Node nr (max 3 chars) and ', '  + trailing '\0'
    const int buf_size = 5 * MAX_NODES + 1;
    char buf[buf_size];

    for (unsigned rank = 1; rank <= 2; rank++)
    {
      jam();
      aPtr.i = 0;
      const unsigned stop = NodeBitmask::NotFound;
      int buf_offset = 0;
      const char* delimiter = "";

      while ((aPtr.i = arbitRec.apiMask[rank].find(aPtr.i + 1)) != stop)
      {
        jam();
        ptrAss(aPtr, nodeRec);
        if (c_connectedNodes.get(aPtr.i))
        {
          buf_offset += BaseString::snprintf(buf + buf_offset,
                                             buf_size - buf_offset,
                                             "%s%u", delimiter, aPtr.i);
          delimiter = ", ";
        }
      }

      if (buf_offset == 0)
        row.write_string("-");
      else
        row.write_string(buf);
    }

    ndbinfo_send_row(signal, req, row, rl);
    break;
  }
  default:
    break;
  }
  ndbinfo_send_scan_conf(signal, req, rl);
}<|MERGE_RESOLUTION|>--- conflicted
+++ resolved
@@ -4050,30 +4050,16 @@
     return;
   }
 
-<<<<<<< HEAD
-  BlockReference Tblockref  = prepFail->xxxBlockRef;
-  Uint16 TfailureNr = prepFail->failNo;
-  cnoPrepFailedNodes = prepFail->noOfNodes;
-  UintR arrayIndex = 0;
-  Uint32 Tindex;
-  for (Tindex = 0; Tindex < MAX_NDB_NODES; Tindex++) {
-    if (NdbNodeBitmask::get(prepFail->theNodes, Tindex)){
-      if (ERROR_INSERTED(941) &&
-          (Tindex == 2) &&
-          (getOwnNodeId() == 4))
-      {
-        /* Insert ERROR_INSERT crash */
-        CRASH_INSERTION(941);
-      }
-      cprepFailedNodes[arrayIndex] = Tindex;
-      arrayIndex++;
-    }//if
-  }//for
-  UintR guard0;
-=======
+  if (ERROR_INSERTED(941) &&
+      getOwnNodeId() == 4 &&
+      NdbNodeBitmask::get(prepFail->theNodes, 2))
+  {
+    /* Insert ERROR_INSERT crash */
+    CRASH_INSERTION(941);
+  }
+
   cprepFailedNodes.assign(NdbNodeBitmask::Size, prepFail->theNodes);
   ndbassert(prepFail->noOfNodes == cprepFailedNodes.count());
->>>>>>> 43c524c1
 
   /**
    * Block commit until node failures has stabilized
