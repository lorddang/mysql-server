--- conflicted
+++ resolved
@@ -1,10 +1,5 @@
-<<<<<<< HEAD
-/* Copyright (C) 2005 MySQL AB, 2009 Sun Microsystems, Inc.
-    All rights reserved. Use is subject to license terms.
-=======
 /*
    Copyright (c) 2005, 2011, Oracle and/or its affiliates. All rights reserved.
->>>>>>> 1400d7a2
 
    This program is free software; you can redistribute it and/or modify
    it under the terms of the GNU General Public License as published by
@@ -18,7 +13,6 @@
    You should have received a copy of the GNU General Public License
    along with this program; if not, write to the Free Software
    Foundation, Inc., 51 Franklin St, Fifth Floor, Boston, MA 02110-1301  USA
-
 */
 
 
