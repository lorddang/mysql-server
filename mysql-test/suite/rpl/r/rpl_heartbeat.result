include/master-slave.inc
[connection master]
set @restore_slave_net_timeout= @@global.slave_net_timeout;
set @@global.slave_net_timeout= 10;
SHOW STATUS LIKE "Slave_last_heartbeat";
Variable_name	Slave_last_heartbeat
Value	
change master to master_host='127.0.0.1',master_port=MASTER_PORT, master_user='root';
Warnings:
Note	####	Sending passwords in plain text without SSL/TLS is extremely insecure.
Note	####	Storing MySQL user name or password information in the master info repository is not secure and is therefore not recommended. Please consider using the USER and PASSWORD connection options for START SLAVE; see the 'START SLAVE Syntax' in the MySQL Manual for more information.
show status like 'Slave_heartbeat_period';;
Variable_name	Slave_heartbeat_period
Value	5.000
change master to master_host='127.0.0.1',master_port=MASTER_PORT, master_user='root', master_heartbeat_period= 4294968;
ERROR HY000: The requested value for the heartbeat period is either negative or exceeds the maximum allowed (4294967 seconds).
show status like 'Slave_heartbeat_period';;
Variable_name	Slave_heartbeat_period
Value	5.000
change master to master_host='127.0.0.1',master_port=MASTER_PORT, master_user='root', master_heartbeat_period= 0.0009999;
Warnings:
Warning	####	The requested value for the heartbeat period is less than 1 millisecond. The value is reset to 0, meaning that heartbeating will effectively be disabled.
Note	####	Sending passwords in plain text without SSL/TLS is extremely insecure.
Note	####	Storing MySQL user name or password information in the master info repository is not secure and is therefore not recommended. Please consider using the USER and PASSWORD connection options for START SLAVE; see the 'START SLAVE Syntax' in the MySQL Manual for more information.
show status like 'Slave_heartbeat_period';;
Variable_name	Slave_heartbeat_period
Value	0.000
change master to master_host='127.0.0.1',master_port=MASTER_PORT, master_user='root', master_heartbeat_period= 4294967;
Warnings:
Warning	####	The requested value for the heartbeat period exceeds the value of `slave_net_timeout' seconds. A sensible value for the period should be less than the timeout.
Note	####	Sending passwords in plain text without SSL/TLS is extremely insecure.
Note	####	Storing MySQL user name or password information in the master info repository is not secure and is therefore not recommended. Please consider using the USER and PASSWORD connection options for START SLAVE; see the 'START SLAVE Syntax' in the MySQL Manual for more information.
show status like 'Slave_heartbeat_period';;
Variable_name	Slave_heartbeat_period
Value	4294967.000
change master to master_host='127.0.0.1',master_port=MASTER_PORT, master_user='root', master_heartbeat_period= 0.001;
Warnings:
Note	####	Sending passwords in plain text without SSL/TLS is extremely insecure.
Note	####	Storing MySQL user name or password information in the master info repository is not secure and is therefore not recommended. Please consider using the USER and PASSWORD connection options for START SLAVE; see the 'START SLAVE Syntax' in the MySQL Manual for more information.
show status like 'Slave_heartbeat_period';;
Variable_name	Slave_heartbeat_period
Value	0.001
reset slave;
set @@global.slave_net_timeout= 5;
change master to master_host='127.0.0.1',master_port=MASTER_PORT, master_user='root', master_heartbeat_period= 5.001;
Warnings:
Warning	####	The requested value for the heartbeat period exceeds the value of `slave_net_timeout' seconds. A sensible value for the period should be less than the timeout.
Note	####	Sending passwords in plain text without SSL/TLS is extremely insecure.
Note	####	Storing MySQL user name or password information in the master info repository is not secure and is therefore not recommended. Please consider using the USER and PASSWORD connection options for START SLAVE; see the 'START SLAVE Syntax' in the MySQL Manual for more information.
show status like 'Slave_heartbeat_period';;
Variable_name	Slave_heartbeat_period
Value	5.001
reset slave;
set @@global.slave_net_timeout= 5;
Warnings:
Warning	1704	The requested value for the heartbeat period exceeds the value of `slave_net_timeout' seconds. A sensible value for the period should be less than the timeout.
change master to master_host='127.0.0.1',master_port=MASTER_PORT, master_user='root', master_heartbeat_period= 4;
Warnings:
Note	####	Sending passwords in plain text without SSL/TLS is extremely insecure.
Note	####	Storing MySQL user name or password information in the master info repository is not secure and is therefore not recommended. Please consider using the USER and PASSWORD connection options for START SLAVE; see the 'START SLAVE Syntax' in the MySQL Manual for more information.
show status like 'Slave_heartbeat_period';;
Variable_name	Slave_heartbeat_period
Value	4.000
set @@global.slave_net_timeout= 3 /* must be a warning */;
Warnings:
Warning	1704	The requested value for the heartbeat period exceeds the value of `slave_net_timeout' seconds. A sensible value for the period should be less than the timeout.
reset slave;
drop table if exists t1;
set @@global.slave_net_timeout= 10;
change master to master_host='127.0.0.1',master_port=MASTER_PORT, master_user='root', master_heartbeat_period= 0.5;
Warnings:
Note	####	Sending passwords in plain text without SSL/TLS is extremely insecure.
Note	####	Storing MySQL user name or password information in the master info repository is not secure and is therefore not recommended. Please consider using the USER and PASSWORD connection options for START SLAVE; see the 'START SLAVE Syntax' in the MySQL Manual for more information.
show status like 'Slave_heartbeat_period';;
Variable_name	Slave_heartbeat_period
Value	0.500
start slave;
create table t1 (f1 int);
include/sync_slave_sql_with_master.inc
include/check_slave_param.inc [Relay_Log_File]
show status like 'Slave_heartbeat_period';;
Variable_name	Slave_heartbeat_period
Value	0.500
A heartbeat has been received by the slave
include/assert.inc [Slave_last_heartbeat should not be empty]
drop table t1;
include/sync_slave_sql_with_master.inc
set @@global.slave_net_timeout= @restore_slave_net_timeout;
include/stop_slave.inc
CHANGE MASTER TO MASTER_HEARTBEAT_PERIOD= 10;
include/assert.inc [Slave_heartbeat_period should be 10.000]

# Verify that heartbeat period is not reset to default implicitly and
# received_heartbeat is not set to 0 by this.

CHANGE MASTER TO MASTER_RETRY_COUNT= 3;
include/assert.inc [Slave_heartbeat_period should be 10.000]
include/assert.inc [Slave_received_heartbeat should NOT be set to 0]
include/stop_slave.inc
Warnings:
<<<<<<< HEAD
Note	1976	Replication thread(s) for channel '' are already stopped.
=======
Note	1970	Replication thread(s) for channel '' are already stopped.
>>>>>>> 2eebcaba
RESET SLAVE;
include/start_slave.inc
include/assert.inc [heartbeat period should still be 10.000 after RESET SLAVE.]
include/stop_slave_io.inc
CHANGE MASTER TO MASTER_HOST= 'localhost', MASTER_PORT= MASTER_PORT;
include/start_slave.inc
include/assert.inc [heartbeat period should reset to default.]
#
# Change from default to make sure changing HOST resets heartbeat_period
# to default.
#
include/stop_slave_io.inc
CHANGE MASTER TO MASTER_HEARTBEAT_PERIOD = 10;
include/start_slave.inc
include/stop_slave.inc
CHANGE MASTER TO MASTER_HOST= '127.0.0.1';
include/start_slave.inc
include/assert.inc [heartbeat period should reset to default on changing host.]
#
# Change from default to make sure changing PORT resets heartbeat_period
# to default.
#
include/stop_slave.inc
CHANGE MASTER TO MASTER_HEARTBEAT_PERIOD = 10;
include/start_slave.inc
include/stop_slave.inc
CHANGE MASTER TO MASTER_PORT= MASTER_PORT;
include/start_slave.inc
include/assert.inc [heartbeat period should reset to default on changing port.]
#
# Change from default to make sure changing HOST and PORT resets
# heartbeat_period to default.
#
include/stop_slave.inc
CHANGE MASTER TO MASTER_HOST= '127.0.0.1', MASTER_PORT= MASTER_PORT;
include/start_slave.inc
include/assert.inc [heartbeat period should reset to default on changing host and port.]
include/stop_slave.inc
RESET SLAVE ALL;
include/assert.inc [heartbeat period should reset to zero by RESET SLAVE ALL.]
change master to master_host= '127.0.0.1', master_port= MASTER_PORT, master_user= 'root';
Warnings:
Note	####	Sending passwords in plain text without SSL/TLS is extremely insecure.
Note	####	Storing MySQL user name or password information in the master info repository is not secure and is therefore not recommended. Please consider using the USER and PASSWORD connection options for START SLAVE; see the 'START SLAVE Syntax' in the MySQL Manual for more information.
include/start_slave.inc
DROP TABLE IF EXISTS t1;
include/sync_slave_sql_with_master.inc
include/rpl_end.inc<|MERGE_RESOLUTION|>--- conflicted
+++ resolved
@@ -98,11 +98,7 @@
 include/assert.inc [Slave_received_heartbeat should NOT be set to 0]
 include/stop_slave.inc
 Warnings:
-<<<<<<< HEAD
-Note	1976	Replication thread(s) for channel '' are already stopped.
-=======
 Note	1970	Replication thread(s) for channel '' are already stopped.
->>>>>>> 2eebcaba
 RESET SLAVE;
 include/start_slave.inc
 include/assert.inc [heartbeat period should still be 10.000 after RESET SLAVE.]
