#
# BUG#45214 
# This test verifies if the slave I/O tread tries to reconnect to
# master when it tries to get the values of the UNIX_TIMESTAMP, SERVER_ID,
# COLLATION_SERVER and TIME_ZONE from master under network disconnection.
# The COLLATION_SERVER and TIME_ZONE are got only on master server version 4.
# So they can't be verified by test case here.
# Finish the following tests by calling its common test script:  
# extra/rpl_tests/rpl_get_master_version_and_clock.test. 

source include/master-slave.inc;
source include/have_debug.inc;
source include/have_debug_sync.inc;

#
# The test is not supposed to have any binglog affairs.
# Hence it's enough it to run only with one binlog format
#
source include/have_binlog_format_mixed.inc;

connection slave;

call mtr.add_suppression("Slave I/O: Master command COM_REGISTER_SLAVE failed: .*");
call mtr.add_suppression("Slave I/O: .* failed with error: Lost connection to MySQL server at 'reading initial communication packet'");
call mtr.add_suppression("Fatal error: The slave I/O thread stops because master and slave have equal MySQL server ids; .*");
call mtr.add_suppression("Slave I/O thread .* register on master");

#Test case 1: Try to get the value of the UNIX_TIMESTAMP from master under network disconnection
let $debug_saved= `select @@global.debug`;

# set up two parameters to pass into extra/rpl_tests/rpl_get_master_version_and_clock
let $dbug_sync_point= 'debug_lock.before_get_UNIX_TIMESTAMP';
let $debug_sync_action= 'now SIGNAL signal.get_unix_timestamp';
source extra/rpl_tests/rpl_get_master_version_and_clock.test; 

#Test case 2: Try to get the value of the SERVER_ID from master under network disconnection
connection slave;

let $dbug_sync_point= 'debug_lock.before_get_SERVER_ID';
let $debug_sync_action= 'now SIGNAL signal.get_server_id';
source extra/rpl_tests/rpl_get_master_version_and_clock.test;

#Test case 3: Try to get the value of the MASTER_UUID from master under network disconnection
connection slave;

let $dbug_sync_point= 'dbug.before_get_MASTER_UUID';
let $debug_sync_action= 'now SIGNAL signal.get_master_uuid';
source extra/rpl_tests/rpl_get_master_version_and_clock.test;

<<<<<<< HEAD
=======
#
# Note, due to # Bug#11765758 - 58754
# make sure the slave threads stand still (SQL thread in this context)
# while @@global.debug is being updated.
#
>>>>>>> fcf11a4c
eval set global debug= '$debug_saved';

#Test case 4: This test checks that the slave I/O thread refuses to start
#if slave and master have the same server id.
connection slave;
reset master;
# replicate ourselves
source include/stop_slave.inc;
--replace_result $SLAVE_MYPORT SLAVE_PORT
eval change master to master_port=$SLAVE_MYPORT;
start slave;

--echo *** must be having the replicate-same-server-id IO thread error ***
let $slave_io_errno= 1593;
let $show_slave_io_error= 1;
source include/wait_for_slave_io_error.inc;

# cleanup

# is not really necessary but avoids mtr post-run env check warnings
SET DEBUG_SYNC= 'RESET';

# clear slave_io_error
--source include/stop_slave_sql.inc
RESET SLAVE;

# End of tests
--let $rpl_only_running_threads= 1
--source include/rpl_end.inc<|MERGE_RESOLUTION|>--- conflicted
+++ resolved
@@ -47,14 +47,11 @@
 let $debug_sync_action= 'now SIGNAL signal.get_master_uuid';
 source extra/rpl_tests/rpl_get_master_version_and_clock.test;
 
-<<<<<<< HEAD
-=======
 #
 # Note, due to # Bug#11765758 - 58754
 # make sure the slave threads stand still (SQL thread in this context)
 # while @@global.debug is being updated.
 #
->>>>>>> fcf11a4c
 eval set global debug= '$debug_saved';
 
 #Test case 4: This test checks that the slave I/O thread refuses to start
