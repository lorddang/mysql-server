Next QMGR 938
Next NDBCNTR 1002
Next NDBFS 2000
Next DBACC 3002
Next DBTUP 4035
Next DBLQH 5057
Next DBDICT 6025
<<<<<<< HEAD
Next DBDIH 7224
Next DBTC 8087
=======
Next DBDIH 7226
Next DBTC 8083
>>>>>>> 5b2116ab
Next CMVMI 9000
Next BACKUP 10042
Next DBUTIL 11002
Next DBTUX 12008
Next SUMA 13043
Next LGMAN 15001
Next TSMAN 16001

TESTING NODE FAILURE, ARBITRATION
---------------------------------

911 - 919:
Crash president when he starts to run in ArbitState 1-9.

910: Crash new president after node crash

934 : Crash president in ALLOC_NODE_ID_REQ

935 : Crash master on node failure (delayed) 
      and skip sending GSN_COMMIT_FAILREQ to specified node

ERROR CODES FOR TESTING NODE FAILURE, GLOBAL CHECKPOINT HANDLING:
-----------------------------------------------------------------

7000:
Insert system error in master when global checkpoint is idle.

7001:
Insert system error in master after receiving GCP_PREPARE from
all nodes in the cluster.

7002:
Insert system error in master after receiving GCP_NODEFINISH from
all nodes in the cluster.

7003:
Insert system error in master after receiving GCP_SAVECONF from
all nodes in the cluster.

7004:
Insert system error in master after completing global checkpoint with
all nodes in the cluster.

7186:
Master: Dont send GCP_PREPARE to all node(s)...and die after 1s

7187:
Master: Dont send GCP_COMMIT to all node(s)...and die after 1s

7188:
Master: Dont send GCP_SAVE_REQ to all node(s)...and die after 1s

7189:
Master: Dont send COPY_GCIREQ (GCP) to all node(s)...and die after 1s

7190:
Master Dont send SUB_GCP_COMPLETE_REP to all node(s) and dies after 1s

7005:
Insert system error in GCP participant when receiving GCP_PREPARE.

7006:
Insert system error in GCP participant when receiving GCP_COMMIT.

7007:
Insert system error in GCP participant when receiving GCP_TCFINISHED.

7008:
Insert system error in GCP participant when receiving COPY_GCICONF.

5000:
Insert system error in GCP participant when receiving GCP_SAVEREQ.

5007:
Delay GCP_SAVEREQ by 10 secs

7165: Delay INCL_NODE_REQ in starting node yeilding error in GCP_PREPARE

7030: Delay in GCP_PREPARE until node has completed a node failure
7031: Delay in GCP_PREPARE and die 3s later

7177: Delay copying of sysfileData in execCOPY_GCIREQ

7180: Crash master during master-take-over in execMASTER_LCPCONF

7183: Crash when receiving COPY_GCIREQ

7184: Crash before starting next GCP after a node failure

7185: Dont reply to COPY_GCI_REQ where reason == GCP

7193: Dont send LCP_FRAG_ORD to self, and crash when sending first
      LCP_FRAG_ORD(last)

7194: Force removeNodeFromStored to complete in the middle of MASTER_LCPCONF

ERROR CODES FOR TESTING NODE FAILURE, LOCAL CHECKPOINT HANDLING:
-----------------------------------------------------------------

7009:
Insert system error in master when local checkpoint is idle.

7010:
Insert system error in master when local checkpoint is in the
state clcpStatus = CALCULATE_KEEP_GCI.

7011:
Stop local checkpoint in the state CALCULATE_KEEP_GCI.

7012:
Restart local checkpoint after stopping in CALCULATE_KEEP_GCI.

Method:
1) Error 7011 in master, wait until report of stopped.
2) Error xxxx in participant to crash it.
3) Error 7012 in master to start again.

7013:
Insert system error in master when local checkpoint is in the
state clcpStatus = COPY_GCI before sending COPY_GCIREQ.

7014:
Insert system error in master when local checkpoint is in the
state clcpStatus = TC_CLOPSIZE before sending TC_CLOPSIZEREQ.

7015:
Insert system error in master when local checkpoint is in the
state clcpStatus = START_LCP_ROUND before sending START_LCP_ROUND.

7016:
Insert system error in master when local checkpoint is in the
state clcpStatus = START_LCP_ROUND after receiving LCP_REPORT.

7017:
Insert system error in master when local checkpoint is in the
state clcpStatus = TAB_COMPLETED.

7018:
Insert system error in master when local checkpoint is in the
state clcpStatus = TAB_SAVED before sending DIH_LCPCOMPLETE.

7019:
Insert system error in master when local checkpoint is in the
state clcpStatus = IDLE before sending CONTINUEB(ZCHECK_TC_COUNTER).

7020:
Insert system error in local checkpoint participant at reception of
COPY_GCIREQ.

7075: Master
Don't send any LCP_FRAG_ORD(last=true)
And crash when all have "not" been sent

8000: Crash particpant when receiving TCGETOPSIZEREQ
8001: Crash particpant when receiving TC_CLOPSIZEREQ
5010: Crash any when receiving LCP_FRAGORD

7021: Crash in  master when receiving START_LCP_REQ
7022: Crash in !master when receiving START_LCP_REQ

7023: Crash in  master when sending START_LCP_CONF
7024: Crash in !master when sending START_LCP_CONF

7025: Crash in  master when receiving LCP_FRAG_REP
7016: Crash in !master when receiving LCP_FRAG_REP

7026: Crash in  master when changing state to LCP_TAB_COMPLETED 
7017: Crash in !master when changing state to LCP_TAB_COMPLETED 

7027: Crash in  master when changing state to LCP_TAB_SAVED
7018: Crash in  master when changing state to LCP_TAB_SAVED

7191: Crash when receiving LCP_COMPLETE_REP
7192: Crash in setLcpActiveStatusStart - when dead node missed to LCP's

7213: in GCP_COMMIT Kill specified node and self, stop processing
7214: in GCP_TCFINISHED kill specified node

7215: set c_fragments_per_node = 1 (needs to be done at startup)

ERROR CODES FOR TESTING NODE FAILURE, FAILURE IN COPY FRAGMENT PROCESS:
-----------------------------------------------------------------------

5002:
Insert node failure in starting node when receiving a tuple copied from the copy node
as part of copy fragment process.
5003:
Insert node failure when receiving ABORT signal.

5004:
Insert node failure handling when receiving COMMITREQ.

5005:
Insert node failure handling when receiving COMPLETEREQ.

5006:
Insert node failure handling when receiving ABORTREQ.

5042:
As 5002, but with specified table (see DumpStateOrd)

These error code can be combined with error codes for testing time-out
handling in DBTC to ensure that node failures are also well handled in
time-out handling. They can also be used to test multiple node failure
handling.

5045: Crash in PREPARE_COPY_FRAG_REQ
5046: Crash if LQHKEYREQ (NrCopy) comes when frag-state is incorrect

ERROR CODES FOR TESTING TIME-OUT HANDLING IN DBLQH
-------------------------------------------------
5011:
Delay execution of COMMIT signal 2 seconds to generate time-out.

5012 (use 5017):
First delay execution of COMMIT signal 2 seconds to generate COMMITREQ.
Delay execution of COMMITREQ signal 2 seconds to generate time-out.

5013:
Delay execution of COMPLETE signal 2 seconds to generate time-out.

5014 (use 5018):
First delay execution of COMPLETE signal 2 seconds to generate COMPLETEREQ.
Delay execution of COMPLETEREQ signal 2 seconds to generate time-out.

5015:
Delay execution of ABORT signal 2 seconds to generate time-out.

5016: (ABORTREQ only as part of take-over)
Delay execution of ABORTREQ signal 2 seconds to generate time-out.

5031: lqhKeyRef, ZNO_TC_CONNECT_ERROR
5032: lqhKeyRef, ZTEMPORARY_REDO_LOG_FAILURE
5033: lqhKeyRef, ZTAIL_PROBLEM_IN_LOG_ERROR

5034: Don't pop scan queue

5035: Delay ACC_CONTOPCONT

5038: Drop LQHKEYREQ + set 5039
5039: Drop ABORT + set 5003

8048: Make TC not choose own node for simple/dirty read
5041: Crash is receiving simple read from other TC on different node

8050: Send TCKEYREF is operation is non local
8071: Send TCKEYREF is unique index operation is non local
8072: 8050 || 8071

5100,5101: Drop ABORT req in primary replica
           Crash on "next" ABORT

5047: ZTRANSPORTER_OVERLOADED_ERROR in execLQHKEYREQ

ERROR CODES FOR TESTING TIME-OUT HANDLING IN DBTC
-------------------------------------------------
8040:
Delay execution of ABORTED signal 2 seconds to generate time-out.

8041:
Delay execution of COMMITTED signal 2 seconds to generate time-out.
8042 (use 8046):
Delay execution of COMMITTED signal 2 seconds to generate COMMITCONF.
Delay execution of COMMITCONF signal 2 seconds to generate time-out.

8043:
Delay execution of COMPLETED signal 2 seconds to generate time-out.

8044 (use 8047):
Delay execution of COMPLETED signal 2 seconds to generate COMPLETECONF.
Delay execution of COMPLETECONF signal 2 seconds to generate time-out.

8045: (ABORTCONF only as part of take-over)
Delay execution of ABORTCONF signal 2 seconds to generate time-out.

8080: Send ZABORT_TIMEOUT_BREAK delayed

8053: Crash in timeOutFoundLab, state CS_WAIT_COMMIT_CONF

8054: Throw away TC_KEYCONF to api and die 5 seconds later.  To test commit ack markers
5048: Crash in execCOMMIT
5049: SET_ERROR_INSERT_VALUE(5048)

ERROR CODES FOR TESTING TIME-OUT HANDLING IN DBTC
-------------------------------------------------

8003: Throw away a LQHKEYCONF in state STARTED
8004: Throw away a LQHKEYCONF in state RECEIVING
8005: Throw away a LQHKEYCONF in state REC_COMMITTING
8006: Throw away a LQHKEYCONF in state START_COMMITTING

8007: Ignore send of LQHKEYREQ in state STARTED
8008: Ignore send of LQHKEYREQ in state START_COMMITTING

8009: Ignore send of LQHKEYREQ+ATTRINFO in state STARTED
8010: Ignore send of LQHKEYREQ+ATTRINFO in state START_COMMITTING

8011: Abort at send of CONTINUEB(ZSEND_ATTRINFO) in state STARTED
8012: Abort at send of CONTINUEB(ZSEND_ATTRINFO) in state START_COMMITTING

8013: Ignore send of CONTINUEB(ZSEND_COMPLETE_LOOP) (should crash eventually)
8014: Ignore send of CONTINUEB(ZSEND_COMMIT_LOOP) (should crash eventually)

8015: Ignore ATTRINFO signal in DBTC in state REC_COMMITTING
8016: Ignore ATTRINFO signal in DBTC in state RECEIVING

8017: Return immediately from DIVERIFYCONF (should crash eventually)
8018: Throw away a COMMITTED signal
8019: Throw away a COMPLETED signal

TESTING TAKE-OVER FUNCTIONALITY IN DBTC
---------------------------------------

8002: Crash when sending LQHKEYREQ
8029: Crash when receiving LQHKEYCONF
8030: Crash when receiving COMMITTED
8031: Crash when receiving COMPLETED
8020: Crash when all COMMITTED has arrived
8021: Crash when all COMPLETED has arrived
8022: Crash when all LQHKEYCONF has arrived

COMBINATION OF TIME-OUT + CRASH
-------------------------------

8023 (use 8024): Ignore LQHKEYCONF and crash when ABORTED signal arrives by setting 8024
8025 (use 8026): Ignore COMMITTED and crash when COMMITCONF signal arrives by setting 8026
8027 (use 8028): Ignore COMPLETED and crash when COMPLETECONF signal arrives by setting 8028

ABORT OF TCKEYREQ
-----------------

8032: No free TC records any more

8037 : Invalid schema version in TCINDXREQ

------

8038 : Simulate API disconnect just after SCAN_TAB_REQ

8055 : Crash in sendApiCommit, disconnect API, and set 8056
8056 : return directly in API_FAILREQ
8057 : Send only 1 COMMIT per timeslice

8052 : Simulate failure of TransactionBufferMemory allocation for OI lookup

8051 : Simulate failure of allocation for saveINDXKEYINFO
8078 : Activate error insert 8079 on receiving API_FAILREQ
8079 : Crash if TCKEYREQ received from failed api

DBTC LONG SIGNAL TESTING
------------------------
8065: Consume all but 10 long section segments on next TCKEYREQ
8066: Consume all but 1 long section segments on next TCKEYREQ
8067: Consume all long section segments on next TCKEYREQ
8068: Free all segments hoarded by 8065, 8066, 8067

8069: Always send 'short' LQHKEYREQ to LQH
8070: Always send 'short' SCANFRAGREQ to LQH

8074: Drop first fragment of fragmented SCANTABREQ
8075: Drop middle fragments of fragmented SCANTABREQ
8076: Drop last fragment of fragmented SCANTABREQ
8077: Drop all fragments of fragmented SCANTABREQ

8085: Simulate execFIRE_TRIG_ORD DataBuffer exhaustion
8086: Simulate execFIRE_TRIG_ORD segmented section exhaustion

DBLQH LONG SIGNAL TESTING
-------------------------
5051: Send short LQHKEYREQ to next replica
5052: Fail to store KeyInfo from TUP in long section

CMVMI
-----
9000 Set RestartOnErrorInsert to restart -n
9998 Enter endless loop (trigger watchdog)
9999 Crash system immediatly

Test Crashes in handling node restarts
--------------------------------------

7121: Crash after receiving permission to start (START_PERMCONF) in starting
      node.
7122: Crash master when receiving request for permission to start (START_PERMREQ).
7123: Crash any non-starting node when receiving information about a starting node
      (START_INFOREQ)
7124: Respond negatively on an info request (START_INFOREQ)
7125: Stop an invalidate Node LCP process in the middle to test if START_INFOREQ
      stopped by long-running processes are handled in a correct manner.
7126: Allow node restarts for all nodes (used in conjunction with 7025)
7127: Crash when receiving a INCL_NODEREQ message.
7128: Crash master after receiving all INCL_NODECONF from all nodes
7129: Crash master after receiving all INCL_NODECONF from all nodes and releasing
      the lock on the dictionary
7130: Crash starting node after receiving START_MECONF
7131: Crash when receiving START_COPYREQ in master node
7132: Crash when receiving START_COPYCONF in starting node

7170: Crash when receiving START_PERMREF (InitialStartRequired)

8039: DBTC delay INCL_NODECONF and kill starting node

7174: Crash starting node before sending DICT_LOCK_REQ
7175: Master sends one fake START_PERMREF (ZNODE_ALREADY_STARTING_ERROR)
7176: Slave NR pretends master does not support DICT lock (rolling upgrade)

DICT:
6000  Crash during NR when receiving DICTSTARTREQ
6001  Crash during NR when receiving SCHEMA_INFO
6002  Crash during NR soon after sending GET_TABINFO_REQ

LQH:
5026  Crash when receiving COPY_ACTIVEREQ
5027  Crash when receiving STAT_RECREQ

5043  Crash starting node, when scan is finished on primary replica

Test Crashes in handling take over
----------------------------------

7133: Crash when receiving START_TOREQ
7134: Crash master after receiving all START_TOCONF
7135: Crash master after copying table 0 to starting node
7136: Crash master after completing copy of tables
7137: Crash master after adding a fragment before copying it
7138: Crash when receiving CREATE_FRAGREQ in prepare phase
7139: Crash when receiving CREATE_FRAGREQ in commit phase
7140: Crash master when receiving all CREATE_FRAGCONF in prepare phase
7141: Crash master when receiving all CREATE_FRAGCONF in commit phase
7142: Crash master when receiving COPY_FRAGCONF
7143: Crash master when receiving COPY_ACTIVECONF
7144: Crash when receiving END_TOREQ
7145: Crash master after receiving first END_TOCONF
7146: Crash master after receiving all END_TOCONF
7147: Crash master after receiving first START_TOCONF
7148: Crash master after receiving first CREATE_FRAGCONF
7152: Crash master after receiving first UPDATE_TOCONF
7153: Crash master after receiving all UPDATE_TOCONF
7154: Crash when receiving UPDATE_TOREQ
7155: Crash master when completing writing start take over info
7156: Crash master when completing writing end take over info

Test failures in various states in take over functionality
----------------------------------------------------------
7157: Block take over at start take over
7158: Block take over at sending of START_TOREQ
7159: Block take over at selecting next fragment
7160: Block take over at creating new fragment
7161: Block take over at sending of CREATE_FRAGREQ in prepare phase
7162: Block take over at sending of CREATE_FRAGREQ in commit phase
7163: Block take over at sending of UPDATE_TOREQ at end of copy frag
7164: Block take over at sending of END_TOREQ
7169: Block take over at sending of UPDATE_TOREQ at end of copy

5008: Crash at reception of EMPTY_LCPREQ (at master take over after NF)
5009: Crash at sending of EMPTY_LCPCONF (at master take over after NF)

Test Crashes in Handling Graceful Shutdown
------------------------------------------
7065: Crash when receiving STOP_PERMREQ in master
7066: Crash when receiving STOP_PERMREQ in slave
7067: Crash when receiving DIH_SWITCH_REPLICA_REQ
7068: Crash when receiving DIH_SWITCH_REPLICA_CONF


Backup Stuff:
------------------------------------------
10001: Crash on NODE_FAILREP in Backup coordinator
10002: Crash on NODE_FAILREP when coordinatorTakeOver
10003: Crash on PREP_CREATE_TRIG_{CONF/REF} (only coordinator)
10004: Crash on START_BACKUP_{CONF/REF} (only coordinator)
10005: Crash on CREATE_TRIG_{CONF/REF} (only coordinator)
10006: Crash on WAIT_GCP_REF (only coordinator)
10007: Crash on WAIT_GCP_CONF (only coordinator)
10008: Crash on WAIT_GCP_CONF during start of backup (only coordinator)
10009: Crash on WAIT_GCP_CONF during stop of backup (only coordinator)
10010: Crash on BACKUP_FRAGMENT_CONF (only coordinator)
10011: Crash on BACKUP_FRAGMENT_REF (only coordinator)
10012: Crash on DROP_TRIG_{CONF/REF} (only coordinator)
10013: Crash on STOP_BACKUP_{CONF/REF} (only coordinator)
10014: Crash on DEFINE_BACKUP_REQ (participant)
10015: Crash on START_BACKUP_REQ (participant)
10016: Crash on BACKUP_FRAGMENT_REQ (participant)
10017: Crash on SCAN_FRAGCONF (participant)
10018: Crash on FSAPPENDCONF (participant)
10019: Crash on TRIG_ATTRINFO (participant)
10020: Crash on STOP_BACKUP_REQ (participant)
10021: Crash on NODE_FAILREP in participant not becoming coordinator

10022: Fake no backup records at DEFINE_BACKUP_REQ (participant)
10023: Abort backup by error at reception of UTIL_SEQUENCE_CONF (code 300)
10024: Abort backup by error at reception of DEFINE_BACKUP_CONF (code 301)
10025: Abort backup by error at reception of CREATE_TRIG_CONF last (code 302)
10026: Abort backup by error at reception of START_BACKUP_CONF (code 303)
10027: Abort backup by error at reception of DEFINE_BACKUP_REQ at master (code 304)
10028: Abort backup by error at reception of BACKUP_FRAGMENT_CONF at master (code 305)
10029: Abort backup by error at reception of FSAPPENDCONF in slave (FileOrScanError = 5)
10030: Simulate buffer full from trigger execution => abort backup
10031: Error 331 for dictCommitTableMutex_locked
10032: backup checkscan
10033: backup checkscan
10034: define backup reply error
10035: Fail to allocate buffers

10039: Halt backup for table >= 2
10040: Resume backup (from 10039)
10038: Receive abort backup in the middle of locking tables.
10041: delay backup after create trigger. for testing undo log file.

11001: Send UTIL_SEQUENCE_REF (in master)

5028:  Crash when receiving LQHKEYREQ (in non-master)

Failed Create Table:
--------------------
7173: Create table failed due to not sufficient number of fragment or
      replica records.
3001: Fail create 1st fragment
4007 12001: Fail create 1st fragment
4008 12002: Fail create 2nd fragment
4009 12003: Fail create 1st attribute in 1st fragment
4010 12004: Fail create last attribute in 1st fragment
4011 12005: Fail create 1st attribute in 2nd fragment
4012 12006: Fail create last attribute in 2nd fragment
4032 : Fail to receive first default value
4033 : Fail to receive last default value
4034 : Fail to store default values in def values fragment

Drop Table/Index:
-----------------
4001: Crash on REL_TABMEMREQ in TUP
4002: Crash on DROP_TABFILEREQ in TUP
4003: Fail next trigger create in TUP
4004: Fail next trigger drop in TUP
8033: Fail next trigger create in TC
8034: Fail next index create in TC
8035: Fail next trigger drop in TC
8036: Fail next index drop in TC
6006: Crash participant in create index

4013: verify TUP tab descr before and after next DROP TABLE

Dict transactions
-----------------

These should be applied separately to master and slave.
CTa = create table, ATr = alter trigger, and so on

6101: Fail seize of schema trans (err=780)
6102: Kill api (client) at SCHEMA_TRANS_BEGIN_REQ (err=4009)
6103: Delay SCHEMA_TRANS_IMPL_CONF (1000ms)

6111: Fail seize of schema op (err=783) in CTa, DTa, ATa
6112: Fail seize of schema op (err=783) in CIn, DIn
6113: Fail seize of schema op (err=783) in AIn
6114: Fail seize of schema op (err=783) in CTr, DTr
6115: Fail seize of schema op (err=783) in ATr
6116: Fail seize of schema op (err=783) in BIn

6121: Fail parse (err=9121) in CTa, DTa, ATa
6122: Fail parse (err=9122) in CIn, DIn
6123: Fail parse (err=9123) in AIn
6124: Fail parse (err=9124) in CTr, DTr
6125: Fail parse (err=9125) in ATr
6126: Fail parse (err=9126) in BIn

6131: Fail prepare (err=9131) in CTa, DTa, ATa

# these have no natural failures in DBDICT
# use 8033, 4003, 8034 instead
#6132: Fail prepare (err=9132) in CIn, DIn
#6133: Fail prepare (err=9133) in AIn
#6134: Fail prepare (err=9134) in CTr, DTr
#6135: Fail prepare (err=9135) in ATr
#6136: Fail prepare (err=9136) in BIn

# Master failure, partial progress 
6140: Tell master to skip last SCHEMA_TRANS_IMPL_REQ at RT_START
6141: Tell master to skip last SCHEMA_TRANS_IMPL_REQ at RT_PARSE
6142: Tell master to skip last SCHEMA_TRANS_IMPL_REQ at RT_FLUSH_PREPARE
6143: Tell master to skip last SCHEMA_TRANS_IMPL_REQ at RT_PREPARE
6144: Tell master to skip last SCHEMA_TRANS_IMPL_REQ at RT_ABORT_PARSE
6145: Tell master to skip last SCHEMA_TRANS_IMPL_REQ at RT_ABORT_PREPARE
6146: Tell master to skip last SCHEMA_TRANS_IMPL_REQ at RT_FLUSH_COMMIT
6147: Tell master to skip last SCHEMA_TRANS_IMPL_REQ at RT_COMMIT
6148: Tell master to skip last SCHEMA_TRANS_IMPL_REQ at RT_FLUSH_COMPLETE
6149: Tell master to skip last SCHEMA_TRANS_IMPL_REQ at RT_COMPLETE
6150: Tell master to skip last SCHEMA_TRANS_IMPL_REQ at RT_END

System Restart:
---------------

5020: Force system to read pages form file when executing prepare operation record
3000: Delay writing of datapages in ACC when LCP is started
4000: Delay writing of datapages in TUP when LCP is started
7070: Set TimeBetweenLcp to min value
7071: Set TimeBetweenLcp to max value
7072: Split START_FRAGREQ into several log nodes
7073: Don't include own node in START_FRAGREQ
7074: 7072 + 7073

Scan:
------

5021: Crash when receiving SCAN_NEXTREQ if sender is own node
5022: Crash when receiving SCAN_NEXTREQ if sender is NOT own node
5023: Drop SCAN_NEXTREQ if sender is own node
5024: Drop SCAN_NEXTREQ if sender is NOT own node
5025: Delay SCAN_NEXTREQ 1 second if sender is NOT own node
5030: Drop all SCAN_NEXTREQ until node is shutdown with SYSTEM_ERROR
      because of scan fragment timeout

Test routing of signals:
-----------------------
4006: Turn on routing of TRANSID_AI signals from TUP
5029: Turn on routing of KEYINFO20 signals from LQH

Ordered index:
--------------
12007: Make next alloc node fail with no memory error

Dbdict:
-------
6003 Crash in participant @ CreateTabReq::Prepare
6004 Crash in participant @ CreateTabReq::Commit
6005 Crash in participant @ CreateTabReq::CreateDrop
6007 Fail on readTableFile for READ_TAB_FILE1 (28770)
6012 Bump up next table id to 4096
6013 Master failure during prepare
6014 Master failure during commit
6015 Master failure after commit

6022 Cluster failure before flush prepare
6021 Cluster failure before prepare first
6016
6017 Cluster failure before flush commit
6018 Cluster failure before commit first
6019 Cluster failure before flush complete
6020 Cluster failure before complete first

6030 Do not round DD sizes in DBDICT. Check in ndb*out.log
     that DBDICT and LGMAN/TSMAN round same way.

6200 Set error code after handleTabInfoInit in master
6201 Set error code after handleTabInfoInit in master (index)
6202 Set error code before CREATE_FRAGMENTATION in master
6203 Set error code before CREATE_FRAGMENTATION in master (index)

Dbtup:
4014 - handleInsert - Out of undo buffer
4015 - handleInsert - Out of log space
4016 - handleInsert - AI Inconsistency
4017 - handleInsert - Out of memory
4018 - handleInsert - Null check error
4019 - handleInsert - Alloc rowid error
4020 - handleInsert - Size change error
4021 - handleInsert - Out of disk space

4022 - addTuxEntries - fail before add of first entry
4023 - addTuxEntries - fail add of last entry (the entry for last index)

4025: Fail all inserts with out of memory
4026: Fail one insert with oom
4027: Fail inserts randomly with oom
4028: Fail one random insert with oom

NDBCNTR:

1000: Crash insertion on SystemError::CopyFragRef
1001: Delay sending NODE_FAILREP (to own node), until error is cleared

SUMA:
13036: Simulate report MISSING_DATA at node failure
13037: Simulate disconnect lagging subscribers
13038: Simulate out of event buffer

13039: Crash i DICT_LOCKCONF
13040: Crash in SUB_CREATE_REQ if m_restart_server_node_id != RNIL
13041: Crash in SUB_CREATE_REQ (no matter)
13042: Crash in SUB_START_REQ (if m_restart_server_node_id != 0)

LGMAN:
-----
15000: Fail to create log file

TSMAN:
-----
16000: Fail to create data file

ACC bug#34348
-------------
3002: limit frags to 2 directory pages (instead of 256)
      print (if VM_TRACE) LH variables at expand and shrink
      apply before mass data load, reset with error insert 0<|MERGE_RESOLUTION|>--- conflicted
+++ resolved
@@ -5,13 +5,8 @@
 Next DBTUP 4035
 Next DBLQH 5057
 Next DBDICT 6025
-<<<<<<< HEAD
-Next DBDIH 7224
+Next DBDIH 7226
 Next DBTC 8087
-=======
-Next DBDIH 7226
-Next DBTC 8083
->>>>>>> 5b2116ab
 Next CMVMI 9000
 Next BACKUP 10042
 Next DBUTIL 11002
