--- conflicted
+++ resolved
@@ -63,14 +63,9 @@
 			tztime.h my_decimal.h\
 			sp_head.h sp_pcontext.h sp_rcontext.h sp.h sp_cache.h \
 			parse_file.h sql_view.h	sql_trigger.h \
-<<<<<<< HEAD
 			sql_array.h sql_cursor.h events.h \
                         event_db_repository.h event_queue.h \
 			sql_plugin.h authors.h sql_partition.h event_data_objects.h \
-=======
-			sql_array.h sql_cursor.h events.h events_priv.h \
-			sql_plugin.h authors.h sql_partition.h event_timed.h \
->>>>>>> 91844fb8
 			partition_info.h partition_element.h event_scheduler.h \
 			contributors.h
 mysqld_SOURCES =	sql_lex.cc sql_handler.cc sql_partition.cc \
@@ -107,12 +102,8 @@
 			tztime.cc my_time.c my_user.c my_decimal.cc\
 			sp_head.cc sp_pcontext.cc  sp_rcontext.cc sp.cc \
 			sp_cache.cc parse_file.cc sql_trigger.cc \
-<<<<<<< HEAD
                         event_scheduler.cc event_data_objects.cc \
                         event_queue.cc event_db_repository.cc events.cc \
-=======
-                        event_scheduler.cc events.cc event_timed.cc \
->>>>>>> 91844fb8
 			sql_plugin.cc sql_binlog.cc \
 			sql_builtin.cc sql_tablespace.cc partition_info.cc
 
