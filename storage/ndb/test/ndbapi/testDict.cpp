--- conflicted
+++ resolved
@@ -9607,7 +9607,6 @@
   return failures > 0 ? NDBT_FAILED : NDBT_OK;
 }
 
-<<<<<<< HEAD
 // FK SR/NR
 
 #define CHK1(b) CHK2(b, "-");
@@ -10358,7 +10357,8 @@
     (void)fk_drop_all(d, pNdb, true);
   }
   return result;
-=======
+}
+
 int
 runDictTO_1(NDBT_Context* ctx, NDBT_Step* step)
 {
@@ -10438,7 +10438,6 @@
   }
 
   return NDBT_OK;
->>>>>>> 089718af
 }
 
 NDBT_TESTSUITE(testDict);
