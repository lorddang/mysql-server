/*
<<<<<<< HEAD
   Copyright (c) 2006, 2014, Oracle and/or its affiliates. All rights reserved.
=======
   Copyright (c) 2000, 2014, Oracle and/or its affiliates. All rights reserved.
>>>>>>> 03dd33b0

   This program is free software; you can redistribute it and/or modify
   it under the terms of the GNU General Public License as published by
   the Free Software Foundation; version 2 of the License.

   This program is distributed in the hope that it will be useful,
   but WITHOUT ANY WARRANTY; without even the implied warranty of
   MERCHANTABILITY or FITNESS FOR A PARTICULAR PURPOSE.  See the
   GNU General Public License for more details.

   You should have received a copy of the GNU General Public License
   along with this program; if not, write to the Free Software
   Foundation, Inc., 51 Franklin St, Fifth Floor, Boston, MA 02110-1301  USA
*/

#include "ha_ndbcluster_glue.h"
#include "ha_ndbcluster.h"
#include "ha_ndbcluster_connection.h"
#include "ndb_local_connection.h"
#include "ndb_thd.h"
#include "ndb_table_guard.h"
#include "ndb_global_schema_lock.h"
#include "ndb_global_schema_lock_guard.h"
#include "ndb_tdc.h"

#include "rpl_injector.h"
#include "rpl_filter.h"
#if MYSQL_VERSION_ID > 50600
#include "rpl_slave.h"
#else
#include "slave.h"
#include "log_event.h"
#endif
#include "ha_ndbcluster_binlog.h"
#include <ndbapi/NdbDictionary.hpp>
#include <ndbapi/ndb_cluster_connection.hpp>
#include "mysqld_thd_manager.h"  // Global_THD_manager

extern my_bool opt_ndb_log_orig;
extern my_bool opt_ndb_log_bin;
extern my_bool opt_ndb_log_update_as_write;
extern my_bool opt_ndb_log_updated_only;
extern my_bool opt_ndb_log_binlog_index;
extern my_bool opt_ndb_log_apply_status;
extern ulong opt_ndb_extra_logging;
extern st_ndb_slave_state g_ndb_slave_state;
extern my_bool opt_ndb_log_transaction_id;
extern my_bool log_bin_use_v1_row_events;

bool ndb_log_empty_epochs(void);

void ndb_index_stat_restart();

/*
  defines for cluster replication table names
*/
#include "ha_ndbcluster_tables.h"

#include "ndb_dist_priv_util.h"
#include "ndb_anyvalue.h"
#include "ndb_binlog_extra_row_info.h"
#include "ndb_event_data.h"
#include "ndb_schema_object.h"
#include "ndb_schema_dist.h"
#include "ndb_repl_tab.h"
#include "ndb_binlog_thread.h"

/*
  Timeout for syncing schema events between
  mysql servers, and between mysql server and the binlog
*/
static const int DEFAULT_SYNC_TIMEOUT= 120;

/* Column numbers in the ndb_binlog_index table */
enum Ndb_binlog_index_cols
{
  NBICOL_START_POS                 = 0
  ,NBICOL_START_FILE               = 1
  ,NBICOL_EPOCH                    = 2
  ,NBICOL_NUM_INSERTS              = 3
  ,NBICOL_NUM_UPDATES              = 4
  ,NBICOL_NUM_DELETES              = 5
  ,NBICOL_NUM_SCHEMAOPS            = 6
  /* Following colums in schema 'v2' */
  ,NBICOL_ORIG_SERVERID            = 7
  ,NBICOL_ORIG_EPOCH               = 8
  ,NBICOL_GCI                      = 9
  /* Following columns in schema 'v3' */
  ,NBICOL_NEXT_POS                 = 10
  ,NBICOL_NEXT_FILE                = 11
};

/*
  Flag showing if the ndb binlog should be created, if so == TRUE
  FALSE if not
*/
my_bool ndb_binlog_running= FALSE;
static my_bool ndb_binlog_tables_inited= FALSE;
static my_bool ndb_binlog_is_ready= FALSE;

bool
ndb_binlog_is_read_only(void)
{
  if(!ndb_binlog_tables_inited)
  {
    /* the ndb_* system tables not setup yet */
    return true;
  }

  if (ndb_binlog_running && !ndb_binlog_is_ready)
  {
    /*
      The binlog thread is supposed to write to binlog
      but not ready (still initializing or has lost connection)
    */
    return true;
  }
  return false;
}

/*
  Global reference to the ndb injector thread THD oject

  Has one sole purpose, for setting the in_use table member variable
  in get_share(...)
*/
extern THD * injector_thd; // Declared in ha_ndbcluster.cc

/*
  Global reference to ndb injector thd object.

  Used mainly by the binlog index thread, but exposed to the client sql
  thread for one reason; to setup the events operations for a table
  to enable ndb injector thread receiving events.

  Must therefore always be used with a surrounding
  native_mutex_lock(&injector_mutex), when doing create/dropEventOperation
*/
static Ndb *injector_ndb= 0;
static Ndb *schema_ndb= 0;

static int ndbcluster_binlog_inited= 0;

/*
  Mutex and condition used for interacting between client sql thread
  and injector thread
*/
<<<<<<< HEAD
static pthread_mutex_t injector_mutex;
static pthread_cond_t  injector_cond;
=======
static pthread_t ndb_binlog_thread;
static native_mutex_t injector_mutex;
static native_cond_t  injector_cond;
>>>>>>> 03dd33b0

/* NDB Injector thread (used for binlog creation) */
static ulonglong ndb_latest_applied_binlog_epoch= 0;
static ulonglong ndb_latest_handled_binlog_epoch= 0;
static ulonglong ndb_latest_received_binlog_epoch= 0;

NDB_SHARE *ndb_apply_status_share= 0;
NDB_SHARE *ndb_schema_share= 0;
static native_mutex_t ndb_schema_share_mutex;

extern my_bool opt_log_slave_updates;
static my_bool g_ndb_log_slave_updates;

#ifndef DBUG_OFF
static void print_records(TABLE *table, const uchar *record)
{
  for (uint j= 0; j < table->s->fields; j++)
  {
    char buf[40];
    int pos= 0;
    Field *field= table->field[j];
    const uchar* field_ptr= field->ptr - table->record[0] + record;
    int pack_len= field->pack_length();
    int n= pack_len < 10 ? pack_len : 10;

    for (int i= 0; i < n && pos < 20; i++)
    {
      pos+= sprintf(&buf[pos]," %x", (int) (uchar) field_ptr[i]);
    }
    buf[pos]= 0;
    DBUG_PRINT("info",("[%u]field_ptr[0->%d]: %s", j, n, buf));
  }
}
#else
#define print_records(a,b)
#endif


#ifndef DBUG_OFF
static void dbug_print_table(const char *info, TABLE *table)
{
  if (table == 0)
  {
    DBUG_PRINT("info",("%s: (null)", info));
    return;
  }
  DBUG_PRINT("info",
             ("%s: %s.%s s->fields: %d  "
              "reclength: %lu  rec_buff_length: %u  record[0]: 0x%lx  "
              "record[1]: 0x%lx",
              info,
              table->s->db.str,
              table->s->table_name.str,
              table->s->fields,
              table->s->reclength,
              table->s->rec_buff_length,
              (long) table->record[0],
              (long) table->record[1]));

  for (unsigned int i= 0; i < table->s->fields; i++) 
  {
    Field *f= table->field[i];
    DBUG_PRINT("info",
               ("[%d] \"%s\"(0x%lx:%s%s%s%s%s%s) type: %d  pack_length: %d  "
                "ptr: 0x%lx[+%d]  null_bit: %u  null_ptr: 0x%lx[+%d]",
                i,
                f->field_name,
                (long) f->flags,
                (f->flags & PRI_KEY_FLAG)  ? "pri"       : "attr",
                (f->flags & NOT_NULL_FLAG) ? ""          : ",nullable",
                (f->flags & UNSIGNED_FLAG) ? ",unsigned" : ",signed",
                (f->flags & ZEROFILL_FLAG) ? ",zerofill" : "",
                (f->flags & BLOB_FLAG)     ? ",blob"     : "",
                (f->flags & BINARY_FLAG)   ? ",binary"   : "",
                f->real_type(),
                f->pack_length(),
                (long) f->ptr, (int) (f->ptr - table->record[0]),
                f->null_bit,
                (long) f->null_offset(0),
                (int) f->null_offset()));
    if (f->type() == MYSQL_TYPE_BIT)
    {
      Field_bit *g= (Field_bit*) f;
      DBUG_PRINT("MYSQL_TYPE_BIT",("field_length: %d  bit_ptr: 0x%lx[+%d] "
                                   "bit_ofs: %d  bit_len: %u",
                                   g->field_length, (long) g->bit_ptr,
                                   (int) ((uchar*) g->bit_ptr -
                                          table->record[0]),
                                   g->bit_ofs, g->bit_len));
    }
  }
}
#else
#define dbug_print_table(a,b)
#endif


static void run_query(THD *thd, char *buf, char *end,
                      const int *no_print_error)
{
  /*
    NOTE! Don't use this function for new implementation, backward
    compat. only
  */

  Ndb_local_connection mysqld(thd);

  /*
    Run the query, suppress some errors from being printed
    to log and ignore any error returned
  */
  (void)mysqld.raw_run_query(buf, (end - buf),
                             no_print_error);
}

static void
ndb_binlog_close_shadow_table(NDB_SHARE *share)
{
  DBUG_ENTER("ndb_binlog_close_shadow_table");
  Ndb_event_data *event_data= share->event_data;
  if (event_data)
  {
    delete event_data;
    share->event_data= 0;
  }
  DBUG_VOID_RETURN;
}


/*
  Open a shadow table for the table given in share.
  - The shadow table is (mainly) used when an event is
    recieved from the data nodes which need to be written
    to the binlog injector.
*/

static int
ndb_binlog_open_shadow_table(THD *thd, NDB_SHARE *share)
{
  int error;
  DBUG_ASSERT(share->event_data == 0);
  Ndb_event_data *event_data= share->event_data= new Ndb_event_data(share);
  DBUG_ENTER("ndb_binlog_open_shadow_table");

  MEM_ROOT **root_ptr= my_pthread_get_THR_MALLOC();
  MEM_ROOT *old_root= *root_ptr;
  init_sql_alloc(PSI_INSTRUMENT_ME, &event_data->mem_root, 1024, 0);
  *root_ptr= &event_data->mem_root;

  TABLE_SHARE *shadow_table_share=
    (TABLE_SHARE*)alloc_root(&event_data->mem_root, sizeof(TABLE_SHARE));
  TABLE *shadow_table=
    (TABLE*)alloc_root(&event_data->mem_root, sizeof(TABLE));

  init_tmp_table_share(thd, shadow_table_share,
                       share->db, 0,
                       share->table_name,
                       share->key);
  if ((error= open_table_def(thd, shadow_table_share, 0)) ||
      (error= open_table_from_share(thd, shadow_table_share, "", 0,
                                    (uint) (OPEN_FRM_FILE_ONLY | DELAYED_OPEN | READ_ALL),
                                    0, shadow_table,
                                    false
                                    )))
  {
    DBUG_PRINT("error", ("failed to open shadow table, error: %d my_errno: %d",
                         error, my_errno));
    free_table_share(shadow_table_share);
    delete event_data;
    share->event_data= 0;
    *root_ptr= old_root;
    DBUG_RETURN(error);
  }
  event_data->shadow_table= shadow_table;

  mysql_mutex_lock(&LOCK_open);
  assign_new_table_id(shadow_table_share);
  mysql_mutex_unlock(&LOCK_open);

  shadow_table->in_use= injector_thd;
  
  shadow_table->s->db.str= share->db;
  shadow_table->s->db.length= strlen(share->db);
  shadow_table->s->table_name.str= share->table_name;
  shadow_table->s->table_name.length= strlen(share->table_name);
  /* We can't use 'use_all_columns()' as the file object is not setup yet */
  shadow_table->column_bitmaps_set_no_signal(&shadow_table->s->all_set,
                                             &shadow_table->s->all_set);

  if (shadow_table->s->primary_key == MAX_KEY)
   share->flags|= NSF_HIDDEN_PK;

  if (shadow_table->s->blob_fields != 0)
    share->flags|= NSF_BLOB_FLAG;

#ifndef DBUG_OFF
  dbug_print_table("table", shadow_table);
#endif
  *root_ptr= old_root;
  DBUG_RETURN(0);
}


/*
  Initialize the binlog part of the NDB_SHARE
*/
int ndbcluster_binlog_init_share(THD *thd, NDB_SHARE *share, TABLE *_table)
{
  DBUG_ENTER("ndbcluster_binlog_init_share");

  if (!share->need_events(ndb_binlog_running))
  {
    if (_table)
    {
      if (_table->s->primary_key == MAX_KEY)
        share->flags|= NSF_HIDDEN_PK;
      if (_table->s->blob_fields != 0)
        share->flags|= NSF_BLOB_FLAG;
    }
    else
    {
      share->flags|= NSF_NO_BINLOG;
    }
    DBUG_RETURN(0);
  }

  DBUG_RETURN(ndb_binlog_open_shadow_table(thd, share));
}

static int
get_ndb_blobs_value(TABLE* table, NdbValue* value_array,
                    uchar*& buffer, uint& buffer_size,
                    my_ptrdiff_t ptrdiff)
{
  DBUG_ENTER("get_ndb_blobs_value");

  // Field has no field number so cannot use TABLE blob_field
  // Loop twice, first only counting total buffer size
  for (int loop= 0; loop <= 1; loop++)
  {
    uint32 offset= 0;
    for (uint i= 0; i < table->s->fields; i++)
    {
      Field *field= table->field[i];
      NdbValue value= value_array[i];
      if (! (field->flags & BLOB_FLAG))
        continue;
      if (value.blob == NULL)
      {
        DBUG_PRINT("info",("[%u] skipped", i));
        continue;
      }
      Field_blob *field_blob= (Field_blob *)field;
      NdbBlob *ndb_blob= value.blob;
      int isNull;
      if (ndb_blob->getNull(isNull) != 0)
        DBUG_RETURN(-1);
      if (isNull == 0) {
        Uint64 len64= 0;
        if (ndb_blob->getLength(len64) != 0)
          DBUG_RETURN(-1);
        // Align to Uint64
        uint32 size= Uint32(len64);
        if (size % 8 != 0)
          size+= 8 - size % 8;
        if (loop == 1)
        {
          uchar *buf= buffer + offset;
          uint32 len= 0xffffffff;  // Max uint32
          if (ndb_blob->readData(buf, len) != 0)
            DBUG_RETURN(-1);
          DBUG_PRINT("info", ("[%u] offset: %u  buf: 0x%lx  len=%u  [ptrdiff=%d]",
                              i, offset, (long) buf, len, (int)ptrdiff));
          DBUG_ASSERT(len == len64);
          // Ugly hack assumes only ptr needs to be changed
          field_blob->set_ptr_offset(ptrdiff, len, buf);
        }
        offset+= size;
      }
      else if (loop == 1) // undefined or null
      {
        // have to set length even in this case
        uchar *buf= buffer + offset; // or maybe NULL
        uint32 len= 0;
        field_blob->set_ptr_offset(ptrdiff, len, buf);
        DBUG_PRINT("info", ("[%u] isNull=%d", i, isNull));
        }
    }
    if (loop == 0 && offset > buffer_size)
    {
      my_free(buffer);
      buffer_size= 0;
      DBUG_PRINT("info", ("allocate blobs buffer size %u", offset));
      buffer= (uchar*) my_malloc(PSI_INSTRUMENT_ME, offset, MYF(MY_WME));
      if (buffer == NULL)
      {
        sql_print_error("get_ndb_blobs_value: my_malloc(%u) failed", offset);
        DBUG_RETURN(-1);
      }
      buffer_size= offset;
    }
  }
  DBUG_RETURN(0);
}


/*****************************************************************
  functions called from master sql client threads
****************************************************************/

/*
  called in mysql_show_binlog_events and reset_logs to make sure we wait for
  all events originating from this mysql server to arrive in the binlog

  Wait for the last epoch in which the last transaction is a part of.

  Wait a maximum of 30 seconds.
*/
static void ndbcluster_binlog_wait(THD *thd)
{
  if (ndb_binlog_running)
  {
    DBUG_ENTER("ndbcluster_binlog_wait");
    ulonglong wait_epoch= ndb_get_latest_trans_gci();
    /*
      cluster not connected or no transactions done
      so nothing to wait for
    */
    if (!wait_epoch)
      DBUG_VOID_RETURN;
    const char *save_info= thd ? thd->proc_info : 0;
    int count= 30;
    if (thd)
      thd->proc_info= "Waiting for ndbcluster binlog update to "
	"reach current position";
    const Uint64 start_handled_epoch = ndb_latest_handled_binlog_epoch;
    native_mutex_lock(&injector_mutex);
    while (!(thd && thd->killed) && count && ndb_binlog_running &&
           (ndb_latest_handled_binlog_epoch == 0 ||
            ndb_latest_handled_binlog_epoch < wait_epoch))
    {
      count--;
      struct timespec abstime;
      set_timespec(abstime, 1);
      native_cond_timedwait(&injector_cond, &injector_mutex, &abstime);
    }
    native_mutex_unlock(&injector_mutex);

    if (count == 0)
    {
      sql_print_warning("NDB: Thread id %llu timed out (30s) waiting for epoch %u/%u "
                        "to be handled.  Progress : %u/%u -> %u/%u.",
                        (ulonglong) thd->thread_id,
                        Uint32((wait_epoch >> 32) & 0xffffffff),
                        Uint32(wait_epoch & 0xffffffff),
                        Uint32((start_handled_epoch >> 32) & 0xffffffff),
                        Uint32(start_handled_epoch & 0xffffffff),
                        Uint32((ndb_latest_handled_binlog_epoch >> 32) & 0xffffffff),
                        Uint32(ndb_latest_handled_binlog_epoch & 0xffffffff));
    }
    
    if (thd)
      thd->proc_info= save_info;
    DBUG_VOID_RETURN;
  }
}

/*
 Called from MYSQL_BIN_LOG::reset_logs in log.cc when binlog is emptied
*/
static int ndbcluster_reset_logs(THD *thd)
{
  if (!ndb_binlog_running)
    return 0;

  /* only reset master should reset logs */
  if (!((thd->lex->sql_command == SQLCOM_RESET) &&
        (thd->lex->type & REFRESH_MASTER)))
    return 0;

  DBUG_ENTER("ndbcluster_reset_logs");

  /*
    Wait for all events originating from this mysql server has
    reached the binlog before continuing to reset
  */
  ndbcluster_binlog_wait(thd);

  /*
    Truncate mysql.ndb_binlog_index table, if table does not
    exist ignore the error as it is a "consistent" behavior
  */
  Ndb_local_connection mysqld(thd);
  const bool ignore_no_such_table = true;
  if(mysqld.truncate_table(STRING_WITH_LEN("mysql"),
                           STRING_WITH_LEN("ndb_binlog_index"),
                           ignore_no_such_table))
  {
    // Failed to truncate table
    DBUG_RETURN(1);
  }
  DBUG_RETURN(0);
}

/*
  Setup THD object
  'Inspired' from ha_ndbcluster.cc : ndb_util_thread_func
*/
THD *
ndb_create_thd(char * stackptr)
{
  DBUG_ENTER("ndb_create_thd");
  THD * thd= new THD; /* note that contructor of THD uses DBUG_ */
  if (thd == 0)
  {
    DBUG_RETURN(0);
  }
  THD_CHECK_SENTRY(thd);

  thd->thread_id= 0;
  thd->thread_stack= stackptr; /* remember where our stack is */
  if (thd->store_globals())
  {
    delete thd;
    DBUG_RETURN(0);
  }

  lex_start(thd);

  thd->init_for_queries();
  thd_set_command(thd, COM_DAEMON);
  thd->system_thread= SYSTEM_THREAD_NDBCLUSTER_BINLOG;
#ifndef NDB_THD_HAS_NO_VERSION
  thd->version= refresh_version;
#endif
  thd->client_capabilities= 0;
  thd->lex->start_transaction_opt= 0;
  thd->security_ctx->skip_grants();

  CHARSET_INFO *charset_connection= get_charset_by_csname("utf8",
                                                          MY_CS_PRIMARY,
                                                          MYF(MY_WME));
  thd->variables.character_set_client= charset_connection;
  thd->variables.character_set_results= charset_connection;
  thd->variables.collation_connection= charset_connection;
  thd->update_charset();
  DBUG_RETURN(thd);
}

/*
  Called from MYSQL_BIN_LOG::purge_logs in log.cc when the binlog "file"
  is removed
*/

static int
ndbcluster_binlog_index_purge_file(THD *passed_thd, const char *file)
{
  int stack_base = 0;
  int error = 0;
  DBUG_ENTER("ndbcluster_binlog_index_purge_file");
  DBUG_PRINT("enter", ("file: %s", file));

  if (!ndb_binlog_running || (passed_thd && passed_thd->slave_thread))
    DBUG_RETURN(0);

  /**
   * This function cannot safely reuse the passed thd object
   * due to the variety of places from which it is called.
   *   new/delete one...yuck!
   */
  THD* my_thd;
  if ((my_thd = ndb_create_thd((char*)&stack_base) /* stack ptr */) == 0)
  {
    /**
     * TODO return proper error code here,
     * BUT! return code is not (currently) checked in
     *      log.cc : purge_index_entry() so we settle for warning printout
     * Will sql_print_warning fail with no thd?
     */
    sql_print_warning("NDB: Unable to purge "
                      NDB_REP_DB "." NDB_REP_TABLE
                      " File=%s (failed to setup thd)", file);
    DBUG_RETURN(0);
  }


  /*
    delete rows from mysql.ndb_binlog_index table for the given
    filename, if table does not exist ignore the error as it
    is a "consistent" behavior
  */
  Ndb_local_connection mysqld(my_thd);
  const bool ignore_no_such_table = true;
  if(mysqld.delete_rows(STRING_WITH_LEN("mysql"),
                        STRING_WITH_LEN("ndb_binlog_index"),
                        ignore_no_such_table,
                        "File='", file, "'", NULL))
  {
    // Failed to delete rows from table
    error = 1;
  }

  delete my_thd;
  
  if (passed_thd)
  {
    /* Relink passed THD with this thread */
    passed_thd->store_globals();
  }

  DBUG_RETURN(error);
}


// Determine if privilege tables are distributed, ie. stored in NDB
bool
Ndb_dist_priv_util::priv_tables_are_in_ndb(THD* thd)
{
  bool distributed= false;
  Ndb_dist_priv_util dist_priv;
  DBUG_ENTER("ndbcluster_distributed_privileges");

  Ndb *ndb= check_ndb_in_thd(thd);
  if (!ndb)
    DBUG_RETURN(false); // MAGNUS, error message?

  if (ndb->setDatabaseName(dist_priv.database()) != 0)
    DBUG_RETURN(false);

  const char* table_name;
  while((table_name= dist_priv.iter_next_table()))
  {
    DBUG_PRINT("info", ("table_name: %s", table_name));
    Ndb_table_guard ndbtab_g(ndb->getDictionary(), table_name);
    const NDBTAB *ndbtab= ndbtab_g.get_table();
    if (ndbtab)
    {
      distributed= true;
    }
    else if (distributed)
    {
      sql_print_error("NDB: Inconsistency detected in distributed "
                      "privilege tables. Table '%s.%s' is not distributed",
                      dist_priv.database(), table_name);
      DBUG_RETURN(false);
    }
  }
  DBUG_RETURN(distributed);
}


/*
  ndbcluster_binlog_log_query

   - callback function installed in handlerton->binlog_log_query
   - called by MySQL Server in places where no other handlerton
     function exists which can be used to notify about changes
   - used by ndbcluster to detect when
     -- databases are created or altered
     -- privilege tables have been modified
*/

static void
ndbcluster_binlog_log_query(handlerton *hton, THD *thd,
                            enum_binlog_command binlog_command,
                            const char *query, uint query_length,
                            const char *db, const char *table_name)
{
  DBUG_ENTER("ndbcluster_binlog_log_query");
  DBUG_PRINT("enter", ("db: %s  table_name: %s  query: %s",
                       db, table_name, query));
  enum SCHEMA_OP_TYPE type;
  /* Use random table_id and table_version  */
  const uint32 table_id = (uint32)rand();
  const uint32 table_version = (uint32)rand();
  switch (binlog_command)
  {
  case LOGCOM_CREATE_DB:
    DBUG_PRINT("info", ("New database '%s' created", db));
    type= SOT_CREATE_DB;
    break;

  case LOGCOM_ALTER_DB:
    DBUG_PRINT("info", ("The database '%s' was altered", db));
    type= SOT_ALTER_DB;
    break;

  case LOGCOM_ACL_NOTIFY:
    DBUG_PRINT("info", ("Privilege tables have been modified"));
    type= SOT_GRANT;
    if (!Ndb_dist_priv_util::priv_tables_are_in_ndb(thd))
    {
      DBUG_VOID_RETURN;
    }
    /*
      NOTE! Grant statements with db set to NULL is very rare but
      may be provoked by for example dropping the currently selected
      database. Since ndbcluster_log_schema_op does not allow
      db to be NULL(can't create a key for the ndb_schem_object nor
      writeNULL to ndb_schema), the situation is salvaged by setting db
      to the constant string "mysql" which should work in most cases.

      Interestingly enough this "hack" has the effect that grant statements
      are written to the remote binlog in same format as if db would have
      been NULL.
    */
    if (!db)
      db = "mysql";
    break;    

  default:
    DBUG_PRINT("info", ("Ignoring binlog_log_query notification"));
    DBUG_VOID_RETURN;
    break;

  }
  ndbcluster_log_schema_op(thd, query, query_length,
                           db, table_name, table_id, table_version, type,
                           NULL, NULL);
  DBUG_VOID_RETURN;
}

extern void ndb_util_thread_stop(void);

// Instantiate Ndb_binlog_thread component
static Ndb_binlog_thread ndb_binlog_thread;


/*
  End use of the NDB Cluster binlog
   - wait for binlog thread to shutdown
*/

int ndbcluster_binlog_end(THD *thd)
{
  DBUG_ENTER("ndbcluster_binlog_end");

<<<<<<< HEAD
  // Stop ndb_util_thread first since it uses THD(which
  // implicitly depend on binlog)
  ndb_util_thread_stop();
=======
  if (ndb_util_thread.running > 0)
  {
    /*
      Wait for util thread to die (as this uses the injector mutex)
      There is a very small change that ndb_util_thread dies and the
      following mutex is freed before it's accessed. This shouldn't
      however be a likely case as the ndbcluster_binlog_end is supposed to
      be called before ndb_cluster_end().
    */
    sql_print_information("Stopping Cluster Utility thread");
    native_mutex_lock(&ndb_util_thread.LOCK);
    /* Ensure mutex are not freed if ndb_cluster_end is running at same time */
    ndb_util_thread.running++;
    ndbcluster_terminating= 1;
    native_cond_signal(&ndb_util_thread.COND);
    while (ndb_util_thread.running > 1)
      native_cond_wait(&ndb_util_thread.COND_ready, &ndb_util_thread.LOCK);
    ndb_util_thread.running--;
    native_mutex_unlock(&ndb_util_thread.LOCK);
  }

  if (ndb_index_stat_thread.running > 0)
  {
    /*
      Index stats thread blindly imitates util thread.  Following actually
      fixes some "[Warning] Plugin 'ndbcluster' will be forced to shutdown".
    */
    sql_print_information("Stopping Cluster Index Stats thread");
    native_mutex_lock(&ndb_index_stat_thread.LOCK);
    /* Ensure mutex are not freed if ndb_cluster_end is running at same time */
    ndb_index_stat_thread.running++;
    ndbcluster_terminating= 1;
    native_cond_signal(&ndb_index_stat_thread.COND);
    while (ndb_index_stat_thread.running > 1)
      native_cond_wait(&ndb_index_stat_thread.COND_ready,
                        &ndb_index_stat_thread.LOCK);
    ndb_index_stat_thread.running--;
    native_mutex_unlock(&ndb_index_stat_thread.LOCK);
  }
>>>>>>> 03dd33b0

  if (ndbcluster_binlog_inited)
  {
    ndbcluster_binlog_inited= 0;
<<<<<<< HEAD

    ndb_binlog_thread.stop();
    ndb_binlog_thread.deinit();

    pthread_mutex_destroy(&injector_mutex);
    pthread_cond_destroy(&injector_cond);
    pthread_mutex_destroy(&ndb_schema_share_mutex);
=======
    if (ndb_binlog_thread_running)
    {
      /* wait for injector thread to finish */
      ndbcluster_binlog_terminating= 1;
      native_mutex_lock(&injector_mutex);
      native_cond_signal(&injector_cond);
      while (ndb_binlog_thread_running > 0)
        native_cond_wait(&injector_cond, &injector_mutex);
      native_mutex_unlock(&injector_mutex);
    }
    native_mutex_destroy(&injector_mutex);
    native_cond_destroy(&injector_cond);
    native_mutex_destroy(&ndb_schema_share_mutex);
>>>>>>> 03dd33b0
  }

  DBUG_RETURN(0);
}

/*****************************************************************
  functions called from slave sql client threads
****************************************************************/
static void ndbcluster_reset_slave(THD *thd)
{
  int error = 0;
  if (!ndb_binlog_running)
    return;

  DBUG_ENTER("ndbcluster_reset_slave");

  /*
    delete all rows from mysql.ndb_apply_status table
    - if table does not exist ignore the error as it
      is a consistent behavior
  */
  Ndb_local_connection mysqld(thd);
  const bool ignore_no_such_table = true;
  if(mysqld.delete_rows(STRING_WITH_LEN("mysql"),
                        STRING_WITH_LEN("ndb_apply_status"),
                        ignore_no_such_table,
                        NULL))
  {
    // Failed to delete rows from table
    error = 1;
  }

  g_ndb_slave_state.atResetSlave();

  // pending fix for bug#59844 will make this function return int
  DBUG_VOID_RETURN;
}

/*
  Initialize the binlog part of the ndb handlerton
*/

/**
  Upon the sql command flush logs, we need to ensure that all outstanding
  ndb data to be logged has made it to the binary log to get a deterministic
  behavior on the rotation of the log.
 */
static bool ndbcluster_flush_logs(handlerton *hton)
{
  ndbcluster_binlog_wait(current_thd);
  return FALSE;
}


static int ndbcluster_binlog_func(handlerton *hton, THD *thd, 
                                  enum_binlog_func fn, 
                                  void *arg)
{
  DBUG_ENTER("ndbcluster_binlog_func");
  int res= 0;
  switch(fn)
  {
  case BFN_RESET_LOGS:
    res= ndbcluster_reset_logs(thd);
    break;
  case BFN_RESET_SLAVE:
    ndbcluster_reset_slave(thd);
    break;
  case BFN_BINLOG_WAIT:
    ndbcluster_binlog_wait(thd);
    break;
  case BFN_BINLOG_END:
    res= ndbcluster_binlog_end(thd);
    break;
  case BFN_BINLOG_PURGE_FILE:
    res= ndbcluster_binlog_index_purge_file(thd, (const char *)arg);
    break;
  }
  DBUG_RETURN(res);
}

void ndbcluster_binlog_init(handlerton* h)
{
  h->flush_logs=       ndbcluster_flush_logs;
  h->binlog_func=      ndbcluster_binlog_func;
  h->binlog_log_query= ndbcluster_binlog_log_query;
}


/*
  Convert db and table name into a key to use for searching
  the ndbcluster_open_tables hash
*/
static size_t
ndb_open_tables__create_key(char* key_buf, size_t key_buf_length,
                            const char* db, size_t db_length,
                            const char* table, size_t table_length)
{
  size_t key_length =  my_snprintf(key_buf, key_buf_length,
                                   "./%*s/%*s", db_length, db,
                                   table_length, table) - 1;
  assert(key_length > 0);
  assert(key_length < key_buf_length);

  return key_length;
}


/*
  Check if table with given name is open, ie. is
  in ndbcluster_open_tables hash
*/
static bool
ndb_open_tables__is_table_open(const char* db, size_t db_length,
                               const char* table, size_t table_length)
{
  char key[FN_REFLEN + 1];
  size_t key_length = ndb_open_tables__create_key(key, sizeof(key),
                                                  db, db_length,
                                                  table, table_length);
  DBUG_ENTER("ndb_open_tables__is_table_open");
  DBUG_PRINT("enter", ("db: '%s', table: '%s', key: '%s'",
                       db, table, key));

  native_mutex_lock(&ndbcluster_mutex);
  bool result = my_hash_search(&ndbcluster_open_tables,
                               (const uchar*)key,
                               key_length) != NULL;
  native_mutex_unlock(&ndbcluster_mutex);

  DBUG_PRINT("exit", ("result: %d", result));
  DBUG_RETURN(result);
}


static bool
ndbcluster_check_ndb_schema_share()
{
  return ndb_open_tables__is_table_open(STRING_WITH_LEN("mysql"),
                                        STRING_WITH_LEN("ndb_schema"));
}


static bool
ndbcluster_check_ndb_apply_status_share()
{
  return ndb_open_tables__is_table_open(STRING_WITH_LEN("mysql"),
                                        STRING_WITH_LEN("ndb_apply_status"));
}


static bool
create_cluster_sys_table(THD *thd, const char* db, size_t db_length,
                         const char* table, size_t table_length,
                         const char* create_definitions,
                         const char* create_options)
{
  if (ndb_open_tables__is_table_open(db, db_length, table, table_length))
    return false;

  if (g_ndb_cluster_connection->get_no_ready() <= 0)
    return false;

  if (opt_ndb_extra_logging)
    sql_print_information("NDB: Creating %s.%s", db, table);

  Ndb_local_connection mysqld(thd);

  /*
    Check if table exists in MySQL "dictionary"(i.e on disk)
    if so, remove it since there is none in Ndb
  */
  {
    char path[FN_REFLEN + 1];
    build_table_filename(path, sizeof(path) - 1,
                         db, table, reg_ext, 0);
    if (my_delete(path, MYF(0)) == 0)
    {
      /*
        The .frm file existed and was deleted from disk.
        It's possible that someone has tried to use it and thus
        it might have been inserted in the table definition cache.
        It must be flushed to avoid that it exist only in the
        table definition cache.
      */
      if (opt_ndb_extra_logging)
        sql_print_information("NDB: Flushing %s.%s", db, table);

      /* Flush mysql.ndb_apply_status table, ignore all errors */
      (void)mysqld.flush_table(db, db_length,
                               table, table_length);
    }
  }

  const bool create_if_not_exists = true;
  const bool res = mysqld.create_sys_table(db, db_length,
                                           table, table_length,
                                           create_if_not_exists,
                                           create_definitions,
                                           create_options);
  return res;
}


static bool
ndb_apply_table__create(THD *thd)
{
  DBUG_ENTER("ndb_apply_table__create");

  /* NOTE! Updating this table schema must be reflected in ndb_restore */
  const bool res =
    create_cluster_sys_table(thd,
                             STRING_WITH_LEN("mysql"),
                             STRING_WITH_LEN("ndb_apply_status"),
                             // table_definition
                             "server_id INT UNSIGNED NOT NULL,"
                             "epoch BIGINT UNSIGNED NOT NULL, "
                             "log_name VARCHAR(255) BINARY NOT NULL, "
                             "start_pos BIGINT UNSIGNED NOT NULL, "
                             "end_pos BIGINT UNSIGNED NOT NULL, "
                             "PRIMARY KEY USING HASH (server_id)",
                             // table_options
                             "ENGINE=NDB CHARACTER SET latin1");
  DBUG_RETURN(res);
}


static bool
ndb_schema_table__create(THD *thd)
{
  DBUG_ENTER("ndb_schema_table__create");

  /* NOTE! Updating this table schema must be reflected in ndb_restore */
  const bool res =
    create_cluster_sys_table(thd,
                             STRING_WITH_LEN("mysql"),
                             STRING_WITH_LEN("ndb_schema"),
                             // table_definition
                             "db VARBINARY("
                             NDB_MAX_DDL_NAME_BYTESIZE_STR
                             ") NOT NULL,"
                             "name VARBINARY("
                             NDB_MAX_DDL_NAME_BYTESIZE_STR
                             ") NOT NULL,"
                             "slock BINARY(32) NOT NULL,"
                             "query BLOB NOT NULL,"
                             "node_id INT UNSIGNED NOT NULL,"
                             "epoch BIGINT UNSIGNED NOT NULL,"
                             "id INT UNSIGNED NOT NULL,"
                             "version INT UNSIGNED NOT NULL,"
                             "type INT UNSIGNED NOT NULL,"
                             "PRIMARY KEY USING HASH (db,name)",
                             // table_options
                             "ENGINE=NDB CHARACTER SET latin1");
  DBUG_RETURN(res);
}

class Thd_ndb_options_guard
{
public:
  Thd_ndb_options_guard(Thd_ndb *thd_ndb)
    : m_val(thd_ndb->options), m_save_val(thd_ndb->options) {}
  ~Thd_ndb_options_guard() { m_val= m_save_val; }
  void set(uint32 flag) { m_val|= flag; }
private:
  uint32 &m_val;
  uint32 m_save_val;
};

extern int ndb_setup_complete;
extern native_cond_t COND_ndb_setup_complete;

/*
   ndb_notify_tables_writable
   
   Called to notify any waiting threads that Ndb tables are
   now writable
*/ 
static void ndb_notify_tables_writable()
{
  native_mutex_lock(&ndbcluster_mutex);
  ndb_setup_complete= 1;
  native_cond_broadcast(&COND_ndb_setup_complete);
  native_mutex_unlock(&ndbcluster_mutex);
}


#ifdef NDB_WITHOUT_MAKE_DB_LIST
/*
  Declare LOOKUP_FIELD_VALUES and make_db_list() until
  stable interface to list available databases exist
*/
typedef struct st_lookup_field_values
{
  LEX_STRING db_value, table_value;
  bool wild_db_value, wild_table_value;
} LOOKUP_FIELD_VALUES;

int make_db_list(THD *thd, List<LEX_STRING> *files,
                 LOOKUP_FIELD_VALUES *lookup_field_vals,
                 bool *with_i_schema);
#endif

/*

 */

static void clean_away_stray_files(THD *thd)
{
  /*
    Clean-up any stray files for non-existing NDB tables
  */
  LOOKUP_FIELD_VALUES lookup_field_values;
  bool with_i_schema;
  List<LEX_STRING> db_names;
  List_iterator_fast<LEX_STRING> it(db_names);
  LEX_STRING *db_name;
  List<LEX_STRING> tab_names;
  char path[FN_REFLEN + 1];
 
  DBUG_ENTER("clean_away_stray_files");
  memset(&lookup_field_values, 0, sizeof(LOOKUP_FIELD_VALUES));
  if (make_db_list(thd, &db_names, &lookup_field_values, &with_i_schema))
  {
    thd->clear_error();
    DBUG_PRINT("info", ("Failed to find databases"));
    DBUG_VOID_RETURN;
  }
  it.rewind();
  while ((db_name= it++))
  {
    DBUG_PRINT("info", ("Found database %s", db_name->str));
    if (strcmp(NDB_REP_DB, db_name->str)) /* Skip system database */
    {

      sql_print_information("NDB: Cleaning stray tables from database '%s'",
                            db_name->str);
      build_table_filename(path, sizeof(path) - 1, db_name->str, "", "", 0);
      
      /* Require that no binlog setup is attempted yet, that will come later
       * right now we just want to get rid of stray frms et al
       */

      Thd_ndb *thd_ndb= get_thd_ndb(thd);
      thd_ndb->set_skip_binlog_setup_in_find_files(true);
      if (find_files(thd, &tab_names, db_name->str, path, NullS, 0)
          != FIND_FILES_OK)
      {
        thd->clear_error();
        DBUG_PRINT("info", ("Failed to find tables"));
      }
      thd_ndb->set_skip_binlog_setup_in_find_files(false);
    }
  }
  DBUG_VOID_RETURN;
}

/*
  Ndb has no representation of the database schema objects.
  The mysql.ndb_schema table contains the latest schema operations
  done via a mysqld, and thus reflects databases created/dropped/altered
  while a mysqld was disconnected.  This function tries to recover
  the correct state w.r.t created databases using the information in
  that table.


*/
static int ndbcluster_find_all_databases(THD *thd)
{
  Ndb *ndb= check_ndb_in_thd(thd);
  Thd_ndb *thd_ndb= get_thd_ndb(thd);
  Thd_ndb_options_guard thd_ndb_options(thd_ndb);
  NDBDICT *dict= ndb->getDictionary();
  NdbTransaction *trans= NULL;
  NdbError ndb_error;
  int retries= 100;
  int retry_sleep= 30; /* 30 milliseconds, transaction */
  DBUG_ENTER("ndbcluster_find_all_databases");

  /*
    Function should only be called while ndbcluster_global_schema_lock
    is held, to ensure that ndb_schema table is not being updated while
    scanning.
  */
  if (!thd_ndb->has_required_global_schema_lock("ndbcluster_find_all_databases"))
    DBUG_RETURN(1);

  ndb->setDatabaseName(NDB_REP_DB);
  thd_ndb_options.set(TNO_NO_LOG_SCHEMA_OP);
  thd_ndb_options.set(TNO_NO_LOCK_SCHEMA_OP);
  while (1)
  {
    char db_buffer[FN_REFLEN];
    char *db= db_buffer+1;
    char name[FN_REFLEN];
    char query[64000];
    Ndb_table_guard ndbtab_g(dict, NDB_SCHEMA_TABLE);
    const NDBTAB *ndbtab= ndbtab_g.get_table();
    NdbScanOperation *op;
    NdbBlob *query_blob_handle;
    int r= 0;
    if (ndbtab == NULL)
    {
      ndb_error= dict->getNdbError();
      goto error;
    }
    trans= ndb->startTransaction();
    if (trans == NULL)
    {
      ndb_error= ndb->getNdbError();
      goto error;
    }
    op= trans->getNdbScanOperation(ndbtab);
    if (op == NULL)
    {
      ndb_error= trans->getNdbError();
      goto error;
    }

    op->readTuples(NdbScanOperation::LM_Read,
                   NdbScanOperation::SF_TupScan, 1);
    
    r|= op->getValue("db", db_buffer) == NULL;
    r|= op->getValue("name", name) == NULL;
    r|= (query_blob_handle= op->getBlobHandle("query")) == NULL;
    r|= query_blob_handle->getValue(query, sizeof(query));

    if (r)
    {
      ndb_error= op->getNdbError();
      goto error;
    }

    if (trans->execute(NdbTransaction::NoCommit))
    {
      ndb_error= trans->getNdbError();
      goto error;
    }

    while ((r= op->nextResult()) == 0)
    {
      unsigned db_len= db_buffer[0];
      unsigned name_len= name[0];
      /*
        name_len == 0 means no table name, hence the row
        is for a database
      */
      if (db_len > 0 && name_len == 0)
      {
        /* database found */
        db[db_len]= 0;

	/* find query */
        Uint64 query_length= 0;
        if (query_blob_handle->getLength(query_length))
        {
          ndb_error= query_blob_handle->getNdbError();
          goto error;
        }
        query[query_length]= 0;
        build_table_filename(name, sizeof(name), db, "", "", 0);
        int database_exists= !my_access(name, F_OK);
        if (native_strncasecmp("CREATE", query, 6) == 0)
        {
          /* Database should exist */
          if (!database_exists)
          {
            /* create missing database */
            sql_print_information("NDB: Discovered missing database '%s'", db);
            const int no_print_error[1]= {0};
            run_query(thd, query, query + query_length,
                      no_print_error);
          }
        }
        else if (native_strncasecmp("ALTER", query, 5) == 0)
        {
          /* Database should exist */
          if (!database_exists)
          {
            /* create missing database */
            sql_print_information("NDB: Discovered missing database '%s'", db);
            const int no_print_error[1]= {0};
            name_len= (unsigned)my_snprintf(name, sizeof(name), "CREATE DATABASE %s", db);
            run_query(thd, name, name + name_len,
                      no_print_error);
            run_query(thd, query, query + query_length,
                      no_print_error);
          }
        }
        else if (native_strncasecmp("DROP", query, 4) == 0)
        {
          /* Database should not exist */
          if (database_exists)
          {
            /* drop missing database */
            sql_print_information("NDB: Discovered remaining database '%s'", db);
          }
        }
      }
    }
    if (r == -1)
    {
      ndb_error= op->getNdbError();
      goto error;
    }
    ndb->closeTransaction(trans);
    trans= NULL;
    DBUG_RETURN(0); // success
  error:
    if (trans)
    {
      ndb->closeTransaction(trans);
      trans= NULL;
    }
    if (ndb_error.status == NdbError::TemporaryError && !thd->killed)
    {
      if (retries--)
      {
        sql_print_warning("NDB: ndbcluster_find_all_databases retry: %u - %s",
                          ndb_error.code,
                          ndb_error.message);
        do_retry_sleep(retry_sleep);
        continue; // retry
      }
    }
    if (!thd->killed)
    {
      sql_print_error("NDB: ndbcluster_find_all_databases fail: %u - %s",
                      ndb_error.code,
                      ndb_error.message);
    }

    DBUG_RETURN(1); // not temp error or too many retries
  }
}


/*
  find all tables in ndb and discover those needed
*/
static
int ndbcluster_find_all_files(THD *thd)
{
  Ndb* ndb;
  char key[FN_REFLEN + 1];
  NDBDICT *dict;
  int unhandled= 0, retries= 5, skipped= 0;
  DBUG_ENTER("ndbcluster_find_all_files");

  if (!(ndb= check_ndb_in_thd(thd)))
    DBUG_RETURN(HA_ERR_NO_CONNECTION);

  dict= ndb->getDictionary();

  do
  {
    NdbDictionary::Dictionary::List list;
    if (dict->listObjects(list, NdbDictionary::Object::UserTable) != 0)
      DBUG_RETURN(1);
    unhandled= 0;
    skipped= 0;
    retries--;
    for (uint i= 0 ; i < list.count ; i++)
    {
      NDBDICT::List::Element& elmt= list.elements[i];
      if (IS_TMP_PREFIX(elmt.name) || IS_NDB_BLOB_PREFIX(elmt.name))
      {
        DBUG_PRINT("info", ("Skipping %s.%s in NDB", elmt.database, elmt.name));
        continue;
      }
      DBUG_PRINT("info", ("Found %s.%s in NDB", elmt.database, elmt.name));
      if (elmt.state != NDBOBJ::StateOnline &&
          elmt.state != NDBOBJ::StateBackup &&
          elmt.state != NDBOBJ::StateBuilding)
      {
        sql_print_information("NDB: skipping setup table %s.%s, in state %d",
                              elmt.database, elmt.name, elmt.state);
        skipped++;
        continue;
      }

      ndb->setDatabaseName(elmt.database);
      Ndb_table_guard ndbtab_g(dict, elmt.name);
      const NDBTAB *ndbtab= ndbtab_g.get_table();
      if (!ndbtab)
      {
        if (retries == 0)
          sql_print_error("NDB: failed to setup table %s.%s, error: %d, %s",
                          elmt.database, elmt.name,
                          dict->getNdbError().code,
                          dict->getNdbError().message);
        unhandled++;
        continue;
      }

      if (ndbtab->getFrmLength() == 0)
        continue;

      /* check if database exists */
      char *end= key +
        build_table_filename(key, sizeof(key) - 1, elmt.database, "", "", 0);
      if (my_access(key, F_OK))
      {
        /* no such database defined, skip table */
        continue;
      }
      /* finalize construction of path */
      end+= tablename_to_filename(elmt.name, end,
                                  (uint)(sizeof(key)-(end-key)));
      uchar *data= 0, *pack_data= 0;
      size_t length, pack_length;
      int discover= 0;
      if (readfrm(key, &data, &length) ||
          packfrm(data, length, &pack_data, &pack_length))
      {
        discover= 1;
        sql_print_information("NDB: missing frm for %s.%s, discovering...",
                              elmt.database, elmt.name);
      }
      else if (cmp_frm(ndbtab, pack_data, pack_length))
      {
        /* ndb_share reference temporary */
        NDB_SHARE *share= get_share(key, 0, FALSE);
        if (share)
        {
          DBUG_PRINT("NDB_SHARE", ("%s temporary  use_count: %u",
                                   share->key, share->use_count));
        }
        if (!share || get_ndb_share_state(share) != NSS_ALTERED)
        {
          discover= 1;
          sql_print_information("NDB: mismatch in frm for %s.%s,"
                                " discovering...",
                                elmt.database, elmt.name);
        }
        if (share)
        {
          /* ndb_share reference temporary free */
          DBUG_PRINT("NDB_SHARE", ("%s temporary free  use_count: %u",
                                   share->key, share->use_count));
          free_share(&share);
        }
      }
      my_free((char*) data, MYF(MY_ALLOW_ZERO_PTR));
      my_free((char*) pack_data, MYF(MY_ALLOW_ZERO_PTR));

      if (discover)
      {
        /* ToDo 4.1 database needs to be created if missing */
        if (ndb_create_table_from_engine(thd, elmt.database, elmt.name))
        {
          /* ToDo 4.1 handle error */
        }
      }
      else
      {
        /* set up replication for this table */
        ndbcluster_create_binlog_setup(thd, ndb, key, (uint)(end-key),
                                       elmt.database, elmt.name,
                                       0);
      }
    }
  }
  while (unhandled && retries);

  DBUG_RETURN(-(skipped + unhandled));
}


bool
ndb_binlog_setup(THD *thd)
{
  if (ndb_binlog_tables_inited)
    return true; // Already setup -> OK

  /*
    Can't proceed unless ndb binlog thread has setup
    the schema_ndb pointer(since that pointer is used for
    creating the event operations owned by ndb_schema_share)
  */
  native_mutex_lock(&injector_mutex);
  if (!schema_ndb)
  {
    native_mutex_unlock(&injector_mutex);
    return false;
  }
  native_mutex_unlock(&injector_mutex);

  /*
    Take the global schema lock to make sure that
    the schema is not changed in the cluster while
    running setup.
  */
  Ndb_global_schema_lock_guard global_schema_lock_guard(thd);
  if (global_schema_lock_guard.lock(false, false))
    return false;

  if (!ndb_schema_share &&
      ndbcluster_check_ndb_schema_share() == 0)
  {
    ndb_create_table_from_engine(thd, NDB_REP_DB, NDB_SCHEMA_TABLE);
    if (!ndb_schema_share)
    {
      ndb_schema_table__create(thd);
      // always make sure we create the 'schema' first
      if (!ndb_schema_share)
        return false;
    }
  }
  if (!ndb_apply_status_share &&
      ndbcluster_check_ndb_apply_status_share() == 0)
  {
    ndb_create_table_from_engine(thd, NDB_REP_DB, NDB_APPLY_TABLE);
    if (!ndb_apply_status_share)
    {
      ndb_apply_table__create(thd);
      if (!ndb_apply_status_share)
        return false;
    }
  }

  clean_away_stray_files(thd);

  if (ndbcluster_find_all_databases(thd))
  {
    return false;
  }

  if (ndbcluster_find_all_files(thd))
  {
    return false;
  }

  ndb_binlog_tables_inited= TRUE;

  if (ndb_binlog_running && ndb_binlog_is_ready)
  {
    if (opt_ndb_extra_logging)
      sql_print_information("NDB Binlog: ndb tables writable");

    ndb_tdc_close_cached_tables();

    /*
       Signal any waiting thread that ndb table setup is
       now complete
    */
    ndb_notify_tables_writable();
  }

  /* Signal injector thread that all is setup */
  native_cond_signal(&injector_cond);

  return true; // Setup completed -> OK
}

/*
  Defines and struct for schema table.
  Should reflect table definition above.
*/
#define SCHEMA_DB_I 0u
#define SCHEMA_NAME_I 1u
#define SCHEMA_SLOCK_I 2u
#define SCHEMA_QUERY_I 3u
#define SCHEMA_NODE_ID_I 4u
#define SCHEMA_EPOCH_I 5u
#define SCHEMA_ID_I 6u
#define SCHEMA_VERSION_I 7u
#define SCHEMA_TYPE_I 8u
#define SCHEMA_SIZE 9u
#define SCHEMA_SLOCK_SIZE 32u


/*
  log query in schema table
*/
static void ndb_report_waiting(const char *key,
                               int the_time,
                               const char *op,
                               const char *obj,
                               const MY_BITMAP * map)
{
  ulonglong ndb_latest_epoch= 0;
  const char *proc_info= "<no info>";
  native_mutex_lock(&injector_mutex);
  if (injector_ndb)
    ndb_latest_epoch= injector_ndb->getLatestGCI();
  if (injector_thd)
    proc_info= injector_thd->proc_info;
  native_mutex_unlock(&injector_mutex);
  if (map == 0)
  {
    sql_print_information("NDB %s:"
                          " waiting max %u sec for %s %s."
                          "  epochs: (%u/%u,%u/%u,%u/%u)"
                          "  injector proc_info: %s"
                          ,key, the_time, op, obj
                          ,(uint)(ndb_latest_handled_binlog_epoch >> 32)
                          ,(uint)(ndb_latest_handled_binlog_epoch)
                          ,(uint)(ndb_latest_received_binlog_epoch >> 32)
                          ,(uint)(ndb_latest_received_binlog_epoch)
                          ,(uint)(ndb_latest_epoch >> 32)
                          ,(uint)(ndb_latest_epoch)
                          ,proc_info
                          );
  }
  else
  {
    sql_print_information("NDB %s:"
                          " waiting max %u sec for %s %s."
                          "  epochs: (%u/%u,%u/%u,%u/%u)"
                          "  injector proc_info: %s map: %x%x"
                          ,key, the_time, op, obj
                          ,(uint)(ndb_latest_handled_binlog_epoch >> 32)
                          ,(uint)(ndb_latest_handled_binlog_epoch)
                          ,(uint)(ndb_latest_received_binlog_epoch >> 32)
                          ,(uint)(ndb_latest_received_binlog_epoch)
                          ,(uint)(ndb_latest_epoch >> 32)
                          ,(uint)(ndb_latest_epoch)
                          ,proc_info
                          ,map->bitmap[0]
                          ,map->bitmap[1]
                          );
  }
}


extern void update_slave_api_stats(Ndb*);

int ndbcluster_log_schema_op(THD *thd,
                             const char *query, int query_length,
                             const char *db, const char *table_name,
                             uint32 ndb_table_id,
                             uint32 ndb_table_version,
                             enum SCHEMA_OP_TYPE type,
                             const char *new_db, const char *new_table_name)
{
  DBUG_ENTER("ndbcluster_log_schema_op");
  Thd_ndb *thd_ndb= get_thd_ndb(thd);
  if (!thd_ndb)
  {
    if (!(thd_ndb= Thd_ndb::seize(thd)))
    {
      sql_print_error("Could not allocate Thd_ndb object");
      DBUG_RETURN(1);
    }
    thd_set_thd_ndb(thd, thd_ndb);
  }

  DBUG_PRINT("enter",
             ("query: %s  db: %s  table_name: %s  thd_ndb->options: %d",
              query, db, table_name, thd_ndb->options));
  if (!ndb_schema_share || thd_ndb->options & TNO_NO_LOG_SCHEMA_OP)
  {
    if (thd->slave_thread)
      update_slave_api_stats(thd_ndb->ndb);

    DBUG_RETURN(0);
  }

  char tmp_buf2[FN_REFLEN];
  char quoted_table1[2 + 2 * FN_REFLEN + 1];
  char quoted_db1[2 + 2 * FN_REFLEN + 1];
  char quoted_db2[2 + 2 * FN_REFLEN + 1];
  char quoted_table2[2 + 2 * FN_REFLEN + 1];
  size_t id_length= 0;
  const char *type_str;
  int also_internal= 0;
  uint32 log_type= (uint32)type;
  switch (type)
  {
  case SOT_DROP_TABLE:
    /* drop database command, do not log at drop table */
    if (thd->lex->sql_command ==  SQLCOM_DROP_DB)
      DBUG_RETURN(0);
    /* redo the drop table query as is may contain several tables */
    query= tmp_buf2;
    id_length= my_strmov_quoted_identifier (thd, (char *) quoted_table1,
                                            table_name, 0);
    quoted_table1[id_length]= '\0';
    id_length= my_strmov_quoted_identifier (thd, (char *) quoted_db1,
                                            db, 0);
    quoted_db1[id_length]= '\0';
    query_length= (uint) (strxmov(tmp_buf2, "drop table ", quoted_db1, ".",
                                  quoted_table1, NullS) - tmp_buf2);
    type_str= "drop table";
    break;
  case SOT_RENAME_TABLE_PREPARE:
    type_str= "rename table prepare";
    also_internal= 1;
    break;
  case SOT_RENAME_TABLE:
    /* redo the rename table query as is may contain several tables */
    query= tmp_buf2;
    id_length= my_strmov_quoted_identifier (thd, (char *) quoted_db1,
                                            db, 0);
    quoted_db1[id_length]= '\0';
    id_length= my_strmov_quoted_identifier (thd, (char *) quoted_table1,
                                            table_name, 0);
    quoted_table1[id_length]= '\0';
    id_length= my_strmov_quoted_identifier (thd, (char *) quoted_db2,
                                            new_db, 0);
    quoted_db2[id_length]= '\0';
    id_length= my_strmov_quoted_identifier (thd, (char *) quoted_table2,
                                            new_table_name, 0);
    quoted_table2[id_length]= '\0';
    query_length= (uint) (strxmov(tmp_buf2, "rename table ",
                                  quoted_db1, ".", quoted_table1, " to ",
                                  quoted_db2, ".", quoted_table2, NullS) - tmp_buf2);
    type_str= "rename table";
    break;
  case SOT_CREATE_TABLE:
    type_str= "create table";
    break;
  case SOT_ALTER_TABLE_COMMIT:
    type_str= "alter table";
    also_internal= 1;
    break;
  case SOT_ONLINE_ALTER_TABLE_PREPARE:
    type_str= "online alter table prepare";
    also_internal= 1;
    break;
  case SOT_ONLINE_ALTER_TABLE_COMMIT:
    type_str= "online alter table commit";
    also_internal= 1;
    break;
  case SOT_DROP_DB:
    type_str= "drop db";
    break;
  case SOT_CREATE_DB:
    type_str= "create db";
    break;
  case SOT_ALTER_DB:
    type_str= "alter db";
    break;
  case SOT_TABLESPACE:
    type_str= "tablespace";
    break;
  case SOT_LOGFILE_GROUP:
    type_str= "logfile group";
    break;
  case SOT_TRUNCATE_TABLE:
    type_str= "truncate table";
    break;
  case SOT_CREATE_USER:
    type_str= "create user";
    break;
  case SOT_DROP_USER:
    type_str= "drop user";
    break;
  case SOT_RENAME_USER:
    type_str= "rename user";
    break;
  case SOT_GRANT:
    type_str= "grant/revoke";
    break;
  case SOT_REVOKE:
    type_str= "revoke all";
    break;
  default:
    abort(); /* should not happen, programming error */
  }

  NDB_SCHEMA_OBJECT *ndb_schema_object;
  {
    char key[FN_REFLEN + 1];
    build_table_filename(key, sizeof(key) - 1, db, table_name, "", 0);
    ndb_schema_object= ndb_get_schema_object(key, true);
    ndb_schema_object->table_id= ndb_table_id;
    ndb_schema_object->table_version= ndb_table_version;
  }

  const NdbError *ndb_error= 0;
  uint32 node_id= g_ndb_cluster_connection->node_id();
  Uint64 epoch= 0;
  {
    int i;
    int no_storage_nodes= g_ndb_cluster_connection->no_db_nodes();

    /* begin protect ndb_schema_share */
    native_mutex_lock(&ndb_schema_share_mutex);
    if (ndb_schema_share == 0)
    {
      native_mutex_unlock(&ndb_schema_share_mutex);
      ndb_free_schema_object(&ndb_schema_object);
      DBUG_RETURN(0);    
    }
    native_mutex_lock(&ndb_schema_share->mutex);
    for (i= 0; i < no_storage_nodes; i++)
    {
      bitmap_union(&ndb_schema_object->slock_bitmap,
                   &ndb_schema_share->subscriber_bitmap[i]);
    }
    native_mutex_unlock(&ndb_schema_share->mutex);
    native_mutex_unlock(&ndb_schema_share_mutex);
    /* end protect ndb_schema_share */

    if (also_internal)
      bitmap_set_bit(&ndb_schema_object->slock_bitmap, node_id);
    else
      bitmap_clear_bit(&ndb_schema_object->slock_bitmap, node_id);

    DBUG_DUMP("schema_subscribers", (uchar*)&ndb_schema_object->slock,
              no_bytes_in_map(&ndb_schema_object->slock_bitmap));
  }

  Ndb *ndb= thd_ndb->ndb;
  char save_db[FN_REFLEN];
  strcpy(save_db, ndb->getDatabaseName());

  char tmp_buf[FN_REFLEN];
  NDBDICT *dict= ndb->getDictionary();
  ndb->setDatabaseName(NDB_REP_DB);
  Ndb_table_guard ndbtab_g(dict, NDB_SCHEMA_TABLE);
  const NDBTAB *ndbtab= ndbtab_g.get_table();
  NdbTransaction *trans= 0;
  int retries= 100;
  int retry_sleep= 30; /* 30 milliseconds, transaction */
  const NDBCOL *col[SCHEMA_SIZE];
  unsigned sz[SCHEMA_SIZE];

  if (ndbtab == 0)
  {
    if (strcmp(NDB_REP_DB, db) != 0 ||
        strcmp(NDB_SCHEMA_TABLE, table_name))
    {
      ndb_error= &dict->getNdbError();
    }
    goto end;
  }

  {
    uint i;
    for (i= 0; i < SCHEMA_SIZE; i++)
    {
      col[i]= ndbtab->getColumn(i);
      if (i != SCHEMA_QUERY_I)
      {
        sz[i]= col[i]->getLength();
        DBUG_ASSERT(sz[i] <= sizeof(tmp_buf));
      }
    }
  }

  while (1)
  {
    const char *log_db= db;
    const char *log_tab= table_name;
    const char *log_subscribers= (char*)ndb_schema_object->slock;
    if ((trans= ndb->startTransaction()) == 0)
      goto err;
    while (1)
    {
      NdbOperation *op= 0;
      int r= 0;
      r|= (op= trans->getNdbOperation(ndbtab)) == 0;
      DBUG_ASSERT(r == 0);
      r|= op->writeTuple();
      DBUG_ASSERT(r == 0);
      
      /* db */
      ndb_pack_varchar(col[SCHEMA_DB_I], tmp_buf, log_db, (int)strlen(log_db));
      r|= op->equal(SCHEMA_DB_I, tmp_buf);
      DBUG_ASSERT(r == 0);
      /* name */
      ndb_pack_varchar(col[SCHEMA_NAME_I], tmp_buf, log_tab,
                       (int)strlen(log_tab));
      r|= op->equal(SCHEMA_NAME_I, tmp_buf);
      DBUG_ASSERT(r == 0);
      /* slock */
      DBUG_ASSERT(sz[SCHEMA_SLOCK_I] ==
                  no_bytes_in_map(&ndb_schema_object->slock_bitmap));
      r|= op->setValue(SCHEMA_SLOCK_I, log_subscribers);
      DBUG_ASSERT(r == 0);
      /* query */
      {
        NdbBlob *ndb_blob= op->getBlobHandle(SCHEMA_QUERY_I);
        DBUG_ASSERT(ndb_blob != 0);
        uint blob_len= query_length;
        const char* blob_ptr= query;
        r|= ndb_blob->setValue(blob_ptr, blob_len);
        DBUG_ASSERT(r == 0);
      }
      /* node_id */
      r|= op->setValue(SCHEMA_NODE_ID_I, node_id);
      DBUG_ASSERT(r == 0);
      /* epoch */
      r|= op->setValue(SCHEMA_EPOCH_I, epoch);
      DBUG_ASSERT(r == 0);
      /* id */
      r|= op->setValue(SCHEMA_ID_I, ndb_table_id);
      DBUG_ASSERT(r == 0);
      /* version */
      r|= op->setValue(SCHEMA_VERSION_I, ndb_table_version);
      DBUG_ASSERT(r == 0);
      /* type */
      r|= op->setValue(SCHEMA_TYPE_I, log_type);
      DBUG_ASSERT(r == 0);
      /* any value */
      Uint32 anyValue = 0;
      if (! thd->slave_thread)
      {
        /* Schema change originating from this MySQLD, check SQL_LOG_BIN
         * variable and pass 'setting' to all logging MySQLDs via AnyValue  
         */
        if (thd_options(thd) & OPTION_BIN_LOG) /* e.g. SQL_LOG_BIN == on */
        {
          DBUG_PRINT("info", ("Schema event for binlogging"));
          ndbcluster_anyvalue_set_normal(anyValue);
        }
        else
        {
          DBUG_PRINT("info", ("Schema event not for binlogging")); 
          ndbcluster_anyvalue_set_nologging(anyValue);
        }
      }
      else
      {
        /* 
           Slave propagating replicated schema event in ndb_schema
           In case replicated serverId is composite 
           (server-id-bits < 31) we copy it into the 
           AnyValue as-is
           This is for 'future', as currently Schema operations
           do not have composite AnyValues.
           In future it may be useful to support *not* mapping composite
           AnyValues to/from Binlogged server-ids.
        */
        DBUG_PRINT("info", ("Replicated schema event with original server id %d",
                            thd->server_id));
        anyValue = thd_unmasked_server_id(thd);
      }

#ifndef DBUG_OFF
      /*
        MySQLD will set the user-portion of AnyValue (if any) to all 1s
        This tests code filtering ServerIds on the value of server-id-bits.
      */
      const char* p = getenv("NDB_TEST_ANYVALUE_USERDATA");
      if (p != 0  && *p != 0 && *p != '0' && *p != 'n' && *p != 'N')
      {
        dbug_ndbcluster_anyvalue_set_userbits(anyValue);
      }
#endif  

      r|= op->setAnyValue(anyValue);
      DBUG_ASSERT(r == 0);
      break;
    }
    if (trans->execute(NdbTransaction::Commit, NdbOperation::DefaultAbortOption,
                       1 /* force send */) == 0)
    {
      DBUG_PRINT("info", ("logged: %s", query));
      dict->forceGCPWait(1);
      break;
    }
err:
    const NdbError *this_error= trans ?
      &trans->getNdbError() : &ndb->getNdbError();
    if (this_error->status == NdbError::TemporaryError && !thd->killed)
    {
      if (retries--)
      {
        if (trans)
          ndb->closeTransaction(trans);
        do_retry_sleep(retry_sleep);
        continue; // retry
      }
    }
    ndb_error= this_error;
    break;
  }
end:
  if (ndb_error)
    push_warning_printf(thd, Sql_condition::SL_WARNING,
                        ER_GET_ERRMSG, ER(ER_GET_ERRMSG),
                        ndb_error->code,
                        ndb_error->message,
                        "Could not log query '%s' on other mysqld's");
          
  if (trans)
    ndb->closeTransaction(trans);
  ndb->setDatabaseName(save_db);

  if (opt_ndb_extra_logging > 19)
  {
    sql_print_information("NDB: distributed %s.%s(%u/%u) type: %s(%u) query: \'%s\' to %x%x",
                          db,
                          table_name,
                          ndb_table_id,
                          ndb_table_version,
                          get_schema_type_name(log_type),
                          log_type,
                          query,
                          ndb_schema_object->slock_bitmap.bitmap[0],
                          ndb_schema_object->slock_bitmap.bitmap[1]);
  }

  /*
    Wait for other mysqld's to acknowledge the table operation
  */
  if (ndb_error == 0 && !bitmap_is_clear_all(&ndb_schema_object->slock_bitmap))
  {
    int max_timeout= DEFAULT_SYNC_TIMEOUT;
    native_mutex_lock(&ndb_schema_object->mutex);
    while (1)
    {
      struct timespec abstime;
      int i;
      int no_storage_nodes= g_ndb_cluster_connection->no_db_nodes();
      set_timespec(abstime, 1);
      int ret= native_cond_timedwait(&injector_cond,
                                     &ndb_schema_object->mutex,
                                     &abstime);
      if (thd->killed)
        break;

      /* begin protect ndb_schema_share */
      native_mutex_lock(&ndb_schema_share_mutex);
      if (ndb_schema_share == 0)
      {
        native_mutex_unlock(&ndb_schema_share_mutex);
        break;
      }
      MY_BITMAP servers;
      bitmap_init(&servers, 0, 256, FALSE);
      bitmap_clear_all(&servers);
      bitmap_set_bit(&servers, node_id); // "we" are always alive
      native_mutex_lock(&ndb_schema_share->mutex);
      for (i= 0; i < no_storage_nodes; i++)
      {
        /* remove any unsubscribed from schema_subscribers */
        MY_BITMAP *tmp= &ndb_schema_share->subscriber_bitmap[i];
        bitmap_union(&servers, tmp);
      }
      native_mutex_unlock(&ndb_schema_share->mutex);
      native_mutex_unlock(&ndb_schema_share_mutex);
      /* end protect ndb_schema_share */

      /* remove any unsubscribed from ndb_schema_object->slock */
      bitmap_intersect(&ndb_schema_object->slock_bitmap, &servers);
      bitmap_free(&servers);

      if (bitmap_is_clear_all(&ndb_schema_object->slock_bitmap))
        break;

      if (ret)
      {
        max_timeout--;
        if (max_timeout == 0)
        {
          sql_print_error("NDB %s: distributing %s timed out. Ignoring...",
                          type_str, ndb_schema_object->key);
          DBUG_ASSERT(false);
          break;
        }
        if (opt_ndb_extra_logging)
          ndb_report_waiting(type_str, max_timeout,
                             "distributing", ndb_schema_object->key,
                             &ndb_schema_object->slock_bitmap);
      }
    }
    native_mutex_unlock(&ndb_schema_object->mutex);
  }
  else if (ndb_error)
  {
    sql_print_error("NDB %s: distributing %s err: %u",
                    type_str, ndb_schema_object->key,
                    ndb_error->code);
  }
  else if (opt_ndb_extra_logging > 19)
  {
    sql_print_information("NDB %s: not waiting for distributing %s",
                          type_str, ndb_schema_object->key);
  }

  ndb_free_schema_object(&ndb_schema_object);

  if (opt_ndb_extra_logging > 19)
  {
    sql_print_information("NDB: distribution of %s.%s(%u/%u) type: %s(%u) query: \'%s\'"
                          " - complete!",
                          db,
                          table_name,
                          ndb_table_id,
                          ndb_table_version,
                          get_schema_type_name(log_type),
                          log_type,
                          query);
  }

  if (thd->slave_thread)
    update_slave_api_stats(ndb);

  DBUG_RETURN(0);
}

/*
  Handle _non_ data events from the storage nodes
*/

static
int
ndb_handle_schema_change(THD *thd, Ndb *is_ndb, NdbEventOperation *pOp,
                         const Ndb_event_data *event_data)
{
  DBUG_ENTER("ndb_handle_schema_change");

  if (pOp->getEventType() == NDBEVENT::TE_ALTER)
  {
    DBUG_PRINT("exit", ("Event type is TE_ALTER"));
    DBUG_RETURN(0);
  }

  DBUG_ASSERT(event_data);
  DBUG_ASSERT(pOp->getEventType() == NDBEVENT::TE_DROP ||
              pOp->getEventType() == NDBEVENT::TE_CLUSTER_FAILURE);

  NDB_SHARE *share= event_data->share;
  TABLE *shadow_table= event_data->shadow_table;
  const char *tabname= shadow_table->s->table_name.str;
  const char *dbname= shadow_table->s->db.str;
  {
    Thd_ndb *thd_ndb= get_thd_ndb(thd);
    Ndb *ndb= thd_ndb->ndb;
    NDBDICT *dict= ndb->getDictionary();
    ndb->setDatabaseName(dbname);
    Ndb_table_guard ndbtab_g(dict, tabname);
    const NDBTAB *ev_tab= pOp->getTable();
    const NDBTAB *cache_tab= ndbtab_g.get_table();
    if (cache_tab &&
        cache_tab->getObjectId() == ev_tab->getObjectId() &&
        cache_tab->getObjectVersion() <= ev_tab->getObjectVersion())
      ndbtab_g.invalidate();
  }

  native_mutex_lock(&share->mutex);
  DBUG_ASSERT(share->state == NSS_DROPPED || 
              share->op == pOp || share->new_op == pOp);
  if (share->new_op)
  {
    share->new_op= 0;
  }
  if (share->op)
  {
    share->op= 0;
  }
  native_mutex_unlock(&share->mutex);

  /* Signal ha_ndbcluster::delete/rename_table that drop is done */
  DBUG_PRINT("info", ("signal that drop is done"));
  (void) native_cond_signal(&injector_cond);

  native_mutex_lock(&ndbcluster_mutex);
  /* ndb_share reference binlog free */
  DBUG_PRINT("NDB_SHARE", ("%s binlog free  use_count: %u",
                           share->key, share->use_count));
  free_share(&share, TRUE);

  bool do_close_cached_tables= FALSE;
  bool is_remote_change= !ndb_has_node_id(pOp->getReqNodeId());
  if (is_remote_change && share && share->state != NSS_DROPPED)
  {
    DBUG_PRINT("info", ("remote change"));
    ndbcluster_mark_share_dropped(share);
    if (share->use_count != 1)
    {
      /* open handler holding reference */
      /* wait with freeing create ndb_share to below */
      do_close_cached_tables= TRUE;
    }
    else
    {
      /* ndb_share reference create free */
      DBUG_PRINT("NDB_SHARE", ("%s create free  use_count: %u",
                               share->key, share->use_count));
      free_share(&share, TRUE);
      share= 0;
    }
  }
  else
    share= 0;
  native_mutex_unlock(&ndbcluster_mutex);

  DBUG_PRINT("info", ("Deleting event_data"));
  delete event_data;
  pOp->setCustomData(NULL);

  DBUG_PRINT("info", ("Dropping event operation"));
  native_mutex_lock(&injector_mutex);
  is_ndb->dropEventOperation(pOp);
  native_mutex_unlock(&injector_mutex);

  if (do_close_cached_tables)
  {
    ndb_tdc_close_cached_table(thd, dbname, tabname);
    /* ndb_share reference create free */
    DBUG_PRINT("NDB_SHARE", ("%s create free  use_count: %u",
                             share->key, share->use_count));
    free_share(&share);
  }
  DBUG_RETURN(0);
}


class Mutex_guard
{
public:
  Mutex_guard(native_mutex_t &mutex) : m_mutex(mutex)
  {
    native_mutex_lock(&m_mutex);
  };
  ~Mutex_guard()
  {
    native_mutex_unlock(&m_mutex);
  };
private:
  native_mutex_t &m_mutex;
};


#include "ndb_local_schema.h"

class Ndb_schema_event_handler {

  class Ndb_schema_op
  {
    // Unpack Ndb_schema_op from event_data pointer
    void unpack_event(const Ndb_event_data *event_data)
    {
      TABLE *table= event_data->shadow_table;
      Field **field;
      /* unpack blob values */
      uchar* blobs_buffer= 0;
      uint blobs_buffer_size= 0;
      my_bitmap_map *old_map= dbug_tmp_use_all_columns(table, table->read_set);
      {
        ptrdiff_t ptrdiff= 0;
        int ret= get_ndb_blobs_value(table, event_data->ndb_value[0],
                                     blobs_buffer, blobs_buffer_size,
                                     ptrdiff);
        if (ret != 0)
        {
          my_free(blobs_buffer, MYF(MY_ALLOW_ZERO_PTR));
          DBUG_PRINT("info", ("blob read error"));
          DBUG_ASSERT(FALSE);
        }
      }
      /* db varchar 1 length uchar */
      field= table->field;
      db_length= *(uint8*)(*field)->ptr;
      DBUG_ASSERT(db_length <= (*field)->field_length);
      DBUG_ASSERT((*field)->field_length + 1 == sizeof(db));
      memcpy(db, (*field)->ptr + 1, db_length);
      db[db_length]= 0;
      /* name varchar 1 length uchar */
      field++;
      name_length= *(uint8*)(*field)->ptr;
      DBUG_ASSERT(name_length <= (*field)->field_length);
      DBUG_ASSERT((*field)->field_length + 1 == sizeof(name));
      memcpy(name, (*field)->ptr + 1, name_length);
      name[name_length]= 0;
      /* slock fixed length */
      field++;
      slock_length= (*field)->field_length;
      DBUG_ASSERT((*field)->field_length == sizeof(slock_buf));
      memcpy(slock_buf, (*field)->ptr, slock_length);
      /* query blob */
      field++;
      {
        Field_blob *field_blob= (Field_blob*)(*field);
        uint blob_len= field_blob->get_length((*field)->ptr);
        uchar *blob_ptr= 0;
        field_blob->get_ptr(&blob_ptr);
        DBUG_ASSERT(blob_len == 0 || blob_ptr != 0);
        query_length= blob_len;
        query= sql_strmake((char*) blob_ptr, blob_len);
      }
      /* node_id */
      field++;
      node_id= (Uint32)((Field_long *)*field)->val_int();
      /* epoch */
      field++;
      epoch= ((Field_long *)*field)->val_int();
      /* id */
      field++;
      id= (Uint32)((Field_long *)*field)->val_int();
      /* version */
      field++;
      version= (Uint32)((Field_long *)*field)->val_int();
      /* type */
      field++;
      type= (Uint32)((Field_long *)*field)->val_int();
      /* free blobs buffer */
      my_free(blobs_buffer, MYF(MY_ALLOW_ZERO_PTR));
      dbug_tmp_restore_column_map(table->read_set, old_map);
    }

  public:
    uchar db_length;
    char db[64];
    uchar name_length;
    char name[64];
    uchar slock_length;
    uint32 slock_buf[SCHEMA_SLOCK_SIZE/4];
    MY_BITMAP slock;
    unsigned short query_length;
    char *query;
    Uint64 epoch;
    uint32 node_id;
    uint32 id;
    uint32 version;
    uint32 type;
    uint32 any_value;

    /**
      Create a Ndb_schema_op from event_data
    */
    static Ndb_schema_op*
    create(const Ndb_event_data* event_data,
           Uint32 any_value)
    {
      DBUG_ENTER("Ndb_schema_op::create");
      Ndb_schema_op* schema_op=
        (Ndb_schema_op*)sql_alloc(sizeof(Ndb_schema_op));
      bitmap_init(&schema_op->slock,
                  schema_op->slock_buf, 8*SCHEMA_SLOCK_SIZE, FALSE);
      schema_op->unpack_event(event_data);
      schema_op->any_value= any_value;
      DBUG_PRINT("exit", ("%s.%s: query: '%s'  type: %d",
                          schema_op->db, schema_op->name,
                          schema_op->query,
                          schema_op->type));
      DBUG_RETURN(schema_op);
    }
  };

  static void
  print_could_not_discover_error(THD *thd,
                                 const Ndb_schema_op *schema)
  {
    sql_print_error("NDB Binlog: Could not discover table '%s.%s' from "
                    "binlog schema event '%s' from node %d. "
                    "my_errno: %d",
                     schema->db, schema->name, schema->query,
                     schema->node_id, my_errno);
    thd_print_warning_list(thd, "NDB Binlog");
  }


  static void
  write_schema_op_to_binlog(THD *thd, Ndb_schema_op *schema)
  {

    if (!ndb_binlog_running)
    {
      // This mysqld is not writing a binlog
      return;
    }

    /* any_value == 0 means local cluster sourced change that
     * should be logged
     */
    if (ndbcluster_anyvalue_is_reserved(schema->any_value))
    {
      /* Originating SQL node did not want this query logged */
      if (!ndbcluster_anyvalue_is_nologging(schema->any_value))
        sql_print_warning("NDB: unknown value for binlog signalling 0x%X, "
                          "query not logged",
                          schema->any_value);
      return;
    }

    Uint32 queryServerId = ndbcluster_anyvalue_get_serverid(schema->any_value);
    /*
       Start with serverId as received AnyValue, in case it's a composite
       (server_id_bits < 31).
       This is for 'future', as currently schema ops do not have composite
       AnyValues.
       In future it may be useful to support *not* mapping composite
       AnyValues to/from Binlogged server-ids.
    */
    Uint32 loggedServerId = schema->any_value;

    if (queryServerId)
    {
      /*
         AnyValue has non-zero serverId, must be a query applied by a slave
         mysqld.
         TODO : Assert that we are running in the Binlog injector thread?
      */
      if (! g_ndb_log_slave_updates)
      {
        /* This MySQLD does not log slave updates */
        return;
      }
    }
    else
    {
      /* No ServerId associated with this query, mark it as ours */
      ndbcluster_anyvalue_set_serverid(loggedServerId, ::server_id);
    }

    uint32 thd_server_id_save= thd->server_id;
    DBUG_ASSERT(sizeof(thd_server_id_save) == sizeof(thd->server_id));
    char *thd_db_save= thd->db;
    thd->server_id = loggedServerId;
    thd->db= schema->db;
    int errcode = query_error_code(thd, thd->killed == THD::NOT_KILLED);
    thd->binlog_query(THD::STMT_QUERY_TYPE, schema->query,
                      schema->query_length, FALSE,
  #ifdef NDB_THD_BINLOG_QUERY_HAS_DIRECT
                      TRUE,
  #endif
                      schema->name[0] == 0 || thd->db[0] == 0,
                      errcode);
    thd->server_id= thd_server_id_save;
    thd->db= thd_db_save;

    // Commit the binlog write
    (void)trans_commit_stmt(thd);
  }



  /*
    Acknowledge handling of schema operation
    - Inform the other nodes that schema op has
      been completed by this node (by updating the
      row for this op in ndb_schema table)
  */
  int
  ack_schema_op(const char *db, const char *table_name,
                uint32 table_id, uint32 table_version)
  {
    DBUG_ENTER("ack_schema_op");
    if (!ndb_schema_share)
    {
      DBUG_RETURN(0);
    }

    const NdbError *ndb_error= 0;
    Ndb *ndb= check_ndb_in_thd(m_thd);
    char save_db[FN_HEADLEN];
    strcpy(save_db, ndb->getDatabaseName());

    char tmp_buf[FN_REFLEN];
    NDBDICT *dict= ndb->getDictionary();
    ndb->setDatabaseName(NDB_REP_DB);
    Ndb_table_guard ndbtab_g(dict, NDB_SCHEMA_TABLE);
    const NDBTAB *ndbtab= ndbtab_g.get_table();
    NdbTransaction *trans= 0;
    int retries= 100;
    int retry_sleep= 30; /* 30 milliseconds, transaction */
    const NDBCOL *col[SCHEMA_SIZE];

    MY_BITMAP slock;
    uint32 bitbuf[SCHEMA_SLOCK_SIZE/4];
    bitmap_init(&slock, bitbuf, sizeof(bitbuf)*8, false);

    if (ndbtab == 0)
    {
      if (dict->getNdbError().code != 4009)
        abort();
      DBUG_RETURN(0);
    }

    {
      uint i;
      for (i= 0; i < SCHEMA_SIZE; i++)
      {
        col[i]= ndbtab->getColumn(i);
        if (i != SCHEMA_QUERY_I)
        {
          DBUG_ASSERT(col[i]->getLength() <= (int)sizeof(tmp_buf));
        }
      }
    }

    while (1)
    {
      if ((trans= ndb->startTransaction()) == 0)
        goto err;
      {
        NdbOperation *op= 0;
        int r= 0;

        /* read the bitmap exlusive */
        r|= (op= trans->getNdbOperation(ndbtab)) == 0;
        DBUG_ASSERT(r == 0);
        r|= op->readTupleExclusive();
        DBUG_ASSERT(r == 0);

        /* db */
        ndb_pack_varchar(col[SCHEMA_DB_I], tmp_buf, db, (int)strlen(db));
        r|= op->equal(SCHEMA_DB_I, tmp_buf);
        DBUG_ASSERT(r == 0);
        /* name */
        ndb_pack_varchar(col[SCHEMA_NAME_I], tmp_buf, table_name,
                         (int)strlen(table_name));
        r|= op->equal(SCHEMA_NAME_I, tmp_buf);
        DBUG_ASSERT(r == 0);
        /* slock */
        r|= op->getValue(SCHEMA_SLOCK_I, (char*)slock.bitmap) == 0;
        DBUG_ASSERT(r == 0);
      }
      if (trans->execute(NdbTransaction::NoCommit))
        goto err;

      if (opt_ndb_extra_logging > 19)
      {
        uint32 copy[SCHEMA_SLOCK_SIZE/4];
        memcpy(copy, bitbuf, sizeof(copy));
        bitmap_clear_bit(&slock, own_nodeid());
        sql_print_information("NDB: reply to %s.%s(%u/%u) from %x%x to %x%x",
                              db, table_name,
                              table_id, table_version,
                              copy[0], copy[1],
                              slock.bitmap[0],
                              slock.bitmap[1]);
      }
      else
      {
        bitmap_clear_bit(&slock, own_nodeid());
      }

      {
        NdbOperation *op= 0;
        int r= 0;

        /* now update the tuple */
        r|= (op= trans->getNdbOperation(ndbtab)) == 0;
        DBUG_ASSERT(r == 0);
        r|= op->updateTuple();
        DBUG_ASSERT(r == 0);

        /* db */
        ndb_pack_varchar(col[SCHEMA_DB_I], tmp_buf, db, (int)strlen(db));
        r|= op->equal(SCHEMA_DB_I, tmp_buf);
        DBUG_ASSERT(r == 0);
        /* name */
        ndb_pack_varchar(col[SCHEMA_NAME_I], tmp_buf, table_name,
                         (int)strlen(table_name));
        r|= op->equal(SCHEMA_NAME_I, tmp_buf);
        DBUG_ASSERT(r == 0);
        /* slock */
        r|= op->setValue(SCHEMA_SLOCK_I, (char*)slock.bitmap);
        DBUG_ASSERT(r == 0);
        /* node_id */
        r|= op->setValue(SCHEMA_NODE_ID_I, own_nodeid());
        DBUG_ASSERT(r == 0);
        /* type */
        r|= op->setValue(SCHEMA_TYPE_I, (uint32)SOT_CLEAR_SLOCK);
        DBUG_ASSERT(r == 0);
      }
      if (trans->execute(NdbTransaction::Commit,
                         NdbOperation::DefaultAbortOption, 1 /*force send*/) == 0)
      {
        DBUG_PRINT("info", ("node %d cleared lock on '%s.%s'",
                            own_nodeid(), db, table_name));
        dict->forceGCPWait(1);
        break;
      }
    err:
      const NdbError *this_error= trans ?
        &trans->getNdbError() : &ndb->getNdbError();
      if (this_error->status == NdbError::TemporaryError &&
          !thd_killed(m_thd))
      {
        if (retries--)
        {
          if (trans)
            ndb->closeTransaction(trans);
          do_retry_sleep(retry_sleep);
          continue; // retry
        }
      }
      ndb_error= this_error;
      break;
    }

    if (ndb_error)
    {
      sql_print_warning("NDB: Could not release slock on '%s.%s', "
                        "Error code: %d Message: %s",
                        db, table_name,
                        ndb_error->code, ndb_error->message);
    }
    if (trans)
      ndb->closeTransaction(trans);
    ndb->setDatabaseName(save_db);
    DBUG_RETURN(0);
  }


  bool check_is_ndb_schema_event(const Ndb_event_data* event_data) const
  {
    if (!event_data)
    {
      // Received event without event data pointer
      assert(false);
      return false;
    }

    NDB_SHARE *share= event_data->share;
    if (!share)
    {
      // Received event where the event_data is not properly initialized
      assert(false);
      return false;
    }
    assert(event_data->shadow_table);
    assert(event_data->ndb_value[0]);
    assert(event_data->ndb_value[1]);

    native_mutex_lock(&ndb_schema_share_mutex);
    if (share != ndb_schema_share)
    {
      // Received event from s_ndb not pointing at the ndb_schema_share
      native_mutex_unlock(&ndb_schema_share_mutex);
      assert(false);
      return false;
    }
    assert(!strncmp(share->db, STRING_WITH_LEN(NDB_REP_DB)));
    assert(!strncmp(share->table_name, STRING_WITH_LEN(NDB_SCHEMA_TABLE)));
    native_mutex_unlock(&ndb_schema_share_mutex);
    return true;
  }


  void
  handle_after_epoch(Ndb_schema_op* schema)
  {
    DBUG_ENTER("handle_after_epoch");
    DBUG_PRINT("info", ("Pushing Ndb_schema_op on list to be "
                        "handled after epoch"));
    assert(!is_post_epoch()); // Only before epoch
    m_post_epoch_handle_list.push_back(schema, m_mem_root);
    DBUG_VOID_RETURN;
  }


  void
  ack_after_epoch(Ndb_schema_op* schema)
  {
    DBUG_ENTER("ack_after_epoch");
    assert(!is_post_epoch()); // Only before epoch
    m_post_epoch_ack_list.push_back(schema, m_mem_root);
    DBUG_VOID_RETURN;
  }


  uint own_nodeid(void) const
  {
    return m_own_nodeid;
  }


  void
  ndbapi_invalidate_table(const char* db_name, const char* table_name) const
  {
    DBUG_ENTER("ndbapi_invalidate_table");
    Thd_ndb *thd_ndb= get_thd_ndb(m_thd);
    Ndb *ndb= thd_ndb->ndb;

    ndb->setDatabaseName(db_name);
    Ndb_table_guard ndbtab_g(ndb->getDictionary(), table_name);
    ndbtab_g.invalidate();
    DBUG_VOID_RETURN;
  }


  void
  mysqld_close_cached_table(const char* db_name, const char* table_name) const
  {
    DBUG_ENTER("mysqld_close_cached_table");
     // Just mark table as "need reopen"
    const bool wait_for_refresh = false;
    // Not waiting -> no timeout needed
    const ulong timeout = 0;

    TABLE_LIST table_list;
    memset(&table_list, 0, sizeof(table_list));
    table_list.db= (char*)db_name;
    table_list.alias= table_list.table_name= (char*)table_name;

    close_cached_tables(m_thd, &table_list,
                        wait_for_refresh, timeout);
    DBUG_VOID_RETURN;
  }


  void
  mysqld_write_frm_from_ndb(const char* db_name,
                            const char* table_name) const
  {
    DBUG_ENTER("mysqld_write_frm_from_ndb");
    Thd_ndb *thd_ndb= get_thd_ndb(m_thd);
    Ndb *ndb= thd_ndb->ndb;
    Ndb_table_guard ndbtab_g(ndb->getDictionary(), table_name);
    const NDBTAB *ndbtab= ndbtab_g.get_table();
    if (!ndbtab)
    {
      /*
        Bug#14773491 reports crash in 'cmp_frm' due to
        ndbtab* being NULL -> bail out here
      */
      sql_print_error("NDB schema: Could not find table '%s.%s' in NDB",
                      db_name, table_name);
      DBUG_ASSERT(false);
      DBUG_VOID_RETURN;
    }

    char key[FN_REFLEN];
    build_table_filename(key, sizeof(key)-1,
                         db_name, table_name, NullS, 0);

    uchar *data= 0, *pack_data= 0;
    size_t length, pack_length;

    if (readfrm(key, &data, &length) == 0 &&
        packfrm(data, length, &pack_data, &pack_length) == 0 &&
        cmp_frm(ndbtab, pack_data, pack_length))
    {
      DBUG_PRINT("info", ("Detected frm change of table %s.%s",
                          db_name, table_name));

      DBUG_DUMP("frm", (uchar*) ndbtab->getFrmData(),
                        ndbtab->getFrmLength());
      my_free(data);
      data= NULL;

      int error;
      if ((error= unpackfrm(&data, &length,
                            (const uchar*) ndbtab->getFrmData())) ||
          (error= writefrm(key, data, length)))
      {
        sql_print_error("NDB: Failed write frm for %s.%s, error %d",
                        db_name, table_name, error);
      }
    }
    my_free(data);
    my_free(pack_data);
    DBUG_VOID_RETURN;
  }


  NDB_SHARE* get_share(Ndb_schema_op* schema) const
  {
    DBUG_ENTER("get_share(Ndb_schema_op*)");
    char key[FN_REFLEN + 1];
    build_table_filename(key, sizeof(key) - 1,
                         schema->db, schema->name, "", 0);
    NDB_SHARE *share= ndbcluster_get_share(key, 0, FALSE, FALSE);
    if (share)
    {
      DBUG_PRINT("NDB_SHARE", ("%s temporary  use_count: %u",
                               share->key, share->use_count));
    }
    DBUG_RETURN(share);
  }


  bool
  check_if_local_tables_in_db(const char *dbname) const
  {
    DBUG_ENTER("check_if_local_tables_in_db");
    DBUG_PRINT("info", ("Looking for files in directory %s", dbname));
    List<LEX_STRING> files;
    char path[FN_REFLEN + 1];
    THD* thd= current_thd;
    ulong col_access= thd->col_access;

    /*
      Allow injector thread to read all tables.
      This is needed to be able to find all tables
      when calling find_files.
    */
    thd->col_access&= TABLE_ACLS;

    build_table_filename(path, sizeof(path) - 1, dbname, "", "", 0);
    if (find_files(m_thd, &files, dbname, path, NullS, 0) != FIND_FILES_OK)
    {
      m_thd->clear_error();
      DBUG_PRINT("info", ("Failed to find files"));
      /*
	Reset column access rights to default
      */
      thd->col_access= col_access;
      DBUG_RETURN(true);
    }
    /*
      Reset column access rights to default
    */
    thd->col_access= col_access;
    DBUG_PRINT("info",("found: %d files", files.elements));

    LEX_STRING *tabname;
    while ((tabname= files.pop()))
    {
      DBUG_PRINT("info", ("Found table %s", tabname->str));
      if (ndbcluster_check_if_local_table(dbname, tabname->str))
        DBUG_RETURN(true);
    }

    DBUG_RETURN(false);
  }


  bool is_local_table(const char* db_name, const char* table_name) const
  {
    return ndbcluster_check_if_local_table(db_name, table_name);
  }


  void handle_clear_slock(Ndb_schema_op* schema)
  {
    DBUG_ENTER("handle_clear_slock");

    assert(is_post_epoch());

    char key[FN_REFLEN + 1];
    build_table_filename(key, sizeof(key) - 1, schema->db, schema->name, "", 0);

    /* Ack to any SQL thread waiting for schema op to complete */
    NDB_SCHEMA_OBJECT *ndb_schema_object= ndb_get_schema_object(key, false);
    if (!ndb_schema_object)
    {
      /* Noone waiting for this schema op in this mysqld */
      if (opt_ndb_extra_logging > 19)
        sql_print_information("NDB: Discarding event...no obj: %s (%u/%u)",
                              key, schema->id, schema->version);
      DBUG_VOID_RETURN;
    }

    if (ndb_schema_object->table_id != schema->id ||
        ndb_schema_object->table_version != schema->version)
    {
      /* Someone waiting, but for another id/version... */
      if (opt_ndb_extra_logging > 19)
        sql_print_information("NDB: Discarding event...key: %s "
                              "non matching id/version [%u/%u] != [%u/%u]",
                              key,
                              ndb_schema_object->table_id,
                              ndb_schema_object->table_version,
                              schema->id,
                              schema->version);
      ndb_free_schema_object(&ndb_schema_object);
      DBUG_VOID_RETURN;
    }

    /*
      Copy the latest slock info into the ndb_schema_object so that
      waiter can check if all nodes it's waiting for has answered
    */
    native_mutex_lock(&ndb_schema_object->mutex);
    if (opt_ndb_extra_logging > 19)
    {
      sql_print_information("NDB: CLEAR_SLOCK key: %s(%u/%u) from"
                            " %x%x to %x%x",
                            key, schema->id, schema->version,
                            ndb_schema_object->slock[0],
                            ndb_schema_object->slock[1],
                            schema->slock_buf[0],
                            schema->slock_buf[1]);
    }
    memcpy(ndb_schema_object->slock, schema->slock_buf,
           sizeof(ndb_schema_object->slock));
    DBUG_DUMP("ndb_schema_object->slock_bitmap.bitmap",
              (uchar*)ndb_schema_object->slock_bitmap.bitmap,
              no_bytes_in_map(&ndb_schema_object->slock_bitmap));
    native_mutex_unlock(&ndb_schema_object->mutex);

    ndb_free_schema_object(&ndb_schema_object);

    /* Wake up the waiter */
    native_cond_signal(&injector_cond);

    DBUG_VOID_RETURN;
  }


  void
  handle_offline_alter_table_commit(Ndb_schema_op* schema)
  {
    DBUG_ENTER("handle_offline_alter_table_commit");

    assert(is_post_epoch()); // Always after epoch

    if (schema->node_id == own_nodeid())
      DBUG_VOID_RETURN;

    write_schema_op_to_binlog(m_thd, schema);
    ndbapi_invalidate_table(schema->db, schema->name);
    mysqld_close_cached_table(schema->db, schema->name);

    /**
     * Note about get_share() / free_share() referrences:
     *
     *  1) All shares have a ref count related to their 'discovery' by dictionary.
     *     (Until they are 'dropped')
     *  2) All shares are referred by the binlog thread if its DDL operations 
     *     should be replicated with schema events ('share->op != NULL')
     *  3) All shares are ref counted when they are temporarily referred
     *     inside a function. (as below)
     */
    NDB_SHARE *share= get_share(schema);  // 3) Temporary pin 'share'
    if (share)
    {
      native_mutex_lock(&share->mutex);
      if (share->op)
      {
        Ndb_event_data *event_data=
          (Ndb_event_data *) share->op->getCustomData();
        if (event_data)
          delete event_data;
        share->op->setCustomData(NULL);
        {
          Mutex_guard injector_mutex_g(injector_mutex);
          injector_ndb->dropEventOperation(share->op);
        }
        share->op= 0;
        free_share(&share);   // Free binlog ref, 2)
        DBUG_ASSERT(share);   // Still ref'ed by 1) & 3)
      }
      native_mutex_unlock(&share->mutex);
      free_share(&share);   // Free temporary ref, 3)
      DBUG_ASSERT(share);   // Still ref'ed by dict, 1)

      /**
       * Finaly unref. from dictionary, 1). 
       * If this was the last share ref, it will be deleted.
       * If there are more (trailing) references, the share will remain as an
       * unvisible instance in the share-hash until remaining references are dropped.
       */
      native_mutex_lock(&ndbcluster_mutex);
      handle_trailing_share(m_thd, share); // Unref my 'share', and make any pending refs 'trailing'
      share= 0;                            // It's gone
      native_mutex_unlock(&ndbcluster_mutex);
    } // if (share)

    if (is_local_table(schema->db, schema->name) &&
       !Ndb_dist_priv_util::is_distributed_priv_table(schema->db,
                                                      schema->name))
    {
      sql_print_error("NDB Binlog: Skipping locally defined table '%s.%s' "
                      "from binlog schema event '%s' from node %d.",
                      schema->db, schema->name, schema->query,
                      schema->node_id);
      DBUG_VOID_RETURN;
    }

    // Instantiate a new 'share' for the altered table.
    if (ndb_create_table_from_engine(m_thd, schema->db, schema->name))
    {
      print_could_not_discover_error(m_thd, schema);
    }
    DBUG_VOID_RETURN;
  }


  void
  handle_online_alter_table_prepare(Ndb_schema_op* schema)
  {
    assert(is_post_epoch()); // Always after epoch

    ndbapi_invalidate_table(schema->db, schema->name);
    mysqld_close_cached_table(schema->db, schema->name);

    if (schema->node_id != own_nodeid())
    {
      write_schema_op_to_binlog(m_thd, schema);
      if (!is_local_table(schema->db, schema->name))
      {
        mysqld_write_frm_from_ndb(schema->db, schema->name);
      }
    }
  }


  void
  handle_online_alter_table_commit(Ndb_schema_op* schema)
  {
    assert(is_post_epoch()); // Always after epoch

    NDB_SHARE *share= get_share(schema);
    if (share)
    {
      if (opt_ndb_extra_logging > 9)
        sql_print_information("NDB Binlog: handling online alter/rename");

      native_mutex_lock(&share->mutex);
      ndb_binlog_close_shadow_table(share);

      if (ndb_binlog_open_shadow_table(m_thd, share))
      {
        sql_print_error("NDB Binlog: Failed to re-open shadow table %s.%s",
                        schema->db, schema->name);
        native_mutex_unlock(&share->mutex);
      }
      else
      {
        /*
          Start subscribing to data changes to the new table definition
        */
        String event_name(INJECTOR_EVENT_LEN);
        ndb_rep_event_name(&event_name, schema->db, schema->name,
                           get_binlog_full(share));
        NdbEventOperation *tmp_op= share->op;
        share->new_op= 0;
        share->op= 0;

        Thd_ndb *thd_ndb= get_thd_ndb(m_thd);
        Ndb *ndb= thd_ndb->ndb;
        Ndb_table_guard ndbtab_g(ndb->getDictionary(), schema->name);
        const NDBTAB *ndbtab= ndbtab_g.get_table();
        if (ndbcluster_create_event_ops(m_thd, share, ndbtab,
                                        event_name.c_ptr()))
        {
          sql_print_error("NDB Binlog:"
                          "FAILED CREATE (DISCOVER) EVENT OPERATIONS Event: %s",
                          event_name.c_ptr());
        }
        else
        {
          share->new_op= share->op;
        }
        share->op= tmp_op;
        native_mutex_unlock(&share->mutex);

        if (opt_ndb_extra_logging > 9)
          sql_print_information("NDB Binlog: handling online "
                                "alter/rename done");
      }
      native_mutex_lock(&share->mutex);
      if (share->op && share->new_op)
      {
        Ndb_event_data *event_data=
          (Ndb_event_data *) share->op->getCustomData();
        if (event_data)
          delete event_data;
        share->op->setCustomData(NULL);
        {
          Mutex_guard injector_mutex_g(injector_mutex);
          injector_ndb->dropEventOperation(share->op);
        }
        share->op= share->new_op;
        share->new_op= 0;
        free_share(&share);
        DBUG_ASSERT(share);   // Should still be ref'ed
      }
      native_mutex_unlock(&share->mutex);

      free_share(&share);
    }
  }


  void
  handle_drop_table(Ndb_schema_op* schema)
  {
    DBUG_ENTER("handle_drop_table");

    assert(is_post_epoch()); // Always after epoch

    if (schema->node_id == own_nodeid())
      DBUG_VOID_RETURN;

    write_schema_op_to_binlog(m_thd, schema);

    Ndb_local_schema::Table tab(m_thd, schema->db, schema->name);
    if (tab.is_local_table())
    {
      /* Table is not a NDB table in this mysqld -> leave it */
      sql_print_error("NDB Binlog: Skipping drop of locally "
                      "defined table '%s.%s' from binlog schema "
                      "event '%s' from node %d. ",
                      schema->db, schema->name, schema->query,
                      schema->node_id);

      // There should be no NDB_SHARE for this table
      assert(!get_share(schema));

      DBUG_VOID_RETURN;
    }

    tab.remove_table();

    NDB_SHARE *share= get_share(schema); // temporary ref.
    if (!share || !share->op)
    {
      ndbapi_invalidate_table(schema->db, schema->name);
      mysqld_close_cached_table(schema->db, schema->name);
    }
    if (share)
    {
      free_share(&share); // temporary ref.
      DBUG_ASSERT(share); // Should still be ref'ed
      free_share(&share); // server ref.
    }

    ndbapi_invalidate_table(schema->db, schema->name);
    mysqld_close_cached_table(schema->db, schema->name);

    DBUG_VOID_RETURN;
  }


  /*
    The RENAME is performed in two steps.
    1) PREPARE_RENAME - sends the new table key to participants
    2) RENAME - perform the actual rename
  */

  void
  handle_rename_table_prepare(Ndb_schema_op* schema)
  {
    DBUG_ENTER("handle_rename_table_prepare");

    assert(is_post_epoch()); // Always after epoch

    if (schema->node_id == own_nodeid())
      DBUG_VOID_RETURN;

    const char* new_key_for_table= schema->query;
    DBUG_PRINT("info", ("new_key_for_table: '%s'", new_key_for_table));

    NDB_SHARE *share= get_share(schema); // temporary ref.
    if (!share)
     {
      // The RENAME_PREPARE needs the share as a place to
      // save the new key. Normally it should find the
      // share, but just to be safe... but for example
      // in ndb_share.test there are no share after restore
      // of backup
      // DBUG_ASSERT(share);
      DBUG_VOID_RETURN;
    }

    // Save the new key in the share and hope for the best(i.e
    // that it can be found later when the RENAME arrives)
    ndbcluster_prepare_rename_share(share, new_key_for_table);
    free_share(&share); // temporary ref.

    DBUG_VOID_RETURN;
  }


  void
  handle_rename_table(Ndb_schema_op* schema)
  {
    DBUG_ENTER("handle_rename_table");

    assert(is_post_epoch()); // Always after epoch

    if (schema->node_id == own_nodeid())
      DBUG_VOID_RETURN;

    write_schema_op_to_binlog(m_thd, schema);

    Ndb_local_schema::Table from(m_thd, schema->db, schema->name);
    if (from.is_local_table())
    {
      /* Tables exists as a local table, print error and leave it */
      sql_print_error("NDB Binlog: Skipping renaming locally "
                      "defined table '%s.%s' from binlog schema "
                      "event '%s' from node %d. ",
                      schema->db, schema->name, schema->query,
                      schema->node_id);
      DBUG_VOID_RETURN;
    }

    NDB_SHARE *share= get_share(schema); // temporary ref.
    if (!share || !share->op)
    {
      ndbapi_invalidate_table(schema->db, schema->name);
      mysqld_close_cached_table(schema->db, schema->name);
    }
    if (share)
      free_share(&share);  // temporary ref.

    share= get_share(schema);  // temporary ref.
    if (!share)
    {
      // The RENAME need to find share, since that's where
      // the RENAME_PREPARE has saved the new name
      DBUG_ASSERT(share);
      DBUG_VOID_RETURN;
    }

    const char* new_key_for_table= share->new_key;
    if (!new_key_for_table)
    {
      // The rename need the share to have new_key set
      // by a previous RENAME_PREPARE
      DBUG_ASSERT(new_key_for_table);
      DBUG_VOID_RETURN;
    }

    // Split the new key into db and table name
    char new_db[FN_REFLEN + 1], new_name[FN_REFLEN + 1];
    ha_ndbcluster::set_dbname(new_key_for_table, new_db);
    ha_ndbcluster::set_tabname(new_key_for_table, new_name);
    from.rename_table(new_db, new_name);
    ndbcluster_rename_share(m_thd, share);
    free_share(&share);  // temporary ref.

    ndbapi_invalidate_table(schema->db, schema->name);
    mysqld_close_cached_table(schema->db, schema->name);

    DBUG_VOID_RETURN;
  }


  void
  handle_drop_db(Ndb_schema_op* schema)
  {
    DBUG_ENTER("handle_drop_db");

    assert(is_post_epoch()); // Always after epoch

    if (schema->node_id == own_nodeid())
      DBUG_VOID_RETURN;

    write_schema_op_to_binlog(m_thd, schema);

    Thd_ndb *thd_ndb= get_thd_ndb(m_thd);
    Thd_ndb_options_guard thd_ndb_options(thd_ndb);
    // Set NO_LOCK_SCHEMA_OP before 'check_if_local_tables_indb'
    // until ndbcluster_find_files does not take GSL
    thd_ndb_options.set(TNO_NO_LOCK_SCHEMA_OP);

    if (check_if_local_tables_in_db(schema->db))
    {
      /* Tables exists as a local table, print error and leave it */
      sql_print_error("NDB Binlog: Skipping drop database '%s' since "
                      "it contained local tables "
                      "binlog schema event '%s' from node %d. ",
                      schema->db, schema->query,
                      schema->node_id);
      DBUG_VOID_RETURN;
    }

    const int no_print_error[1]= {0};
    run_query(m_thd, schema->query,
              schema->query + schema->query_length,
              no_print_error);

    DBUG_VOID_RETURN;
  }


  void
  handle_truncate_table(Ndb_schema_op* schema)
  {
    DBUG_ENTER("handle_truncate_table");

    assert(!is_post_epoch()); // Always directly

    if (schema->node_id == own_nodeid())
      DBUG_VOID_RETURN;

    write_schema_op_to_binlog(m_thd, schema);

    NDB_SHARE *share= get_share(schema);
    // invalidation already handled by binlog thread
    if (!share || !share->op)
    {
      ndbapi_invalidate_table(schema->db, schema->name);
      mysqld_close_cached_table(schema->db, schema->name);
    }
    if (share)
      free_share(&share);

    if (is_local_table(schema->db, schema->name))
    {
      sql_print_error("NDB Binlog: Skipping locally defined table "
                      "'%s.%s' from binlog schema event '%s' from "
                      "node %d. ",
                      schema->db, schema->name, schema->query,
                      schema->node_id);
      DBUG_VOID_RETURN;
    }

    if (ndb_create_table_from_engine(m_thd, schema->db, schema->name))
    {
      print_could_not_discover_error(m_thd, schema);
    }

    DBUG_VOID_RETURN;
  }


  void
  handle_create_table(Ndb_schema_op* schema)
  {
    DBUG_ENTER("handle_create_table");

    assert(!is_post_epoch()); // Always directly

    if (schema->node_id == own_nodeid())
      DBUG_VOID_RETURN;

    write_schema_op_to_binlog(m_thd, schema);

    if (is_local_table(schema->db, schema->name))
    {
      sql_print_error("NDB Binlog: Skipping locally defined table '%s.%s' from "
                          "binlog schema event '%s' from node %d. ",
                          schema->db, schema->name, schema->query,
                          schema->node_id);
      DBUG_VOID_RETURN;
    }

    if (ndb_create_table_from_engine(m_thd, schema->db, schema->name))
    {
      print_could_not_discover_error(m_thd, schema);
    }

    DBUG_VOID_RETURN;
  }


  void
  handle_create_db(Ndb_schema_op* schema)
  {
    DBUG_ENTER("handle_create_db");

    assert(!is_post_epoch()); // Always directly

    if (schema->node_id == own_nodeid())
      DBUG_VOID_RETURN;

    write_schema_op_to_binlog(m_thd, schema);

    Thd_ndb *thd_ndb= get_thd_ndb(m_thd);
    Thd_ndb_options_guard thd_ndb_options(thd_ndb);
    thd_ndb_options.set(TNO_NO_LOCK_SCHEMA_OP);
    const int no_print_error[1]= {0};
    run_query(m_thd, schema->query,
              schema->query + schema->query_length,
              no_print_error);

    DBUG_VOID_RETURN;
  }


  void
  handle_alter_db(Ndb_schema_op* schema)
  {
    DBUG_ENTER("handle_alter_db");

    assert(!is_post_epoch()); // Always directly

    if (schema->node_id == own_nodeid())
      DBUG_VOID_RETURN;

    write_schema_op_to_binlog(m_thd, schema);

    Thd_ndb *thd_ndb= get_thd_ndb(m_thd);
    Thd_ndb_options_guard thd_ndb_options(thd_ndb);
    thd_ndb_options.set(TNO_NO_LOCK_SCHEMA_OP);
    const int no_print_error[1]= {0};
    run_query(m_thd, schema->query,
              schema->query + schema->query_length,
              no_print_error);

    DBUG_VOID_RETURN;
  }


  void
  handle_grant_op(Ndb_schema_op* schema)
  {
    DBUG_ENTER("handle_grant_op");

    assert(!is_post_epoch()); // Always directly

    if (schema->node_id == own_nodeid())
      DBUG_VOID_RETURN;

    write_schema_op_to_binlog(m_thd, schema);

    if (opt_ndb_extra_logging > 9)
      sql_print_information("Got dist_priv event: %s, "
                            "flushing privileges",
                            get_schema_type_name(schema->type));

    Thd_ndb *thd_ndb= get_thd_ndb(m_thd);
    Thd_ndb_options_guard thd_ndb_options(thd_ndb);
    thd_ndb_options.set(TNO_NO_LOCK_SCHEMA_OP);
    const int no_print_error[1]= {0};
    char *cmd= (char *) "flush privileges";
    run_query(m_thd, cmd,
              cmd + strlen(cmd),
              no_print_error);

    DBUG_VOID_RETURN;
  }


  int
  handle_schema_op(Ndb_schema_op* schema)
  {
    DBUG_ENTER("handle_schema_op");
    {
      const SCHEMA_OP_TYPE schema_type= (SCHEMA_OP_TYPE)schema->type;

      if (opt_ndb_extra_logging > 19)
      {
        sql_print_information("NDB: got schema event on %s.%s(%u/%u) query: '%s' type: %s(%d) node: %u slock: %x%x",
                              schema->db, schema->name,
                              schema->id, schema->version,
                              schema->query,
                              get_schema_type_name(schema_type),
                              schema_type,
                              schema->node_id,
                              schema->slock.bitmap[0],
                              schema->slock.bitmap[1]);
      }

      if ((schema->db[0] == 0) && (schema->name[0] == 0))
      {
        /**
         * This happens if there is a schema event on a table (object)
         *   that this mysqld does not know about.
         *   E.g it had a local table shadowing a ndb table...
         */
        DBUG_RETURN(0);
      }

      switch (schema_type)
      {
      case SOT_CLEAR_SLOCK:
        /*
          handle slock after epoch is completed to ensure that
          schema events get inserted in the binlog after any data
          events
        */
        handle_after_epoch(schema);
        DBUG_RETURN(0);

      case SOT_ALTER_TABLE_COMMIT:
      case SOT_RENAME_TABLE_PREPARE:
      case SOT_ONLINE_ALTER_TABLE_PREPARE:
      case SOT_ONLINE_ALTER_TABLE_COMMIT:
      case SOT_RENAME_TABLE:
      case SOT_DROP_TABLE:
      case SOT_DROP_DB:
        handle_after_epoch(schema);
        ack_after_epoch(schema);
        DBUG_RETURN(0);

      case SOT_TRUNCATE_TABLE:
        handle_truncate_table(schema);
        break;

      case SOT_CREATE_TABLE:
        handle_create_table(schema);
        break;

      case SOT_CREATE_DB:
        handle_create_db(schema);
        break;

      case SOT_ALTER_DB:
        handle_alter_db(schema);
        break;

      case SOT_CREATE_USER:
      case SOT_DROP_USER:
      case SOT_RENAME_USER:
      case SOT_GRANT:
      case SOT_REVOKE:
        handle_grant_op(schema);
        break;

      case SOT_TABLESPACE:
      case SOT_LOGFILE_GROUP:
        if (schema->node_id == own_nodeid())
          break;
        write_schema_op_to_binlog(m_thd, schema);
        break;

      case SOT_RENAME_TABLE_NEW:
        /*
          Only very old MySQL Server connected to the cluster may
          send this schema operation, ignore it
        */
        sql_print_error("NDB schema: Skipping old schema operation"
                        "(RENAME_TABLE_NEW) on %s.%s",
                        schema->db, schema->name);
        DBUG_ASSERT(false);
        break;

      }

      /* signal that schema operation has been handled */
      DBUG_DUMP("slock", (uchar*) schema->slock_buf, schema->slock_length);
      if (bitmap_is_set(&schema->slock, own_nodeid()))
      {
        ack_schema_op(schema->db, schema->name,
                      schema->id, schema->version);
      }
    }
    DBUG_RETURN(0);
  }


  void
  handle_schema_op_post_epoch(Ndb_schema_op* schema)
  {
    DBUG_ENTER("handle_schema_op_post_epoch");
    DBUG_PRINT("enter", ("%s.%s: query: '%s'  type: %d",
                         schema->db, schema->name,
                         schema->query, schema->type));

    {
      const SCHEMA_OP_TYPE schema_type= (SCHEMA_OP_TYPE)schema->type;
      if (opt_ndb_extra_logging > 9)
        sql_print_information("%s - %s.%s",
                              get_schema_type_name(schema_type),
                              schema->db ? schema->db : "(null)",
                              schema->name ? schema->name : "(null)");

      switch (schema_type)
      {
      case SOT_CLEAR_SLOCK:
        handle_clear_slock(schema);
        break;

      case SOT_DROP_DB:
        handle_drop_db(schema);
        break;

      case SOT_DROP_TABLE:
        handle_drop_table(schema);
        break;

      case SOT_RENAME_TABLE_PREPARE:
        handle_rename_table_prepare(schema);
        break;

      case SOT_RENAME_TABLE:
        handle_rename_table(schema);
        break;

      case SOT_ALTER_TABLE_COMMIT:
        handle_offline_alter_table_commit(schema);
        break;

      case SOT_ONLINE_ALTER_TABLE_PREPARE:
        handle_online_alter_table_prepare(schema);
        break;

      case SOT_ONLINE_ALTER_TABLE_COMMIT:
        handle_online_alter_table_commit(schema);
        break;

      default:
        DBUG_ASSERT(FALSE);
      }
    }

    DBUG_VOID_RETURN;
  }

  THD* m_thd;
  MEM_ROOT* m_mem_root;
  uint m_own_nodeid;
  bool m_post_epoch;

  bool is_post_epoch(void) const { return m_post_epoch; }

  List<Ndb_schema_op> m_post_epoch_handle_list;
  List<Ndb_schema_op> m_post_epoch_ack_list;

public:
  Ndb_schema_event_handler(); // Not implemented
  Ndb_schema_event_handler(const Ndb_schema_event_handler&); // Not implemented

  Ndb_schema_event_handler(THD* thd, MEM_ROOT* mem_root, uint own_nodeid):
    m_thd(thd), m_mem_root(mem_root), m_own_nodeid(own_nodeid),
    m_post_epoch(false)
  {
  }


  ~Ndb_schema_event_handler()
  {
    // There should be no work left todo...
    DBUG_ASSERT(m_post_epoch_handle_list.elements == 0);
    DBUG_ASSERT(m_post_epoch_ack_list.elements == 0);
  }


  void handle_event(Ndb* s_ndb, NdbEventOperation *pOp)
  {
    DBUG_ENTER("handle_event");

    const Ndb_event_data *event_data=
      static_cast<const Ndb_event_data*>(pOp->getCustomData());

    if (!check_is_ndb_schema_event(event_data))
      DBUG_VOID_RETURN;

    const NDBEVENT::TableEvent ev_type= pOp->getEventType();
    switch (ev_type)
    {
    case NDBEVENT::TE_INSERT:
    case NDBEVENT::TE_UPDATE:
    {
      /* ndb_schema table, row INSERTed or UPDATEed*/
      Ndb_schema_op* schema_op=
        Ndb_schema_op::create(event_data, pOp->getAnyValue());
      handle_schema_op(schema_op);
      break;
    }

    case NDBEVENT::TE_DELETE:
      /* ndb_schema table, row DELETEd */
      break;

    case NDBEVENT::TE_CLUSTER_FAILURE:
      if (opt_ndb_extra_logging)
        sql_print_information("NDB Binlog: cluster failure for %s at epoch %u/%u.",
                              ndb_schema_share->key,
                              (uint)(pOp->getGCI() >> 32),
                              (uint)(pOp->getGCI()));
      // fall through
    case NDBEVENT::TE_DROP:
      /* ndb_schema table DROPped */
      if (opt_ndb_extra_logging &&
          ndb_binlog_tables_inited && ndb_binlog_running)
        sql_print_information("NDB Binlog: ndb tables initially "
                              "read only on reconnect.");

      /* release the ndb_schema_share */
      native_mutex_lock(&ndb_schema_share_mutex);
      free_share(&ndb_schema_share);
      ndb_schema_share= 0;
      ndb_binlog_tables_inited= FALSE;
      ndb_binlog_is_ready= FALSE;
      native_mutex_unlock(&ndb_schema_share_mutex);

      ndb_tdc_close_cached_tables();
      // fall through
    case NDBEVENT::TE_ALTER:
      /* ndb_schema table ALTERed */
      ndb_handle_schema_change(m_thd, s_ndb, pOp, event_data);
      break;

    case NDBEVENT::TE_NODE_FAILURE:
    {
      /* Remove all subscribers for node from bitmap in ndb_schema_share */
      NDB_SHARE *tmp_share= event_data->share;
      uint8 node_id= g_node_id_map[pOp->getNdbdNodeId()];
      DBUG_ASSERT(node_id != 0xFF);
      native_mutex_lock(&tmp_share->mutex);
      bitmap_clear_all(&tmp_share->subscriber_bitmap[node_id]);
      DBUG_PRINT("info",("NODE_FAILURE UNSUBSCRIBE[%d]", node_id));
      if (opt_ndb_extra_logging)
      {
        sql_print_information("NDB Binlog: Node: %d, down,"
                              " Subscriber bitmask %x%x",
                              pOp->getNdbdNodeId(),
                              tmp_share->subscriber_bitmap[node_id].bitmap[1],
                              tmp_share->subscriber_bitmap[node_id].bitmap[0]);
      }
      native_mutex_unlock(&tmp_share->mutex);
      (void) native_cond_signal(&injector_cond);
      break;
    }

    case NDBEVENT::TE_SUBSCRIBE:
    {
      /* Add node as subscriber from bitmap in ndb_schema_share */
      NDB_SHARE *tmp_share= event_data->share;
      uint8 node_id= g_node_id_map[pOp->getNdbdNodeId()];
      uint8 req_id= pOp->getReqNodeId();
      DBUG_ASSERT(req_id != 0 && node_id != 0xFF);
      native_mutex_lock(&tmp_share->mutex);
      bitmap_set_bit(&tmp_share->subscriber_bitmap[node_id], req_id);
      DBUG_PRINT("info",("SUBSCRIBE[%d] %d", node_id, req_id));
      if (opt_ndb_extra_logging)
      {
        sql_print_information("NDB Binlog: Node: %d, subscribe from node %d,"
                              " Subscriber bitmask %x%x",
                              pOp->getNdbdNodeId(),
                              req_id,
                              tmp_share->subscriber_bitmap[node_id].bitmap[1],
                              tmp_share->subscriber_bitmap[node_id].bitmap[0]);
      }
      native_mutex_unlock(&tmp_share->mutex);
      (void) native_cond_signal(&injector_cond);
      break;
    }

    case NDBEVENT::TE_UNSUBSCRIBE:
    {
      /* Remove node as subscriber from bitmap in ndb_schema_share */
      NDB_SHARE *tmp_share= event_data->share;
      uint8 node_id= g_node_id_map[pOp->getNdbdNodeId()];
      uint8 req_id= pOp->getReqNodeId();
      DBUG_ASSERT(req_id != 0 && node_id != 0xFF);
      native_mutex_lock(&tmp_share->mutex);
      bitmap_clear_bit(&tmp_share->subscriber_bitmap[node_id], req_id);
      DBUG_PRINT("info",("UNSUBSCRIBE[%d] %d", node_id, req_id));
      if (opt_ndb_extra_logging)
      {
        sql_print_information("NDB Binlog: Node: %d, unsubscribe from node %d,"
                              " Subscriber bitmask %x%x",
                              pOp->getNdbdNodeId(),
                              req_id,
                              tmp_share->subscriber_bitmap[node_id].bitmap[1],
                              tmp_share->subscriber_bitmap[node_id].bitmap[0]);
      }
      native_mutex_unlock(&tmp_share->mutex);
      (void) native_cond_signal(&injector_cond);
      break;
    }

    default:
    {
      NDB_SHARE *tmp_share= event_data->share;
      sql_print_error("NDB Binlog: unknown non data event %d for %s. "
                      "Ignoring...", (unsigned) ev_type, tmp_share->key);
    }
    }

    DBUG_VOID_RETURN;
  }


  void post_epoch()
  {
    if (unlikely(m_post_epoch_handle_list.elements > 0))
    {
      // Set the flag used to check that functions are called at correct time
      m_post_epoch= true;

      /*
       process any operations that should be done after
       the epoch is complete
      */
      Ndb_schema_op* schema;
      while ((schema= m_post_epoch_handle_list.pop()))
      {
        handle_schema_op_post_epoch(schema);
      }

      /*
       process any operations that should be unlocked/acked after
       the epoch is complete
      */
      while ((schema= m_post_epoch_ack_list.pop()))
      {
        ack_schema_op(schema->db, schema->name,
                      schema->id, schema->version);
      }
    }
    // There should be no work left todo...
    DBUG_ASSERT(m_post_epoch_handle_list.elements == 0);
    DBUG_ASSERT(m_post_epoch_ack_list.elements == 0);
  }
};

/*********************************************************************
  Internal helper functions for handling of the cluster replication tables
  - ndb_binlog_index
  - ndb_apply_status
*********************************************************************/

/*
  struct to hold the data to be inserted into the
  ndb_binlog_index table
*/
struct ndb_binlog_index_row {
  ulonglong epoch;
  const char *start_master_log_file;
  ulonglong start_master_log_pos;
  ulong n_inserts;
  ulong n_updates;
  ulong n_deletes;
  ulong n_schemaops;

  ulong orig_server_id;
  ulonglong orig_epoch;

  ulong gci;

  const char *next_master_log_file;
  ulonglong next_master_log_pos;

  struct ndb_binlog_index_row *next;
};


/*
  Open the ndb_binlog_index table for writing
*/
static int
ndb_binlog_index_table__open(THD *thd,
                             TABLE **ndb_binlog_index)
{
  const char *save_proc_info=
    thd_proc_info(thd, "Opening " NDB_REP_DB "." NDB_REP_TABLE);

  TABLE_LIST tables;
  tables.init_one_table(STRING_WITH_LEN(NDB_REP_DB),    // db
                        STRING_WITH_LEN(NDB_REP_TABLE), // name
                        NDB_REP_TABLE,                  // alias
                        TL_WRITE);                      // for write

  /* Only allow real table to be opened */
  tables.required_type= FRMTYPE_TABLE;

  const bool derived = false;
  const uint flags =
    MYSQL_LOCK_IGNORE_TIMEOUT; /* Wait for lock "infinitely" */
  if (open_and_lock_tables(thd, &tables, derived, flags))
  {
    if (thd->killed)
      DBUG_PRINT("error", ("NDB Binlog: Opening ndb_binlog_index: killed"));
    else
      sql_print_error("NDB Binlog: Opening ndb_binlog_index: %d, '%s'",
                      thd->get_stmt_da()->mysql_errno(),
                      thd->get_stmt_da()->message_text());
    thd_proc_info(thd, save_proc_info);
    return -1;
  }
  *ndb_binlog_index= tables.table;
  thd_proc_info(thd, save_proc_info);
  return 0;
}


/*
  Write rows to the ndb_binlog_index table
*/
static int
ndb_binlog_index_table__write_rows(THD *thd,
                                   ndb_binlog_index_row *row)
{
  int error= 0;
  ndb_binlog_index_row *first= row;
  TABLE *ndb_binlog_index= 0;

  /*
    Assume this function is not called with an error set in thd
    (but clear for safety in release version)
   */
  assert(!thd->is_error());
  thd->clear_error();

  /*
    Turn of binlogging to prevent the table changes to be written to
    the binary log.
  */
  tmp_disable_binlog(thd);

  if (ndb_binlog_index_table__open(thd, &ndb_binlog_index))
  {
    if (thd->killed)
      DBUG_PRINT("error", ("NDB Binlog: Unable to lock table ndb_binlog_index, killed"));
    else
      sql_print_error("NDB Binlog: Unable to lock table ndb_binlog_index");
    error= -1;
    goto add_ndb_binlog_index_err;
  }

  // Set all columns to be written
  ndb_binlog_index->use_all_columns();

  do
  {
    ulonglong epoch= 0, orig_epoch= 0;
    uint orig_server_id= 0;

    // Intialize ndb_binlog_index->record[0]
    empty_record(ndb_binlog_index);

    ndb_binlog_index->field[NBICOL_START_POS]
      ->store(first->start_master_log_pos, true);
    ndb_binlog_index->field[NBICOL_START_FILE]
      ->store(first->start_master_log_file,
              (uint)strlen(first->start_master_log_file),
              &my_charset_bin);
    ndb_binlog_index->field[NBICOL_EPOCH]
      ->store(epoch= first->epoch, true);
    if (ndb_binlog_index->s->fields > NBICOL_ORIG_SERVERID)
    {
      /* Table has ORIG_SERVERID / ORIG_EPOCH columns.
       * Write rows with different ORIG_SERVERID / ORIG_EPOCH
       * separately
       */
      ndb_binlog_index->field[NBICOL_NUM_INSERTS]
        ->store(row->n_inserts, true);
      ndb_binlog_index->field[NBICOL_NUM_UPDATES]
        ->store(row->n_updates, true);
      ndb_binlog_index->field[NBICOL_NUM_DELETES]
        ->store(row->n_deletes, true);
      ndb_binlog_index->field[NBICOL_NUM_SCHEMAOPS]
        ->store(row->n_schemaops, true);
      ndb_binlog_index->field[NBICOL_ORIG_SERVERID]
        ->store(orig_server_id= row->orig_server_id, true);
      ndb_binlog_index->field[NBICOL_ORIG_EPOCH]
        ->store(orig_epoch= row->orig_epoch, true);
      ndb_binlog_index->field[NBICOL_GCI]
        ->store(first->gci, true);

      if (ndb_binlog_index->s->fields > NBICOL_NEXT_POS)
      {
        /* Table has next log pos fields, fill them in */
        ndb_binlog_index->field[NBICOL_NEXT_POS]
          ->store(first->next_master_log_pos, true);
        ndb_binlog_index->field[NBICOL_NEXT_FILE]
          ->store(first->next_master_log_file,
                  (uint)strlen(first->next_master_log_file),
                  &my_charset_bin);
      }
      row= row->next;
    }
    else
    {
      /* Old schema : Table has no separate
       * ORIG_SERVERID / ORIG_EPOCH columns.
       * Merge operation counts and write one row
       */
      while ((row= row->next))
      {
        first->n_inserts+= row->n_inserts;
        first->n_updates+= row->n_updates;
        first->n_deletes+= row->n_deletes;
        first->n_schemaops+= row->n_schemaops;
      }
      ndb_binlog_index->field[NBICOL_NUM_INSERTS]
        ->store((ulonglong)first->n_inserts, true);
      ndb_binlog_index->field[NBICOL_NUM_UPDATES]
        ->store((ulonglong)first->n_updates, true);
      ndb_binlog_index->field[NBICOL_NUM_DELETES]
        ->store((ulonglong)first->n_deletes, true);
      ndb_binlog_index->field[NBICOL_NUM_SCHEMAOPS]
        ->store((ulonglong)first->n_schemaops, true);
    }

    if ((error= ndb_binlog_index->file->ha_write_row(ndb_binlog_index->record[0])))
    {
      char tmp[128];
      if (ndb_binlog_index->s->fields > NBICOL_ORIG_SERVERID)
        my_snprintf(tmp, sizeof(tmp), "%u/%u,%u,%u/%u",
                    uint(epoch >> 32), uint(epoch),
                    orig_server_id,
                    uint(orig_epoch >> 32), uint(orig_epoch));

      else
        my_snprintf(tmp, sizeof(tmp), "%u/%u", uint(epoch >> 32), uint(epoch));
      sql_print_error("NDB Binlog: Writing row (%s) to ndb_binlog_index: %d",
                      tmp, error);
      error= -1;
      goto add_ndb_binlog_index_err;
    }
  } while (row);

add_ndb_binlog_index_err:
  /*
    Explicitly commit or rollback the writes(although we normally
    use a non transactional engine for the ndb_binlog_index table)
  */
  thd->get_stmt_da()->set_overwrite_status(true);
  thd->is_error() ? trans_rollback_stmt(thd) : trans_commit_stmt(thd);
  thd->get_stmt_da()->set_overwrite_status(false);

  // Close the tables this thread has opened
  close_thread_tables(thd);

  /*
    There should be no need for rolling back transaction due to deadlock
    (since ndb_binlog_index is non transactional).
  */
  DBUG_ASSERT(! thd->transaction_rollback_request);

  // Release MDL locks on the opened table
  thd->mdl_context.release_transactional_locks();

  reenable_binlog(thd);
  return error;
}

/*********************************************************************
  Functions for start, stop, wait for ndbcluster binlog thread
*********************************************************************/

int ndbcluster_binlog_start()
{
  DBUG_ENTER("ndbcluster_binlog_start");

  if (::server_id == 0)
  {
    sql_print_warning("NDB: server id set to zero - changes logged to "
                      "bin log with server id zero will be logged with "
                      "another server id by slave mysqlds");
  }

  /* 
     Check that ServerId is not using the reserved bit or bits reserved
     for application use
  */
  if ((::server_id & 0x1 << 31) ||                             // Reserved bit
      !ndbcluster_anyvalue_is_serverid_in_range(::server_id))  // server_id_bits
  {
    sql_print_error("NDB: server id provided is too large to be represented in "
                    "opt_server_id_bits or is reserved");
    DBUG_RETURN(-1);
  }

  /*
     Check that v2 events are enabled if log-transaction-id is set
  */
  if (opt_ndb_log_transaction_id &&
      log_bin_use_v1_row_events)
  {
    sql_print_error("NDB: --ndb-log-transaction-id requires v2 Binlog row events "
                    "but server is using v1.");
    DBUG_RETURN(-1);
  }

<<<<<<< HEAD
  ndb_binlog_thread.init();

  pthread_mutex_init(&injector_mutex, MY_MUTEX_INIT_FAST);
  pthread_cond_init(&injector_cond, NULL);
  pthread_mutex_init(&ndb_schema_share_mutex, MY_MUTEX_INIT_FAST);

  // The binlog thread globals has been initied and should be freed
  ndbcluster_binlog_inited= 1;

  /* Start ndb binlog thread */
  if (ndb_binlog_thread.start())
  {
    DBUG_PRINT("error", ("Could not start ndb binlog thread"));
=======
  native_mutex_init(&injector_mutex, MY_MUTEX_INIT_FAST);
  native_cond_init(&injector_cond);
  native_mutex_init(&ndb_schema_share_mutex, MY_MUTEX_INIT_FAST);

  /* Create injector thread */
  if (pthread_create(&ndb_binlog_thread, &connection_attrib,
                     ndb_binlog_thread_func, 0))
  {
    DBUG_PRINT("error", ("Could not create ndb injector thread"));
    native_cond_destroy(&injector_cond);
    native_mutex_destroy(&injector_mutex);
    DBUG_RETURN(-1);
  }

  ndbcluster_binlog_inited= 1;

  /* Wait for the injector thread to start */
  native_mutex_lock(&injector_mutex);
  while (!ndb_binlog_thread_running)
    native_cond_wait(&injector_cond, &injector_mutex);
  native_mutex_unlock(&injector_mutex);

  if (ndb_binlog_thread_running < 0)
>>>>>>> 03dd33b0
    DBUG_RETURN(-1);
  }

  DBUG_RETURN(0);
}


/**************************************************************
  Internal helper functions for creating/dropping ndb events
  used by the client sql threads
**************************************************************/
void
ndb_rep_event_name(String *event_name,const char *db, const char *tbl,
                   my_bool full)
{
  if (full)
    event_name->set_ascii("REPLF$", 6);
  else
    event_name->set_ascii("REPL$", 5);
  event_name->append(db);
#ifdef NDB_WIN32
  /*
   * Some bright spark decided that we should sometimes have backslashes.
   * This causes us pain as the event is db/table and not db\table so trying
   * to drop db\table when we meant db/table ends in the event lying around
   * after drop table, leading to all sorts of pain.
  */
  String backslash_sep(1);
  backslash_sep.set_ascii("\\",1);

  int bsloc;
  if((bsloc= event_name->strstr(backslash_sep,0))!=-1)
	  event_name->replace(bsloc, 1, "/", 1);
#endif
  if (tbl)
  {
    event_name->append('/');
    event_name->append(tbl);
  }
  DBUG_PRINT("info", ("ndb_rep_event_name: %s", event_name->c_ptr()));
}

#ifdef HAVE_NDB_BINLOG
static void 
set_binlog_flags(NDB_SHARE *share,
                 Ndb_binlog_type ndb_binlog_type)
{
  DBUG_ENTER("set_binlog_flags");
  switch (ndb_binlog_type)
  {
  case NBT_NO_LOGGING:
    DBUG_PRINT("info", ("NBT_NO_LOGGING"));
    set_binlog_nologging(share);
    DBUG_VOID_RETURN;
  case NBT_DEFAULT:
    DBUG_PRINT("info", ("NBT_DEFAULT"));
    if (opt_ndb_log_updated_only)
    {
      set_binlog_updated_only(share);
    }
    else
    {
      set_binlog_full(share);
    }
    if (opt_ndb_log_update_as_write)
    {
      set_binlog_use_write(share);
    }
    else
    {
      set_binlog_use_update(share);
    }
    break;
  case NBT_UPDATED_ONLY:
    DBUG_PRINT("info", ("NBT_UPDATED_ONLY"));
    set_binlog_updated_only(share);
    set_binlog_use_write(share);
    break;
  case NBT_USE_UPDATE:
    DBUG_PRINT("info", ("NBT_USE_UPDATE"));
  case NBT_UPDATED_ONLY_USE_UPDATE:
    DBUG_PRINT("info", ("NBT_UPDATED_ONLY_USE_UPDATE"));
    set_binlog_updated_only(share);
    set_binlog_use_update(share);
    break;
  case NBT_FULL:
    DBUG_PRINT("info", ("NBT_FULL"));
    set_binlog_full(share);
    set_binlog_use_write(share);
    break;
  case NBT_FULL_USE_UPDATE:
    DBUG_PRINT("info", ("NBT_FULL_USE_UPDATE"));
    set_binlog_full(share);
    set_binlog_use_update(share);
    break;
  }
  set_binlog_logging(share);
  DBUG_VOID_RETURN;
}


inline void slave_reset_conflict_fn(NDB_SHARE *share)
{
  NDB_CONFLICT_FN_SHARE *cfn_share= share->m_cfn_share;
  if (cfn_share)
  {
    memset(cfn_share, 0, sizeof(*cfn_share));
  }
}

static uint
slave_check_resolve_col_type(const NDBTAB *ndbtab,
                             uint field_index)
{
  DBUG_ENTER("slave_check_resolve_col_type");
  const NDBCOL *c= ndbtab->getColumn(field_index);
  uint sz= 0;
  switch (c->getType())
  {
  case  NDBCOL::Unsigned:
    sz= sizeof(Uint32);
    DBUG_PRINT("info", ("resolve column Uint32 %u",
                        field_index));
    break;
  case  NDBCOL::Bigunsigned:
    sz= sizeof(Uint64);
    DBUG_PRINT("info", ("resolve column Uint64 %u",
                        field_index));
    break;
  default:
    DBUG_PRINT("info", ("resolve column %u has wrong type",
                        field_index));
    break;
  }
  DBUG_RETURN(sz);
}

static int
slave_set_resolve_fn(THD *thd, NDB_SHARE *share,
                     const NDBTAB *ndbtab, uint field_index,
                     uint resolve_col_sz,
                     const st_conflict_fn_def* conflict_fn,
                     uint8 flags)
{
  DBUG_ENTER("slave_set_resolve_fn");

  Thd_ndb *thd_ndb= get_thd_ndb(thd);
  Ndb *ndb= thd_ndb->ndb;
  NDBDICT *dict= ndb->getDictionary();
  NDB_CONFLICT_FN_SHARE *cfn_share= share->m_cfn_share;
  const char *ex_suffix= (char *)NDB_EXCEPTIONS_TABLE_SUFFIX;
  if (cfn_share == NULL)
  {
    share->m_cfn_share= cfn_share= (NDB_CONFLICT_FN_SHARE*)
      alloc_root(&share->mem_root, sizeof(NDB_CONFLICT_FN_SHARE));
    slave_reset_conflict_fn(share);
  }
  cfn_share->m_conflict_fn= conflict_fn;

  /* Calculate resolve col stuff (if relevant) */
  cfn_share->m_resolve_size= resolve_col_sz;
  cfn_share->m_resolve_column= field_index;
  cfn_share->m_flags = flags;

  /* Init Exceptions Table Writer */
  new (&cfn_share->m_ex_tab_writer) ExceptionsTableWriter();
  /* Check for '$EX' or '$ex' suffix in table name */
  for (int tries= 2;
       tries-- > 0;
       ex_suffix= 
         (tries == 1)
         ? (const char *)NDB_EXCEPTIONS_TABLE_SUFFIX_LOWER
         : NullS)
  {
    /* get exceptions table */
    char ex_tab_name[FN_REFLEN];
    strxnmov(ex_tab_name, sizeof(ex_tab_name), share->table_name,
             ex_suffix, NullS);
    ndb->setDatabaseName(share->db);
    Ndb_table_guard ndbtab_g(dict, ex_tab_name);
    const NDBTAB *ex_tab= ndbtab_g.get_table();
    if (ex_tab)
    {
      char msgBuf[ FN_REFLEN ];
      const char* msg = NULL;
      if (cfn_share->m_ex_tab_writer.init(ndbtab,
                                          ex_tab,
                                          msgBuf,
                                          sizeof(msgBuf),
                                          &msg) == 0)
      {
        /* Ok */
        /* Hold our table reference outside the table_guard scope */
        ndbtab_g.release();

        /* Table looked suspicious, warn user */
        if (msg)
          sql_print_warning("%s", msg);

        if (opt_ndb_extra_logging)
        {
          sql_print_information("NDB Slave: Table %s.%s logging exceptions to %s.%s",
                                share->db,
                                share->table_name,
                                share->db,
                                ex_tab_name);
        }
      }
      else
      {
        sql_print_warning("%s", msg);
      }
      break;
    } /* if (ex_tab) */
  }
  DBUG_RETURN(0);
}

/**
  CFT_NDB_OLD

  To perform conflict detection, an interpreted program is used to read
  the timestamp stored locally and compare to what was on the master.
  If timestamp is not equal, an error for this operation (9998) will be raised,
  and new row will not be applied. The error codes for the operations will
  be checked on return.  For this to work is is vital that the operation
  is run with ignore error option.

  As an independent feature, phase 2 also saves the
  conflicts into the table's exceptions table.
*/
static int
row_conflict_fn_old(NDB_CONFLICT_FN_SHARE* cfn_share,
                    enum_conflicting_op_type op_type,
                    const NdbRecord* data_record,
                    const uchar* old_data,
                    const uchar* new_data,
                    const MY_BITMAP* bi_cols,
                    const MY_BITMAP* ai_cols,
                    NdbInterpretedCode* code)
{
  DBUG_ENTER("row_conflict_fn_old");
  uint32 resolve_column= cfn_share->m_resolve_column;
  uint32 resolve_size= cfn_share->m_resolve_size;
  const uchar* field_ptr = (const uchar*)
    NdbDictionary::getValuePtr(data_record,
                               (const char*) old_data,
                               cfn_share->m_resolve_column);

  assert((resolve_size == 4) || (resolve_size == 8));

  if (unlikely(!bitmap_is_set(bi_cols, resolve_column)))
  {
    sql_print_information("NDB Slave: missing data for %s "
                          "timestamp column %u.",
                          cfn_share->m_conflict_fn->name,
                          resolve_column);
    DBUG_RETURN(1);
  }

  const uint label_0= 0;
  const Uint32 RegOldValue= 1, RegCurrentValue= 2;
  int r;

  DBUG_PRINT("info",
             ("Adding interpreted filter, existing value must eq event old value"));
  /*
   * read old value from record
   */
  union {
    uint32 old_value_32;
    uint64 old_value_64;
  };
  {
    if (resolve_size == 4)
    {
      memcpy(&old_value_32, field_ptr, resolve_size);
      DBUG_PRINT("info", ("  old_value_32: %u", old_value_32));
    }
    else
    {
      memcpy(&old_value_64, field_ptr, resolve_size);
      DBUG_PRINT("info", ("  old_value_64: %llu",
                          (unsigned long long) old_value_64));
    }
  }

  /*
   * Load registers RegOldValue and RegCurrentValue
   */
  if (resolve_size == 4)
    r= code->load_const_u32(RegOldValue, old_value_32);
  else
    r= code->load_const_u64(RegOldValue, old_value_64);
  DBUG_ASSERT(r == 0);
  r= code->read_attr(RegCurrentValue, resolve_column);
  DBUG_ASSERT(r == 0);
  /*
   * if RegOldValue == RegCurrentValue goto label_0
   * else raise error for this row
   */
  r= code->branch_eq(RegOldValue, RegCurrentValue, label_0);
  DBUG_ASSERT(r == 0);
  r= code->interpret_exit_nok(error_conflict_fn_violation);
  DBUG_ASSERT(r == 0);
  r= code->def_label(label_0);
  DBUG_ASSERT(r == 0);
  r= code->interpret_exit_ok();
  DBUG_ASSERT(r == 0);
  r= code->finalise();
  DBUG_ASSERT(r == 0);
  DBUG_RETURN(r);
}

static int
row_conflict_fn_max_update_only(NDB_CONFLICT_FN_SHARE* cfn_share,
                                enum_conflicting_op_type op_type,
                                const NdbRecord* data_record,
                                const uchar* old_data,
                                const uchar* new_data,
                                const MY_BITMAP* bi_cols,
                                const MY_BITMAP* ai_cols,
                                NdbInterpretedCode* code)
{
  DBUG_ENTER("row_conflict_fn_max_update_only");
  uint32 resolve_column= cfn_share->m_resolve_column;
  uint32 resolve_size= cfn_share->m_resolve_size;
  const uchar* field_ptr = (const uchar*)
    NdbDictionary::getValuePtr(data_record,
                               (const char*) new_data,
                               cfn_share->m_resolve_column);

  assert((resolve_size == 4) || (resolve_size == 8));

  if (unlikely(!bitmap_is_set(ai_cols, resolve_column)))
  {
    sql_print_information("NDB Slave: missing data for %s "
                          "timestamp column %u.",
                          cfn_share->m_conflict_fn->name,
                          resolve_column);
    DBUG_RETURN(1);
  }

  const uint label_0= 0;
  const Uint32 RegNewValue= 1, RegCurrentValue= 2;
  int r;

  DBUG_PRINT("info",
             ("Adding interpreted filter, existing value must be lt event new"));
  /*
   * read new value from record
   */
  union {
    uint32 new_value_32;
    uint64 new_value_64;
  };
  {
    if (resolve_size == 4)
    {
      memcpy(&new_value_32, field_ptr, resolve_size);
      DBUG_PRINT("info", ("  new_value_32: %u", new_value_32));
    }
    else
    {
      memcpy(&new_value_64, field_ptr, resolve_size);
      DBUG_PRINT("info", ("  new_value_64: %llu",
                          (unsigned long long) new_value_64));
    }
  }
  /*
   * Load registers RegNewValue and RegCurrentValue
   */
  if (resolve_size == 4)
    r= code->load_const_u32(RegNewValue, new_value_32);
  else
    r= code->load_const_u64(RegNewValue, new_value_64);
  DBUG_ASSERT(r == 0);
  r= code->read_attr(RegCurrentValue, resolve_column);
  DBUG_ASSERT(r == 0);
  /*
   * if RegNewValue > RegCurrentValue goto label_0
   * else raise error for this row
   */
  r= code->branch_gt(RegNewValue, RegCurrentValue, label_0);
  DBUG_ASSERT(r == 0);
  r= code->interpret_exit_nok(error_conflict_fn_violation);
  DBUG_ASSERT(r == 0);
  r= code->def_label(label_0);
  DBUG_ASSERT(r == 0);
  r= code->interpret_exit_ok();
  DBUG_ASSERT(r == 0);
  r= code->finalise();
  DBUG_ASSERT(r == 0);
  DBUG_RETURN(r);
}

/**
  CFT_NDB_MAX

  To perform conflict resolution, an interpreted program is used to read
  the timestamp stored locally and compare to what is going to be applied.
  If timestamp is lower, an error for this operation (9999) will be raised,
  and new row will not be applied. The error codes for the operations will
  be checked on return.  For this to work is is vital that the operation
  is run with ignore error option.

  Note that for delete, this algorithm reverts to the OLD algorithm.
*/
static int
row_conflict_fn_max(NDB_CONFLICT_FN_SHARE* cfn_share,
                    enum_conflicting_op_type op_type,
                    const NdbRecord* data_record,
                    const uchar* old_data,
                    const uchar* new_data,
                    const MY_BITMAP* bi_cols,
                    const MY_BITMAP* ai_cols,
                    NdbInterpretedCode* code)
{
  switch(op_type)
  {
  case WRITE_ROW:
    abort();
    return 1;
  case UPDATE_ROW:
    return row_conflict_fn_max_update_only(cfn_share,
                                           op_type,
                                           data_record,
                                           old_data,
                                           new_data,
                                           bi_cols,
                                           ai_cols,
                                           code);
  case DELETE_ROW:
    /* Can't use max of new image, as there's no new image
     * for DELETE
     * Use OLD instead
     */
    return row_conflict_fn_old(cfn_share,
                               op_type,
                               data_record,
                               old_data,
                               new_data,
                               bi_cols,
                               ai_cols,
                               code);
  default:
    abort();
    return 1;
  }
}


/**
  CFT_NDB_MAX_DEL_WIN

  To perform conflict resolution, an interpreted program is used to read
  the timestamp stored locally and compare to what is going to be applied.
  If timestamp is lower, an error for this operation (9999) will be raised,
  and new row will not be applied. The error codes for the operations will
  be checked on return.  For this to work is is vital that the operation
  is run with ignore error option.

  In this variant, replicated DELETEs alway succeed - no filter is added
  to them.
*/

static int
row_conflict_fn_max_del_win(NDB_CONFLICT_FN_SHARE* cfn_share,
                            enum_conflicting_op_type op_type,
                            const NdbRecord* data_record,
                            const uchar* old_data,
                            const uchar* new_data,
                            const MY_BITMAP* bi_cols,
                            const MY_BITMAP* ai_cols,
                            NdbInterpretedCode* code)
{
  switch(op_type)
  {
  case WRITE_ROW:
    abort();
    return 1;
  case UPDATE_ROW:
    return row_conflict_fn_max_update_only(cfn_share,
                                           op_type,
                                           data_record,
                                           old_data,
                                           new_data,
                                           bi_cols,
                                           ai_cols,
                                           code);
  case DELETE_ROW:
    /* This variant always lets a received DELETE_ROW
     * succeed.
     */
    return 0;
  default:
    abort();
    return 1;
  }
}


/**
  CFT_NDB_EPOCH

*/

static int
row_conflict_fn_epoch(NDB_CONFLICT_FN_SHARE* cfn_share,
                      enum_conflicting_op_type op_type,
                      const NdbRecord* data_record,
                      const uchar* old_data,
                      const uchar* new_data,
                      const MY_BITMAP* bi_cols,
                      const MY_BITMAP* ai_cols,
                      NdbInterpretedCode* code)
{
  DBUG_ENTER("row_conflict_fn_epoch");
  switch(op_type)
  {
  case WRITE_ROW:
    abort();
    DBUG_RETURN(1);
  case UPDATE_ROW:
  case DELETE_ROW:
  {
    const uint label_0= 0;
    const Uint32
      RegAuthor= 1, RegZero= 2,
      RegMaxRepEpoch= 1, RegRowEpoch= 2;
    int r;

    r= code->load_const_u32(RegZero, 0);
    assert(r == 0);
    r= code->read_attr(RegAuthor, NdbDictionary::Column::ROW_AUTHOR);
    assert(r == 0);
    /* If last author was not local, assume no conflict */
    r= code->branch_ne(RegZero, RegAuthor, label_0);
    assert(r == 0);

    /*
     * Load registers RegMaxRepEpoch and RegRowEpoch
     */
    r= code->load_const_u64(RegMaxRepEpoch, g_ndb_slave_state.max_rep_epoch);
    assert(r == 0);
    r= code->read_attr(RegRowEpoch, NdbDictionary::Column::ROW_GCI64);
    assert(r == 0);

    /*
     * if RegRowEpoch <= RegMaxRepEpoch goto label_0
     * else raise error for this row
     */
    r= code->branch_le(RegRowEpoch, RegMaxRepEpoch, label_0);
    assert(r == 0);
    r= code->interpret_exit_nok(error_conflict_fn_violation);
    assert(r == 0);
    r= code->def_label(label_0);
    assert(r == 0);
    r= code->interpret_exit_ok();
    assert(r == 0);
    r= code->finalise();
    assert(r == 0);
    DBUG_RETURN(r);
  }
  default:
    abort();
    DBUG_RETURN(1);
  }
}

static const st_conflict_fn_arg_def resolve_col_args[]=
{
  /* Arg type              Optional */
  { CFAT_COLUMN_NAME,      false },
  { CFAT_END,              false }
};

static const st_conflict_fn_arg_def epoch_fn_args[]=
{
  /* Arg type              Optional */
  { CFAT_EXTRA_GCI_BITS,   true  },
  { CFAT_END,              false }
};

static const st_conflict_fn_def conflict_fns[]=
{
  { "NDB$MAX_DELETE_WIN", CFT_NDB_MAX_DEL_WIN,
    &resolve_col_args[0], row_conflict_fn_max_del_win, 0 },
  { "NDB$MAX",            CFT_NDB_MAX,
    &resolve_col_args[0], row_conflict_fn_max,         0 },
  { "NDB$OLD",            CFT_NDB_OLD,
    &resolve_col_args[0], row_conflict_fn_old,         0 },
  { "NDB$EPOCH_TRANS",    CFT_NDB_EPOCH_TRANS,
    &epoch_fn_args[0],    row_conflict_fn_epoch,       CF_TRANSACTIONAL},
  { "NDB$EPOCH",          CFT_NDB_EPOCH,
    &epoch_fn_args[0],    row_conflict_fn_epoch,       0 }
};

static unsigned n_conflict_fns=
  sizeof(conflict_fns) / sizeof(struct st_conflict_fn_def);


int
parse_conflict_fn_spec(const char* conflict_fn_spec,
                       const st_conflict_fn_def** conflict_fn,
                       st_conflict_fn_arg* args,
                       Uint32* max_args,
                       char *msg, uint msg_len)
{
  DBUG_ENTER("parse_conflict_fn_spec");

  Uint32 no_args = 0;
  const char *ptr= conflict_fn_spec;
  const char *error_str= "unknown conflict resolution function";
  /* remove whitespace */
  while (*ptr == ' ' && *ptr != '\0') ptr++;

  DBUG_PRINT("info", ("parsing %s", conflict_fn_spec));

  for (unsigned i= 0; i < n_conflict_fns; i++)
  {
    const st_conflict_fn_def &fn= conflict_fns[i];

    uint len= (uint)strlen(fn.name);
    if (strncmp(ptr, fn.name, len))
      continue;

    DBUG_PRINT("info", ("found function %s", fn.name));

    /* skip function name */
    ptr+= len;

    /* remove whitespace */
    while (*ptr == ' ' && *ptr != '\0') ptr++;

    /* next '(' */
    if (*ptr != '(')
    {
      error_str= "missing '('";
      DBUG_PRINT("info", ("parse error %s", error_str));
      break;
    }
    ptr++;

    /* find all arguments */
    for (;;)
    {
      if (no_args >= *max_args)
      {
        error_str= "too many arguments";
        DBUG_PRINT("info", ("parse error %s", error_str));
        break;
      }

      /* expected type */
      enum enum_conflict_fn_arg_type type=
        conflict_fns[i].arg_defs[no_args].arg_type;

      /* remove whitespace */
      while (*ptr == ' ' && *ptr != '\0') ptr++;

      if (type == CFAT_END)
      {
        args[no_args].type= type;
        error_str= NULL;
        break;
      }

      /* arg */
      /* Todo : Should support comma as an arg separator? */
      const char *start_arg= ptr;
      while (*ptr != ')' && *ptr != ' ' && *ptr != '\0') ptr++;
      const char *end_arg= ptr;

      bool optional_arg = conflict_fns[i].arg_defs[no_args].optional;
      /* any arg given? */
      if (start_arg == end_arg)
      {
        if (!optional_arg)
        {
          error_str= "missing function argument";
          DBUG_PRINT("info", ("parse error %s", error_str));
          break;
        }
        else
        {
          /* Arg was optional, and not present
           * Must be at end of args, finish parsing
           */
          args[no_args].type= CFAT_END;
          error_str= NULL;
          break;
        }
      }

      uint len= (uint)(end_arg - start_arg);
      args[no_args].type=    type;
 
      DBUG_PRINT("info", ("found argument %s %u", start_arg, len));

      bool arg_processing_error = false;
      switch (type)
      {
      case CFAT_COLUMN_NAME:
      {
        /* Copy column name out into argument's buffer */
        char* dest= &args[no_args].resolveColNameBuff[0];

        memcpy(dest, start_arg, (len < (uint) NAME_CHAR_LEN ?
                                 len :
                                 NAME_CHAR_LEN));
        dest[len]= '\0';
        break;
      }
      case CFAT_EXTRA_GCI_BITS:
      {
        /* Map string to number and check it's in range etc */
        char* end_of_arg = (char*) end_arg;
        Uint32 bits = strtoul(start_arg, &end_of_arg, 0);
        DBUG_PRINT("info", ("Using %u as the number of extra bits", bits));

        if (bits > 31)
        {
          arg_processing_error= true;
          error_str= "Too many extra Gci bits";
          DBUG_PRINT("info", ("%s", error_str));
          break;
        }
        /* Num bits seems ok */
        args[no_args].extraGciBits = bits;
        break;
      }
      case CFAT_END:
        abort();
      }

      if (arg_processing_error)
        break;
      no_args++;
    }

    if (error_str)
      break;

    /* remove whitespace */
    while (*ptr == ' ' && *ptr != '\0') ptr++;

    /* next ')' */
    if (*ptr != ')')
    {
      error_str= "missing ')'";
      break;
    }
    ptr++;

    /* remove whitespace */
    while (*ptr == ' ' && *ptr != '\0') ptr++;

    /* garbage in the end? */
    if (*ptr != '\0')
    {
      error_str= "garbage in the end";
      break;
    }

    /* Update ptrs to conflict fn + # of args */
    *conflict_fn = &conflict_fns[i];
    *max_args = no_args;

    DBUG_RETURN(0);
  }
  /* parse error */
  my_snprintf(msg, msg_len, "%s, %s at '%s'",
              conflict_fn_spec, error_str, ptr);
  DBUG_PRINT("info", ("%s", msg));
  DBUG_RETURN(-1);
}

static int
setup_conflict_fn(THD *thd, NDB_SHARE *share,
                  const NDBTAB *ndbtab,
                  char *msg, uint msg_len,
                  const st_conflict_fn_def* conflict_fn,
                  const st_conflict_fn_arg* args,
                  const Uint32 num_args)
{
  DBUG_ENTER("setup_conflict_fn");

  /* setup the function */
  switch (conflict_fn->type)
  {
  case CFT_NDB_MAX:
  case CFT_NDB_OLD:
  case CFT_NDB_MAX_DEL_WIN:
  {
    if (num_args != 1)
    {
      my_snprintf(msg, msg_len,
                  "Incorrect arguments to conflict function");
      DBUG_PRINT("info", ("%s", msg));
      DBUG_RETURN(-1);
    }

    /* Now try to find the column in the table */
    int colNum = -1;
    const char* resolveColName = args[0].resolveColNameBuff;
    int resolveColNameLen = (int)strlen(resolveColName);

    for (int j=0; j< ndbtab->getNoOfColumns(); j++)
    {
      const char* colName = ndbtab->getColumn(j)->getName();

      if (strncmp(colName,
                  resolveColName,
                  resolveColNameLen) == 0 &&
          colName[resolveColNameLen] == '\0')
      {
        colNum = j;
        break;
      }
    }
    if (colNum == -1)
    {
      my_snprintf(msg, msg_len,
                  "Could not find resolve column %s.",
                  resolveColName);
      DBUG_PRINT("info", ("%s", msg));
      DBUG_RETURN(-1);
    }

    uint resolve_col_sz= 0;

    if (0 == (resolve_col_sz =
              slave_check_resolve_col_type(ndbtab, colNum)))
    {
      /* wrong data type */
      slave_reset_conflict_fn(share);
      my_snprintf(msg, msg_len,
                  "Column '%s' has wrong datatype",
                  resolveColName);
      DBUG_PRINT("info", ("%s", msg));
      DBUG_RETURN(-1);
    }

    if (slave_set_resolve_fn(thd, share, ndbtab,
                             colNum, resolve_col_sz,
                             conflict_fn, CFF_NONE))
    {
      my_snprintf(msg, msg_len,
                  "Unable to setup conflict resolution using column '%s'",
                  resolveColName);
      DBUG_PRINT("info", ("%s", msg));
      DBUG_RETURN(-1);
    }

    /* Success, update message */
    my_snprintf(msg, msg_len,
                "NDB Slave: Table %s.%s using conflict_fn %s on attribute %s.",
                share->db,
                share->table_name,
                conflict_fn->name,
                resolveColName);
    break;
  }
  case CFT_NDB_EPOCH:
  case CFT_NDB_EPOCH_TRANS:
  {
    if (num_args > 1)
    {
      my_snprintf(msg, msg_len,
                  "Too many arguments to conflict function");
      DBUG_PRINT("info", ("%s", msg));
      DBUG_RETURN(-1);
    }

    /* Check that table doesn't have Blobs as we don't support that */
    if (share->flags & NSF_BLOB_FLAG)
    {
      my_snprintf(msg, msg_len, "Table has Blob column(s), not suitable for NDB$EPOCH[_TRANS].");
      DBUG_PRINT("info", ("%s", msg));
      DBUG_RETURN(-1);
    }

    /* Check that table has required extra meta-columns */
    /* Todo : Could warn if extra gcibits is insufficient to
     * represent SavePeriod/EpochPeriod
     */
    if (ndbtab->getExtraRowGciBits() == 0)
      sql_print_information("NDB Slave: Table %s.%s : CFT_NDB_EPOCH[_TRANS], low epoch resolution",
                            share->db,
                            share->table_name);

    if (ndbtab->getExtraRowAuthorBits() == 0)
    {
      my_snprintf(msg, msg_len, "No extra row author bits in table.");
      DBUG_PRINT("info", ("%s", msg));
      DBUG_RETURN(-1);
    }

    if (slave_set_resolve_fn(thd, share, ndbtab,
                             0, // field_no
                             0, // resolve_col_sz
                             conflict_fn, CFF_REFRESH_ROWS))
    {
      my_snprintf(msg, msg_len,
                  "unable to setup conflict resolution");
      DBUG_PRINT("info", ("%s", msg));
      DBUG_RETURN(-1);
    }
    /* Success, update message */
    my_snprintf(msg, msg_len,
                "NDB Slave: Table %s.%s using conflict_fn %s.",
                share->db,
                share->table_name,
                conflict_fn->name);

    break;
  }
  case CFT_NUMBER_OF_CFTS:
  case CFT_NDB_UNDEF:
    abort();
  }
  DBUG_RETURN(0);
}

/*
  ndbcluster_get_binlog_replication_info

  This function retrieves the data for the given table
  from the ndb_replication table.

  If the table is not found, or the table does not exist,
  then defaults are returned.
*/
int
ndbcluster_get_binlog_replication_info(THD *thd, Ndb *ndb,
                                       const char* db,
                                       const char* table_name,
                                       uint server_id,
                                       Uint32* binlog_flags,
                                       const st_conflict_fn_def** conflict_fn,
                                       st_conflict_fn_arg* args,
                                       Uint32* num_args)
{
  DBUG_ENTER("ndbcluster_get_binlog_replication_info");

  /* Override for ndb_apply_status when logging */
  if (opt_ndb_log_apply_status)
  {
    if (strcmp(db, NDB_REP_DB) == 0 &&
        strcmp(table_name, NDB_APPLY_TABLE) == 0)
    {
      /*
        Ensure that we get all columns from ndb_apply_status updates
        by forcing FULL event type
        Also, ensure that ndb_apply_status events are always logged as
        WRITES.
      */
      DBUG_PRINT("info", ("ndb_apply_status defaulting to FULL, USE_WRITE"));
      sql_print_information("NDB : ndb-log-apply-status forcing "
                            "%s.%s to FULL USE_WRITE",
                            NDB_REP_DB, NDB_APPLY_TABLE);
      *binlog_flags = NBT_FULL;
      *conflict_fn = NULL;
      *num_args = 0;
      DBUG_RETURN(0);
    }
  }

  Ndb_rep_tab_reader rep_tab_reader;

  int rc = rep_tab_reader.lookup(ndb,
                                 db,
                                 table_name,
                                 server_id);

  const char* msg = rep_tab_reader.get_warning_message();
  if (msg != NULL)
  {
    push_warning_printf(thd, Sql_condition::SL_WARNING,
                        ER_NDB_REPLICATION_SCHEMA_ERROR,
                        ER(ER_NDB_REPLICATION_SCHEMA_ERROR),
                        msg);
    sql_print_warning("NDB Binlog: %s",
                      msg);
  }

  if (rc != 0)
    DBUG_RETURN(ER_NDB_REPLICATION_SCHEMA_ERROR);

  *binlog_flags= rep_tab_reader.get_binlog_flags();
  const char* conflict_fn_spec= rep_tab_reader.get_conflict_fn_spec();

  if (conflict_fn_spec != NULL)
  {
    char msgbuf[ FN_REFLEN ];
    if (parse_conflict_fn_spec(conflict_fn_spec,
                               conflict_fn,
                               args,
                               num_args,
                               msgbuf,
                               sizeof(msgbuf)) != 0)
    {
        push_warning_printf(thd, Sql_condition::SL_WARNING,
                          ER_CONFLICT_FN_PARSE_ERROR,
                          ER(ER_CONFLICT_FN_PARSE_ERROR),
                          msgbuf);

      /*
        Log as well, useful for contexts where the thd's stack of
        warnings are ignored
      */
      if (opt_ndb_extra_logging)
      {
        sql_print_warning("NDB Slave: Table %s.%s : Parse error on conflict fn : %s",
                          db, table_name,
                          msgbuf);
      }

      DBUG_RETURN(ER_CONFLICT_FN_PARSE_ERROR);
    }
  }
  else
  {
    /* No conflict function specified */
    conflict_fn= NULL;
    num_args= 0;
  }

  DBUG_RETURN(0);
}

int
ndbcluster_apply_binlog_replication_info(THD *thd,
                                         NDB_SHARE *share,
                                         const NDBTAB* ndbtab,
                                         const st_conflict_fn_def* conflict_fn,
                                         const st_conflict_fn_arg* args,
                                         Uint32 num_args,
                                         bool do_set_binlog_flags,
                                         Uint32 binlog_flags)
{
  DBUG_ENTER("ndbcluster_apply_binlog_replication_info");
  char tmp_buf[FN_REFLEN];

  if (do_set_binlog_flags)
  {
    DBUG_PRINT("info", ("Setting binlog flags to %u", binlog_flags));
    set_binlog_flags(share, (enum Ndb_binlog_type)binlog_flags);
  }

  if (conflict_fn != NULL)
  {
    if (setup_conflict_fn(thd, share,
                          ndbtab,
                          tmp_buf, sizeof(tmp_buf),
                          conflict_fn,
                          args,
                          num_args) == 0)
    {
      if (opt_ndb_extra_logging)
      {
        sql_print_information("%s", tmp_buf);
      }
    }
    else
    {
      /*
        Dump setup failure message to error log
        for cases where thd warning stack is
        ignored
      */
      sql_print_warning("NDB Slave: Table %s.%s : %s",
                        share->db,
                        share->table_name,
                        tmp_buf);

      push_warning_printf(thd, Sql_condition::SL_WARNING,
                          ER_CONFLICT_FN_PARSE_ERROR,
                          ER(ER_CONFLICT_FN_PARSE_ERROR),
                          tmp_buf);

      DBUG_RETURN(-1);
    }
  }
  else
  {
    /* No conflict function specified */
    slave_reset_conflict_fn(share);
  }

  DBUG_RETURN(0);
}

int
ndbcluster_read_binlog_replication(THD *thd, Ndb *ndb,
                                   NDB_SHARE *share,
                                   const NDBTAB *ndbtab,
                                   uint server_id,
                                   bool do_set_binlog_flags)
{
  DBUG_ENTER("ndbcluster_read_binlog_replication");
  Uint32 binlog_flags;
  const st_conflict_fn_def* conflict_fn= NULL;
  st_conflict_fn_arg args[MAX_CONFLICT_ARGS];
  Uint32 num_args = MAX_CONFLICT_ARGS;

  if ((ndbcluster_get_binlog_replication_info(thd, ndb,
                                              share->db,
                                              share->table_name,
                                              server_id,
                                              &binlog_flags,
                                              &conflict_fn,
                                              args,
                                              &num_args) != 0) ||
      (ndbcluster_apply_binlog_replication_info(thd,
                                                share,
                                                ndbtab,
                                                conflict_fn,
                                                args,
                                                num_args,
                                                do_set_binlog_flags,
                                                binlog_flags) != 0))
  {
    DBUG_RETURN(-1);
  }

  DBUG_RETURN(0);
}
#endif /* HAVE_NDB_BINLOG */

bool
ndbcluster_check_if_local_table(const char *dbname, const char *tabname)
{
  char key[FN_REFLEN + 1];
  char ndb_file[FN_REFLEN + 1];

  DBUG_ENTER("ndbcluster_check_if_local_table");
  build_table_filename(key, sizeof(key)-1, dbname, tabname, reg_ext, 0);
  build_table_filename(ndb_file, sizeof(ndb_file)-1,
                       dbname, tabname, ha_ndb_ext, 0);
  /* Check that any defined table is an ndb table */
  DBUG_PRINT("info", ("Looking for file %s and %s", key, ndb_file));
  if ((! my_access(key, F_OK)) && my_access(ndb_file, F_OK))
  {
    DBUG_PRINT("info", ("table file %s not on disk, local table", ndb_file));   
  
  
    DBUG_RETURN(true);
  }

  DBUG_RETURN(false);
}


/*
  Common function for setting up everything for logging a table at
  create/discover.
*/
int ndbcluster_create_binlog_setup(THD *thd, Ndb *ndb, const char *key,
                                   uint key_len,
                                   const char *db,
                                   const char *table_name,
                                   TABLE * table)
{
  DBUG_ENTER("ndbcluster_create_binlog_setup");
  DBUG_PRINT("enter",("key: %s  key_len: %d  %s.%s",
                      key, key_len, db, table_name));
  DBUG_ASSERT(! IS_NDB_BLOB_PREFIX(table_name));
  DBUG_ASSERT(strlen(key) == key_len);

  NDB_SHARE* share= get_share(key, table, true, false);
  if (share == 0)
  {
    /**
     * Failed to create share
     */
    DBUG_RETURN(-1);
  }

  native_mutex_lock(&share->mutex);
  if (get_binlog_nologging(share) || share->op != 0 || share->new_op != 0)
  {
    native_mutex_unlock(&share->mutex);
    free_share(&share);
    DBUG_RETURN(0); // replication already setup, or should not
  }

  if (!share->need_events(ndb_binlog_running))
  {
    set_binlog_nologging(share);
    native_mutex_unlock(&share->mutex);
    DBUG_RETURN(0);
  }

  while (share && !IS_TMP_PREFIX(table_name))
  {
    /*
      ToDo make sanity check of share so that the table is actually the same
      I.e. we need to do open file from frm in this case
      Currently awaiting this to be fixed in the 4.1 tree in the general
      case
    */

    /* Create the event in NDB */
    ndb->setDatabaseName(db);

    NDBDICT *dict= ndb->getDictionary();
    Ndb_table_guard ndbtab_g(dict, table_name);
    const NDBTAB *ndbtab= ndbtab_g.get_table();
    if (ndbtab == 0)
    {
      if (opt_ndb_extra_logging)
        sql_print_information("NDB Binlog: Failed to get table %s from ndb: "
                              "%s, %d", key, dict->getNdbError().message,
                              dict->getNdbError().code);
      break; // error
    }
#ifdef HAVE_NDB_BINLOG
    /*
     */
    ndbcluster_read_binlog_replication(thd, ndb, share, ndbtab,
                                       ::server_id, TRUE);
#endif
    /*
      check if logging turned off for this table
    */
    if ((share->flags & NSF_HIDDEN_PK) &&
        (share->flags & NSF_BLOB_FLAG) &&
        !(share->flags & NSF_NO_BINLOG))
    {
      DBUG_PRINT("NDB_SHARE", ("NSF_HIDDEN_PK && NSF_BLOB_FLAG -> NSF_NO_BINLOG"));
      share->flags |= NSF_NO_BINLOG;
    }
    if (get_binlog_nologging(share))
    {
      if (opt_ndb_extra_logging)
        sql_print_information("NDB Binlog: NOT logging %s", share->key);
      native_mutex_unlock(&share->mutex);
      DBUG_RETURN(0);
    }

    String event_name(INJECTOR_EVENT_LEN);
    ndb_rep_event_name(&event_name, db, table_name, get_binlog_full(share));
    /*
      event should have been created by someone else,
      but let's make sure, and create if it doesn't exist
    */
    const NDBEVENT *ev= dict->getEvent(event_name.c_ptr());
    if (!ev)
    {
      if (ndbcluster_create_event(thd, ndb, ndbtab, event_name.c_ptr(), share))
      {
        sql_print_error("NDB Binlog: "
                        "FAILED CREATE (DISCOVER) TABLE Event: %s",
                        event_name.c_ptr());
        break; // error
      }
      if (opt_ndb_extra_logging)
        sql_print_information("NDB Binlog: "
                              "CREATE (DISCOVER) TABLE Event: %s",
                              event_name.c_ptr());
    }
    else
    {
      delete ev;
      if (opt_ndb_extra_logging)
        sql_print_information("NDB Binlog: DISCOVER TABLE Event: %s",
                              event_name.c_ptr());
    }

    /*
      create the event operations for receiving logging events
    */
    if (ndbcluster_create_event_ops(thd, share,
                                    ndbtab, event_name.c_ptr()))
    {
      sql_print_error("NDB Binlog:"
                      "FAILED CREATE (DISCOVER) EVENT OPERATIONS Event: %s",
                      event_name.c_ptr());
      /* a warning has been issued to the client */
      break;
    }
    native_mutex_unlock(&share->mutex);
    DBUG_RETURN(0);
  }

  native_mutex_unlock(&share->mutex);
  free_share(&share);
  DBUG_RETURN(-1);
}

int
ndbcluster_create_event(THD *thd, Ndb *ndb, const NDBTAB *ndbtab,
                        const char *event_name, NDB_SHARE *share,
                        int push_warning)
{
  DBUG_ENTER("ndbcluster_create_event");
  DBUG_PRINT("info", ("table=%s version=%d event=%s share=%s",
                      ndbtab->getName(), ndbtab->getObjectVersion(),
                      event_name, share ? share->key : "(nil)"));
  DBUG_ASSERT(! IS_NDB_BLOB_PREFIX(ndbtab->getName()));
  DBUG_ASSERT(share);

  if (get_binlog_nologging(share))
  {
    if (opt_ndb_extra_logging && ndb_binlog_running)
      sql_print_information("NDB Binlog: NOT logging %s", share->key);
    DBUG_PRINT("info", ("share->flags & NSF_NO_BINLOG, flags: %x %d",
                        share->flags, share->flags & NSF_NO_BINLOG));
    DBUG_RETURN(0);
  }

  ndb->setDatabaseName(share->db);
  NDBDICT *dict= ndb->getDictionary();
  NDBEVENT my_event(event_name);
  my_event.setTable(*ndbtab);
  my_event.addTableEvent(NDBEVENT::TE_ALL);
  if (share->flags & NSF_HIDDEN_PK)
  {
    if (share->flags & NSF_BLOB_FLAG)
    {
      sql_print_error("NDB Binlog: logging of table %s "
                      "with BLOB attribute and no PK is not supported",
                      share->key);
      if (push_warning)
        push_warning_printf(thd, Sql_condition::SL_WARNING,
                            ER_ILLEGAL_HA_CREATE_OPTION,
                            ER(ER_ILLEGAL_HA_CREATE_OPTION),
                            ndbcluster_hton_name,
                            "Binlog of table with BLOB attribute and no PK");

      share->flags|= NSF_NO_BINLOG;
      DBUG_RETURN(-1);
    }
    /* No primary key, subscribe for all attributes */
    my_event.setReport((NDBEVENT::EventReport)
                       (NDBEVENT::ER_ALL | NDBEVENT::ER_DDL));
    DBUG_PRINT("info", ("subscription all"));
  }
  else
  {
    if (strcmp(share->db, NDB_REP_DB) == 0 &&
        strcmp(share->table_name, NDB_SCHEMA_TABLE) == 0)
    {
      /**
       * ER_SUBSCRIBE is only needed on NDB_SCHEMA_TABLE
       */
      my_event.setReport((NDBEVENT::EventReport)
                         (NDBEVENT::ER_ALL |
                          NDBEVENT::ER_SUBSCRIBE |
                          NDBEVENT::ER_DDL));
      DBUG_PRINT("info", ("subscription all and subscribe"));
    }
    else
    {
      if (get_binlog_full(share))
      {
        my_event.setReport((NDBEVENT::EventReport)
                           (NDBEVENT::ER_ALL | NDBEVENT::ER_DDL));
        DBUG_PRINT("info", ("subscription all"));
      }
      else
      {
        my_event.setReport((NDBEVENT::EventReport)
                           (NDBEVENT::ER_UPDATED | NDBEVENT::ER_DDL));
        DBUG_PRINT("info", ("subscription only updated"));
      }
    }
  }
  if (share->flags & NSF_BLOB_FLAG)
    my_event.mergeEvents(TRUE);

  /* add all columns to the event */
  int n_cols= ndbtab->getNoOfColumns();
  for(int a= 0; a < n_cols; a++)
    my_event.addEventColumn(a);

  if (dict->createEvent(my_event)) // Add event to database
  {
    if (dict->getNdbError().classification != NdbError::SchemaObjectExists)
    {
      /*
        failed, print a warning
      */
      if (push_warning > 1)
        push_warning_printf(thd, Sql_condition::SL_WARNING,
                            ER_GET_ERRMSG, ER(ER_GET_ERRMSG),
                            dict->getNdbError().code,
                            dict->getNdbError().message, "NDB");
      sql_print_error("NDB Binlog: Unable to create event in database. "
                      "Event: %s  Error Code: %d  Message: %s", event_name,
                      dict->getNdbError().code, dict->getNdbError().message);
      DBUG_RETURN(-1);
    }

    /*
      try retrieving the event, if table version/id matches, we will get
      a valid event.  Otherwise we have a trailing event from before
    */
    const NDBEVENT *ev;
    if ((ev= dict->getEvent(event_name)))
    {
      delete ev;
      DBUG_RETURN(0);
    }

    /*
      trailing event from before; an error, but try to correct it
    */
    if (dict->getNdbError().code == NDB_INVALID_SCHEMA_OBJECT &&
        dict->dropEvent(my_event.getName(), 1))
    {
      if (push_warning > 1)
        push_warning_printf(thd, Sql_condition::SL_WARNING,
                            ER_GET_ERRMSG, ER(ER_GET_ERRMSG),
                            dict->getNdbError().code,
                            dict->getNdbError().message, "NDB");
      sql_print_error("NDB Binlog: Unable to create event in database. "
                      " Attempt to correct with drop failed. "
                      "Event: %s Error Code: %d Message: %s",
                      event_name,
                      dict->getNdbError().code,
                      dict->getNdbError().message);
      DBUG_RETURN(-1);
    }

    /*
      try to add the event again
    */
    if (dict->createEvent(my_event))
    {
      if (push_warning > 1)
        push_warning_printf(thd, Sql_condition::SL_WARNING,
                            ER_GET_ERRMSG, ER(ER_GET_ERRMSG),
                            dict->getNdbError().code,
                            dict->getNdbError().message, "NDB");
      sql_print_error("NDB Binlog: Unable to create event in database. "
                      " Attempt to correct with drop ok, but create failed. "
                      "Event: %s Error Code: %d Message: %s",
                      event_name,
                      dict->getNdbError().code,
                      dict->getNdbError().message);
      DBUG_RETURN(-1);
    }
#ifdef NDB_BINLOG_EXTRA_WARNINGS
    push_warning_printf(thd, Sql_condition::SL_WARNING,
                        ER_GET_ERRMSG, ER(ER_GET_ERRMSG),
                        0, "NDB Binlog: Removed trailing event",
                        "NDB");
#endif
  }

  DBUG_RETURN(0);
}

inline int is_ndb_compatible_type(Field *field)
{
  return
    !(field->flags & BLOB_FLAG) &&
    field->type() != MYSQL_TYPE_BIT &&
    field->pack_length() != 0;
}

/*
  - create eventOperations for receiving log events
  - setup ndb recattrs for reception of log event data
  - "start" the event operation

  used at create/discover of tables
*/
int
ndbcluster_create_event_ops(THD *thd, NDB_SHARE *share,
                            const NDBTAB *ndbtab, const char *event_name)
{
  /*
    we are in either create table or rename table so table should be
    locked, hence we can work with the share without locks
  */

  DBUG_ENTER("ndbcluster_create_event_ops");
  DBUG_PRINT("enter", ("table: %s event: %s", ndbtab->getName(), event_name));
  DBUG_ASSERT(! IS_NDB_BLOB_PREFIX(ndbtab->getName()));
  DBUG_ASSERT(share);

  if (get_binlog_nologging(share))
  {
    DBUG_PRINT("info", ("share->flags & NSF_NO_BINLOG, flags: %x",
                        share->flags));
    DBUG_RETURN(0);
  }

  // Don't allow event ops to be created on distributed priv tables
  // they are distributed via ndb_schema
  assert(!Ndb_dist_priv_util::is_distributed_priv_table(share->db,
                                                        share->table_name));

  int do_ndb_schema_share= 0, do_ndb_apply_status_share= 0;
#ifdef HAVE_NDB_BINLOG
  uint len= (int)strlen(share->table_name);
#endif
  if (!ndb_schema_share && strcmp(share->db, NDB_REP_DB) == 0 &&
      strcmp(share->table_name, NDB_SCHEMA_TABLE) == 0)
    do_ndb_schema_share= 1;
  else if (!ndb_apply_status_share && strcmp(share->db, NDB_REP_DB) == 0 &&
           strcmp(share->table_name, NDB_APPLY_TABLE) == 0)
    do_ndb_apply_status_share= 1;
  else
#ifdef HAVE_NDB_BINLOG
    if (!binlog_filter->db_ok(share->db) ||
        !ndb_binlog_running ||
        (len >= sizeof(NDB_EXCEPTIONS_TABLE_SUFFIX) &&
         strcmp(share->table_name+len-sizeof(NDB_EXCEPTIONS_TABLE_SUFFIX)+1,
                lower_case_table_names ? NDB_EXCEPTIONS_TABLE_SUFFIX_LOWER :
                NDB_EXCEPTIONS_TABLE_SUFFIX) == 0))
#endif
  {
    share->flags|= NSF_NO_BINLOG;
    DBUG_RETURN(0);
  }

  // Check that the share agrees
  DBUG_ASSERT(share->need_events(ndb_binlog_running));

  Ndb_event_data *event_data= share->event_data;
  if (share->op)
  {
    event_data= (Ndb_event_data *) share->op->getCustomData();
    assert(event_data->share == share);
    assert(share->event_data == 0);

    DBUG_ASSERT(share->use_count > 1);
    sql_print_error("NDB Binlog: discover reusing old ev op");
    /* ndb_share reference ToDo free */
    DBUG_PRINT("NDB_SHARE", ("%s ToDo free  use_count: %u",
                             share->key, share->use_count));
    free_share(&share); // old event op already has reference
    DBUG_RETURN(0);
  }

  DBUG_ASSERT(event_data != 0);
  TABLE *table= event_data->shadow_table;

  int retries= 100;
  /*
    100 milliseconds, temporary error on schema operation can
    take some time to be resolved
  */
  int retry_sleep= 100;
  while (1)
  {
    Mutex_guard injector_mutex_g(injector_mutex);
    Ndb *ndb= injector_ndb;
    if (do_ndb_schema_share)
      ndb= schema_ndb;

    if (ndb == 0)
      DBUG_RETURN(-1);

    NdbEventOperation* op;
    if (do_ndb_schema_share)
      op= ndb->createEventOperation(event_name);
    else
    {
      // set injector_ndb database/schema from table internal name
      int ret= ndb->setDatabaseAndSchemaName(ndbtab);
      assert(ret == 0); NDB_IGNORE_VALUE(ret);
      op= ndb->createEventOperation(event_name);
      // reset to catch errors
      ndb->setDatabaseName("");
    }
    if (!op)
    {
      sql_print_error("NDB Binlog: Creating NdbEventOperation failed for"
                      " %s",event_name);
      push_warning_printf(thd, Sql_condition::SL_WARNING,
                          ER_GET_ERRMSG, ER(ER_GET_ERRMSG),
                          ndb->getNdbError().code,
                          ndb->getNdbError().message,
                          "NDB");
      DBUG_RETURN(-1);
    }

    if (share->flags & NSF_BLOB_FLAG)
      op->mergeEvents(TRUE); // currently not inherited from event

    uint n_columns= ndbtab->getNoOfColumns();
    uint n_fields= table->s->fields;
    uint val_length= sizeof(NdbValue) * n_columns;

    /*
       Allocate memory globally so it can be reused after online alter table
    */
    if (my_multi_malloc(PSI_INSTRUMENT_ME,
                        MYF(MY_WME),
                        &event_data->ndb_value[0],
                        val_length,
                        &event_data->ndb_value[1],
                        val_length,
                        NULL) == 0)
    {
      DBUG_PRINT("info", ("Failed to allocate records for event operation"));
      DBUG_RETURN(-1);
    }

    for (uint j= 0; j < n_columns; j++)
    {
      const char *col_name= ndbtab->getColumn(j)->getName();
      NdbValue attr0, attr1;
      if (j < n_fields)
      {
        Field *f= table->field[j];
        if (is_ndb_compatible_type(f))
        {
          DBUG_PRINT("info", ("%s compatible", col_name));
          attr0.rec= op->getValue(col_name, (char*) f->ptr);
          attr1.rec= op->getPreValue(col_name,
                                     (f->ptr - table->record[0]) +
                                     (char*) table->record[1]);
        }
        else if (! (f->flags & BLOB_FLAG))
        {
          DBUG_PRINT("info", ("%s non compatible", col_name));
          attr0.rec= op->getValue(col_name);
          attr1.rec= op->getPreValue(col_name);
        }
        else
        {
          DBUG_PRINT("info", ("%s blob", col_name));
          DBUG_ASSERT(share->flags & NSF_BLOB_FLAG);
          attr0.blob= op->getBlobHandle(col_name);
          attr1.blob= op->getPreBlobHandle(col_name);
          if (attr0.blob == NULL || attr1.blob == NULL)
          {
            sql_print_error("NDB Binlog: Creating NdbEventOperation"
                            " blob field %u handles failed (code=%d) for %s",
                            j, op->getNdbError().code, event_name);
            push_warning_printf(thd, Sql_condition::SL_WARNING,
                                ER_GET_ERRMSG, ER(ER_GET_ERRMSG),
                                op->getNdbError().code,
                                op->getNdbError().message,
                                "NDB");
            ndb->dropEventOperation(op);
            DBUG_RETURN(-1);
          }
        }
      }
      else
      {
        DBUG_PRINT("info", ("%s hidden key", col_name));
        attr0.rec= op->getValue(col_name);
        attr1.rec= op->getPreValue(col_name);
      }
      event_data->ndb_value[0][j].ptr= attr0.ptr;
      event_data->ndb_value[1][j].ptr= attr1.ptr;
      DBUG_PRINT("info", ("&event_data->ndb_value[0][%d]: 0x%lx  "
                          "event_data->ndb_value[0][%d]: 0x%lx",
                          j, (long) &event_data->ndb_value[0][j],
                          j, (long) attr0.ptr));
      DBUG_PRINT("info", ("&event_data->ndb_value[1][%d]: 0x%lx  "
                          "event_data->ndb_value[1][%d]: 0x%lx",
                          j, (long) &event_data->ndb_value[0][j],
                          j, (long) attr1.ptr));
    }
    op->setCustomData((void *) event_data); // set before execute
    share->event_data= 0;                   // take over event data
    share->op= op; // assign op in NDB_SHARE

    if (op->execute())
    {
      share->op= NULL;
      retries--;
      if (op->getNdbError().status != NdbError::TemporaryError &&
          op->getNdbError().code != 1407)
        retries= 0;
      if (retries == 0)
      {
        push_warning_printf(thd, Sql_condition::SL_WARNING,
                            ER_GET_ERRMSG, ER(ER_GET_ERRMSG), 
                            op->getNdbError().code, op->getNdbError().message,
                            "NDB");
        sql_print_error("NDB Binlog: ndbevent->execute failed for %s; %d %s",
                        event_name,
                        op->getNdbError().code, op->getNdbError().message);
      }
      share->event_data= event_data;
      op->setCustomData(NULL);
      ndb->dropEventOperation(op);
      if (retries && !thd->killed)
      {
        do_retry_sleep(retry_sleep);
        continue;
      }
      DBUG_RETURN(-1);
    }
    break;
  }

  /* ndb_share reference binlog */
  get_share(share);
  DBUG_PRINT("NDB_SHARE", ("%s binlog  use_count: %u",
                           share->key, share->use_count));
  if (do_ndb_apply_status_share)
  {
    /* ndb_share reference binlog extra */
    ndb_apply_status_share= get_share(share);
    DBUG_PRINT("NDB_SHARE", ("%s binlog extra  use_count: %u",
                             share->key, share->use_count));
    (void) native_cond_signal(&injector_cond);
  }
  else if (do_ndb_schema_share)
  {
    /* ndb_share reference binlog extra */
    ndb_schema_share= get_share(share);
    DBUG_PRINT("NDB_SHARE", ("%s binlog extra  use_count: %u",
                             share->key, share->use_count));
    (void) native_cond_signal(&injector_cond);
  }

  DBUG_PRINT("info",("%s share->op: 0x%lx  share->use_count: %u",
                     share->key, (long) share->op, share->use_count));

  if (opt_ndb_extra_logging)
    sql_print_information("NDB Binlog: logging %s (%s,%s)", share->key,
                          get_binlog_full(share) ? "FULL" : "UPDATED",
                          get_binlog_use_update(share) ? "USE_UPDATE" : "USE_WRITE");
  DBUG_RETURN(0);
}

int
ndbcluster_drop_event(THD *thd, Ndb *ndb, NDB_SHARE *share,
                      const char *type_str,
                      const char *dbname,
                      const char *tabname)
{
  DBUG_ENTER("ndbcluster_drop_event");
  /*
    There might be 2 types of events setup for the table, we cannot know
    which ones are supposed to be there as they may have been created
    differently for different mysqld's.  So we drop both
  */
  for (uint i= 0; i < 2; i++)
  {
    NDBDICT *dict= ndb->getDictionary();
    String event_name(INJECTOR_EVENT_LEN);
    ndb_rep_event_name(&event_name, dbname, tabname, i);
    
    if (!dict->dropEvent(event_name.c_ptr()))
      continue;

    if (dict->getNdbError().code != 4710 &&
        dict->getNdbError().code != 1419)
    {
      /* drop event failed for some reason, issue a warning */
      push_warning_printf(thd, Sql_condition::SL_WARNING,
                          ER_GET_ERRMSG, ER(ER_GET_ERRMSG),
                          dict->getNdbError().code,
                          dict->getNdbError().message, "NDB");
      /* error is not that the event did not exist */
      sql_print_error("NDB Binlog: Unable to drop event in database. "
                      "Event: %s Error Code: %d Message: %s",
                      event_name.c_ptr(),
                      dict->getNdbError().code,
                      dict->getNdbError().message);
      /* ToDo; handle error? */
      if (share && share->op &&
          share->op->getState() == NdbEventOperation::EO_EXECUTING &&
          dict->getNdbError().mysql_code != HA_ERR_NO_CONNECTION)
      {
        DBUG_ASSERT(FALSE);
        DBUG_RETURN(-1);
      }
    }
  }
  DBUG_RETURN(0);
}

/*
  when entering the calling thread should have a share lock id share != 0
  then the injector thread will have  one as well, i.e. share->use_count == 0
  (unless it has already dropped... then share->op == 0)
*/

int
ndbcluster_handle_drop_table(THD *thd, Ndb *ndb, NDB_SHARE *share,
                             const char *type_str,
                             const char * dbname, const char * tabname)
{
  DBUG_ENTER("ndbcluster_handle_drop_table");

  if (dbname && tabname)
  {
    if (ndbcluster_drop_event(thd, ndb, share, type_str, dbname, tabname))
      DBUG_RETURN(-1);
  }

  if (share == 0 || share->op == 0)
  {
    DBUG_RETURN(0);
  }

/*
  Syncronized drop between client thread and injector thread is
  neccessary in order to maintain ordering in the binlog,
  such that the drop occurs _after_ any inserts/updates/deletes.

  The penalty for this is that the drop table becomes slow.

  This wait is however not strictly neccessary to produce a binlog
  that is usable.  However the slave does not currently handle
  these out of order, thus we are keeping the SYNC_DROP_ defined
  for now.
*/
  const char *save_proc_info= thd->proc_info;
#define SYNC_DROP_
#ifdef SYNC_DROP_
  thd->proc_info= "Syncing ndb table schema operation and binlog";
  native_mutex_lock(&share->mutex);
  int max_timeout= DEFAULT_SYNC_TIMEOUT;
  while (share->op)
  {
    struct timespec abstime;
    set_timespec(abstime, 1);
    int ret= native_cond_timedwait(&injector_cond,
                                   &share->mutex,
                                   &abstime);
    if (thd->killed ||
        share->op == 0)
      break;
    if (ret)
    {
      max_timeout--;
      if (max_timeout == 0)
      {
        sql_print_error("NDB %s: %s timed out. Ignoring...",
                        type_str, share->key);
        DBUG_ASSERT(false);
        break;
      }
      if (opt_ndb_extra_logging)
        ndb_report_waiting(type_str, max_timeout,
                           type_str, share->key, 0);
    }
  }
  native_mutex_unlock(&share->mutex);
#else
  native_mutex_lock(&share->mutex);
  share->op= 0;
  native_mutex_unlock(&share->mutex);
#endif
  thd->proc_info= save_proc_info;

  DBUG_RETURN(0);
}


/********************************************************************
  Internal helper functions for differentd events from the stoarage nodes
  used by the ndb injector thread
********************************************************************/

/*
  Unpack a record read from NDB 

  SYNOPSIS
    ndb_unpack_record()
    buf                 Buffer to store read row

  NOTE
    The data for each row is read directly into the
    destination buffer. This function is primarily 
    called in order to check if any fields should be 
    set to null.
*/

static void ndb_unpack_record(TABLE *table, NdbValue *value,
                              MY_BITMAP *defined, uchar *buf)
{
  Field **p_field= table->field, *field= *p_field;
  my_ptrdiff_t row_offset= (my_ptrdiff_t) (buf - table->record[0]);
  my_bitmap_map *old_map= dbug_tmp_use_all_columns(table, table->write_set);
  DBUG_ENTER("ndb_unpack_record");

  /*
    Set the filler bits of the null byte, since they are
    not touched in the code below.
    
    The filler bits are the MSBs in the last null byte
  */ 
  if (table->s->null_bytes > 0)
       buf[table->s->null_bytes - 1]|= 256U - (1U <<
					       table->s->last_null_bit_pos);
  /*
    Set null flag(s)
  */
  for ( ; field;
       p_field++, value++, field= *p_field)
  {
    field->set_notnull(row_offset);       
    if ((*value).ptr)
    {
      if (!(field->flags & BLOB_FLAG))
      {
        int is_null= (*value).rec->isNULL();
        if (is_null)
        {
          if (is_null > 0)
          {
            DBUG_PRINT("info",("[%u] NULL", field->field_index));
            field->set_null(row_offset);
          }
          else
          {
            DBUG_PRINT("info",("[%u] UNDEFINED", field->field_index));
            bitmap_clear_bit(defined, field->field_index);
          }
        }
        else if (field->type() == MYSQL_TYPE_BIT)
        {
          Field_bit *field_bit= static_cast<Field_bit*>(field);

          /*
            Move internal field pointer to point to 'buf'.  Calling
            the correct member function directly since we know the
            type of the object.
           */
          field_bit->Field_bit::move_field_offset(row_offset);
          if (field->pack_length() < 5)
          {
            DBUG_PRINT("info", ("bit field H'%.8X", 
                                (*value).rec->u_32_value()));
            field_bit->Field_bit::store((longlong) (*value).rec->u_32_value(),
                                        TRUE);
          }
          else
          {
            DBUG_PRINT("info", ("bit field H'%.8X%.8X",
                                *(Uint32 *)(*value).rec->aRef(),
                                *((Uint32 *)(*value).rec->aRef()+1)));
#ifdef WORDS_BIGENDIAN
            /* lsw is stored first */
            Uint32 *buf= (Uint32 *)(*value).rec->aRef();
            field_bit->Field_bit::store((((longlong)*buf)
                                         & 0x00000000FFFFFFFFLL)
                                        |
                                        ((((longlong)*(buf+1)) << 32)
                                         & 0xFFFFFFFF00000000LL),
                                        TRUE);
#else
            field_bit->Field_bit::store((longlong)
                                        (*value).rec->u_64_value(), TRUE);
#endif
          }
          /*
            Move back internal field pointer to point to original
            value (usually record[0]).
           */
          field_bit->Field_bit::move_field_offset(-row_offset);
          DBUG_PRINT("info",("[%u] SET",
                             (*value).rec->getColumn()->getColumnNo()));
          DBUG_DUMP("info", (const uchar*) field->ptr, field->pack_length());
        }
        else
        {
          DBUG_PRINT("info",("[%u] SET",
                             (*value).rec->getColumn()->getColumnNo()));
          DBUG_DUMP("info", (const uchar*) field->ptr, field->pack_length());
        }
      }
      else
      {
        NdbBlob *ndb_blob= (*value).blob;
        uint col_no= field->field_index;
        int isNull;
        ndb_blob->getDefined(isNull);
        if (isNull == 1)
        {
          DBUG_PRINT("info",("[%u] NULL", col_no));
          field->set_null(row_offset);
        }
        else if (isNull == -1)
        {
          DBUG_PRINT("info",("[%u] UNDEFINED", col_no));
          bitmap_clear_bit(defined, col_no);
        }
        else
        {
#ifndef DBUG_OFF
          // pointer vas set in get_ndb_blobs_value
          Field_blob *field_blob= (Field_blob*)field;
          uchar* ptr;
          field_blob->get_ptr(&ptr, row_offset);
          uint32 len= field_blob->get_length(row_offset);
          DBUG_PRINT("info",("[%u] SET ptr: 0x%lx  len: %u",
                             col_no, (long) ptr, len));
#endif
        }
      }
    }
  }
  dbug_tmp_restore_column_map(table->write_set, old_map);
  DBUG_VOID_RETURN;
}

/*
  Handle error states on events from the storage nodes
*/
static int
handle_error(NdbEventOperation *pOp)
{
  Ndb_event_data *event_data= (Ndb_event_data *) pOp->getCustomData();
  NDB_SHARE *share= event_data->share;
  DBUG_ENTER("handle_error");

  sql_print_error("NDB Binlog: unhandled error %d for table %s",
                  pOp->hasError(), share->key);
  pOp->clearError();
  DBUG_RETURN(0);
}

static int
handle_non_data_event(THD *thd,
                      NdbEventOperation *pOp,
                      ndb_binlog_index_row &row)
{
  const Ndb_event_data* event_data=
    static_cast<const Ndb_event_data*>(pOp->getCustomData());
  NDB_SHARE *share= event_data->share;
  NDBEVENT::TableEvent type= pOp->getEventType();

  switch (type)
  {
  case NDBEVENT::TE_CLUSTER_FAILURE:
    if (opt_ndb_extra_logging)
      sql_print_information("NDB Binlog: cluster failure for %s at epoch %u/%u.",
                            share->key,
                            (uint)(pOp->getGCI() >> 32),
                            (uint)(pOp->getGCI()));
    if (ndb_apply_status_share == share)
    {
      if (opt_ndb_extra_logging &&
          ndb_binlog_tables_inited && ndb_binlog_running)
        sql_print_information("NDB Binlog: ndb tables initially "
                              "read only on reconnect.");
      /* ndb_share reference binlog extra free */
      DBUG_PRINT("NDB_SHARE", ("%s binlog extra free  use_count: %u",
                               share->key, share->use_count));
      free_share(&ndb_apply_status_share);
      ndb_apply_status_share= 0;
      ndb_binlog_tables_inited= FALSE;
    }
    DBUG_PRINT("error", ("CLUSTER FAILURE EVENT: "
                        "%s  received share: 0x%lx  op: 0x%lx  share op: 0x%lx  "
                        "new_op: 0x%lx",
                         share->key, (long) share, (long) pOp,
                         (long) share->op, (long) share->new_op));
    break;
  case NDBEVENT::TE_DROP:
    if (ndb_apply_status_share == share)
    {
      if (opt_ndb_extra_logging &&
          ndb_binlog_tables_inited && ndb_binlog_running)
        sql_print_information("NDB Binlog: ndb tables initially "
                              "read only on reconnect.");
      /* ndb_share reference binlog extra free */
      DBUG_PRINT("NDB_SHARE", ("%s binlog extra free  use_count: %u",
                               share->key, share->use_count));
      free_share(&ndb_apply_status_share);
      ndb_apply_status_share= 0;
      ndb_binlog_tables_inited= FALSE;
    }
    /* ToDo: remove printout */
    if (opt_ndb_extra_logging)
      sql_print_information("NDB Binlog: drop table %s.", share->key);
    // fall through
  case NDBEVENT::TE_ALTER:
    row.n_schemaops++;
    DBUG_PRINT("info", ("TABLE %s  EVENT: %s  received share: 0x%lx  op: 0x%lx  "
                        "share op: 0x%lx  new_op: 0x%lx",
                        type == NDBEVENT::TE_DROP ? "DROP" : "ALTER",
                        share->key, (long) share, (long) pOp,
                        (long) share->op, (long) share->new_op));
    break;

  case NDBEVENT::TE_NODE_FAILURE:
  case NDBEVENT::TE_SUBSCRIBE:
  case NDBEVENT::TE_UNSUBSCRIBE:
    /* ignore */
    return 0;

  default:
    sql_print_error("NDB Binlog: unknown non data event %d for %s. "
                    "Ignoring...", (unsigned) type, share->key);
    return 0;
  }

  ndb_handle_schema_change(thd, injector_ndb, pOp, event_data);
  return 0;
}

/*
  Handle data events from the storage nodes
*/
inline ndb_binlog_index_row *
ndb_find_binlog_index_row(ndb_binlog_index_row **rows,
                          uint orig_server_id, int flag)
{
  ndb_binlog_index_row *row= *rows;
  if (opt_ndb_log_orig)
  {
    ndb_binlog_index_row *first= row, *found_id= 0;
    for (;;)
    {
      if (row->orig_server_id == orig_server_id)
      {
        /* */
        if (!flag || !row->orig_epoch)
          return row;
        if (!found_id)
          found_id= row;
      }
      if (row->orig_server_id == 0)
        break;
      row= row->next;
      if (row == NULL)
      {
        row= (ndb_binlog_index_row*)sql_alloc(sizeof(ndb_binlog_index_row));
        memset(row, 0, sizeof(ndb_binlog_index_row));
        row->next= first;
        *rows= row;
        if (found_id)
        {
          /*
            If we found index_row with same server id already
            that row will contain the current stats.
            Copy stats over to new and reset old.
          */
          row->n_inserts= found_id->n_inserts;
          row->n_updates= found_id->n_updates;
          row->n_deletes= found_id->n_deletes;
          found_id->n_inserts= 0;
          found_id->n_updates= 0;
          found_id->n_deletes= 0;
        }
        /* keep track of schema ops only on "first" index_row */
        row->n_schemaops= first->n_schemaops;
        first->n_schemaops= 0;
        break;
      }
    }
    row->orig_server_id= orig_server_id;
  }
  return row;
}


static int
handle_data_event(THD* thd, Ndb *ndb, NdbEventOperation *pOp,
                  ndb_binlog_index_row **rows,
                  injector::transaction &trans,
                  unsigned &trans_row_count,
                  unsigned &trans_slave_row_count)
{
  Ndb_event_data *event_data= (Ndb_event_data *) pOp->getCustomData();
  TABLE *table= event_data->shadow_table;
  NDB_SHARE *share= event_data->share;
  if (pOp != share->op)
  {
    return 0;
  }

  uint32 anyValue= pOp->getAnyValue();
  if (ndbcluster_anyvalue_is_reserved(anyValue))
  {
    if (!ndbcluster_anyvalue_is_nologging(anyValue))
      sql_print_warning("NDB: unknown value for binlog signalling 0x%X, "
                        "event not logged",
                        anyValue);
    return 0;
  }
  uint32 originating_server_id= ndbcluster_anyvalue_get_serverid(anyValue);
  bool log_this_slave_update = g_ndb_log_slave_updates;
  bool count_this_event = true;

  if (share == ndb_apply_status_share)
  {
    /* 
       Note that option values are read without synchronisation w.r.t. 
       thread setting option variable or epoch boundaries.
    */
    if (opt_ndb_log_apply_status ||
        opt_ndb_log_orig)
    {
      Uint32 ndb_apply_status_logging_server_id= originating_server_id;
      Uint32 ndb_apply_status_server_id= 0;
      Uint64 ndb_apply_status_epoch= 0;
      bool event_has_data = false;

      switch(pOp->getEventType())
      {
      case NDBEVENT::TE_INSERT:
      case NDBEVENT::TE_UPDATE:
        event_has_data = true;
        break;

      case NDBEVENT::TE_DELETE:
        break;
      default:
        /* We should REALLY never get here */
        abort();
      }
      
      if (likely( event_has_data ))
      {
        /* unpack data to fetch orig_server_id and orig_epoch */
        uint n_fields= table->s->fields;
        MY_BITMAP b;
        uint32 bitbuf[128 / (sizeof(uint32) * 8)];
        bitmap_init(&b, bitbuf, n_fields, FALSE);
        bitmap_set_all(&b);
        ndb_unpack_record(table, event_data->ndb_value[0], &b, table->record[0]);
        ndb_apply_status_server_id= (uint)((Field_long *)table->field[0])->val_int();
        ndb_apply_status_epoch= ((Field_longlong *)table->field[1])->val_int();
        
        if (opt_ndb_log_apply_status)
        {
          /* 
             Determine if event came from our immediate Master server
             Ignore locally manually sourced and reserved events 
          */
          if ((ndb_apply_status_logging_server_id != 0) &&
              (! ndbcluster_anyvalue_is_reserved(ndb_apply_status_logging_server_id)))
          {
            bool isFromImmediateMaster = (ndb_apply_status_server_id ==
                                          ndb_apply_status_logging_server_id);
            
            if (isFromImmediateMaster)
            {
              /* 
                 We log this event with our server-id so that it 
                 propagates back to the originating Master (our
                 immediate Master)
              */
              assert(ndb_apply_status_logging_server_id != ::server_id);
              
              originating_server_id= 0; /* Will be set to our ::serverid below */
            }
          }
        }

        if (opt_ndb_log_orig)
        {
          /* store */
          ndb_binlog_index_row *row= ndb_find_binlog_index_row
            (rows, ndb_apply_status_server_id, 1);
          row->orig_epoch= ndb_apply_status_epoch;
        }
      }
    } // opt_ndb_log_apply_status || opt_ndb_log_orig)

    if (opt_ndb_log_apply_status)
    {
      /* We are logging ndb_apply_status changes
       * Don't count this event as making an epoch non-empty
       * Log this event in the Binlog
       */
      count_this_event = false;
      log_this_slave_update = true;
    }
    else
    {
      /* Not logging ndb_apply_status updates, discard this event now */
      return 0;
    }
  }
  
  if (originating_server_id == 0)
    originating_server_id= ::server_id;
  else 
  {
    /* Track that we received a replicated row event */
    if (likely( count_this_event ))
      trans_slave_row_count++;
    
    if (!log_this_slave_update)
    {
      /*
        This event comes from a slave applier since it has an originating
        server id set. Since option to log slave updates is not set, skip it.
      */
      return 0;
    }
  }

  /* 
     Start with logged_server_id as AnyValue in case it's a composite
     (server_id_bits < 31).  This way any user-values are passed-through
     to the Binlog in the high bits of the event's Server Id.
     In future it may be useful to support *not* mapping composite
     AnyValues to/from Binlogged server-ids.
  */
  uint32 logged_server_id= anyValue;
  ndbcluster_anyvalue_set_serverid(logged_server_id, originating_server_id);

  /*
     Get NdbApi transaction id for this event to put into Binlog
  */
  Ndb_binlog_extra_row_info extra_row_info;
  const uchar* extra_row_info_ptr = NULL;
  if (opt_ndb_log_transaction_id)
  {
    extra_row_info.setFlags(Ndb_binlog_extra_row_info::NDB_ERIF_TRANSID);
    extra_row_info.setTransactionId(pOp->getTransId());
    extra_row_info_ptr = extra_row_info.generateBuffer();
  }

  DBUG_ASSERT(trans.good());
  DBUG_ASSERT(table != 0);

  dbug_print_table("table", table);

  uint n_fields= table->s->fields;
  DBUG_PRINT("info", ("Assuming %u columns for table %s",
                      n_fields, table->s->table_name.str));
  MY_BITMAP b;
  /* Potential buffer for the bitmap */
  uint32 bitbuf[128 / (sizeof(uint32) * 8)];
  const bool own_buffer = n_fields <= sizeof(bitbuf) * 8;
  bitmap_init(&b, own_buffer ? bitbuf : NULL, n_fields, FALSE); 
  bitmap_set_all(&b);

  /*
   row data is already in table->record[0]
   As we told the NdbEventOperation to do this
   (saves moving data about many times)
  */

  /*
    for now malloc/free blobs buffer each time
    TODO if possible share single permanent buffer with handlers
   */
  uchar* blobs_buffer[2] = { 0, 0 };
  uint blobs_buffer_size[2] = { 0, 0 };

  ndb_binlog_index_row *row=
    ndb_find_binlog_index_row(rows, originating_server_id, 0);

  switch(pOp->getEventType())
  {
  case NDBEVENT::TE_INSERT:
    if (likely( count_this_event ))
    {
      row->n_inserts++;
      trans_row_count++;
    }
    DBUG_PRINT("info", ("INSERT INTO %s.%s",
                        table->s->db.str, table->s->table_name.str));
    {
      int ret;
      if (share->flags & NSF_BLOB_FLAG)
      {
        my_ptrdiff_t ptrdiff= 0;
        ret = get_ndb_blobs_value(table, event_data->ndb_value[0],
                                  blobs_buffer[0],
                                  blobs_buffer_size[0],
                                  ptrdiff);
        assert(ret == 0);
      }
      ndb_unpack_record(table, event_data->ndb_value[0], &b, table->record[0]);
      ret = trans.write_row(logged_server_id,
                            injector::transaction::table(table, true),
                            &b, n_fields, table->record[0],
                            extra_row_info_ptr);
      assert(ret == 0);
    }
    break;
  case NDBEVENT::TE_DELETE:
    if (likely( count_this_event ))
    {
      row->n_deletes++;
      trans_row_count++;
    }
    DBUG_PRINT("info",("DELETE FROM %s.%s",
                       table->s->db.str, table->s->table_name.str));
    {
      /*
        table->record[0] contains only the primary key in this case
        since we do not have an after image
      */
      int n;
      if (!get_binlog_full(share) && table->s->primary_key != MAX_KEY)
        n= 0; /*
                use the primary key only as it save time and space and
                it is the only thing needed to log the delete
              */
      else
        n= 1; /*
                we use the before values since we don't have a primary key
                since the mysql server does not handle the hidden primary
                key
              */

      int ret;
      if (share->flags & NSF_BLOB_FLAG)
      {
        my_ptrdiff_t ptrdiff= table->record[n] - table->record[0];
        ret = get_ndb_blobs_value(table, event_data->ndb_value[n],
                                  blobs_buffer[n],
                                  blobs_buffer_size[n],
                                  ptrdiff);
        assert(ret == 0);
      }
      ndb_unpack_record(table, event_data->ndb_value[n], &b, table->record[n]);
      DBUG_EXECUTE("info", print_records(table, table->record[n]););
      ret = trans.delete_row(logged_server_id,
                             injector::transaction::table(table, true),
                             &b, n_fields, table->record[n],
                             extra_row_info_ptr);
      assert(ret == 0);
    }
    break;
  case NDBEVENT::TE_UPDATE:
    if (likely( count_this_event ))
    {
      row->n_updates++;
      trans_row_count++;
    }
    DBUG_PRINT("info", ("UPDATE %s.%s",
                        table->s->db.str, table->s->table_name.str));
    {
      int ret;
      if (share->flags & NSF_BLOB_FLAG)
      {
        my_ptrdiff_t ptrdiff= 0;
        ret = get_ndb_blobs_value(table, event_data->ndb_value[0],
                                  blobs_buffer[0],
                                  blobs_buffer_size[0],
                                  ptrdiff);
        assert(ret == 0);
      }
      ndb_unpack_record(table, event_data->ndb_value[0],
                        &b, table->record[0]);
      DBUG_EXECUTE("info", print_records(table, table->record[0]););
      if (table->s->primary_key != MAX_KEY &&
          !get_binlog_use_update(share)) 
      {
        /*
          since table has a primary key, we can do a write
          using only after values
        */
        ret = trans.write_row(logged_server_id,
                              injector::transaction::table(table, true),
                              &b, n_fields, table->record[0],// after values
                              extra_row_info_ptr);
        assert(ret == 0);
      }
      else
      {
        /*
          mysql server cannot handle the ndb hidden key and
          therefore needs the before image as well
        */
        if (share->flags & NSF_BLOB_FLAG)
        {
          my_ptrdiff_t ptrdiff= table->record[1] - table->record[0];
          ret = get_ndb_blobs_value(table, event_data->ndb_value[1],
                                    blobs_buffer[1],
                                    blobs_buffer_size[1],
                                    ptrdiff);
          assert(ret == 0);
        }
        ndb_unpack_record(table, event_data->ndb_value[1], &b, table->record[1]);
        DBUG_EXECUTE("info", print_records(table, table->record[1]););
        ret = trans.update_row(logged_server_id,
                               injector::transaction::table(table, true),
                               &b, n_fields,
                               table->record[1], // before values
                               table->record[0], // after values
                               extra_row_info_ptr);
        assert(ret == 0);
      }
    }
    break;
  default:
    /* We should REALLY never get here. */
    DBUG_PRINT("info", ("default - uh oh, a brain exploded."));
    break;
  }

  if (share->flags & NSF_BLOB_FLAG)
  {
    my_free(blobs_buffer[0], MYF(MY_ALLOW_ZERO_PTR));
    my_free(blobs_buffer[1], MYF(MY_ALLOW_ZERO_PTR));
  }

  if (!own_buffer)
  {
    bitmap_free(&b);
  }

  return 0;
}


/****************************************************************
  Injector thread main loop
****************************************************************/

static void
remove_event_operations(Ndb* ndb)
{
  DBUG_ENTER("remove_event_operations");
  NdbEventOperation *op;
  while ((op= ndb->getEventOperation()))
  {
    DBUG_ASSERT(!IS_NDB_BLOB_PREFIX(op->getEvent()->getTable()->getName()));
    DBUG_PRINT("info", ("removing event operation on %s",
                        op->getEvent()->getName()));

    Ndb_event_data *event_data= (Ndb_event_data *) op->getCustomData();
    DBUG_ASSERT(event_data);

    NDB_SHARE *share= event_data->share;
    DBUG_ASSERT(share != NULL);
    DBUG_ASSERT(share->op == op || share->new_op == op);

    delete event_data;
    op->setCustomData(NULL);

    native_mutex_lock(&share->mutex);
    share->op= 0;
    share->new_op= 0;
    native_mutex_unlock(&share->mutex);

    DBUG_PRINT("NDB_SHARE", ("%s binlog free  use_count: %u",
                             share->key, share->use_count));
    free_share(&share);

    ndb->dropEventOperation(op);
  }
  DBUG_VOID_RETURN;
}

extern long long g_event_data_count;
extern long long g_event_nondata_count;
extern long long g_event_bytes_count;

void updateInjectorStats(Ndb* schemaNdb, Ndb* dataNdb)
{
  /* Update globals to sum of totals from each listening
   * Ndb object
   */
  g_event_data_count = 
    schemaNdb->getClientStat(Ndb::DataEventsRecvdCount) + 
    dataNdb->getClientStat(Ndb::DataEventsRecvdCount);
  g_event_nondata_count = 
    schemaNdb->getClientStat(Ndb::NonDataEventsRecvdCount) + 
    dataNdb->getClientStat(Ndb::NonDataEventsRecvdCount);
  g_event_bytes_count = 
    schemaNdb->getClientStat(Ndb::EventBytesRecvdCount) + 
    dataNdb->getClientStat(Ndb::EventBytesRecvdCount);
}

/**
   injectApplyStatusWriteRow

   Inject a WRITE_ROW event on the ndb_apply_status table into
   the Binlog.
   This contains our server_id and the supplied epoch number.
   When applied on the Slave it gives a transactional position
   marker
*/
static
bool
injectApplyStatusWriteRow(injector::transaction& trans,
                          ulonglong gci)
{
  DBUG_ENTER("injectApplyStatusWriteRow");
  if (ndb_apply_status_share == NULL)
  {
    sql_print_error("NDB: Could not get apply status share");
    DBUG_ASSERT(ndb_apply_status_share != NULL);
    DBUG_RETURN(false);
  }

  /* Build row buffer for generated ndb_apply_status
     WRITE_ROW event
     First get the relevant table structure.
  */
  DBUG_ASSERT(!ndb_apply_status_share->event_data);
  DBUG_ASSERT(ndb_apply_status_share->op);
  Ndb_event_data* event_data=
    (Ndb_event_data *) ndb_apply_status_share->op->getCustomData();
  DBUG_ASSERT(event_data);
  DBUG_ASSERT(event_data->shadow_table);
  TABLE* apply_status_table= event_data->shadow_table;

  /*
    Intialize apply_status_table->record[0]

    When iterating past the end of the last epoch, the first event of
    the new epoch may be on ndb_apply_status.  Its event data saved
    in record[0] would be overwritten here by a subsequent event on a
    normal table.  So save and restore its record[0].
  */
  static const ulong sav_max= 512; // current is 284
  const ulong sav_len= apply_status_table->s->reclength;
  DBUG_ASSERT(sav_len <= sav_max);
  uchar sav_buf[sav_max];
  memcpy(sav_buf, apply_status_table->record[0], sav_len);
  empty_record(apply_status_table);

  apply_status_table->field[0]->store((longlong)::server_id, true);
  apply_status_table->field[1]->store((longlong)gci, true);
  apply_status_table->field[2]->store("", 0, &my_charset_bin);
  apply_status_table->field[3]->store((longlong)0, true);
  apply_status_table->field[4]->store((longlong)0, true);
#ifndef DBUG_OFF
  const LEX_STRING& name= apply_status_table->s->table_name;
  DBUG_PRINT("info", ("use_table: %.*s",
                      (int) name.length, name.str));
#endif
  injector::transaction::table tbl(apply_status_table, true);
  int ret = trans.use_table(::server_id, tbl);
  assert(ret == 0); NDB_IGNORE_VALUE(ret);

  ret= trans.write_row(::server_id,
                       injector::transaction::table(apply_status_table,
                                                    true),
                       &apply_status_table->s->all_set,
                       apply_status_table->s->fields,
                       apply_status_table->record[0]);

  assert(ret == 0);

  memcpy(apply_status_table->record[0], sav_buf, sav_len);
  DBUG_RETURN(true);
}


extern ulong opt_ndb_report_thresh_binlog_epoch_slip;
extern ulong opt_ndb_report_thresh_binlog_mem_usage;
extern ulong opt_ndb_eventbuffer_max_alloc;

Ndb_binlog_thread::Ndb_binlog_thread()
  : Ndb_component("Binlog")
{
}


Ndb_binlog_thread::~Ndb_binlog_thread()
{
}


void Ndb_binlog_thread::do_wakeup()
{
  log_info("Wakeup");

  /*
    The binlog thread is normally waiting for another
    event from the cluster with short timeout and should
    soon(within 1 second) detect that stop has been requested.

    There are really no purpose(yet) to signal some condition
    trying to wake the thread up should it be waiting somewhere
    else since those waits are also short.
  */
}


void
Ndb_binlog_thread::do_run()
{
  THD *thd; /* needs to be first for thread_stack */
  Ndb *i_ndb= 0;
  Ndb *s_ndb= 0;
  Thd_ndb *thd_ndb=0;
  injector *inj= injector::instance();
  uint incident_id= 0;
  Global_THD_manager *thd_manager= Global_THD_manager::get_instance();

  enum { BCCC_running, BCCC_exit, BCCC_restart } binlog_thread_state;

  /**
   * If we get error after having reported incident
   *   but before binlog started...we do "Restarting Cluster Binlog"
   *   in that case, don't report incident again
   */
  bool do_incident = true;

<<<<<<< HEAD
=======
  native_mutex_lock(&injector_mutex);
  /*
    Set up the Thread
  */
  my_thread_init();
>>>>>>> 03dd33b0
  DBUG_ENTER("ndb_binlog_thread");

  pthread_mutex_lock(&injector_mutex);

  log_info("Starting...");

  thd= new THD; /* note that contructor of THD uses DBUG_ */
  THD_CHECK_SENTRY(thd);

  /* We need to set thd->thread_id before thd->store_globals, or it will
     set an invalid value for thd->variables.pseudo_thread_id.
  */
  thd->thread_id= thd_manager->get_inc_thread_id();

  thd->thread_stack= (char*) &thd; /* remember where our stack is */
  if (thd->store_globals())
  {
    delete thd;
<<<<<<< HEAD
    pthread_mutex_unlock(&injector_mutex);
    pthread_cond_signal(&injector_cond);
    DBUG_VOID_RETURN;
=======
    ndb_binlog_thread_running= -1;
    native_mutex_unlock(&injector_mutex);
    native_cond_signal(&injector_cond);

    DBUG_LEAVE;                               // Must match DBUG_ENTER()
    my_thread_end();
    pthread_exit(0);
    return NULL;                              // Avoid compiler warnings
>>>>>>> 03dd33b0
  }
  lex_start(thd);

  thd_set_command(thd, COM_DAEMON);
  thd->system_thread= SYSTEM_THREAD_NDBCLUSTER_BINLOG;
#ifndef NDB_THD_HAS_NO_VERSION
  thd->version= refresh_version;
#endif
  thd->client_capabilities= 0;
  thd->security_ctx->skip_grants();
  // Create thd->net vithout vio
  my_net_init(&thd->net, 0);

  // Ndb binlog thread always use row format
  thd->set_current_stmt_binlog_format_row();

  thd->real_id= pthread_self();
  thd_manager->add_thd(thd);
  thd->lex->start_transaction_opt= 0;

  log_info("Started");

restart_cluster_failure:
  int have_injector_mutex_lock= 0;
  binlog_thread_state= BCCC_exit;

  log_verbose(1, "Setting up");

  if (!(thd_ndb= Thd_ndb::seize(thd)))
  {
<<<<<<< HEAD
    log_error("Creating Thd_ndb object failed");
    pthread_mutex_unlock(&injector_mutex);
    pthread_cond_signal(&injector_cond);
=======
    sql_print_error("Could not allocate Thd_ndb object");
    ndb_binlog_thread_running= -1;
    native_mutex_unlock(&injector_mutex);
    native_cond_signal(&injector_cond);
>>>>>>> 03dd33b0
    goto err;
  }

  if (!(s_ndb= new Ndb(g_ndb_cluster_connection, NDB_REP_DB)) ||
      s_ndb->init())
  {
<<<<<<< HEAD
    log_error("Creating schema Ndb object failed");
    pthread_mutex_unlock(&injector_mutex);
    pthread_cond_signal(&injector_cond);
=======
    sql_print_error("NDB Binlog: Getting Schema Ndb object failed");
    ndb_binlog_thread_running= -1;
    native_mutex_unlock(&injector_mutex);
    native_cond_signal(&injector_cond);
>>>>>>> 03dd33b0
    goto err;
  }

  // empty database
  if (!(i_ndb= new Ndb(g_ndb_cluster_connection, "")) ||
      i_ndb->init())
  {
<<<<<<< HEAD
    log_error("Creating injector Ndb object failed");
    pthread_mutex_unlock(&injector_mutex);
    pthread_cond_signal(&injector_cond);
=======
    sql_print_error("NDB Binlog: Getting Ndb object failed");
    ndb_binlog_thread_running= -1;
    native_mutex_unlock(&injector_mutex);
    native_cond_signal(&injector_cond);
>>>>>>> 03dd33b0
    goto err;
  }

  log_verbose(10, "Exposing global references");

  /*
    Expose global reference to our ndb object.

    Used by both sql client thread and binlog thread to interact
    with the storage
    native_mutex_lock(&injector_mutex);
  */
  injector_thd= thd;
  injector_ndb= i_ndb;
  schema_ndb= s_ndb;

  if (opt_bin_log && opt_ndb_log_bin)
  {
    ndb_binlog_running= TRUE;
  }

  log_verbose(1, "Setup completed");

  /* Thread start up completed  */
<<<<<<< HEAD
  pthread_mutex_unlock(&injector_mutex);
  pthread_cond_signal(&injector_cond);
=======
  ndb_binlog_thread_running= 1;
  native_mutex_unlock(&injector_mutex);
  native_cond_signal(&injector_cond);
>>>>>>> 03dd33b0

  log_verbose(1, "Wait for server start completed");
  /*
    wait for mysql server to start (so that the binlog is started
    and thus can receive the first GAP event)
  */
  mysql_mutex_lock(&LOCK_server_started);
  while (!mysqld_server_started)
  {
    struct timespec abstime;
    set_timespec(abstime, 1);
    mysql_cond_timedwait(&COND_server_started, &LOCK_server_started,
                         &abstime);
    if (is_stop_requested())
    {
      mysql_mutex_unlock(&LOCK_server_started);
      goto err;
    }
  }
  mysql_mutex_unlock(&LOCK_server_started);

  // Defer call of THD::init_for_query until after mysqld_server_started
  // to ensure that the parts of MySQL Server it uses has been created
  thd->init_for_queries();

  log_verbose(1, "Check for incidents");

  while (do_incident && ndb_binlog_running)
  {
    /*
      check if it is the first log, if so we do not insert a GAP event
      as there is really no log to have a GAP in
    */
    if (incident_id == 0)
    {
      LOG_INFO log_info;
      mysql_bin_log.get_current_log(&log_info);
      int len=  (uint)strlen(log_info.log_file_name);
      uint no= 0;
      if ((sscanf(log_info.log_file_name + len - 6, "%u", &no) == 1) &&
          no == 1)
      {
        /* this is the fist log, so skip GAP event */
        break;
      }
    }

    /*
      Always insert a GAP event as we cannot know what has happened
      in the cluster while not being connected.
    */
    LEX_STRING const msg[2]=
      {
        { C_STRING_WITH_LEN("mysqld startup")    },
        { C_STRING_WITH_LEN("cluster disconnect")}
      };
    int ret = inj->record_incident(thd, INCIDENT_LOST_EVENTS,
                                   msg[incident_id]);
    assert(ret == 0); NDB_IGNORE_VALUE(ret);
    do_incident = false; // Don't report incident again, unless we get started
    break;
  }
  incident_id= 1;
  {
    log_verbose(1, "Wait for cluster to start");
    thd->proc_info= "Waiting for ndbcluster to start";

    native_mutex_lock(&injector_mutex);
    while (!ndb_schema_share ||
           (ndb_binlog_running && !ndb_apply_status_share) ||
           !ndb_binlog_tables_inited)
    {
      if (!thd_ndb->valid_ndb())
      {
        /*
          Cluster has gone away before setup was completed.
          Keep lock on injector_mutex to prevent further
          usage of the injector_ndb, and restart binlog
          thread to get rid of any garbage on the ndb objects
        */
        have_injector_mutex_lock= 1;
        binlog_thread_state= BCCC_restart;
        goto err;
      }
      /* ndb not connected yet */
      struct timespec abstime;
      set_timespec(abstime, 1);
<<<<<<< HEAD
      pthread_cond_timedwait(&injector_cond, &injector_mutex, &abstime);
      if (is_stop_requested())
=======
      native_cond_timedwait(&injector_cond, &injector_mutex, &abstime);
      if (ndbcluster_binlog_terminating)
>>>>>>> 03dd33b0
      {
        native_mutex_unlock(&injector_mutex);
        goto err;
      }
      if (thd->killed == THD::KILL_CONNECTION)
      {
        /*
          Since the ndb binlog thread adds itself to the "global thread list"
          it need to look at the "killed" flag and stop the thread to avoid
          that the server hangs during shutdown while waiting for the "global
          thread list" to be emtpy.
        */
        sql_print_information("NDB Binlog: Server shutdown detected while "
                              "waiting for ndbcluster to start...");
        native_mutex_unlock(&injector_mutex);
        goto err;
      }
    }
    native_mutex_unlock(&injector_mutex);

    DBUG_ASSERT(ndbcluster_hton->slot != ~(uint)0);
    thd_set_thd_ndb(thd, thd_ndb);
    thd_ndb->options|= TNO_NO_LOG_SCHEMA_OP;
    thd->query_id= 0; // to keep valgrind quiet
  }

  {
    log_verbose(1, "Wait for first event");
    // wait for the first event
    thd->proc_info= "Waiting for first event from ndbcluster";
    int schema_res, res;
    Uint64 schema_gci;
    do
    {
      DBUG_PRINT("info", ("Waiting for the first event"));

      if (is_stop_requested())
        goto err;

      schema_res= s_ndb->pollEvents(100, &schema_gci);
    } while (schema_gci == 0 || ndb_latest_received_binlog_epoch == schema_gci);
    if (ndb_binlog_running)
    {
      Uint64 gci= i_ndb->getLatestGCI();
      while (gci < schema_gci || gci == ndb_latest_received_binlog_epoch)
      {
        if (is_stop_requested())
          goto err;
        res= i_ndb->pollEvents(10, &gci);
      }
      if (gci > schema_gci)
      {
        schema_gci= gci;
      }
    }
    // now check that we have epochs consistant with what we had before the restart
    DBUG_PRINT("info", ("schema_res: %d  schema_gci: %u/%u", schema_res,
                        (uint)(schema_gci >> 32),
                        (uint)(schema_gci)));
    {
      i_ndb->flushIncompleteEvents(schema_gci);
      s_ndb->flushIncompleteEvents(schema_gci);
      if (schema_gci < ndb_latest_handled_binlog_epoch)
      {
        sql_print_error("NDB Binlog: cluster has been restarted --initial or with older filesystem. "
                        "ndb_latest_handled_binlog_epoch: %u/%u, while current epoch: %u/%u. "
                        "RESET MASTER should be issued. Resetting ndb_latest_handled_binlog_epoch.",
                        (uint)(ndb_latest_handled_binlog_epoch >> 32),
                        (uint)(ndb_latest_handled_binlog_epoch),
                        (uint)(schema_gci >> 32),
                        (uint)(schema_gci));
        ndb_set_latest_trans_gci(0);
        ndb_latest_handled_binlog_epoch= 0;
        ndb_latest_applied_binlog_epoch= 0;
        ndb_latest_received_binlog_epoch= 0;
        ndb_index_stat_restart();
      }
      else if (ndb_latest_applied_binlog_epoch > 0)
      {
        sql_print_warning("NDB Binlog: cluster has reconnected. "
                          "Changes to the database that occured while "
                          "disconnected will not be in the binlog");
      }
      if (opt_ndb_extra_logging)
      {
        sql_print_information("NDB Binlog: starting log at epoch %u/%u",
                              (uint)(schema_gci >> 32),
                              (uint)(schema_gci));
      }
    }
    log_verbose(1, "Got first event");
  }
  /*
    binlog thread is ready to receive events
    - client threads may now start updating data, i.e. tables are
    no longer read only
  */
  ndb_binlog_is_ready= TRUE;

  if (opt_ndb_extra_logging)
    sql_print_information("NDB Binlog: ndb tables writable");
  ndb_tdc_close_cached_tables();

  /* 
     Signal any waiting thread that ndb table setup is
     now complete
  */
  ndb_notify_tables_writable();

  {
    static char db[]= "";
    thd->db= db;
  }

  log_verbose(1, "Startup and setup completed");

  /*
    Main NDB Injector loop
  */
  do_incident = true; // If we get disconnected again...do incident report
  binlog_thread_state= BCCC_running;
  for ( ; !((is_stop_requested() ||
             binlog_thread_state) &&
            ndb_latest_handled_binlog_epoch >= ndb_get_latest_trans_gci()) &&
          binlog_thread_state != BCCC_restart; )
  {
#ifndef DBUG_OFF
    if (binlog_thread_state)
    {
      DBUG_PRINT("info", ("binlog_thread_state: %d, "
                          "ndb_latest_handled_binlog_epoch: %u/%u, "
                          "*get_latest_trans_gci(): %u/%u",
                          binlog_thread_state,
                          (uint)(ndb_latest_handled_binlog_epoch >> 32),
                          (uint)(ndb_latest_handled_binlog_epoch),
                          (uint)(ndb_get_latest_trans_gci() >> 32),
                          (uint)(ndb_get_latest_trans_gci())));
    }
#endif

    /*
      now we don't want any events before next gci is complete
    */
    thd->proc_info= "Waiting for event from ndbcluster";
    thd->set_time();
    
    /* wait for event or 1000 ms */
    Uint64 gci= 0, schema_gci;
    int res= 0, tot_poll_wait= 1000;

    if (ndb_binlog_running)
    {
      // Capture any dynamic changes to max_alloc
      i_ndb->set_eventbuf_max_alloc(opt_ndb_eventbuffer_max_alloc);

      res= i_ndb->pollEvents(tot_poll_wait, &gci);
      tot_poll_wait= 0;
    }
    int schema_res= s_ndb->pollEvents(tot_poll_wait, &schema_gci);
    ndb_latest_received_binlog_epoch= gci;

    while (gci > schema_gci && schema_res >= 0)
    {
      static char buf[64];
      thd->proc_info= "Waiting for schema epoch";
      my_snprintf(buf, sizeof(buf), "%s %u/%u(%u/%u)", thd->proc_info,
                  (uint)(schema_gci >> 32),
                  (uint)(schema_gci),
                  (uint)(gci >> 32),
                  (uint)(gci));
      thd->proc_info= buf;
      schema_res= s_ndb->pollEvents(10, &schema_gci);
    }

    if ((is_stop_requested() ||
         binlog_thread_state) &&
        (ndb_latest_handled_binlog_epoch >= ndb_get_latest_trans_gci() ||
         !ndb_binlog_running))
      break; /* Stopping thread */

    if (thd->killed == THD::KILL_CONNECTION)
    {
      /*
        Since the ndb binlog thread adds itself to the "global thread list"
        it need to look at the "killed" flag and stop the thread to avoid
        that the server hangs during shutdown while waiting for the "global
        thread list" to be emtpy.
        In pre 5.6 versions the thread was also added to "global thread
        list" but the "global thread *count*" variable was not incremented
        and thus the same problem didn't exist.
        The only reason for adding the ndb binlog thread to "global thread
        list" is to be able to see the thread state using SHOW PROCESSLIST
        and I_S.PROCESSLIST
      */
      sql_print_information("NDB Binlog: Server shutdown detected...");
      break;
    }

    MEM_ROOT **root_ptr= my_pthread_get_THR_MALLOC();
    MEM_ROOT *old_root= *root_ptr;
    MEM_ROOT mem_root;
    init_sql_alloc(PSI_INSTRUMENT_ME, &mem_root, 4096, 0);

    // The Ndb_schema_event_handler does not necessarily need
    // to use the same memroot(or vice versa)
    Ndb_schema_event_handler
      schema_event_handler(thd, &mem_root,
                           g_ndb_cluster_connection->node_id());

    *root_ptr= &mem_root;

    if (unlikely(schema_res > 0))
    {
      thd->proc_info= "Processing events from schema table";
      g_ndb_log_slave_updates= opt_log_slave_updates;
      s_ndb->
        setReportThreshEventGCISlip(opt_ndb_report_thresh_binlog_epoch_slip);
      s_ndb->
        setReportThreshEventFreeMem(opt_ndb_report_thresh_binlog_mem_usage);
      NdbEventOperation *pOp= s_ndb->nextEvent();
      while (pOp != NULL)
      {
        if (!pOp->hasError())
        {
          schema_event_handler.handle_event(s_ndb, pOp);

          DBUG_PRINT("info", ("s_ndb first: %s", s_ndb->getEventOperation() ?
                              s_ndb->getEventOperation()->getEvent()->getTable()->getName() :
                              "<empty>"));
          DBUG_PRINT("info", ("i_ndb first: %s", i_ndb->getEventOperation() ?
                              i_ndb->getEventOperation()->getEvent()->getTable()->getName() :
                              "<empty>"));
          if (i_ndb->getEventOperation() == NULL &&
              s_ndb->getEventOperation() == NULL &&
              binlog_thread_state == BCCC_running)
          {
            DBUG_PRINT("info", ("binlog_thread_state= BCCC_restart"));
            binlog_thread_state= BCCC_restart;
            if (ndb_latest_received_binlog_epoch < ndb_get_latest_trans_gci() && ndb_binlog_running)
            {
              sql_print_error("NDB Binlog: latest transaction in epoch %u/%u not in binlog "
                              "as latest received epoch is %u/%u",
                              (uint)(ndb_get_latest_trans_gci() >> 32),
                              (uint)(ndb_get_latest_trans_gci()),
                              (uint)(ndb_latest_received_binlog_epoch >> 32),
                              (uint)(ndb_latest_received_binlog_epoch));
            }
          }
        }
        else
          sql_print_error("NDB: error %lu (%s) on handling "
                          "binlog schema event",
                          (ulong) pOp->getNdbError().code,
                          pOp->getNdbError().message);
        pOp= s_ndb->nextEvent();
      }
      updateInjectorStats(s_ndb, i_ndb);
    }

    if (!ndb_binlog_running)
    {
      /*
        Just consume any events, not used if no binlogging
        e.g. node failure events
      */
      Uint64 tmp_gci;
      if (i_ndb->pollEvents(0, &tmp_gci))
      {
        NdbEventOperation *pOp;
        while ((pOp= i_ndb->nextEvent()))
        {
          if ((unsigned) pOp->getEventType() >=
              (unsigned) NDBEVENT::TE_FIRST_NON_DATA_EVENT)
          {
            ndb_binlog_index_row row;
            handle_non_data_event(thd, pOp, row);
          }
        }
        if (i_ndb->getEventOperation() == NULL &&
            s_ndb->getEventOperation() == NULL &&
            binlog_thread_state == BCCC_running)
        {
          DBUG_PRINT("info", ("binlog_thread_state= BCCC_restart"));
          binlog_thread_state= BCCC_restart;
        }
      }
      updateInjectorStats(s_ndb, i_ndb);
    }
    else if (res > 0 ||
             (ndb_log_empty_epochs() &&
              gci > ndb_latest_handled_binlog_epoch))
    {
      DBUG_PRINT("info", ("pollEvents res: %d", res));
      thd->proc_info= "Processing events";
      NdbEventOperation *pOp= i_ndb->nextEvent();
      ndb_binlog_index_row _row;
      ndb_binlog_index_row *rows= &_row;
      injector::transaction trans;
      unsigned trans_row_count= 0;
      unsigned trans_slave_row_count= 0;
      if (!pOp)
      {
        /*
          Must be an empty epoch since the condition
          (ndb_log_empty_epochs() &&
           gci > ndb_latest_handled_binlog_epoch)
          must be true we write empty epoch into
          ndb_binlog_index
        */
        DBUG_PRINT("info", ("Writing empty epoch for gci %llu", gci));
        DBUG_PRINT("info", ("Initializing transaction"));
        inj->new_trans(thd, &trans);
        rows= &_row;
        memset(&_row, 0, sizeof(_row));
        thd->variables.character_set_client= &my_charset_latin1;
        goto commit_to_binlog;
      }
      while (pOp != NULL)
      {
        rows= &_row;
        gci= pOp->getGCI();
        DBUG_PRINT("info", ("Handling gci: %u/%u",
                            (uint)(gci >> 32),
                            (uint)(gci)));
        // sometimes get TE_ALTER with invalid table
        DBUG_ASSERT(pOp->getEventType() == NdbDictionary::Event::TE_ALTER ||
                    ! IS_NDB_BLOB_PREFIX(pOp->getEvent()->getTable()->getName()));
        DBUG_ASSERT(gci <= ndb_latest_received_binlog_epoch);

        /* initialize some variables for this epoch */

        i_ndb->set_eventbuf_max_alloc(opt_ndb_eventbuffer_max_alloc);
        g_ndb_log_slave_updates= opt_log_slave_updates;
        i_ndb->
          setReportThreshEventGCISlip(opt_ndb_report_thresh_binlog_epoch_slip);
        i_ndb->setReportThreshEventFreeMem(opt_ndb_report_thresh_binlog_mem_usage);

        memset(&_row, 0, sizeof(_row));
        thd->variables.character_set_client= &my_charset_latin1;
        DBUG_PRINT("info", ("Initializing transaction"));
        inj->new_trans(thd, &trans);
        trans_row_count= 0;
        trans_slave_row_count= 0;
        // pass table map before epoch
        {
          Uint32 iter= 0;
          const NdbEventOperation *gci_op;
          Uint32 event_types;

          if (!i_ndb->isConsistentGCI(gci))
          {
            char errmsg[64];
            uint end= sprintf(&errmsg[0],
                              "Detected missing data in GCI %llu, "
                              "inserting GAP event", gci);
            errmsg[end]= '\0';
            DBUG_PRINT("info",
                       ("Detected missing data in GCI %llu, "
                        "inserting GAP event", gci));
            LEX_STRING const msg= { C_STRING_WITH_LEN(errmsg) };
            inj->record_incident(thd, INCIDENT_LOST_EVENTS, msg);
          }
          while ((gci_op= i_ndb->getGCIEventOperations(&iter, &event_types))
                 != NULL)
          {
            Ndb_event_data *event_data=
              (Ndb_event_data *) gci_op->getCustomData();
            NDB_SHARE *share= (event_data)?event_data->share:NULL;
            DBUG_PRINT("info", ("per gci_op: 0x%lx  share: 0x%lx  event_types: 0x%x",
                                (long) gci_op, (long) share, event_types));
            // workaround for interface returning TE_STOP events
            // which are normally filtered out below in the nextEvent loop
            if ((event_types & ~NdbDictionary::Event::TE_STOP) == 0)
            {
              DBUG_PRINT("info", ("Skipped TE_STOP on table %s",
                                  gci_op->getEvent()->getTable()->getName()));
              continue;
            }
            // this should not happen
            if (share == NULL || event_data->shadow_table == NULL)
            {
              DBUG_PRINT("info", ("no share or table %s!",
                                  gci_op->getEvent()->getTable()->getName()));
              continue;
            }
            if (share == ndb_apply_status_share)
            {
              // skip this table, it is handled specially
              continue;
            }
            TABLE *table= event_data->shadow_table;
#ifndef DBUG_OFF
            const LEX_STRING &name= table->s->table_name;
#endif
            if ((event_types & (NdbDictionary::Event::TE_INSERT |
                                NdbDictionary::Event::TE_UPDATE |
                                NdbDictionary::Event::TE_DELETE)) == 0)
            {
              DBUG_PRINT("info", ("skipping non data event table: %.*s",
                                  (int) name.length, name.str));
              continue;
            }
            if (!trans.good())
            {
              DBUG_PRINT("info",
                         ("Found new data event, initializing transaction"));
              inj->new_trans(thd, &trans);
            }
            DBUG_PRINT("info", ("use_table: %.*s, cols %u",
                                (int) name.length, name.str,
                                table->s->fields));
            injector::transaction::table tbl(table, true);
            int ret = trans.use_table(::server_id, tbl);
            assert(ret == 0); NDB_IGNORE_VALUE(ret);
          }
        }
        if (trans.good())
        {
          /* Inject ndb_apply_status WRITE_ROW event */
          if (!injectApplyStatusWriteRow(trans,
                                         gci))
          {
            sql_print_error("NDB Binlog: Failed to inject apply status write row");
          }
        }

        do
        {
          if (pOp->hasError() &&
              handle_error(pOp) < 0)
            goto err;

#ifndef DBUG_OFF
          {
            Ndb_event_data *event_data=
              (Ndb_event_data *) pOp->getCustomData();
            NDB_SHARE *share= (event_data)?event_data->share:NULL;
            DBUG_PRINT("info",
                       ("EVENT TYPE: %d  GCI: %u/%u last applied: %u/%u  "
                        "share: 0x%lx (%s.%s)", pOp->getEventType(),
                        (uint)(gci >> 32),
                        (uint)(gci),
                        (uint)(ndb_latest_applied_binlog_epoch >> 32),
                        (uint)(ndb_latest_applied_binlog_epoch),
                        (long) share,
                        share ? share->db :  "'NULL'",
                        share ? share->table_name : "'NULL'"));
            DBUG_ASSERT(share != 0);
          }
          // assert that there is consistancy between gci op list
          // and event list
          {
            Uint32 iter= 0;
            const NdbEventOperation *gci_op;
            Uint32 event_types;
            while ((gci_op= i_ndb->getGCIEventOperations(&iter, &event_types))
                   != NULL)
            {
              if (gci_op == pOp)
                break;
            }
            DBUG_ASSERT(gci_op == pOp);
            DBUG_ASSERT((event_types & pOp->getEventType()) != 0);
          }
#endif
          if ((unsigned) pOp->getEventType() <
              (unsigned) NDBEVENT::TE_FIRST_NON_DATA_EVENT)
            handle_data_event(thd, i_ndb, pOp, &rows, trans,
                              trans_row_count, trans_slave_row_count);
          else
          {
            handle_non_data_event(thd, pOp, *rows);
            DBUG_PRINT("info", ("s_ndb first: %s", s_ndb->getEventOperation() ?
                                s_ndb->getEventOperation()->getEvent()->getTable()->getName() :
                                "<empty>"));
            DBUG_PRINT("info", ("i_ndb first: %s", i_ndb->getEventOperation() ?
                                i_ndb->getEventOperation()->getEvent()->getTable()->getName() :
                                "<empty>"));
            if (i_ndb->getEventOperation() == NULL &&
                s_ndb->getEventOperation() == NULL &&
                binlog_thread_state == BCCC_running)
            {
              DBUG_PRINT("info", ("binlog_thread_state= BCCC_restart"));
              binlog_thread_state= BCCC_restart;
              if (ndb_latest_received_binlog_epoch < ndb_get_latest_trans_gci() && ndb_binlog_running)
              {
                sql_print_error("NDB Binlog: latest transaction in epoch %lu not in binlog "
                                "as latest received epoch is %lu",
                                (ulong) ndb_get_latest_trans_gci(),
                                (ulong) ndb_latest_received_binlog_epoch);
              }
            }
          }

          // Capture any dynamic changes to max_alloc
          i_ndb->set_eventbuf_max_alloc(opt_ndb_eventbuffer_max_alloc);

          pOp= i_ndb->nextEvent();
        } while (pOp && pOp->getGCI() == gci);

         updateInjectorStats(s_ndb, i_ndb);
        
        /*
          note! pOp is not referring to an event in the next epoch
          or is == 0
        */

        while (trans.good())
        {
      commit_to_binlog:
          if (!ndb_log_empty_epochs())
          {
            /*
              If 
                - We did not add any 'real' rows to the Binlog AND
                - We did not apply any slave row updates, only
                  ndb_apply_status updates
              THEN
                Don't write the Binlog transaction which just
                contains ndb_apply_status updates.
                (For cicular rep with log_apply_status, ndb_apply_status
                updates will propagate while some related, real update
                is propagating)
            */
            if ((trans_row_count == 0) &&
                (! (opt_ndb_log_apply_status &&
                    trans_slave_row_count) ))
            {
              /* nothing to commit, rollback instead */
              if (int r= trans.rollback())
              {
                sql_print_error("NDB Binlog: "
                                "Error during ROLLBACK of GCI %u/%u. Error: %d",
                                uint(gci >> 32), uint(gci), r);
                /* TODO: Further handling? */
              }
              break;
            }
          }
          thd->proc_info= "Committing events to binlog";
          if (int r= trans.commit())
          {
            sql_print_error("NDB Binlog: "
                            "Error during COMMIT of GCI. Error: %d",
                            r);
            /* TODO: Further handling? */
          }
          injector::transaction::binlog_pos start= trans.start_pos();
          injector::transaction::binlog_pos next = trans.next_pos();
          rows->gci= (Uint32)(gci >> 32); // Expose gci hi/lo
          rows->epoch= gci;
          rows->start_master_log_file= start.file_name();
          rows->start_master_log_pos= start.file_pos();
          if ((next.file_pos() == 0) &&
              ndb_log_empty_epochs())
          {
            /* Empty transaction 'committed' due to log_empty_epochs
             * therefore no next position
             */
            rows->next_master_log_file= start.file_name();
            rows->next_master_log_pos= start.file_pos();
          }
          else
          {
            rows->next_master_log_file= next.file_name();
            rows->next_master_log_pos= next.file_pos();
          }

          DBUG_PRINT("info", ("COMMIT gci: %lu", (ulong) gci));
          if (opt_ndb_log_binlog_index)
          {
            if (ndb_binlog_index_table__write_rows(thd, rows))
            {
              /* 
                 Writing to ndb_binlog_index failed, check if we are
                 being killed and retry
              */
              if (thd->killed)
              {
                DBUG_PRINT("error", ("Failed to write to ndb_binlog_index at shutdown, retrying"));
                mysql_mutex_lock(&thd->LOCK_thd_data);
                volatile THD::killed_state killed= thd->killed;
                /* We are cleaning up, allow for flushing last epoch */
                thd->killed= THD::NOT_KILLED;
                /* also clear error from last failing write */
                thd->clear_error();
                ndb_binlog_index_table__write_rows(thd, rows);
                /* Restore kill flag */
                thd->killed= killed;
                mysql_mutex_unlock(&thd->LOCK_thd_data);
              }
            }
          }
          ndb_latest_applied_binlog_epoch= gci;
          break;
        }
        ndb_latest_handled_binlog_epoch= gci;
      }

      if(!i_ndb->isConsistent(gci))
      {
        char errmsg[64];
        uint end= sprintf(&errmsg[0],
                          "Detected missing data in GCI %llu, "
                          "inserting GAP event", gci);
        errmsg[end]= '\0';
        DBUG_PRINT("info",
                   ("Detected missing data in GCI %llu, "
                    "inserting GAP event", gci));
        LEX_STRING const msg= { C_STRING_WITH_LEN(errmsg) };
        inj->record_incident(thd, INCIDENT_LOST_EVENTS, msg);
      }
    }

    // Notify the schema event handler about post_epoch so it may finish
    // any outstanding business
    schema_event_handler.post_epoch();

    free_root(&mem_root, MYF(0));
    *root_ptr= old_root;
    ndb_latest_handled_binlog_epoch= ndb_latest_received_binlog_epoch;
  }
 err:
  if (binlog_thread_state != BCCC_restart)
  {
    log_info("Shutting down");
    thd->proc_info= "Shutting down";
  }
  else
  { 
    log_info("Restarting");
    thd->proc_info= "Restarting";
  }
  if (!have_injector_mutex_lock)
    native_mutex_lock(&injector_mutex);
  /* don't mess with the injector_ndb anymore from other threads */
  injector_thd= 0;
  injector_ndb= 0;
  schema_ndb= 0;
  native_mutex_unlock(&injector_mutex);
  thd->db= 0; // as not to try to free memory

  /*
    This will cause the util thread to start to try to initialize again
    via ndbcluster_setup_binlog_table_shares.  But since injector_ndb is
    set to NULL it will not succeed until injector_ndb is reinitialized.
  */
  ndb_binlog_tables_inited= FALSE;

  if (ndb_apply_status_share)
  {
    /* ndb_share reference binlog extra free */
    DBUG_PRINT("NDB_SHARE", ("%s binlog extra free  use_count: %u",
                             ndb_apply_status_share->key,
                             ndb_apply_status_share->use_count));
    free_share(&ndb_apply_status_share);
    ndb_apply_status_share= 0;
  }
  if (ndb_schema_share)
  {
    /* begin protect ndb_schema_share */
    native_mutex_lock(&ndb_schema_share_mutex);
    /* ndb_share reference binlog extra free */
    DBUG_PRINT("NDB_SHARE", ("%s binlog extra free  use_count: %u",
                             ndb_schema_share->key,
                             ndb_schema_share->use_count));
    free_share(&ndb_schema_share);
    ndb_schema_share= 0;
    native_mutex_unlock(&ndb_schema_share_mutex);
    /* end protect ndb_schema_share */
  }

  /* remove all event operations */
  if (s_ndb)
  {
    remove_event_operations(s_ndb);
    delete s_ndb;
    s_ndb= 0;
  }
  if (i_ndb)
  {
    remove_event_operations(i_ndb);
    delete i_ndb;
    i_ndb= 0;
  }

  if (thd_ndb)
  {
    Thd_ndb::release(thd_ndb);
    thd_set_thd_ndb(thd, NULL);
    thd_ndb= NULL;
  }

  /**
   * release all extra references from tables
   */
  {
    if (opt_ndb_extra_logging > 9)
      sql_print_information("NDB Binlog: Release extra share references");

    native_mutex_lock(&ndbcluster_mutex);
    for (uint i= 0; i < ndbcluster_open_tables.records;)
    {
      NDB_SHARE * share = (NDB_SHARE*)my_hash_element(&ndbcluster_open_tables,
                                                      i);
      if (share->state != NSS_DROPPED)
      {
        /*
          The share kept by the server has not been freed, free it
        */
        ndbcluster_mark_share_dropped(share);
        /* ndb_share reference create free */
        DBUG_PRINT("NDB_SHARE", ("%s create free  use_count: %u",
                                 share->key, share->use_count));
        free_share(&share, TRUE);

        /**
         * This might have altered hash table...not sure if it's stable..
         *   so we'll restart instead
         */
        i = 0;
      }
      else
      {
        i++;
      }
    }
    native_mutex_unlock(&ndbcluster_mutex);
  }
  log_info("Stopping...");

  ndb_tdc_close_cached_tables();
  if (opt_ndb_extra_logging > 15)
  {
    sql_print_information("NDB Binlog: remaining open tables: ");
    for (uint i= 0; i < ndbcluster_open_tables.records; i++)
    {
      NDB_SHARE* share = (NDB_SHARE*)my_hash_element(&ndbcluster_open_tables,i);
      sql_print_information("  %s.%s state: %u use_count: %u",
                            share->db,
                            share->table_name,
                            (uint)share->state,
                            share->use_count);
    }
  }

  if (binlog_thread_state == BCCC_restart)
  {
    native_mutex_lock(&injector_mutex);
    goto restart_cluster_failure;
  }

  // Release the thd->net created without vio
  net_end(&thd->net);
  thd->release_resources();
  thd_manager->remove_thd(thd);
  delete thd;

  ndb_binlog_running= FALSE;
  (void) native_cond_signal(&injector_cond);

  log_info("Stopped");

  DBUG_PRINT("exit", ("ndb_binlog_thread"));
  DBUG_VOID_RETURN;
}


/*
  Return string containing current status of ndb binlog as
  comma separated name value pairs.

  Used by ndbcluster_show_status() to fill the "binlog" row
  in result of SHOW ENGINE NDB STATUS

  @param     buf     The buffer where to print status string
  @param     bufzies Size of the buffer

  @return    Length of the string printed to "buf" or 0 if no string
             is printed
*/

size_t
ndbcluster_show_status_binlog(char *buf, size_t buf_size)
{
  DBUG_ENTER("ndbcluster_show_status_binlog");
  
  native_mutex_lock(&injector_mutex);
  if (injector_ndb)
  {
<<<<<<< HEAD
    const ulonglong latest_epoch= injector_ndb->getLatestGCI();
    pthread_mutex_unlock(&injector_mutex);
=======
    char buff1[22],buff2[22],buff3[22],buff4[22],buff5[22];
    ndb_latest_epoch= injector_ndb->getLatestGCI();
    native_mutex_unlock(&injector_mutex);
>>>>>>> 03dd33b0

    // Get highest trans gci seen by the cluster connections
    const ulonglong latest_trans_epoch = ndb_get_latest_trans_gci();

    const size_t buf_len =
      my_snprintf(buf, buf_size,
                  "latest_epoch=%llu, "
                  "latest_trans_epoch=%llu, "
                  "latest_received_binlog_epoch=%llu, "
                  "latest_handled_binlog_epoch=%llu, "
                  "latest_applied_binlog_epoch=%llu",
                  latest_epoch,
                  latest_trans_epoch,
                  ndb_latest_received_binlog_epoch,
                  ndb_latest_handled_binlog_epoch,
                  ndb_latest_applied_binlog_epoch);
      DBUG_RETURN(buf_len);
  }
  else
<<<<<<< HEAD
    pthread_mutex_unlock(&injector_mutex);
  DBUG_RETURN(0);
=======
    native_mutex_unlock(&injector_mutex);
  DBUG_RETURN(FALSE);
>>>>>>> 03dd33b0
}


#ifdef NDB_WITHOUT_SERVER_ID_BITS

/* No --server-id-bits=<bits> -> implement constant opt_server_id_mask */
ulong opt_server_id_mask = ~0;

#endif<|MERGE_RESOLUTION|>--- conflicted
+++ resolved
@@ -1,9 +1,5 @@
 /*
-<<<<<<< HEAD
-   Copyright (c) 2006, 2014, Oracle and/or its affiliates. All rights reserved.
-=======
    Copyright (c) 2000, 2014, Oracle and/or its affiliates. All rights reserved.
->>>>>>> 03dd33b0
 
    This program is free software; you can redistribute it and/or modify
    it under the terms of the GNU General Public License as published by
@@ -151,14 +147,8 @@
   Mutex and condition used for interacting between client sql thread
   and injector thread
 */
-<<<<<<< HEAD
-static pthread_mutex_t injector_mutex;
-static pthread_cond_t  injector_cond;
-=======
-static pthread_t ndb_binlog_thread;
 static native_mutex_t injector_mutex;
 static native_cond_t  injector_cond;
->>>>>>> 03dd33b0
 
 /* NDB Injector thread (used for binlog creation) */
 static ulonglong ndb_latest_applied_binlog_epoch= 0;
@@ -796,78 +786,20 @@
 {
   DBUG_ENTER("ndbcluster_binlog_end");
 
-<<<<<<< HEAD
   // Stop ndb_util_thread first since it uses THD(which
   // implicitly depend on binlog)
   ndb_util_thread_stop();
-=======
-  if (ndb_util_thread.running > 0)
-  {
-    /*
-      Wait for util thread to die (as this uses the injector mutex)
-      There is a very small change that ndb_util_thread dies and the
-      following mutex is freed before it's accessed. This shouldn't
-      however be a likely case as the ndbcluster_binlog_end is supposed to
-      be called before ndb_cluster_end().
-    */
-    sql_print_information("Stopping Cluster Utility thread");
-    native_mutex_lock(&ndb_util_thread.LOCK);
-    /* Ensure mutex are not freed if ndb_cluster_end is running at same time */
-    ndb_util_thread.running++;
-    ndbcluster_terminating= 1;
-    native_cond_signal(&ndb_util_thread.COND);
-    while (ndb_util_thread.running > 1)
-      native_cond_wait(&ndb_util_thread.COND_ready, &ndb_util_thread.LOCK);
-    ndb_util_thread.running--;
-    native_mutex_unlock(&ndb_util_thread.LOCK);
-  }
-
-  if (ndb_index_stat_thread.running > 0)
-  {
-    /*
-      Index stats thread blindly imitates util thread.  Following actually
-      fixes some "[Warning] Plugin 'ndbcluster' will be forced to shutdown".
-    */
-    sql_print_information("Stopping Cluster Index Stats thread");
-    native_mutex_lock(&ndb_index_stat_thread.LOCK);
-    /* Ensure mutex are not freed if ndb_cluster_end is running at same time */
-    ndb_index_stat_thread.running++;
-    ndbcluster_terminating= 1;
-    native_cond_signal(&ndb_index_stat_thread.COND);
-    while (ndb_index_stat_thread.running > 1)
-      native_cond_wait(&ndb_index_stat_thread.COND_ready,
-                        &ndb_index_stat_thread.LOCK);
-    ndb_index_stat_thread.running--;
-    native_mutex_unlock(&ndb_index_stat_thread.LOCK);
-  }
->>>>>>> 03dd33b0
 
   if (ndbcluster_binlog_inited)
   {
     ndbcluster_binlog_inited= 0;
-<<<<<<< HEAD
 
     ndb_binlog_thread.stop();
     ndb_binlog_thread.deinit();
 
-    pthread_mutex_destroy(&injector_mutex);
-    pthread_cond_destroy(&injector_cond);
-    pthread_mutex_destroy(&ndb_schema_share_mutex);
-=======
-    if (ndb_binlog_thread_running)
-    {
-      /* wait for injector thread to finish */
-      ndbcluster_binlog_terminating= 1;
-      native_mutex_lock(&injector_mutex);
-      native_cond_signal(&injector_cond);
-      while (ndb_binlog_thread_running > 0)
-        native_cond_wait(&injector_cond, &injector_mutex);
-      native_mutex_unlock(&injector_mutex);
-    }
     native_mutex_destroy(&injector_mutex);
     native_cond_destroy(&injector_cond);
     native_mutex_destroy(&ndb_schema_share_mutex);
->>>>>>> 03dd33b0
   }
 
   DBUG_RETURN(0);
@@ -4094,45 +4026,19 @@
     DBUG_RETURN(-1);
   }
 
-<<<<<<< HEAD
   ndb_binlog_thread.init();
 
-  pthread_mutex_init(&injector_mutex, MY_MUTEX_INIT_FAST);
-  pthread_cond_init(&injector_cond, NULL);
-  pthread_mutex_init(&ndb_schema_share_mutex, MY_MUTEX_INIT_FAST);
-
-  // The binlog thread globals has been initied and should be freed
-  ndbcluster_binlog_inited= 1;
-
-  /* Start ndb binlog thread */
-  if (ndb_binlog_thread.start())
-  {
-    DBUG_PRINT("error", ("Could not start ndb binlog thread"));
-=======
   native_mutex_init(&injector_mutex, MY_MUTEX_INIT_FAST);
   native_cond_init(&injector_cond);
   native_mutex_init(&ndb_schema_share_mutex, MY_MUTEX_INIT_FAST);
 
-  /* Create injector thread */
-  if (pthread_create(&ndb_binlog_thread, &connection_attrib,
-                     ndb_binlog_thread_func, 0))
-  {
-    DBUG_PRINT("error", ("Could not create ndb injector thread"));
-    native_cond_destroy(&injector_cond);
-    native_mutex_destroy(&injector_mutex);
-    DBUG_RETURN(-1);
-  }
-
+  // The binlog thread globals has been initied and should be freed
   ndbcluster_binlog_inited= 1;
 
-  /* Wait for the injector thread to start */
-  native_mutex_lock(&injector_mutex);
-  while (!ndb_binlog_thread_running)
-    native_cond_wait(&injector_cond, &injector_mutex);
-  native_mutex_unlock(&injector_mutex);
-
-  if (ndb_binlog_thread_running < 0)
->>>>>>> 03dd33b0
+  /* Start ndb binlog thread */
+  if (ndb_binlog_thread.start())
+  {
+    DBUG_PRINT("error", ("Could not start ndb binlog thread"));
     DBUG_RETURN(-1);
   }
 
@@ -6824,17 +6730,9 @@
    */
   bool do_incident = true;
 
-<<<<<<< HEAD
-=======
+  DBUG_ENTER("ndb_binlog_thread");
+
   native_mutex_lock(&injector_mutex);
-  /*
-    Set up the Thread
-  */
-  my_thread_init();
->>>>>>> 03dd33b0
-  DBUG_ENTER("ndb_binlog_thread");
-
-  pthread_mutex_lock(&injector_mutex);
 
   log_info("Starting...");
 
@@ -6850,20 +6748,9 @@
   if (thd->store_globals())
   {
     delete thd;
-<<<<<<< HEAD
-    pthread_mutex_unlock(&injector_mutex);
-    pthread_cond_signal(&injector_cond);
-    DBUG_VOID_RETURN;
-=======
-    ndb_binlog_thread_running= -1;
     native_mutex_unlock(&injector_mutex);
     native_cond_signal(&injector_cond);
-
-    DBUG_LEAVE;                               // Must match DBUG_ENTER()
-    my_thread_end();
-    pthread_exit(0);
-    return NULL;                              // Avoid compiler warnings
->>>>>>> 03dd33b0
+    DBUG_VOID_RETURN;
   }
   lex_start(thd);
 
@@ -6894,32 +6781,18 @@
 
   if (!(thd_ndb= Thd_ndb::seize(thd)))
   {
-<<<<<<< HEAD
     log_error("Creating Thd_ndb object failed");
-    pthread_mutex_unlock(&injector_mutex);
-    pthread_cond_signal(&injector_cond);
-=======
-    sql_print_error("Could not allocate Thd_ndb object");
-    ndb_binlog_thread_running= -1;
     native_mutex_unlock(&injector_mutex);
     native_cond_signal(&injector_cond);
->>>>>>> 03dd33b0
     goto err;
   }
 
   if (!(s_ndb= new Ndb(g_ndb_cluster_connection, NDB_REP_DB)) ||
       s_ndb->init())
   {
-<<<<<<< HEAD
     log_error("Creating schema Ndb object failed");
-    pthread_mutex_unlock(&injector_mutex);
-    pthread_cond_signal(&injector_cond);
-=======
-    sql_print_error("NDB Binlog: Getting Schema Ndb object failed");
-    ndb_binlog_thread_running= -1;
     native_mutex_unlock(&injector_mutex);
     native_cond_signal(&injector_cond);
->>>>>>> 03dd33b0
     goto err;
   }
 
@@ -6927,16 +6800,9 @@
   if (!(i_ndb= new Ndb(g_ndb_cluster_connection, "")) ||
       i_ndb->init())
   {
-<<<<<<< HEAD
     log_error("Creating injector Ndb object failed");
-    pthread_mutex_unlock(&injector_mutex);
-    pthread_cond_signal(&injector_cond);
-=======
-    sql_print_error("NDB Binlog: Getting Ndb object failed");
-    ndb_binlog_thread_running= -1;
     native_mutex_unlock(&injector_mutex);
     native_cond_signal(&injector_cond);
->>>>>>> 03dd33b0
     goto err;
   }
 
@@ -6961,14 +6827,8 @@
   log_verbose(1, "Setup completed");
 
   /* Thread start up completed  */
-<<<<<<< HEAD
-  pthread_mutex_unlock(&injector_mutex);
-  pthread_cond_signal(&injector_cond);
-=======
-  ndb_binlog_thread_running= 1;
   native_mutex_unlock(&injector_mutex);
   native_cond_signal(&injector_cond);
->>>>>>> 03dd33b0
 
   log_verbose(1, "Wait for server start completed");
   /*
@@ -7056,13 +6916,8 @@
       /* ndb not connected yet */
       struct timespec abstime;
       set_timespec(abstime, 1);
-<<<<<<< HEAD
-      pthread_cond_timedwait(&injector_cond, &injector_mutex, &abstime);
+      native_cond_timedwait(&injector_cond, &injector_mutex, &abstime);
       if (is_stop_requested())
-=======
-      native_cond_timedwait(&injector_cond, &injector_mutex, &abstime);
-      if (ndbcluster_binlog_terminating)
->>>>>>> 03dd33b0
       {
         native_mutex_unlock(&injector_mutex);
         goto err;
@@ -7853,14 +7708,8 @@
   native_mutex_lock(&injector_mutex);
   if (injector_ndb)
   {
-<<<<<<< HEAD
     const ulonglong latest_epoch= injector_ndb->getLatestGCI();
-    pthread_mutex_unlock(&injector_mutex);
-=======
-    char buff1[22],buff2[22],buff3[22],buff4[22],buff5[22];
-    ndb_latest_epoch= injector_ndb->getLatestGCI();
     native_mutex_unlock(&injector_mutex);
->>>>>>> 03dd33b0
 
     // Get highest trans gci seen by the cluster connections
     const ulonglong latest_trans_epoch = ndb_get_latest_trans_gci();
@@ -7880,13 +7729,8 @@
       DBUG_RETURN(buf_len);
   }
   else
-<<<<<<< HEAD
-    pthread_mutex_unlock(&injector_mutex);
+    native_mutex_unlock(&injector_mutex);
   DBUG_RETURN(0);
-=======
-    native_mutex_unlock(&injector_mutex);
-  DBUG_RETURN(FALSE);
->>>>>>> 03dd33b0
 }
 
 
