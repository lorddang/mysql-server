<<<<<<< HEAD
# Copyright 2010 Sun Microsystems, Inc.
#  All rights reserved. Use is subject to license terms.
=======
# Copyright (c) 2010, 2011 Oracle and/or its affiliates. All rights reserved.
>>>>>>> 5e1f5721
#
# This program is free software; you can redistribute it and/or modify
# it under the terms of the GNU General Public License as published by
# the Free Software Foundation; version 2 of the License.
#
# This program is distributed in the hope that it will be useful,
# but WITHOUT ANY WARRANTY; without even the implied warranty of
# MERCHANTABILITY or FITNESS FOR A PARTICULAR PURPOSE.  See the
# GNU General Public License for more details.
#
# You should have received a copy of the GNU General Public License
# along with this program; if not, write to the Free Software
# Foundation, Inc., 51 Franklin St, Fifth Floor, Boston, MA  02110-1301  USA


#exclude=navA->B0,navA->B0_opt

# OpenJPA - MySQL JDBC connection settings
openjpa.ConnectionURL=jdbc:mysql://localhost:3306/test
openjpa.ConnectionDriverName=com.mysql.jdbc.Driver
openjpa.ConnectionUserName=md
openjpa.ConnectionPassword=
# set the general logging level to only show warnings.
#openjpa.Log=DefaultLevel=WARN,SQL=TRACE
openjpa.Log=DefaultLevel=WARN
openjpa.ConnectionRetainMode=transaction

# JPA - Derby connection settings
# openjpa.ConnectionURL=jdbc:derby:crunddb
# openjpa.ConnectionDriverName=org.apache.derby.jdbc.EmbeddedDriver
# openjpa.ConnectionUserName=
# openjpa.ConnectionPassword=
# # set the general logging level to only show warnings.
# #openjpa.Log=DefaultLevel=WARN,SQL=TRACE
# openjpa.Log=DefaultLevel=WARN<|MERGE_RESOLUTION|>--- conflicted
+++ resolved
@@ -1,9 +1,4 @@
-<<<<<<< HEAD
-# Copyright 2010 Sun Microsystems, Inc.
-#  All rights reserved. Use is subject to license terms.
-=======
 # Copyright (c) 2010, 2011 Oracle and/or its affiliates. All rights reserved.
->>>>>>> 5e1f5721
 #
 # This program is free software; you can redistribute it and/or modify
 # it under the terms of the GNU General Public License as published by
