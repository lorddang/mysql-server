--- conflicted
+++ resolved
@@ -2166,7 +2166,16 @@
 DROP TABLE t1;
 
 #
-<<<<<<< HEAD
+# Bug 7672 Unknown column error in order clause
+#
+CREATE TABLE t1 (a INT, b INT);
+(SELECT a, b AS c FROM t1) ORDER BY c+1;
+(SELECT a, b AS c FROM t1) ORDER BY b+1;
+SELECT a, b AS c FROM t1 ORDER BY c+1;
+SELECT a, b AS c FROM t1 ORDER BY b+1;
+drop table t1;
+
+#
 # Bug #13356 assertion failed in resolve_const_item()
 #
 create table t1(f1 int, f2 int);
@@ -2180,14 +2189,4 @@
 select * from t1,t2 where f1=f3 and (f1,f2) <=> (2,null);
 drop table t1,t2; 
 
-=======
-# Bug 7672 Unknown column error in order clause
-#
-CREATE TABLE t1 (a INT, b INT);
-(SELECT a, b AS c FROM t1) ORDER BY c+1;
-(SELECT a, b AS c FROM t1) ORDER BY b+1;
-SELECT a, b AS c FROM t1 ORDER BY c+1;
-SELECT a, b AS c FROM t1 ORDER BY b+1;
-drop table t1;
->>>>>>> 551961b2
 # End of 4.1 tests