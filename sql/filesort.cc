--- conflicted
+++ resolved
@@ -1,4 +1,4 @@
-/* Copyright (c) 2000, 2011, Oracle and/or its affiliates. All rights reserved.
+/* Copyright (c) 2000, 2013, Oracle and/or its affiliates. All rights reserved.
 
    This program is free software; you can redistribute it and/or modify
    it under the terms of the GNU General Public License as published by
@@ -442,20 +442,12 @@
                     "%s: %s",
                     MYF(ME_ERROR + ME_WAITTANG),
                     ER_THD(thd, ER_FILSORT_ABORT),
-<<<<<<< HEAD
-                    kill_errno ?
-                    ER(kill_errno) :
-                    thd->get_stmt_da()->message());
-
-    if (log_warnings > 1)
-=======
                     kill_errno ? ((kill_errno == THD::KILL_CONNECTION &&
                                  !shutdown_in_progress) ? ER(THD::KILL_QUERY) :
                                                           ER(kill_errno)) :
-                                 thd->stmt_da->message());
-                    
-    if (global_system_variables.log_warnings > 1)
->>>>>>> fa833a09
+                                 thd->get_stmt_da()->message());
+
+    if (log_warnings > 1)
     {
       sql_print_warning("%s, host: %s, user: %s, thread: %lu, query: %-.4096s",
                         ER_THD(thd, ER_FILSORT_ABORT),
