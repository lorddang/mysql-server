# For easier human reading (MTR doesn't care), please keep entries
# in alphabetical order. This also helps with merge conflict resolution.

binlog.binlog_multi_engine               # joro : NDB tests marked as experimental as agreed with bochklin

funcs_1.charset_collation_1              # depends on compile-time decisions

main.func_math @freebsd                  # Bug#11751977 2010-05-04 alik main.func_math fails on FreeBSD in PB2
main.lock_multi_bug38499                 # Bug#11755645 2009-09-19 alik main.lock_multi_bug38499 times out sporadically
<<<<<<< HEAD
main.mysqlslap @windows                  # Bug#11761520 2010-08-10 alik mysqlslap fails sporadically starting from Dahlia
main.signal_demo3 @solaris               # Bug#11755949 2010-01-20 alik Several test cases fail on Solaris with error Thread stack overrun
main.sp @solaris                         # Bug#11755949 2010-01-20 alik Several test cases fail on Solaris with error Thread stack overrun
main.subquery_sj_none @solaris          # Bug#11755949 2010-01-20 alik Several test cases fail on Solaris with error Thread stack overrun
main.subquery_sj_none_jcl6 @solaris          # Bug#11755949 2010-01-20 alik Several test cases fail on Solaris with error Thread stack overrun
main.subquery_sj_none_jcl7 @solaris          # Bug#11755949 2010-01-20 alik Several test cases fail on Solaris with error Thread stack overrun
=======
main.outfile_loaddata @solaris           # Bug#11755168 2010-01-20 alik Test "outfile_loaddata" fails (reproducible)
main.signal_demo3 @solaris               # Bug#11753919 2010-01-20 alik Several test cases fail on Solaris with error Thread stack overrun
main.sp @solaris                         # Bug#11753919 2010-01-20 alik Several test cases fail on Solaris with error Thread stack overrun
>>>>>>> 4b426e23
main.wait_timeout @solaris               # Bug#11758972 2010-04-26 alik wait_timeout fails on OpenSolaris

rpl.rpl_change_master_dbug               # BUG#11933491 2011-06-13 Anitha  Test fails on redhat 
rpl.rpl_delayed_slave                    # BUG#11764654 rpl_delayed_slave fails sporadically in pb
rpl.rpl_heartbeat_basic                  # BUG#12403008 2011-04-27 sven fails sporadically
rpl.rpl_innodb_bug28430                  # Bug#11754425
rpl.rpl_row_ignorable_event              # Sven: BUG#12765441
rpl.rpl_row_sp011  @solaris              # Bug#11755949 2010-01-20 alik Several test cases fail on Solaris with error Thread stack overrun
rpl.rpl_seconds_behind_master            # BUG#11765124 2010-11-24 luis fails sporadically on pb2
rpl.rpl_show_slave_running               # BUG#12346048 2011-04-11 sven fails sporadically on pb2

sys_vars.max_sp_recursion_depth_func @solaris # Bug#11753919 2010-01-20 alik Several test cases fail on Solaris with error Thread stack overrun
sys_vars.wait_timeout_func                    # Bug#11750645 2010-04-26 alik wait_timeout_func fails

# BUG #59055 : All ndb tests should be removed from the repository
# Leaving the sys_vars tests for now. sys_vars.all_vars.test fails on removing ndb tests
sys_vars.ndb_log_update_as_write_basic
sys_vars.have_ndbcluster_basic
sys_vars.ndb_log_updated_only_basic
sys_vars.rpl_init_slave_func		 # Bug#12535301 2011-05-09 andrei sys_vars.rpl_init_slave_func mismatches in daily-5.5<|MERGE_RESOLUTION|>--- conflicted
+++ resolved
@@ -7,18 +7,12 @@
 
 main.func_math @freebsd                  # Bug#11751977 2010-05-04 alik main.func_math fails on FreeBSD in PB2
 main.lock_multi_bug38499                 # Bug#11755645 2009-09-19 alik main.lock_multi_bug38499 times out sporadically
-<<<<<<< HEAD
 main.mysqlslap @windows                  # Bug#11761520 2010-08-10 alik mysqlslap fails sporadically starting from Dahlia
-main.signal_demo3 @solaris               # Bug#11755949 2010-01-20 alik Several test cases fail on Solaris with error Thread stack overrun
-main.sp @solaris                         # Bug#11755949 2010-01-20 alik Several test cases fail on Solaris with error Thread stack overrun
+main.signal_demo3 @solaris               # Bug#11753919 2010-01-20 alik Several test cases fail on Solaris with error Thread stack overrun
+main.sp @solaris                         # Bug#11753919 2010-01-20 alik Several test cases fail on Solaris with error Thread stack overrun
 main.subquery_sj_none @solaris          # Bug#11755949 2010-01-20 alik Several test cases fail on Solaris with error Thread stack overrun
 main.subquery_sj_none_jcl6 @solaris          # Bug#11755949 2010-01-20 alik Several test cases fail on Solaris with error Thread stack overrun
 main.subquery_sj_none_jcl7 @solaris          # Bug#11755949 2010-01-20 alik Several test cases fail on Solaris with error Thread stack overrun
-=======
-main.outfile_loaddata @solaris           # Bug#11755168 2010-01-20 alik Test "outfile_loaddata" fails (reproducible)
-main.signal_demo3 @solaris               # Bug#11753919 2010-01-20 alik Several test cases fail on Solaris with error Thread stack overrun
-main.sp @solaris                         # Bug#11753919 2010-01-20 alik Several test cases fail on Solaris with error Thread stack overrun
->>>>>>> 4b426e23
 main.wait_timeout @solaris               # Bug#11758972 2010-04-26 alik wait_timeout fails on OpenSolaris
 
 rpl.rpl_change_master_dbug               # BUG#11933491 2011-06-13 Anitha  Test fails on redhat 
