/* Copyright (c) 2000, 2014, Oracle and/or its affiliates. All rights reserved.

   This program is free software; you can redistribute it and/or modify
   it under the terms of the GNU General Public License as published by
   the Free Software Foundation; version 2 of the License.

   This program is distributed in the hope that it will be useful,
   but WITHOUT ANY WARRANTY; without even the implied warranty of
   MERCHANTABILITY or FITNESS FOR A PARTICULAR PURPOSE.  See the
   GNU General Public License for more details.

   You should have received a copy of the GNU General Public License
   along with this program; if not, write to the Free Software
   Foundation, Inc., 51 Franklin St, Fifth Floor, Boston, MA 02110-1301  USA */


/**
  @file

  @brief
  logging of commands

  @todo
    Abort logging when we get an error in reading or writing log files
*/

#include "my_global.h"                          /* NO_EMBEDDED_ACCESS_CHECKS */
#include "sql_priv.h"
#include "log.h"
#include "sql_base.h"                           // open_log_table
#include "sql_delete.h"                         // mysql_truncate
#include "sql_parse.h"                          // command_name
#include "sql_time.h"           // calc_time_from_sec, my_time_compare
#include "tztime.h"             // my_tz_OFFSET0, struct Time_zone
#include "sql_acl.h"            // SUPER_ACL
#include "sql_audit.h"
#include "mysql/service_my_plugin_log.h"

#include <my_dir.h>
#include <stdarg.h>
#include <m_ctype.h>				// For test_if_number

#ifdef _WIN32
#include "message.h"
#endif

using std::min;
using std::max;

/* max size of the log message */
#define MAX_LOG_BUFFER_SIZE 1024
#define MAX_TIME_SIZE 32

static
const TABLE_FIELD_TYPE slow_query_log_table_fields[SQLT_FIELD_COUNT] =
{
  {
    { C_STRING_WITH_LEN("start_time") },
    { C_STRING_WITH_LEN("timestamp") },
    { NULL, 0 }
  },
  {
    { C_STRING_WITH_LEN("user_host") },
    { C_STRING_WITH_LEN("mediumtext") },
    { C_STRING_WITH_LEN("utf8") }
  },
  {
    { C_STRING_WITH_LEN("query_time") },
    { C_STRING_WITH_LEN("time") },
    { NULL, 0 }
  },
  {
    { C_STRING_WITH_LEN("lock_time") },
    { C_STRING_WITH_LEN("time") },
    { NULL, 0 }
  },
  {
    { C_STRING_WITH_LEN("rows_sent") },
    { C_STRING_WITH_LEN("int(11)") },
    { NULL, 0 }
  },
  {
    { C_STRING_WITH_LEN("rows_examined") },
    { C_STRING_WITH_LEN("int(11)") },
    { NULL, 0 }
  },
  {
    { C_STRING_WITH_LEN("db") },
    { C_STRING_WITH_LEN("varchar(512)") },
    { C_STRING_WITH_LEN("utf8") }
  },
  {
    { C_STRING_WITH_LEN("last_insert_id") },
    { C_STRING_WITH_LEN("int(11)") },
    { NULL, 0 }
  },
  {
    { C_STRING_WITH_LEN("insert_id") },
    { C_STRING_WITH_LEN("int(11)") },
    { NULL, 0 }
  },
  {
    { C_STRING_WITH_LEN("server_id") },
    { C_STRING_WITH_LEN("int(10) unsigned") },
    { NULL, 0 }
  },
  {
    { C_STRING_WITH_LEN("sql_text") },
    { C_STRING_WITH_LEN("mediumtext") },
    { C_STRING_WITH_LEN("utf8") }
  },
  {
    { C_STRING_WITH_LEN("thread_id") },
    { C_STRING_WITH_LEN("bigint(21) unsigned") },
    { NULL, 0 }
  }
};

static const TABLE_FIELD_DEF
  slow_query_log_table_def= {SQLT_FIELD_COUNT, slow_query_log_table_fields};

class Slow_query_log_table_intact : public Table_check_intact
{
protected:
  void report_error(uint, const char *fmt, ...)
  {
    va_list args;
    va_start(args, fmt);
    error_log_print(ERROR_LEVEL, fmt, args);
    va_end(args);
  }
};

/** In case of an error, a message is printed to the error log. */
static Slow_query_log_table_intact sqlt_intact;

static
const TABLE_FIELD_TYPE general_log_table_fields[GLT_FIELD_COUNT] =
{
  {
    { C_STRING_WITH_LEN("event_time") },
    { C_STRING_WITH_LEN("timestamp") },
    { NULL, 0 }
  },
  {
    { C_STRING_WITH_LEN("user_host") },
    { C_STRING_WITH_LEN("mediumtext") },
    { C_STRING_WITH_LEN("utf8") }
  },
  {
    { C_STRING_WITH_LEN("thread_id") },
    { C_STRING_WITH_LEN("bigint(21) unsigned") },
    { NULL, 0 }
  },
  {
    { C_STRING_WITH_LEN("server_id") },
    { C_STRING_WITH_LEN("int(10) unsigned") },
    { NULL, 0 }
  },
  {
    { C_STRING_WITH_LEN("command_type") },
    { C_STRING_WITH_LEN("varchar(64)") },
    { C_STRING_WITH_LEN("utf8") }
  },
  {
    { C_STRING_WITH_LEN("argument") },
    { C_STRING_WITH_LEN("mediumtext") },
    { C_STRING_WITH_LEN("utf8") }
  }
};

static const TABLE_FIELD_DEF
  general_log_table_def= {GLT_FIELD_COUNT, general_log_table_fields};

class General_log_table_intact : public Table_check_intact
{
protected:
  void report_error(uint, const char *fmt, ...)
  {
    va_list args;
    va_start(args, fmt);
    error_log_print(ERROR_LEVEL, fmt, args);
    va_end(args);
  }
};

/** In case of an error, a message is printed to the error log. */
static General_log_table_intact glt_intact;

LOGGER logger;

static bool test_if_number(const char *str,
			   ulong *res, bool allow_wildcards);

/**
   purge logs, master and slave sides both, related error code
   convertor.
   Called from @c purge_error_message(), @c MYSQL_BIN_LOG::reset_logs()

   @param  res  an internal to purging routines error code 

   @return the user level error code ER_*
*/
uint purge_log_get_error_code(int res)
{
  uint errcode= 0;

  switch (res)  {
  case 0: break;
  case LOG_INFO_EOF:	errcode= ER_UNKNOWN_TARGET_BINLOG; break;
  case LOG_INFO_IO:	errcode= ER_IO_ERR_LOG_INDEX_READ; break;
  case LOG_INFO_INVALID:errcode= ER_BINLOG_PURGE_PROHIBITED; break;
  case LOG_INFO_SEEK:	errcode= ER_FSEEK_FAIL; break;
  case LOG_INFO_MEM:	errcode= ER_OUT_OF_RESOURCES; break;
  case LOG_INFO_FATAL:	errcode= ER_BINLOG_PURGE_FATAL_ERR; break;
  case LOG_INFO_IN_USE: errcode= ER_LOG_IN_USE; break;
  case LOG_INFO_EMFILE: errcode= ER_BINLOG_PURGE_EMFILE; break;
  default:		errcode= ER_LOG_PURGE_UNKNOWN_ERR; break;
  }

  return errcode;
}

/**
  Silence all errors and warnings reported when performing a write
  to a log table.
  Errors and warnings are not reported to the client or SQL exception
  handlers, so that the presence of logging does not interfere and affect
  the logic of an application.
*/
class Silence_log_table_errors : public Internal_error_handler
{
  char m_message[MYSQL_ERRMSG_SIZE];
public:
  Silence_log_table_errors()
  {
    m_message[0]= '\0';
  }

  virtual ~Silence_log_table_errors() {}

  virtual bool handle_condition(THD *thd,
                                uint sql_errno,
                                const char* sql_state,
                                Sql_condition::enum_warning_level level,
                                const char* msg,
                                Sql_condition ** cond_hdl);
  const char *message() const { return m_message; }
};

bool
Silence_log_table_errors::handle_condition(THD *,
                                           uint,
                                           const char*,
                                           Sql_condition::enum_warning_level,
                                           const char* msg,
                                           Sql_condition ** cond_hdl)
{
  *cond_hdl= NULL;
  strmake(m_message, msg, sizeof(m_message)-1);
  return TRUE;
}

sql_print_message_func sql_print_message_handlers[3] =
{
  sql_print_information,
  sql_print_warning,
  sql_print_error
};

/**
  Create the name of the log specified.

  This method forms a new path + file name for the
  log specified in @c name.

  @param[IN] buff    Location for building new string.
  @param[IN] name    Name of the log file.
  @param[IN] log_ext The extension for the log (e.g. .log).

  @returns Pointer to new string containing the name.
*/
char *make_log_name(char *buff, const char *name, const char* log_ext)
{
  strmake(buff, name, FN_REFLEN-5);
  return fn_format(buff, buff, mysql_real_data_home, log_ext,
                   MYF(MY_UNPACK_FILENAME|MY_REPLACE_EXT));
}

bool LOGGER::is_log_table_enabled(uint log_table_type)
{
  switch (log_table_type) {
  case QUERY_LOG_SLOW:
    return (table_log_handler != NULL) && opt_slow_log;
  case QUERY_LOG_GENERAL:
    return (table_log_handler != NULL) && opt_log ;
  default:
    DBUG_ASSERT(0);
    return FALSE;                             /* make compiler happy */
  }
}


/* Check if a given table is opened log table */
int check_if_log_table(size_t db_len, const char *db, size_t table_name_len,
                       const char *table_name, bool check_if_opened)
{
  if (db_len == 5 &&
      !(lower_case_table_names ?
        my_strcasecmp(system_charset_info, db, "mysql") :
        strcmp(db, "mysql")))
  {
    if (table_name_len == 11 && !(lower_case_table_names ?
                                  my_strcasecmp(system_charset_info,
                                                table_name, "general_log") :
                                  strcmp(table_name, "general_log")))
    {
      if (!check_if_opened || logger.is_log_table_enabled(QUERY_LOG_GENERAL))
        return QUERY_LOG_GENERAL;
      return 0;
    }

    if (table_name_len == 8 && !(lower_case_table_names ?
      my_strcasecmp(system_charset_info, table_name, "slow_log") :
      strcmp(table_name, "slow_log")))
    {
      if (!check_if_opened || logger.is_log_table_enabled(QUERY_LOG_SLOW))
        return QUERY_LOG_SLOW;
      return 0;
    }
  }
  return 0;
}


Log_to_csv_event_handler::Log_to_csv_event_handler()
{
}


Log_to_csv_event_handler::~Log_to_csv_event_handler()
{
}


void Log_to_csv_event_handler::cleanup()
{
  logger.is_log_tables_initialized= FALSE;
}

/* log event handlers */

/**
  Log command to the general log table

  Log given command to the general log table.

  @param  event_time        command start timestamp
  @param  user_host         the pointer to the string with user@host info
  @param  user_host_len     length of the user_host string. this is computed
                            once and passed to all general log event handlers
  @param  thread_id         Id of the thread, issued a query
  @param  command_type      the type of the command being logged
  @param  command_type_len  the length of the string above
  @param  sql_text          the very text of the query being executed
  @param  sql_text_len      the length of sql_text string


  @return This function attempts to never call my_error(). This is
  necessary, because general logging happens already after a statement
  status has been sent to the client, so the client can not see the
  error anyway. Besides, the error is not related to the statement
  being executed and is internal, and thus should be handled
  internally (@todo: how?).
  If a write to the table has failed, the function attempts to
  write to a short error message to the file. The failure is also
  indicated in the return value. 

  @retval  FALSE   OK
  @retval  TRUE    error occured
*/

bool Log_to_csv_event_handler::
  log_general(THD *thd, time_t event_time, const char *user_host,
              uint user_host_len, my_thread_id thread_id,
              const char *command_type, uint command_type_len,
              const char *sql_text, uint sql_text_len,
              const CHARSET_INFO *client_cs)
{
  TABLE_LIST table_list;
  TABLE *table;
  bool result= TRUE;
  bool need_close= FALSE;
  bool need_pop= FALSE;
  bool need_rnd_end= FALSE;
  uint field_index;
  Silence_log_table_errors error_handler;
  Open_tables_backup open_tables_backup;
  ulonglong save_thd_options;
  bool save_time_zone_used;

  /*
    CSV uses TIME_to_timestamp() internally if table needs to be repaired
    which will set thd->time_zone_used
  */
  save_time_zone_used= thd->time_zone_used;

  save_thd_options= thd->variables.option_bits;
  thd->variables.option_bits&= ~OPTION_BIN_LOG;

  table_list.init_one_table(MYSQL_SCHEMA_NAME.str, MYSQL_SCHEMA_NAME.length,
                            GENERAL_LOG_NAME.str, GENERAL_LOG_NAME.length,
                            GENERAL_LOG_NAME.str,
                            TL_WRITE_CONCURRENT_INSERT);

  /*
    1) open_log_table generates an error if the
    table can not be opened or is corrupted.
    2) "INSERT INTO general_log" can generate warning sometimes.

    Suppress these warnings and errors, they can't be dealt with
    properly anyway.

    QQ: this problem needs to be studied in more detail.
    Comment this 2 lines and run "cast.test" to see what's happening.
  */
  thd->push_internal_handler(& error_handler);
  need_pop= TRUE;

  if (!(table= open_log_table(thd, &table_list, &open_tables_backup)))
    goto err;

  need_close= TRUE;

  if (glt_intact.check(table_list.table, &general_log_table_def))
    goto err;

  if (table->file->extra(HA_EXTRA_MARK_AS_LOG_TABLE) ||
      table->file->ha_rnd_init(0))
    goto err;

  need_rnd_end= TRUE;

  /* Honor next number columns if present */
  table->next_number_field= table->found_next_number_field;

  /*
    NOTE: we do not call restore_record() here, as all fields are
    filled by the Logger (=> no need to load default ones).
  */

  /*
    We do not set a value for table->field[0], as it will use
    default value (which is CURRENT_TIMESTAMP).
  */

  /* check that all columns exist */
  if (table->s->fields < 6)
    goto err;

  DBUG_ASSERT(table->field[GLT_FIELD_EVENT_TIME]->type() == MYSQL_TYPE_TIMESTAMP);
  table->field[GLT_FIELD_EVENT_TIME]->store_timestamp(event_time);

  /* do a write */
  if (table->field[GLT_FIELD_USER_HOST]->store(user_host, user_host_len,
                                               client_cs) ||
      table->field[GLT_FIELD_THREAD_ID]->store((longlong) thread_id, TRUE) ||
      table->field[GLT_FIELD_SERVER_ID]->store((longlong) server_id, TRUE) ||
      table->field[GLT_FIELD_COMMAND_TYPE]->store(command_type,
                                                  command_type_len, client_cs))
    goto err;

  /*
    A positive return value in store() means truncation.
    Still logging a message in the log in this case.
  */
  table->field[GLT_FIELD_ARGUMENT]->flags|= FIELDFLAG_HEX_ESCAPE;
  if (table->field[GLT_FIELD_ARGUMENT]->store(sql_text, sql_text_len,
                                              client_cs) < 0)
    goto err;

  /* mark all fields as not null */
  table->field[GLT_FIELD_USER_HOST]->set_notnull();
  table->field[GLT_FIELD_THREAD_ID]->set_notnull();
  table->field[GLT_FIELD_SERVER_ID]->set_notnull();
  table->field[GLT_FIELD_COMMAND_TYPE]->set_notnull();
  table->field[GLT_FIELD_ARGUMENT]->set_notnull();

  /* Set any extra columns to their default values */
  for (field_index= GLT_FIELD_COUNT ;
       field_index < table->s->fields ;
       field_index++)
  {
    table->field[field_index]->set_default();
  }

  /* log table entries are not replicated */
  if (table->file->ha_write_row(table->record[0]))
    goto err;

  result= FALSE;

err:
  if (result && !thd->killed)
    sql_print_error("Failed to write to mysql.general_log: %s",
                    error_handler.message());

  if (need_rnd_end)
  {
    table->file->ha_rnd_end();
    table->file->ha_release_auto_increment();
  }
  if (need_pop)
    thd->pop_internal_handler();
  if (need_close)
    close_log_table(thd, &open_tables_backup);

  thd->variables.option_bits= save_thd_options;
  thd->time_zone_used= save_time_zone_used;
  return result;
}


/*
  Log a query to the slow log table

  SYNOPSIS
    log_slow()
    thd               THD of the query
    current_time      current timestamp
    query_start_arg   command start timestamp
    user_host         the pointer to the string with user@host info
    user_host_len     length of the user_host string. this is computed once
                      and passed to all general log event handlers
    query_time        Amount of time the query took to execute (in microseconds)
    lock_time         Amount of time the query was locked (in microseconds)
    is_command        The flag, which determines, whether the sql_text is a
                      query or an administrator command (these are treated
                      differently by the old logging routines)
    sql_text          the very text of the query or administrator command
                      processed
    sql_text_len      the length of sql_text string

  DESCRIPTION

   Log a query to the slow log table

  RETURN
    FALSE - OK
    TRUE - error occured
*/

bool Log_to_csv_event_handler::
  log_slow(THD *thd, time_t current_time, time_t query_start_arg,
           const char *user_host, uint user_host_len,
           ulonglong query_utime, ulonglong lock_utime, bool is_command,
           const char *sql_text, uint sql_text_len)
{
  TABLE_LIST table_list;
  TABLE *table;
  bool result= TRUE;
  bool need_close= FALSE;
  bool need_rnd_end= FALSE;
  Silence_log_table_errors error_handler;
  Open_tables_backup open_tables_backup;
  const CHARSET_INFO *client_cs= thd->variables.character_set_client;
  bool save_time_zone_used;
  DBUG_ENTER("Log_to_csv_event_handler::log_slow");

  thd->push_internal_handler(& error_handler);
  /*
    CSV uses TIME_to_timestamp() internally if table needs to be repaired
    which will set thd->time_zone_used
  */
  save_time_zone_used= thd->time_zone_used;

  table_list.init_one_table(MYSQL_SCHEMA_NAME.str, MYSQL_SCHEMA_NAME.length,
                            SLOW_LOG_NAME.str, SLOW_LOG_NAME.length,
                            SLOW_LOG_NAME.str,
                            TL_WRITE_CONCURRENT_INSERT);

  if (!(table= open_log_table(thd, &table_list, &open_tables_backup)))
    goto err;

  need_close= TRUE;

  if (sqlt_intact.check(table_list.table, &slow_query_log_table_def))
    goto err;

  if (table->file->extra(HA_EXTRA_MARK_AS_LOG_TABLE) ||
      table->file->ha_rnd_init(0))
    goto err;

  need_rnd_end= TRUE;

  /* Honor next number columns if present */
  table->next_number_field= table->found_next_number_field;

  restore_record(table, s->default_values);    // Get empty record

  /* store the time and user values */
  DBUG_ASSERT(table->field[SQLT_FIELD_START_TIME]->type() == MYSQL_TYPE_TIMESTAMP);
  table->field[SQLT_FIELD_START_TIME]->store_timestamp(current_time);
  if (table->field[SQLT_FIELD_USER_HOST]->store(user_host, user_host_len,
                                                client_cs))
    goto err;

  if (query_start_arg)
  {
    longlong query_time= (longlong) (query_utime/1000000);
    longlong lock_time=  (longlong) (lock_utime/1000000);
    /*
      A TIME field can not hold the full longlong range; query_time or
      lock_time may be truncated without warning here, if greater than
      839 hours (~35 days)
    */
    MYSQL_TIME t;
    t.neg= 0;

    /* fill in query_time field */
    calc_time_from_sec(&t, min<long>(query_time, (longlong) TIME_MAX_VALUE_SECONDS), 0);
    if (table->field[SQLT_FIELD_QUERY_TIME]->store_time(&t))
      goto err;
    /* lock_time */
    calc_time_from_sec(&t, min<long>(lock_time, (longlong) TIME_MAX_VALUE_SECONDS), 0);
    if (table->field[SQLT_FIELD_LOCK_TIME]->store_time(&t))
      goto err;
    /* rows_sent */
    if (table->field[SQLT_FIELD_ROWS_SENT]->store((longlong) thd->get_sent_row_count(), TRUE))
      goto err;
    /* rows_examined */
    if (table->field[SQLT_FIELD_ROWS_EXAMINED]->store((longlong) thd->get_examined_row_count(), TRUE))
      goto err;
  }
  else
  {
    table->field[SQLT_FIELD_QUERY_TIME]->set_null();
    table->field[SQLT_FIELD_LOCK_TIME]->set_null();
    table->field[SQLT_FIELD_ROWS_SENT]->set_null();
    table->field[SQLT_FIELD_ROWS_EXAMINED]->set_null();
  }
  /* fill database field */
  if (thd->db)
  {
    if (table->field[SQLT_FIELD_DATABASE]->store(thd->db, thd->db_length,
                                                 client_cs))
      goto err;
    table->field[SQLT_FIELD_DATABASE]->set_notnull();
  }

  if (thd->stmt_depends_on_first_successful_insert_id_in_prev_stmt)
  {
    if (table->
        field[SQLT_FIELD_LAST_INSERT_ID]->store((longlong)
                        thd->first_successful_insert_id_in_prev_stmt_for_binlog,
                        TRUE))
      goto err;
    table->field[SQLT_FIELD_LAST_INSERT_ID]->set_notnull();
  }

  /*
    Set value if we do an insert on autoincrement column. Note that for
    some engines (those for which get_auto_increment() does not leave a
    table lock until the statement ends), this is just the first value and
    the next ones used may not be contiguous to it.
  */
  if (thd->auto_inc_intervals_in_cur_stmt_for_binlog.nb_elements() > 0)
  {
    if (table->
        field[SQLT_FIELD_INSERT_ID]->store((longlong)
          thd->auto_inc_intervals_in_cur_stmt_for_binlog.minimum(), TRUE))
      goto err;
    table->field[SQLT_FIELD_INSERT_ID]->set_notnull();
  }

  if (table->field[SQLT_FIELD_SERVER_ID]->store((longlong) server_id, TRUE))
    goto err;
  table->field[SQLT_FIELD_SERVER_ID]->set_notnull();

  /*
    Column sql_text.
    A positive return value in store() means truncation.
    Still logging a message in the log in this case.
  */
  if (table->field[SQLT_FIELD_SQL_TEXT]->store(sql_text, sql_text_len,
                                               client_cs) < 0)
    goto err;

  if (table->field[SQLT_FIELD_THREAD_ID]->store((longlong) thd->thread_id,
                                                TRUE))
    goto err;

  /* log table entries are not replicated */
  if (table->file->ha_write_row(table->record[0]))
    goto err;

  result= FALSE;

err:
  thd->pop_internal_handler();

  if (result && !thd->killed)
    sql_print_error("Failed to write to mysql.slow_log: %s",
                    error_handler.message());

  if (need_rnd_end)
  {
    table->file->ha_rnd_end();
    table->file->ha_release_auto_increment();
  }
  if (need_close)
    close_log_table(thd, &open_tables_backup);
  thd->time_zone_used= save_time_zone_used;
  DBUG_RETURN(result);
}

int Log_to_csv_event_handler::
  activate_log(THD *thd, uint log_table_type)
{
  TABLE_LIST table_list;
  TABLE *table;
  LEX_STRING *UNINIT_VAR(log_name);
  int result;
  Open_tables_backup open_tables_backup;

  DBUG_ENTER("Log_to_csv_event_handler::activate_log");

  if (log_table_type == QUERY_LOG_GENERAL)
  {
    log_name= &GENERAL_LOG_NAME;
  }
  else
  {
    DBUG_ASSERT(log_table_type == QUERY_LOG_SLOW);

    log_name= &SLOW_LOG_NAME;
  }
  table_list.init_one_table(MYSQL_SCHEMA_NAME.str, MYSQL_SCHEMA_NAME.length,
                            log_name->str, log_name->length, log_name->str,
                            TL_WRITE_CONCURRENT_INSERT);

  table= open_log_table(thd, &table_list, &open_tables_backup);
  if (table)
  {
    result= 0;
    close_log_table(thd, &open_tables_backup);
  }
  else
    result= 1;

  DBUG_RETURN(result);
}

bool Log_to_csv_event_handler::
  log_error(enum loglevel level, const char *format, va_list args)
{
  /* No log table is implemented */
  DBUG_ASSERT(0);
  return FALSE;
}

bool Log_to_file_event_handler::
  log_error(enum loglevel level, const char *format,
            va_list args)
{
  return vprint_msg_to_log(level, format, args);
}

void Log_to_file_event_handler::init_pthread_objects()
{
  mysql_log.init_pthread_objects();
  mysql_slow_log.init_pthread_objects();
}


/** Wrapper around MYSQL_LOG::write() for slow log. */

bool Log_to_file_event_handler::
  log_slow(THD *thd, time_t current_time, time_t query_start_arg,
           const char *user_host, uint user_host_len,
           ulonglong query_utime, ulonglong lock_utime, bool is_command,
           const char *sql_text, uint sql_text_len)
{
  Silence_log_table_errors error_handler;
  thd->push_internal_handler(&error_handler);
  bool retval= mysql_slow_log.write(thd, current_time, query_start_arg,
                                    user_host, user_host_len,
                                    query_utime, lock_utime, is_command,
                                    sql_text, sql_text_len);
  thd->pop_internal_handler();
  return retval;
}


/**
   Wrapper around MYSQL_LOG::write() for general log. We need it since we
   want all log event handlers to have the same signature.
*/

bool Log_to_file_event_handler::
  log_general(THD *thd, time_t event_time, const char *user_host,
              uint user_host_len, my_thread_id thread_id,
              const char *command_type, uint command_type_len,
              const char *sql_text, uint sql_text_len,
              const CHARSET_INFO *client_cs)
{
  Silence_log_table_errors error_handler;
  thd->push_internal_handler(&error_handler);
  bool retval= mysql_log.write(event_time, user_host, user_host_len,
                               thread_id, command_type, command_type_len,
                               sql_text, sql_text_len);
  thd->pop_internal_handler();
  return retval;
}


bool Log_to_file_event_handler::init()
{
  if (!is_initialized)
  {
    if (opt_slow_log)
      mysql_slow_log.open_slow_log(opt_slow_logname);

    if (opt_log)
      mysql_log.open_query_log(opt_logname);

    is_initialized= TRUE;
  }

  return FALSE;
}


void Log_to_file_event_handler::cleanup()
{
  mysql_log.cleanup();
  mysql_slow_log.cleanup();
}

void Log_to_file_event_handler::flush()
{
  /* reopen log files */
  if (opt_log)
    mysql_log.reopen_file();
  if (opt_slow_log)
    mysql_slow_log.reopen_file();
}

/*
  Log error with all enabled log event handlers

  SYNOPSIS
    error_log_print()

    level             The level of the error significance: NOTE,
                      WARNING or ERROR.
    format            format string for the error message
    args              list of arguments for the format string

  RETURN
    FALSE - OK
    TRUE - error occured
*/

bool LOGGER::error_log_print(enum loglevel level, const char *format,
                             va_list args)
{
  bool error= FALSE;
  Log_event_handler **current_handler;

  /* currently we don't need locking here as there is no error_log table */
  for (current_handler= error_log_handler_list ; *current_handler ;)
    error= (*current_handler++)->log_error(level, format, args) || error;

  return error;
}


void LOGGER::cleanup_base()
{
  DBUG_ASSERT(inited == 1);
  mysql_rwlock_destroy(&LOCK_logger);
  if (table_log_handler)
  {
    table_log_handler->cleanup();
    delete table_log_handler;
    table_log_handler= NULL;
  }
  if (file_log_handler)
    file_log_handler->cleanup();
}


void LOGGER::cleanup_end()
{
  DBUG_ASSERT(inited == 1);
  if (file_log_handler)
  {
    delete file_log_handler;
    file_log_handler=NULL;
  }
  inited= 0;
}


/**
  Perform basic log initialization: create file-based log handler and
  init error log.
*/
void LOGGER::init_base()
{
  DBUG_ASSERT(inited == 0);
  inited= 1;

  /*
    Here we create file log handler. We don't do it for the table log handler
    here as it cannot be created so early. The reason is THD initialization,
    which depends on the system variables (parsed later).
  */
  if (!file_log_handler)
    file_log_handler= new Log_to_file_event_handler;

  /* by default we use traditional error log */
  init_error_log(LOG_FILE);

  file_log_handler->init_pthread_objects();
  mysql_rwlock_init(key_rwlock_LOCK_logger, &LOCK_logger);
}


void LOGGER::init_log_tables()
{
  if (!table_log_handler)
    table_log_handler= new Log_to_csv_event_handler;

  if (!is_log_tables_initialized &&
      !table_log_handler->init() && !file_log_handler->init())
    is_log_tables_initialized= TRUE;
}


bool LOGGER::flush_logs(THD *thd)
{
  int rc= 0;

  /*
    Now we lock logger, as nobody should be able to use logging routines while
    log tables are closed
  */
  logger.lock_exclusive();

  /* reopen log files */
  file_log_handler->flush();

  /* end of log flush */
  logger.unlock();
  return rc;
}


/**
  Close and reopen the slow log (with locks).
  
  @returns FALSE.
*/
bool LOGGER::flush_slow_log()
{
  /*
    Now we lock logger, as nobody should be able to use logging routines while
    log tables are closed
  */
  logger.lock_exclusive();

  /* Reopen slow log file */
  if (opt_slow_log)
    file_log_handler->get_mysql_slow_log()->reopen_file();

  /* End of log flush */
  logger.unlock();

  return 0;
}


/**
  Close and reopen the general log (with locks).

  @returns FALSE.
*/
bool LOGGER::flush_general_log()
{
  /*
    Now we lock logger, as nobody should be able to use logging routines while
    log tables are closed
  */
  logger.lock_exclusive();

  /* Reopen general log file */
  if (opt_log)
    file_log_handler->get_mysql_log()->reopen_file();

  /* End of log flush */
  logger.unlock();

  return 0;
}


/*
  Log slow query with all enabled log event handlers

  SYNOPSIS
    slow_log_print()

    thd                 THD of the query being logged
    query               The query being logged
    query_length        The length of the query string

  RETURN
    FALSE   OK
    TRUE    error occured
*/

bool LOGGER::slow_log_print(THD *thd, const char *query, uint query_length)

{
  bool error= FALSE;
  Log_event_handler **current_handler;
  bool is_command= FALSE;
  char user_host_buff[MAX_USER_HOST_SIZE + 1];
  Security_context *sctx= thd->security_ctx;
  uint user_host_len= 0;
  ulonglong query_utime, lock_utime, current_utime;

  DBUG_ASSERT(thd->enable_slow_log);
  /*
    Print the message to the buffer if we have slow log enabled
  */

  if (*slow_log_handler_list)
  {
    time_t current_time;

    /* do not log slow queries from replication threads */
    if (thd->slave_thread && !opt_log_slow_slave_statements)
      return 0;

    lock_shared();
    if (!opt_slow_log)
    {
      unlock();
      return 0;
    }

    /* fill in user_host value: the format is "%s[%s] @ %s [%s]" */
    user_host_len= (strxnmov(user_host_buff, MAX_USER_HOST_SIZE,
                             sctx->priv_user ? sctx->priv_user : "", "[",
                             sctx->user ? sctx->user : "", "] @ ",
                             sctx->get_host()->length() ?
                             sctx->get_host()->ptr() : "", " [",
                             sctx->get_ip()->length() ? sctx->get_ip()->ptr() :
                             "", "]", NullS) - user_host_buff);


    current_utime= thd->current_utime();
    current_time= my_time_possible_from_micro(current_utime);
    if (thd->start_utime)
    {
      query_utime= (current_utime - thd->start_utime);
      lock_utime=  (thd->utime_after_lock - thd->start_utime);
    }
    else
    {
      query_utime= lock_utime= 0;
    }

    if (!query)
    {
      is_command= TRUE;
      query= command_name[thd->get_command()].str;
      query_length= command_name[thd->get_command()].length;
    }

    for (current_handler= slow_log_handler_list; *current_handler ;)
      error= (*current_handler++)->log_slow(thd, current_time,
                                            thd->start_time.tv_sec,
                                            user_host_buff, user_host_len,
                                            query_utime, lock_utime, is_command,
                                            query, query_length) || error;

    unlock();
  }
  return error;
}

bool LOGGER::general_log_write(THD *thd, enum enum_server_command command,
                               const char *query, uint query_length)
{
  bool error= FALSE;
  Log_event_handler **current_handler= general_log_handler_list;
  char user_host_buff[MAX_USER_HOST_SIZE + 1];
  uint user_host_len= 0;
  time_t current_time;

  DBUG_ASSERT(thd);

  lock_shared();
  if (!opt_log)
  {
    unlock();
    return 0;
  }
  user_host_len= make_user_name(thd, user_host_buff);

  current_time= my_time(0);

  mysql_audit_general_log(thd, current_time,
                          user_host_buff, user_host_len,
                          command_name[(uint) command].str,
                          command_name[(uint) command].length,
                          query, query_length);
                        
  while (*current_handler)
    error|= (*current_handler++)->
      log_general(thd, current_time, user_host_buff,
                  user_host_len, thd->thread_id,
                  command_name[(uint) command].str,
                  command_name[(uint) command].length,
                  query, query_length,
                  thd->variables.character_set_client) || error;
  unlock();

  return error;
}

bool LOGGER::general_log_print(THD *thd, enum enum_server_command command,
                               const char *format, va_list args)
{
  uint message_buff_len= 0;
  char message_buff[MAX_LOG_BUFFER_SIZE];

  /* prepare message */
  if (format)
    message_buff_len= my_vsnprintf(message_buff, sizeof(message_buff),
                                   format, args);
  else
    message_buff[0]= '\0';

  return general_log_write(thd, command, message_buff, message_buff_len);
}

void LOGGER::init_error_log(uint error_log_printer)
{
  if (error_log_printer & LOG_NONE)
  {
    error_log_handler_list[0]= 0;
    return;
  }

  switch (error_log_printer) {
  case LOG_FILE:
    error_log_handler_list[0]= file_log_handler;
    error_log_handler_list[1]= 0;
    break;
    /* these two are disabled for now */
  case LOG_TABLE:
    DBUG_ASSERT(0);
    break;
  case LOG_TABLE|LOG_FILE:
    DBUG_ASSERT(0);
    break;
  }
}

void LOGGER::init_slow_log(uint slow_log_printer)
{
  if (slow_log_printer & LOG_NONE)
  {
    slow_log_handler_list[0]= 0;
    return;
  }

  switch (slow_log_printer) {
  case LOG_FILE:
    slow_log_handler_list[0]= file_log_handler;
    slow_log_handler_list[1]= 0;
    break;
  case LOG_TABLE:
    slow_log_handler_list[0]= table_log_handler;
    slow_log_handler_list[1]= 0;
    break;
  case LOG_TABLE|LOG_FILE:
    slow_log_handler_list[0]= file_log_handler;
    slow_log_handler_list[1]= table_log_handler;
    slow_log_handler_list[2]= 0;
    break;
  }
}

void LOGGER::init_general_log(uint general_log_printer)
{
  if (general_log_printer & LOG_NONE)
  {
    general_log_handler_list[0]= 0;
    return;
  }

  switch (general_log_printer) {
  case LOG_FILE:
    general_log_handler_list[0]= file_log_handler;
    general_log_handler_list[1]= 0;
    break;
  case LOG_TABLE:
    general_log_handler_list[0]= table_log_handler;
    general_log_handler_list[1]= 0;
    break;
  case LOG_TABLE|LOG_FILE:
    general_log_handler_list[0]= file_log_handler;
    general_log_handler_list[1]= table_log_handler;
    general_log_handler_list[2]= 0;
    break;
  }
}


bool LOGGER::activate_log_handler(THD* thd, uint log_type)
{
  MYSQL_QUERY_LOG *file_log;
  bool res= FALSE;
  lock_exclusive();
  switch (log_type) {
  case QUERY_LOG_SLOW:
    if (!opt_slow_log)
    {
      file_log= file_log_handler->get_mysql_slow_log();

      file_log->open_slow_log(opt_slow_logname);
      if (table_log_handler->activate_log(thd, QUERY_LOG_SLOW))
      {
        /* Error printed by open table in activate_log() */
        res= TRUE;
        file_log->close(0);
      }
      else
      {
        init_slow_log(log_output_options);
        opt_slow_log= TRUE;
      }
    }
    break;
  case QUERY_LOG_GENERAL:
    if (!opt_log)
    {
      file_log= file_log_handler->get_mysql_log();

      file_log->open_query_log(opt_logname);
      if (table_log_handler->activate_log(thd, QUERY_LOG_GENERAL))
      {
        /* Error printed by open table in activate_log() */
        res= TRUE;
        file_log->close(0);
      }
      else
      {
        init_general_log(log_output_options);
        opt_log= TRUE;
      }
    }
    break;
  default:
    DBUG_ASSERT(0);
  }
  unlock();
  return res;
}


void LOGGER::deactivate_log_handler(THD *thd, uint log_type)
{
  my_bool *tmp_opt= 0;
  MYSQL_LOG *file_log= NULL;

  switch (log_type) {
  case QUERY_LOG_SLOW:
    tmp_opt= &opt_slow_log;
    file_log= file_log_handler->get_mysql_slow_log();
    break;
  case QUERY_LOG_GENERAL:
    tmp_opt= &opt_log;
    file_log= file_log_handler->get_mysql_log();
    break;
  default:
    MY_ASSERT_UNREACHABLE();
  }

  if (!(*tmp_opt))
    return;

  lock_exclusive();
  file_log->close(0);
  *tmp_opt= FALSE;
  unlock();
}


/* the parameters are unused for the log tables */
bool Log_to_csv_event_handler::init()
{
  return 0;
}

int LOGGER::set_handlers(uint error_log_printer,
                         uint slow_log_printer,
                         uint general_log_printer)
{
  /* error log table is not supported yet */
  DBUG_ASSERT(error_log_printer < LOG_TABLE);

  lock_exclusive();

  if ((slow_log_printer & LOG_TABLE || general_log_printer & LOG_TABLE) &&
      !is_log_tables_initialized)
  {
    slow_log_printer= (slow_log_printer & ~LOG_TABLE) | LOG_FILE;
    general_log_printer= (general_log_printer & ~LOG_TABLE) | LOG_FILE;

    sql_print_error("Failed to initialize log tables. "
                    "Falling back to the old-fashioned logs");
  }

  init_error_log(error_log_printer);
  init_slow_log(slow_log_printer);
  init_general_log(general_log_printer);

  unlock();

  return 0;
}

#ifdef _WIN32
static int eventSource = 0;

static void setup_windows_event_source()
{
  HKEY    hRegKey= NULL;
  DWORD   dwError= 0;
  TCHAR   szPath[MAX_PATH];
  DWORD dwTypes;

  if (eventSource)               // Ensure that we are only called once
    return;
  eventSource= 1;

  // Create the event source registry key
  dwError= RegCreateKey(HKEY_LOCAL_MACHINE,
                          "SYSTEM\\CurrentControlSet\\Services\\EventLog\\Application\\MySQL", 
                          &hRegKey);

  /* Name of the PE module that contains the message resource */
  GetModuleFileName(NULL, szPath, MAX_PATH);

  /* Register EventMessageFile */
  dwError = RegSetValueEx(hRegKey, "EventMessageFile", 0, REG_EXPAND_SZ,
                          (PBYTE) szPath, (DWORD) (strlen(szPath) + 1));

  /* Register supported event types */
  dwTypes= (EVENTLOG_ERROR_TYPE | EVENTLOG_WARNING_TYPE |
            EVENTLOG_INFORMATION_TYPE);
  dwError= RegSetValueEx(hRegKey, "TypesSupported", 0, REG_DWORD,
                         (LPBYTE) &dwTypes, sizeof dwTypes);

  RegCloseKey(hRegKey);
}

#endif /* _WIN32 */

/**
  Find a unique filename for 'filename.#'.

  Set '#' to the number next to the maximum found in the most
  recent log file extension.

  This function will return nonzero if: (i) the generated name
  exceeds FN_REFLEN; (ii) if the number of extensions is exhausted;
  or (iii) some other error happened while examining the filesystem.

  @return
    nonzero if not possible to get unique filename.
*/

static int find_uniq_filename(char *name)
{
  uint                  i;
  char                  buff[FN_REFLEN], ext_buf[FN_REFLEN];
  struct st_my_dir     *dir_info;
  reg1 struct fileinfo *file_info;
  ulong                 max_found= 0, next= 0, number= 0;
  size_t		buf_length, length;
  char			*start, *end;
  int                   error= 0;
  DBUG_ENTER("find_uniq_filename");

  length= dirname_part(buff, name, &buf_length);
  start=  name + length;
  end=    strend(start);

  *end='.';
  length= (size_t) (end - start + 1);

  if ((DBUG_EVALUATE_IF("error_unique_log_filename", 1, 
      !(dir_info= my_dir(buff,MYF(MY_DONT_SORT))))))
  {						// This shouldn't happen
    strmov(end,".1");				// use name+1
    DBUG_RETURN(1);
<<<<<<< HEAD
  }
  file_info= dir_info->dir_entry;
  for (i= dir_info->number_off_files ; i-- ; file_info++)
  {
    if (memcmp(file_info->name, start, length) == 0 &&
	test_if_number(file_info->name+length, &number,0))
    {
      set_if_bigger(max_found,(ulong) number);
    }
  }
  my_dirend(dir_info);

  /* check if reached the maximum possible extension number */
  if (max_found == MAX_LOG_UNIQUE_FN_EXT)
  {
    sql_print_error("Log filename extension number exhausted: %06lu. \
Please fix this by archiving old logs and \
updating the index files.", max_found);
    error= 1;
    goto end;
  }

  next= max_found + 1;
  if (sprintf(ext_buf, "%06lu", next)<0)
  {
    error= 1;
    goto end;
  }
  *end++='.';

  /* 
    Check if the generated extension size + the file name exceeds the
    buffer size used. If one did not check this, then the filename might be
    truncated, resulting in error.
   */
  if (((strlen(ext_buf) + (end - name)) >= FN_REFLEN))
  {
    sql_print_error("Log filename too large: %s%s (%zu). \
Please fix this by archiving old logs and updating the \
index files.", name, ext_buf, (strlen(ext_buf) + (end - name)));
=======
  }
  file_info= dir_info->dir_entry;
  for (i= dir_info->number_off_files ; i-- ; file_info++)
  {
    if (memcmp(file_info->name, start, length) == 0 &&
	test_if_number(file_info->name+length, &number,0))
    {
      set_if_bigger(max_found,(ulong) number);
    }
  }
  my_dirend(dir_info);

  /* check if reached the maximum possible extension number */
  if (max_found == MAX_LOG_UNIQUE_FN_EXT)
  {
    sql_print_error("Log filename extension number exhausted: %06lu. \
Please fix this by archiving old logs and \
updating the index files.", max_found);
>>>>>>> 7dea09e9
    error= 1;
    goto end;
  }

<<<<<<< HEAD
  if (sprintf(end, "%06lu", next)<0)
=======
  next= max_found + 1;
  if (sprintf(ext_buf, "%06lu", next)<0)
>>>>>>> 7dea09e9
  {
    error= 1;
    goto end;
  }
<<<<<<< HEAD
=======
  *end++='.';

  /* 
    Check if the generated extension size + the file name exceeds the
    buffer size used. If one did not check this, then the filename might be
    truncated, resulting in error.
   */
  if (((strlen(ext_buf) + (end - name)) >= FN_REFLEN))
  {
    sql_print_error("Log filename too large: %s%s (%zu). \
Please fix this by archiving old logs and updating the \
index files.", name, ext_buf, (strlen(ext_buf) + (end - name)));
    error= 1;
    goto end;
  }

  if (sprintf(end, "%06lu", next)<0)
  {
    error= 1;
    goto end;
  }
>>>>>>> 7dea09e9

  /* print warning if reaching the end of available extensions. */
  if ((next > (MAX_LOG_UNIQUE_FN_EXT - LOG_WARN_UNIQUE_FN_EXT_LEFT)))
    sql_print_warning("Next log extension: %lu. \
Remaining log filename extensions: %lu. \
Please consider archiving some logs.", next, (MAX_LOG_UNIQUE_FN_EXT - next));

end:
  DBUG_RETURN(error);
}


void MYSQL_LOG::init(enum_log_type log_type_arg,
                     enum cache_type io_cache_type_arg)
{
  DBUG_ENTER("MYSQL_LOG::init");
  log_type= log_type_arg;
  io_cache_type= io_cache_type_arg;
  DBUG_PRINT("info",("log_type: %d", log_type));
  DBUG_VOID_RETURN;
}


bool MYSQL_LOG::init_and_set_log_file_name(const char *log_name,
                                           const char *new_name,
                                           enum_log_type log_type_arg,
                                           enum cache_type io_cache_type_arg)
{
  init(log_type_arg, io_cache_type_arg);
<<<<<<< HEAD

  if (new_name && !strmov(log_file_name, new_name))
    return TRUE;
  else if (!new_name && generate_new_name(log_file_name, log_name))
    return TRUE;

  return FALSE;
}


/*
  Open a (new) log file.

  SYNOPSIS
    open()

    log_name            The name of the log to open
    log_type_arg        The type of the log. E.g. LOG_NORMAL
    new_name            The new name for the logfile. This is only needed
                        when the method is used to open the binlog file.
    io_cache_type_arg   The type of the IO_CACHE to use for this log file

  DESCRIPTION
    Open the logfile, init IO_CACHE and write startup messages
    (in case of general and slow query logs).

  RETURN VALUES
    0   ok
    1   error
*/

=======

  if (new_name && !strmov(log_file_name, new_name))
    return TRUE;
  else if (!new_name && generate_new_name(log_file_name, log_name))
    return TRUE;

  return FALSE;
}


/*
  Open a (new) log file.

  SYNOPSIS
    open()

    log_name            The name of the log to open
    log_type_arg        The type of the log. E.g. LOG_NORMAL
    new_name            The new name for the logfile. This is only needed
                        when the method is used to open the binlog file.
    io_cache_type_arg   The type of the IO_CACHE to use for this log file

  DESCRIPTION
    Open the logfile, init IO_CACHE and write startup messages
    (in case of general and slow query logs).

  RETURN VALUES
    0   ok
    1   error
*/

>>>>>>> 7dea09e9
bool MYSQL_LOG::open(
#ifdef HAVE_PSI_INTERFACE
                     PSI_file_key log_file_key,
#endif
                     const char *log_name, enum_log_type log_type_arg,
                     const char *new_name, enum cache_type io_cache_type_arg)
{
  char buff[FN_REFLEN];
  File file= -1;
  my_off_t pos= 0;
  int open_flags= O_CREAT | O_BINARY;
  DBUG_ENTER("MYSQL_LOG::open");
  DBUG_PRINT("enter", ("log_type: %d", (int) log_type_arg));

  write_error= 0;

  if (!(name= my_strdup(log_name, MYF(MY_WME))))
  {
    name= (char *)log_name; // for the error message
    goto err;
  }

  if (init_and_set_log_file_name(name, new_name,
<<<<<<< HEAD
                                 log_type_arg, io_cache_type_arg))
=======
                                 log_type_arg, io_cache_type_arg) ||
      DBUG_EVALUATE_IF("fault_injection_init_name", log_type == LOG_BIN, 0))
>>>>>>> 7dea09e9
    goto err;

  if (io_cache_type == SEQ_READ_APPEND)
    open_flags |= O_RDWR | O_APPEND;
  else
    open_flags |= O_WRONLY | (log_type == LOG_BIN ? 0 : O_APPEND);

  db[0]= 0;

#ifdef HAVE_PSI_INTERFACE
  /* Keep the key for reopen */
  m_log_file_key= log_file_key;
#endif

  if ((file= mysql_file_open(log_file_key,
                             log_file_name, open_flags,
                             MYF(MY_WME | ME_WAITTANG))) < 0)
    goto err;

  if ((pos= mysql_file_tell(file, MYF(MY_WME))) == MY_FILEPOS_ERROR)
  {
    if (my_errno == ESPIPE)
      pos= 0;
    else
      goto err;
<<<<<<< HEAD
  }

  if (init_io_cache(&log_file, file, IO_SIZE, io_cache_type, pos, 0,
                    MYF(MY_WME | MY_NABP |
                        ((log_type == LOG_BIN) ? MY_WAIT_IF_FULL : 0))))
    goto err;

  if (log_type == LOG_NORMAL)
  {
    char *end;
    int len=my_snprintf(buff, sizeof(buff), "%s, Version: %s (%s). "
#ifdef EMBEDDED_LIBRARY
                        "embedded library\n",
                        my_progname, server_version, MYSQL_COMPILATION_COMMENT
#elif _WIN32
			"started with:\nTCP Port: %d, Named Pipe: %s\n",
                        my_progname, server_version, MYSQL_COMPILATION_COMMENT,
                        mysqld_port, mysqld_unix_port
#else
			"started with:\nTcp port: %d  Unix socket: %s\n",
                        my_progname, server_version, MYSQL_COMPILATION_COMMENT,
                        mysqld_port, mysqld_unix_port
#endif
                       );
    end= strnmov(buff + len, "Time                 Id Command    Argument\n",
                 sizeof(buff) - len);
    if (my_b_write(&log_file, (uchar*) buff, (uint) (end-buff)) ||
	flush_io_cache(&log_file))
      goto err;
  }

  log_state= LOG_OPENED;
  DBUG_RETURN(0);

err:
  sql_print_error("Could not use %s for logging (error %d). \
Turning logging off for the whole duration of the MySQL server process. \
To turn it on again: fix the cause, \
shutdown the MySQL server and restart it.", name, errno);
  if (file >= 0)
    mysql_file_close(file, MYF(0));
  end_io_cache(&log_file);
  my_free(name);
  name= NULL;
  log_state= LOG_CLOSED;
  DBUG_RETURN(1);
}

=======
  }

  if (init_io_cache(&log_file, file, IO_SIZE, io_cache_type, pos, 0,
                    MYF(MY_WME | MY_NABP |
                        ((log_type == LOG_BIN) ? MY_WAIT_IF_FULL : 0))))
    goto err;

  if (log_type == LOG_NORMAL)
  {
    char *end;
    int len=my_snprintf(buff, sizeof(buff), "%s, Version: %s (%s). "
#ifdef EMBEDDED_LIBRARY
                        "embedded library\n",
                        my_progname, server_version, MYSQL_COMPILATION_COMMENT
#elif _WIN32
			"started with:\nTCP Port: %d, Named Pipe: %s\n",
                        my_progname, server_version, MYSQL_COMPILATION_COMMENT,
                        mysqld_port, mysqld_unix_port
#else
			"started with:\nTcp port: %d  Unix socket: %s\n",
                        my_progname, server_version, MYSQL_COMPILATION_COMMENT,
                        mysqld_port, mysqld_unix_port
#endif
                       );
    end= strnmov(buff + len, "Time                 Id Command    Argument\n",
                 sizeof(buff) - len);
    if (my_b_write(&log_file, (uchar*) buff, (uint) (end-buff)) ||
	flush_io_cache(&log_file))
      goto err;
  }

  log_state= LOG_OPENED;
  DBUG_RETURN(0);

err:
  if (log_type == LOG_BIN && binlogging_impossible_mode == ABORT_SERVER)
  {
    THD *thd= current_thd;
    /*
      On fatal error when code enters here we should forcefully clear the
      previous errors so that a new critical error message can be pushed
      to the client side.
     */
    thd->clear_error();
    my_error(ER_BINLOG_LOGGING_IMPOSSIBLE, MYF(0), "Either disk is full or "
             "file system is read only while opening the binlog. Aborting the "
             "server");
    thd->protocol->end_statement();
    _exit(EXIT_FAILURE);
  }
  else
    sql_print_error("Could not open %s for logging (error %d). "
                    "Turning logging off for the whole duration "
                    "of the MySQL server process. To turn it on "
                    "again: fix the cause, shutdown the MySQL "
                    "server and restart it.",
                    name, errno);
  if (file >= 0)
    mysql_file_close(file, MYF(0));
  end_io_cache(&log_file);
  my_free(name);
  name= NULL;
  log_state= LOG_CLOSED;
  DBUG_RETURN(1);
}

>>>>>>> 7dea09e9
MYSQL_LOG::MYSQL_LOG()
  : name(0), write_error(FALSE), inited(FALSE), log_type(LOG_UNKNOWN),
    log_state(LOG_CLOSED)
#ifdef HAVE_PSI_INTERFACE
  , m_key_LOCK_log(key_LOG_LOCK_log)
#endif
{
  /*
    We don't want to initialize LOCK_Log here as such initialization depends on
    safe_mutex (when using safe_mutex) which depends on MY_INIT(), which is
    called only in main(). Doing initialization here would make it happen
    before main().
  */
  memset(&log_file, 0, sizeof(log_file));
}

void MYSQL_LOG::init_pthread_objects()
{
  DBUG_ASSERT(inited == 0);
  inited= 1;
  mysql_mutex_init(m_key_LOCK_log, &LOCK_log, MY_MUTEX_INIT_SLOW);
}

/*
  Close the log file

  SYNOPSIS
    close()
    exiting     Bitmask. For the slow and general logs the only used bit is
                LOG_CLOSE_TO_BE_OPENED. This is used if we intend to call
                open at once after close.

  NOTES
    One can do an open on the object at once after doing a close.
    The internal structures are not freed until cleanup() is called
*/

void MYSQL_LOG::close(uint exiting)
{					// One can't set log_type here!
  DBUG_ENTER("MYSQL_LOG::close");
  DBUG_PRINT("enter",("exiting: %d", (int) exiting));
  if (log_state == LOG_OPENED)
  {
    end_io_cache(&log_file);

    if (mysql_file_sync(log_file.file, MYF(MY_WME)) && ! write_error)
    {
      char errbuf[MYSYS_STRERROR_SIZE];
      write_error= 1;
      sql_print_error(ER_DEFAULT(ER_ERROR_ON_WRITE), name, errno,
                      my_strerror(errbuf, sizeof(errbuf), errno));
    }

    if (mysql_file_close(log_file.file, MYF(MY_WME)) && ! write_error)
    {
      char errbuf[MYSYS_STRERROR_SIZE];
      write_error= 1;
      sql_print_error(ER_DEFAULT(ER_ERROR_ON_WRITE), name, errno,
                      my_strerror(errbuf, sizeof(errbuf), errno));
    }
  }

  log_state= (exiting & LOG_CLOSE_TO_BE_OPENED) ? LOG_TO_BE_OPENED : LOG_CLOSED;
  my_free(name);
  name= NULL;
  DBUG_VOID_RETURN;
}

/** This is called only once. */

void MYSQL_LOG::cleanup()
{
  DBUG_ENTER("cleanup");
  if (inited)
  {
    inited= 0;
    mysql_mutex_destroy(&LOCK_log);
    close(0);
  }
  DBUG_VOID_RETURN;
}


int MYSQL_LOG::generate_new_name(char *new_name, const char *log_name)
{
  fn_format(new_name, log_name, mysql_data_home, "", 4);
  if (log_type == LOG_BIN)
  {
    if (!fn_ext(log_name)[0])
    {
      if (find_uniq_filename(new_name))
      {
        my_printf_error(ER_NO_UNIQUE_LOGFILE, ER(ER_NO_UNIQUE_LOGFILE),
                        MYF(ME_FATALERROR), log_name);
	sql_print_error(ER(ER_NO_UNIQUE_LOGFILE), log_name);
	return 1;
      }
    }
  }
  return 0;
}


/*
  Reopen the log file

  SYNOPSIS
    reopen_file()

  DESCRIPTION
    Reopen the log file. The method is used during FLUSH LOGS
    and locks LOCK_log mutex
*/


void MYSQL_QUERY_LOG::reopen_file()
{
  char *save_name;

  DBUG_ENTER("MYSQL_LOG::reopen_file");
  if (!is_open())
  {
    DBUG_PRINT("info",("log is closed"));
    DBUG_VOID_RETURN;
  }

  mysql_mutex_lock(&LOCK_log);

  save_name= name;
  name= 0;				// Don't free name
  close(LOG_CLOSE_TO_BE_OPENED);

  /*
     Note that at this point, log_state != LOG_CLOSED (important for is_open()).
  */

  open(
#ifdef HAVE_PSI_INTERFACE
       m_log_file_key,
#endif
       save_name, log_type, 0, io_cache_type);
  my_free(save_name);

  mysql_mutex_unlock(&LOCK_log);

  DBUG_VOID_RETURN;
}


/*
  Write a command to traditional general log file

  SYNOPSIS
    write()

    event_time        command start timestamp
    user_host         the pointer to the string with user@host info
    user_host_len     length of the user_host string. this is computed once
                      and passed to all general log  event handlers
    thread_id         Id of the thread, issued a query
    command_type      the type of the command being logged
    command_type_len  the length of the string above
    sql_text          the very text of the query being executed
    sql_text_len      the length of sql_text string

  DESCRIPTION

   Log given command to to normal (not rotable) log file

  RETURN
    FASE - OK
    TRUE - error occured
*/

bool MYSQL_QUERY_LOG::write(time_t event_time, const char *user_host,
                            uint user_host_len, my_thread_id thread_id,
                            const char *command_type, uint command_type_len,
                            const char *sql_text, uint sql_text_len)
{
  char buff[32];
  uint length= 0;
  char local_time_buff[MAX_TIME_SIZE];
  struct tm start;
  uint time_buff_len= 0;

  mysql_mutex_lock(&LOCK_log);

  /* Test if someone closed between the is_open test and lock */
  if (is_open())
  {
    /* for testing output of timestamp and thread id */
    DBUG_EXECUTE_IF("reset_log_last_time", last_time= 0;);

    /* Note that my_b_write() assumes it knows the length for this */
      if (event_time != last_time)
      {
        last_time= event_time;

        localtime_r(&event_time, &start);

        time_buff_len= my_snprintf(local_time_buff, MAX_TIME_SIZE,
                                   "%02d%02d%02d %2d:%02d:%02d\t",
                                   start.tm_year % 100, start.tm_mon + 1,
                                   start.tm_mday, start.tm_hour,
                                   start.tm_min, start.tm_sec);

        if (my_b_write(&log_file, (uchar*) local_time_buff, time_buff_len))
          goto err;
      }
      else
        if (my_b_write(&log_file, (uchar*) "\t\t" ,2) < 0)
          goto err;

    length= my_snprintf(buff, 32, "%5lu ", thread_id);

    if (my_b_write(&log_file, (uchar*) buff, length))
      goto err;

    if (my_b_write(&log_file, (uchar*) command_type, command_type_len))
      goto err;

    if (my_b_write(&log_file, (uchar*) "\t", 1))
      goto err;

    /* sql_text */
    if (my_b_write(&log_file, (uchar*) sql_text, sql_text_len))
      goto err;

    if (my_b_write(&log_file, (uchar*) "\n", 1) ||
        flush_io_cache(&log_file))
      goto err;
  }

  mysql_mutex_unlock(&LOCK_log);
  return FALSE;
err:

  if (!write_error)
  {
    char errbuf[MYSYS_STRERROR_SIZE];
    write_error= 1;
    sql_print_error(ER(ER_ERROR_ON_WRITE), name, errno,
                    my_strerror(errbuf, sizeof(errbuf), errno));
  }
  mysql_mutex_unlock(&LOCK_log);
  return TRUE;
}


/*
  Log a query to the traditional slow log file

  SYNOPSIS
    write()

    thd               THD of the query
    current_time      current timestamp
    query_start_arg   command start timestamp
    user_host         the pointer to the string with user@host info
    user_host_len     length of the user_host string. this is computed once
                      and passed to all general log event handlers
    query_utime       Amount of time the query took to execute (in microseconds)
    lock_utime        Amount of time the query was locked (in microseconds)
    is_command        The flag, which determines, whether the sql_text is a
                      query or an administrator command.
    sql_text          the very text of the query or administrator command
                      processed
    sql_text_len      the length of sql_text string

  DESCRIPTION

   Log a query to the slow log file.

  RETURN
    FALSE - OK
    TRUE - error occured
*/

bool MYSQL_QUERY_LOG::write(THD *thd, time_t current_time,
                            time_t query_start_arg, const char *user_host,
                            uint user_host_len, ulonglong query_utime,
                            ulonglong lock_utime, bool is_command,
                            const char *sql_text, uint sql_text_len)
{
  bool error= 0;
  DBUG_ENTER("MYSQL_QUERY_LOG::write");

  mysql_mutex_lock(&LOCK_log);

  if (!is_open())
  {
    mysql_mutex_unlock(&LOCK_log);
    DBUG_RETURN(0);
  }

  if (is_open())
  {						// Safety agains reopen
    int tmp_errno= 0;
    char buff[80], *end;
    char query_time_buff[22+7], lock_time_buff[22+7];
    uint buff_len;
    end= buff;

    if (!(specialflag & SPECIAL_SHORT_LOG_FORMAT))
    {
      if (current_time != last_time)
      {
        last_time= current_time;
        struct tm start;
        localtime_r(&current_time, &start);

        buff_len= my_snprintf(buff, sizeof buff,
                              "# Time: %02d%02d%02d %2d:%02d:%02d\n",
                              start.tm_year % 100, start.tm_mon + 1,
                              start.tm_mday, start.tm_hour,
                              start.tm_min, start.tm_sec);

        /* Note that my_b_write() assumes it knows the length for this */
        if (my_b_write(&log_file, (uchar*) buff, buff_len))
          tmp_errno= errno;
      }
      buff_len= my_snprintf(buff, 32, "%5lu", thd->thread_id);
      if (my_b_printf(&log_file, "# User@Host: %s  Id: %s\n", user_host, buff)
          == (uint) -1)
        tmp_errno= errno;
    }
    /* For slow query log */
    sprintf(query_time_buff, "%.6f", ulonglong2double(query_utime)/1000000.0);
    sprintf(lock_time_buff,  "%.6f", ulonglong2double(lock_utime)/1000000.0);
    if (my_b_printf(&log_file,
                    "# Query_time: %s  Lock_time: %s"
                    " Rows_sent: %lu  Rows_examined: %lu\n",
                    query_time_buff, lock_time_buff,
                    (ulong) thd->get_sent_row_count(),
                    (ulong) thd->get_examined_row_count()) == (uint) -1)
      tmp_errno= errno;
    if (thd->db && strcmp(thd->db, db))
    {						// Database changed
      if (my_b_printf(&log_file,"use %s;\n",thd->db) == (uint) -1)
        tmp_errno= errno;
      strmov(db,thd->db);
    }
    if (thd->stmt_depends_on_first_successful_insert_id_in_prev_stmt)
    {
      end=strmov(end, ",last_insert_id=");
      end=longlong10_to_str((longlong)
                            thd->first_successful_insert_id_in_prev_stmt_for_binlog,
                            end, -10);
    }
    // Save value if we do an insert.
    if (thd->auto_inc_intervals_in_cur_stmt_for_binlog.nb_elements() > 0)
    {
      if (!(specialflag & SPECIAL_SHORT_LOG_FORMAT))
      {
        end=strmov(end,",insert_id=");
        end=longlong10_to_str((longlong)
                              thd->auto_inc_intervals_in_cur_stmt_for_binlog.minimum(),
                              end, -10);
      }
    }

    /*
      This info used to show up randomly, depending on whether the query
      checked the query start time or not. now we always write current
      timestamp to the slow log
    */
    end= strmov(end, ",timestamp=");
    end= int10_to_str((long) current_time, end, 10);

    if (end != buff)
<<<<<<< HEAD
    {
      *end++=';';
      *end='\n';
      if (my_b_write(&log_file, (uchar*) "SET ", 4) ||
          my_b_write(&log_file, (uchar*) buff + 1, (uint) (end-buff)))
        tmp_errno= errno;
    }
    if (is_command)
    {
      end= strxmov(buff, "# administrator command: ", NullS);
      buff_len= (ulong) (end - buff);
      DBUG_EXECUTE_IF("simulate_slow_log_write_error",
                      {DBUG_SET("+d,simulate_file_write_error");});
      if(my_b_write(&log_file, (uchar*) buff, buff_len))
        tmp_errno= errno;
    }
    if (my_b_write(&log_file, (uchar*) sql_text, sql_text_len) ||
        my_b_write(&log_file, (uchar*) ";\n",2) ||
        flush_io_cache(&log_file))
      tmp_errno= errno;
    if (tmp_errno)
    {
=======
    {
      *end++=';';
      *end='\n';
      if (my_b_write(&log_file, (uchar*) "SET ", 4) ||
          my_b_write(&log_file, (uchar*) buff + 1, (uint) (end-buff)))
        tmp_errno= errno;
    }
    if (is_command)
    {
      end= strxmov(buff, "# administrator command: ", NullS);
      buff_len= (ulong) (end - buff);
      DBUG_EXECUTE_IF("simulate_slow_log_write_error",
                      {DBUG_SET("+d,simulate_file_write_error");});
      if(my_b_write(&log_file, (uchar*) buff, buff_len))
        tmp_errno= errno;
    }
    if (my_b_write(&log_file, (uchar*) sql_text, sql_text_len) ||
        my_b_write(&log_file, (uchar*) ";\n",2) ||
        flush_io_cache(&log_file))
      tmp_errno= errno;
    if (tmp_errno)
    {
>>>>>>> 7dea09e9
      error= 1;
      if (! write_error)
      {
        char errbuf[MYSYS_STRERROR_SIZE];
        write_error= 1;
        sql_print_error(ER(ER_ERROR_ON_WRITE), name, error,
                        my_strerror(errbuf, sizeof(errbuf), errno));
      }
    }
  }
  mysql_mutex_unlock(&LOCK_log);
  DBUG_RETURN(error);
}


/**
  @todo
  The following should be using fn_format();  We just need to
  first change fn_format() to cut the file name if it's too long.
*/
const char *MYSQL_LOG::generate_name(const char *log_name,
                                      const char *suffix,
                                      bool strip_ext, char *buff)
{
  if (!log_name || !log_name[0])
  {
    strmake(buff, pidfile_name, FN_REFLEN - strlen(suffix) - 1);
    return (const char *)
      fn_format(buff, buff, "", suffix, MYF(MY_REPLACE_EXT|MY_REPLACE_DIR));
  }
  // get rid of extension if the log is binary to avoid problems
  if (strip_ext)
  {
    char *p= fn_ext(log_name);
    uint length= (uint) (p - log_name);
    strmake(buff, log_name, min<size_t>(length, FN_REFLEN-1));
    return (const char*)buff;
  }
  return log_name;
}


int error_log_print(enum loglevel level, const char *format,
                    va_list args)
{
  return logger.error_log_print(level, format, args);
}


bool slow_log_print(THD *thd, const char *query, uint query_length)
{
  return logger.slow_log_print(thd, query, query_length);
}


bool LOGGER::log_command(THD *thd, enum enum_server_command command)
{
#ifndef NO_EMBEDDED_ACCESS_CHECKS
  Security_context *sctx= thd->security_ctx;
#endif
  /*
    Log command if we have at least one log event handler enabled and want
    to log this king of commands
  */
  if (*general_log_handler_list && (what_to_log & (1L << (uint) command)))
  {
    if ((thd->variables.option_bits & OPTION_LOG_OFF)
#ifndef NO_EMBEDDED_ACCESS_CHECKS
         && (sctx->master_access & SUPER_ACL)
#endif
       )
    {
      /* No logging */
      return FALSE;
    }

    return TRUE;
  }

  return FALSE;
}


bool general_log_print(THD *thd, enum enum_server_command command,
                       const char *format, ...)
{
  va_list args;
  uint error= 0;

  /* Print the message to the buffer if we want to log this king of commands */
  if (! logger.log_command(thd, command))
    return FALSE;

  va_start(args, format);
  error= logger.general_log_print(thd, command, format, args);
  va_end(args);

  return error;
}

bool general_log_write(THD *thd, enum enum_server_command command,
                       const char *query, uint query_length)
{
  /* Write the message to the log if we want to log this king of commands */
  if (logger.log_command(thd, command))
    return logger.general_log_write(thd, command, query, query_length);

  return FALSE;
}

/**
  Check if a string is a valid number.

  @param str			String to test
  @param res			Store value here
  @param allow_wildcards	Set to 1 if we should ignore '%' and '_'

  @note
    For the moment the allow_wildcards argument is not used
    Should be move to some other file.

  @retval
    1	String is a number
  @retval
    0	String is not a number
*/

static bool test_if_number(register const char *str,
			   ulong *res, bool allow_wildcards)
{
  reg2 int flag;
  const char *start;
  DBUG_ENTER("test_if_number");

  flag=0; start=str;
  while (*str++ == ' ') ;
  if (*--str == '-' || *str == '+')
    str++;
  while (my_isdigit(files_charset_info,*str) ||
	 (allow_wildcards && (*str == wild_many || *str == wild_one)))
  {
    flag=1;
    str++;
  }
  if (*str == '.')
  {
    for (str++ ;
	 my_isdigit(files_charset_info,*str) ||
	   (allow_wildcards && (*str == wild_many || *str == wild_one)) ;
	 str++, flag=1) ;
  }
  if (*str != 0 || flag == 0)
    DBUG_RETURN(0);
  if (res)
    *res=atol(start);
  DBUG_RETURN(1);			/* Number ok */
} /* test_if_number */


void sql_perror(const char *message)
{
#ifdef HAVE_STRERROR
  sql_print_error("%s: %s",message, strerror(errno));
#else
  perror(message);
#endif
}


/*
  Change the file associated with two output streams. Used to
  redirect stdout and stderr to a file. The streams are reopened
  only for appending (writing at end of file).
*/
extern "C" my_bool reopen_fstreams(const char *filename,
                                   FILE *outstream, FILE *errstream)
{
  int retries= 2, errors= 0;

  do
  {
    errors= 0;
    if (errstream && !my_freopen(filename, "a", errstream))
      errors++;
    if (outstream && !my_freopen(filename, "a", outstream))
      errors++;
  }
  while (retries-- && errors);

  if (errors)
    return true;

  /* The error stream must be unbuffered. */
  if (errstream)
    setbuf(errstream, NULL);

  return FALSE;
}


/*
  Unfortunately, there seems to be no good way
  to restore the original streams upon failure.
*/
static bool redirect_std_streams(const char *file)
{
  if (reopen_fstreams(file, stdout, stderr))
    return TRUE;

  setbuf(stderr, NULL);
  return FALSE;
}


bool flush_error_log()
{
  bool result= 0;
  if (opt_error_log)
  {
    mysql_mutex_lock(&LOCK_error_log);
    if (redirect_std_streams(log_error_file))
      result= 1;
    mysql_mutex_unlock(&LOCK_error_log);
  }
  return result;
}

#ifdef _WIN32
static void print_buffer_to_nt_eventlog(enum loglevel level, char *buff,
                                        size_t length, size_t buffLen)
{
  HANDLE event;
  char   *buffptr= buff;
  DBUG_ENTER("print_buffer_to_nt_eventlog");

  /* Add ending CR/LF's to string, overwrite last chars if necessary */
  strmov(buffptr+min(length, buffLen-5), "\r\n\r\n");

  setup_windows_event_source();
  if ((event= RegisterEventSource(NULL,"MySQL")))
  {
    switch (level) {
      case ERROR_LEVEL:
        ReportEvent(event, EVENTLOG_ERROR_TYPE, 0, MSG_DEFAULT, NULL, 1, 0,
                    (LPCSTR*)&buffptr, NULL);
        break;
      case WARNING_LEVEL:
        ReportEvent(event, EVENTLOG_WARNING_TYPE, 0, MSG_DEFAULT, NULL, 1, 0,
                    (LPCSTR*) &buffptr, NULL);
        break;
      case INFORMATION_LEVEL:
        ReportEvent(event, EVENTLOG_INFORMATION_TYPE, 0, MSG_DEFAULT, NULL, 1,
                    0, (LPCSTR*) &buffptr, NULL);
        break;
    }
    DeregisterEventSource(event);
  }

  DBUG_VOID_RETURN;
}
#endif /* _WIN32 */


#ifndef EMBEDDED_LIBRARY
static void print_buffer_to_file(enum loglevel level, const char *buffer,
                                 size_t length)
{
  time_t skr;
  struct tm tm_tmp;
  struct tm *start;
  DBUG_ENTER("print_buffer_to_file");
  DBUG_PRINT("enter",("buffer: %s", buffer));

  mysql_mutex_lock(&LOCK_error_log);

  skr= my_time(0);
  localtime_r(&skr, &tm_tmp);
  start=&tm_tmp;

  fprintf(stderr, "%d-%02d-%02d %02d:%02d:%02d %lu [%s] %.*s\n",
          start->tm_year + 1900,
          start->tm_mon + 1,
          start->tm_mday,
          start->tm_hour,
          start->tm_min,
          start->tm_sec,
          current_pid,
          (level == ERROR_LEVEL ? "ERROR" : level == WARNING_LEVEL ?
           "Warning" : "Note"),
          (int) length, buffer);

  fflush(stderr);

  mysql_mutex_unlock(&LOCK_error_log);
  DBUG_VOID_RETURN;
}

/**
  Prints a printf style message to the error log and, under NT, to the
  Windows event log.

  This function prints the message into a buffer and then sends that buffer
  to other functions to write that message to other logging sources.

  @param level          The level of the msg significance
  @param format         Printf style format of message
  @param args           va_list list of arguments for the message

  @returns
    The function always returns 0. The return value is present in the
    signature to be compatible with other logging routines, which could
    return an error (e.g. logging to the log tables)
*/
int vprint_msg_to_log(enum loglevel level, const char *format, va_list args)
{
  char   buff[1024];
  size_t length;
  DBUG_ENTER("vprint_msg_to_log");

  length= my_vsnprintf(buff, sizeof(buff), format, args);
  print_buffer_to_file(level, buff, length);

#ifdef _WIN32
  print_buffer_to_nt_eventlog(level, buff, length, sizeof(buff));
#endif

  DBUG_RETURN(0);
}
#endif /* EMBEDDED_LIBRARY */


void sql_print_error(const char *format, ...) 
{
  va_list args;
  DBUG_ENTER("sql_print_error");

  va_start(args, format);
  error_log_print(ERROR_LEVEL, format, args);
  va_end(args);

  DBUG_VOID_RETURN;
}


void sql_print_warning(const char *format, ...) 
{
  va_list args;
  DBUG_ENTER("sql_print_warning");

  va_start(args, format);
  error_log_print(WARNING_LEVEL, format, args);
  va_end(args);

  DBUG_VOID_RETURN;
}


void sql_print_information(const char *format, ...) 
{
  va_list args;
  DBUG_ENTER("sql_print_information");

  va_start(args, format);
  error_log_print(INFORMATION_LEVEL, format, args);
  va_end(args);

  DBUG_VOID_RETURN;
}


extern "C"
int my_plugin_log_message(MYSQL_PLUGIN *plugin_ptr, plugin_log_level level,
                          const char *format, ...)
{
  char format2[MYSQL_ERRMSG_SIZE];
  int ret;
  loglevel lvl;
  struct st_plugin_int *plugin = static_cast<st_plugin_int *> (*plugin_ptr);
  va_list args;

  DBUG_ASSERT(level >= MY_ERROR_LEVEL || level <= MY_INFORMATION_LEVEL);

  switch (level)
  {
  case MY_ERROR_LEVEL:       lvl= ERROR_LEVEL; break;
  case MY_WARNING_LEVEL:     lvl= WARNING_LEVEL; break;
  case MY_INFORMATION_LEVEL: lvl= INFORMATION_LEVEL; break;
  default:                   return 1;
  }

  va_start(args, format);
  snprintf(format2, sizeof (format2) - 1, "Plugin %.*s reported: '%s'", 
           (int) plugin->name.length, plugin->name.str, format);
  ret= error_log_print(lvl, format2, args);
  va_end(args);
  return ret;
}


/********* transaction coordinator log for 2pc - mmap() based solution *******/

/*
  the log consists of a file, mmapped to a memory.
  file is divided on pages of tc_log_page_size size.
  (usable size of the first page is smaller because of log header)
  there's PAGE control structure for each page
  each page (or rather PAGE control structure) can be in one of three
  states - active, syncing, pool.
  there could be only one page in active or syncing states,
  but many in pool - pool is fifo queue.
  usual lifecycle of a page is pool->active->syncing->pool
  "active" page - is a page where new xid's are logged.
  the page stays active as long as syncing slot is taken.
  "syncing" page is being synced to disk. no new xid can be added to it.
  when the sync is done the page is moved to a pool and an active page
  becomes "syncing".

  the result of such an architecture is a natural "commit grouping" -
  If commits are coming faster than the system can sync, they do not
  stall. Instead, all commit that came since the last sync are
  logged to the same page, and they all are synced with the next -
  one - sync. Thus, thought individual commits are delayed, throughput
  is not decreasing.

  when a xid is added to an active page, the thread of this xid waits
  for a page's condition until the page is synced. when syncing slot
  becomes vacant one of these waiters is awaken to take care of syncing.
  it syncs the page and signals all waiters that the page is synced.
  PAGE::waiters is used to count these waiters, and a page may never
  become active again until waiters==0 (that is all waiters from the
  previous sync have noticed the sync was completed)

  note, that the page becomes "dirty" and has to be synced only when a
  new xid is added into it. Removing a xid from a page does not make it
  dirty - we don't sync removals to disk.
*/

ulong tc_log_page_waits= 0;

#ifdef HAVE_MMAP

#define TC_LOG_HEADER_SIZE (sizeof(tc_log_magic)+1)

static const char tc_log_magic[]={(char) 254, 0x23, 0x05, 0x74};

ulong opt_tc_log_size= TC_LOG_MIN_SIZE;
ulong tc_log_max_pages_used=0, tc_log_page_size=0, tc_log_cur_pages_used=0;

int TC_LOG_MMAP::open(const char *opt_name)
{
  uint i;
  bool crashed=FALSE;
  PAGE *pg;

  DBUG_ASSERT(total_ha_2pc > 1);
  DBUG_ASSERT(opt_name && opt_name[0]);

  tc_log_page_size= my_getpagesize();
  if (TC_LOG_PAGE_SIZE > tc_log_page_size)
  {
    DBUG_ASSERT(TC_LOG_PAGE_SIZE % tc_log_page_size == 0);
  }

  fn_format(logname,opt_name,mysql_data_home,"",MY_UNPACK_FILENAME);
  if ((fd= mysql_file_open(key_file_tclog, logname, O_RDWR, MYF(0))) < 0)
  {
    if (my_errno != ENOENT)
      goto err;
    if (using_heuristic_recover())
      return 1;
    if ((fd= mysql_file_create(key_file_tclog, logname, CREATE_MODE,
                               O_RDWR, MYF(MY_WME))) < 0)
      goto err;
    inited=1;
    file_length= opt_tc_log_size;
    if (mysql_file_chsize(fd, file_length, 0, MYF(MY_WME)))
      goto err;
  }
  else
  {
    inited= 1;
    crashed= TRUE;
    sql_print_information("Recovering after a crash using %s", opt_name);
    if (tc_heuristic_recover)
    {
      sql_print_error("Cannot perform automatic crash recovery when "
                      "--tc-heuristic-recover is used");
      goto err;
    }
    file_length= mysql_file_seek(fd, 0L, MY_SEEK_END, MYF(MY_WME+MY_FAE));
    if (file_length == MY_FILEPOS_ERROR || file_length % tc_log_page_size)
      goto err;
  }

  data= (uchar *)my_mmap(0, (size_t)file_length, PROT_READ|PROT_WRITE,
                        MAP_NOSYNC|MAP_SHARED, fd, 0);
  if (data == MAP_FAILED)
  {
    my_errno=errno;
    goto err;
  }
  inited=2;

  npages=(uint)file_length/tc_log_page_size;
  DBUG_ASSERT(npages >= 3);             // to guarantee non-empty pool
  if (!(pages=(PAGE *)my_malloc(npages*sizeof(PAGE), MYF(MY_WME|MY_ZEROFILL))))
    goto err;
  inited=3;
  for (pg=pages, i=0; i < npages; i++, pg++)
  {
    pg->next=pg+1;
    pg->waiters=0;
    pg->state=PS_POOL;
    mysql_mutex_init(key_PAGE_lock, &pg->lock, MY_MUTEX_INIT_FAST);
    mysql_cond_init(key_PAGE_cond, &pg->cond, 0);
    pg->start=(my_xid *)(data + i*tc_log_page_size);
    pg->end=(my_xid *)(pg->start + tc_log_page_size);
    pg->size=pg->free=tc_log_page_size/sizeof(my_xid);
  }
  pages[0].size=pages[0].free=
                (tc_log_page_size-TC_LOG_HEADER_SIZE)/sizeof(my_xid);
  pages[0].start=pages[0].end-pages[0].size;
  pages[npages-1].next=0;
  inited=4;

  if (crashed && recover())
      goto err;

  memcpy(data, tc_log_magic, sizeof(tc_log_magic));
  data[sizeof(tc_log_magic)]= (uchar)total_ha_2pc;
  my_msync(fd, data, tc_log_page_size, MS_SYNC);
  inited=5;

  mysql_mutex_init(key_LOCK_sync, &LOCK_sync, MY_MUTEX_INIT_FAST);
  mysql_mutex_init(key_LOCK_active, &LOCK_active, MY_MUTEX_INIT_FAST);
  mysql_mutex_init(key_LOCK_pool, &LOCK_pool, MY_MUTEX_INIT_FAST);
  mysql_cond_init(key_COND_active, &COND_active, 0);
  mysql_cond_init(key_COND_pool, &COND_pool, 0);

  inited=6;

  syncing= 0;
  active=pages;
  pool=pages+1;
  pool_last=pages+npages-1;

  return 0;

err:
  close();
  return 1;
}

/**
  there is no active page, let's got one from the pool.

  Two strategies here:
    -# take the first from the pool
    -# if there're waiters - take the one with the most free space.

  @todo
    TODO page merging. try to allocate adjacent page first,
    so that they can be flushed both in one sync
*/

void TC_LOG_MMAP::get_active_from_pool()
{
  PAGE **p, **best_p=0;
  int best_free;

  if (syncing)
    mysql_mutex_lock(&LOCK_pool);

  do
  {
    best_p= p= &pool;
    if ((*p)->waiters == 0) // can the first page be used ?
      break;                // yes - take it.

    best_free=0;            // no - trying second strategy
    for (p=&(*p)->next; *p; p=&(*p)->next)
    {
      if ((*p)->waiters == 0 && (*p)->free > best_free)
      {
        best_free=(*p)->free;
        best_p=p;
      }
    }
  }
  while ((*best_p == 0 || best_free == 0) && overflow());

  active=*best_p;
  if (active->free == active->size) // we've chosen an empty page
  {
    tc_log_cur_pages_used++;
    set_if_bigger(tc_log_max_pages_used, tc_log_cur_pages_used);
  }

  if ((*best_p)->next)              // unlink the page from the pool
    *best_p=(*best_p)->next;
  else
    pool_last=*best_p;

  if (syncing)
    mysql_mutex_unlock(&LOCK_pool);
}

/**
  @todo
  perhaps, increase log size ?
*/
int TC_LOG_MMAP::overflow()
{
  /*
    simple overflow handling - just wait
    TODO perhaps, increase log size ?
    let's check the behaviour of tc_log_page_waits first
  */
  tc_log_page_waits++;
  mysql_cond_wait(&COND_pool, &LOCK_pool);
  return 1; // always return 1
}

/**
  Commit the transaction.

  @note When the TC_LOG inteface was changed, this function was added
  and uses the functions that were there with the old interface to
  implement the logic.
 */
TC_LOG::enum_result TC_LOG_MMAP::commit(THD *thd, bool all)
{
  DBUG_ENTER("TC_LOG_MMAP::commit");
  unsigned long cookie= 0;
  my_xid xid= thd->transaction.xid_state.xid.get_my_xid();

  if (all && xid)
    if ((cookie= log_xid(thd, xid)))
      DBUG_RETURN(RESULT_ABORTED);    // Failed to log the transaction

  if (ha_commit_low(thd, all))
    DBUG_RETURN(RESULT_INCONSISTENT); // Transaction logged, but not committed

  /* If cookie is non-zero, something was logged */
  if (cookie)
    if (unlog(cookie, xid))
      DBUG_RETURN(RESULT_INCONSISTENT); // Transaction logged, committed, but not unlogged.
  DBUG_RETURN(RESULT_SUCCESS);
}


/**
  Record that transaction XID is committed on the persistent storage.

    This function is called in the middle of two-phase commit:
    First all resources prepare the transaction, then tc_log->log() is called,
    then all resources commit the transaction, then tc_log->unlog() is called.

    All access to active page is serialized but it's not a problem, as
    we're assuming that fsync() will be a main bottleneck.
    That is, parallelizing writes to log pages we'll decrease number of
    threads waiting for a page, but then all these threads will be waiting
    for a fsync() anyway

   If tc_log == MYSQL_LOG then tc_log writes transaction to binlog and
   records XID in a special Xid_log_event.
   If tc_log = TC_LOG_MMAP then xid is written in a special memory-mapped
   log.

  @retval
    0  - error
  @retval
    \# - otherwise, "cookie", a number that will be passed as an argument
    to unlog() call. tc_log can define it any way it wants,
    and use for whatever purposes. TC_LOG_MMAP sets it
    to the position in memory where xid was logged to.
*/

int TC_LOG_MMAP::log_xid(THD *thd, my_xid xid)
{
  int err;
  PAGE *p;
  ulong cookie;

  mysql_mutex_lock(&LOCK_active);

  /*
    if active page is full - just wait...
    frankly speaking, active->free here accessed outside of mutex
    protection, but it's safe, because it only means we may miss an
    unlog() for the active page, and we're not waiting for it here -
    unlog() does not signal COND_active.
  */
  while (unlikely(active && active->free == 0))
    mysql_cond_wait(&COND_active, &LOCK_active);

  /* no active page ? take one from the pool */
  if (active == 0)
    get_active_from_pool();

  p=active;
  mysql_mutex_lock(&p->lock);

  /* searching for an empty slot */
  while (*p->ptr)
  {
    p->ptr++;
    DBUG_ASSERT(p->ptr < p->end);               // because p->free > 0
  }

  /* found! store xid there and mark the page dirty */
  cookie= (ulong)((uchar *)p->ptr - data);      // can never be zero
  *p->ptr++= xid;
  p->free--;
  p->state= PS_DIRTY;

  /* to sync or not to sync - this is the question */
  mysql_mutex_unlock(&LOCK_active);
  mysql_mutex_lock(&LOCK_sync);
  mysql_mutex_unlock(&p->lock);

  if (syncing)
  {                                          // somebody's syncing. let's wait
    p->waiters++;
    /*
      note - it must be while (), not do ... while () here
      as p->state may be not PS_DIRTY when we come here
    */
    while (p->state == PS_DIRTY && syncing)
      mysql_cond_wait(&p->cond, &LOCK_sync);
    p->waiters--;
    err= p->state == PS_ERROR;
    if (p->state != PS_DIRTY)                   // page was synced
    {
      if (p->waiters == 0)
        mysql_cond_signal(&COND_pool);       // in case somebody's waiting
      mysql_mutex_unlock(&LOCK_sync);
      goto done;                             // we're done
    }
  }                                          // page was not synced! do it now
  DBUG_ASSERT(active == p && syncing == 0);
  mysql_mutex_lock(&LOCK_active);
  syncing=p;                                 // place is vacant - take it
  active=0;                                  // page is not active anymore
  mysql_cond_broadcast(&COND_active);        // in case somebody's waiting
  mysql_mutex_unlock(&LOCK_active);
  mysql_mutex_unlock(&LOCK_sync);
  err= sync();

done:
  return err ? 0 : cookie;
}

int TC_LOG_MMAP::sync()
{
  int err;

  DBUG_ASSERT(syncing != active);

  /*
    sit down and relax - this can take a while...
    note - no locks are held at this point
  */
  err= my_msync(fd, syncing->start, 1, MS_SYNC);

  /* page is synced. let's move it to the pool */
  mysql_mutex_lock(&LOCK_pool);
  pool_last->next=syncing;
  pool_last=syncing;
  syncing->next=0;
  syncing->state= err ? PS_ERROR : PS_POOL;
  mysql_cond_broadcast(&syncing->cond);      // signal "sync done"
  mysql_cond_signal(&COND_pool);             // in case somebody's waiting
  mysql_mutex_unlock(&LOCK_pool);

  /* marking 'syncing' slot free */
  mysql_mutex_lock(&LOCK_sync);
  syncing=0;
  mysql_cond_signal(&active->cond);        // wake up a new syncer
  mysql_mutex_unlock(&LOCK_sync);
  return err;
}

/**
  erase xid from the page, update page free space counters/pointers.
  cookie points directly to the memory where xid was logged.
*/

int TC_LOG_MMAP::unlog(ulong cookie, my_xid xid)
{
  PAGE *p=pages+(cookie/tc_log_page_size);
  my_xid *x=(my_xid *)(data+cookie);

  DBUG_ASSERT(*x == xid);
  DBUG_ASSERT(x >= p->start && x < p->end);
  *x=0;

  mysql_mutex_lock(&p->lock);
  p->free++;
  DBUG_ASSERT(p->free <= p->size);
  set_if_smaller(p->ptr, x);
  if (p->free == p->size)               // the page is completely empty
    statistic_decrement(tc_log_cur_pages_used, &LOCK_status);
  if (p->waiters == 0)                 // the page is in pool and ready to rock
    mysql_cond_signal(&COND_pool);     // ping ... for overflow()
  mysql_mutex_unlock(&p->lock);
  return 0;
}

void TC_LOG_MMAP::close()
{
  uint i;
  switch (inited) {
  case 6:
    mysql_mutex_destroy(&LOCK_sync);
    mysql_mutex_destroy(&LOCK_active);
    mysql_mutex_destroy(&LOCK_pool);
    mysql_cond_destroy(&COND_pool);
  case 5:
    data[0]='A'; // garble the first (signature) byte, in case mysql_file_delete fails
  case 4:
    for (i=0; i < npages; i++)
    {
      if (pages[i].ptr == 0)
        break;
      mysql_mutex_destroy(&pages[i].lock);
      mysql_cond_destroy(&pages[i].cond);
    }
  case 3:
    my_free(pages);
  case 2:
    my_munmap((char*)data, (size_t)file_length);
  case 1:
    mysql_file_close(fd, MYF(0));
  }
  if (inited>=5) // cannot do in the switch because of Windows
    mysql_file_delete(key_file_tclog, logname, MYF(MY_WME));
  inited=0;
}

int TC_LOG_MMAP::recover()
{
  HASH xids;
  PAGE *p=pages, *end_p=pages+npages;

  if (memcmp(data, tc_log_magic, sizeof(tc_log_magic)))
  {
    sql_print_error("Bad magic header in tc log");
    goto err1;
  }

  /*
    the first byte after magic signature is set to current
    number of storage engines on startup
  */
  if (data[sizeof(tc_log_magic)] != total_ha_2pc)
  {
    sql_print_error("Recovery failed! You must enable "
                    "exactly %d storage engines that support "
                    "two-phase commit protocol",
                    data[sizeof(tc_log_magic)]);
    goto err1;
  }

  if (my_hash_init(&xids, &my_charset_bin, tc_log_page_size/3, 0,
                   sizeof(my_xid), 0, 0, MYF(0)))
    goto err1;

  for ( ; p < end_p ; p++)
  {
    for (my_xid *x=p->start; x < p->end; x++)
      if (*x && my_hash_insert(&xids, (uchar *)x))
        goto err2; // OOM
  }

  if (ha_recover(&xids))
    goto err2;

  my_hash_free(&xids);
  memset(data, 0, (size_t)file_length);
  return 0;

err2:
  my_hash_free(&xids);
err1:
  sql_print_error("Crash recovery failed. Either correct the problem "
                  "(if it's, for example, out of memory error) and restart, "
                  "or delete tc log and start mysqld with "
                  "--tc-heuristic-recover={commit|rollback}");
  return 1;
}
#endif

TC_LOG *tc_log;
TC_LOG_DUMMY tc_log_dummy;
TC_LOG_MMAP  tc_log_mmap;

/**
  Perform heuristic recovery, if --tc-heuristic-recover was used.

  @note
    no matter whether heuristic recovery was successful or not
    mysqld must exit. So, return value is the same in both cases.

  @retval
    0	no heuristic recovery was requested
  @retval
    1   heuristic recovery was performed
*/

int TC_LOG::using_heuristic_recover()
{
  if (!tc_heuristic_recover)
    return 0;

  sql_print_information("Heuristic crash recovery mode");
  if (ha_recover(0))
    sql_print_error("Heuristic crash recovery failed");
  sql_print_information("Please restart mysqld without --tc-heuristic-recover");
  return 1;
}<|MERGE_RESOLUTION|>--- conflicted
+++ resolved
@@ -1412,7 +1412,6 @@
   {						// This shouldn't happen
     strmov(end,".1");				// use name+1
     DBUG_RETURN(1);
-<<<<<<< HEAD
   }
   file_info= dir_info->dir_entry;
   for (i= dir_info->number_off_files ; i-- ; file_info++)
@@ -1453,64 +1452,15 @@
     sql_print_error("Log filename too large: %s%s (%zu). \
 Please fix this by archiving old logs and updating the \
 index files.", name, ext_buf, (strlen(ext_buf) + (end - name)));
-=======
-  }
-  file_info= dir_info->dir_entry;
-  for (i= dir_info->number_off_files ; i-- ; file_info++)
-  {
-    if (memcmp(file_info->name, start, length) == 0 &&
-	test_if_number(file_info->name+length, &number,0))
-    {
-      set_if_bigger(max_found,(ulong) number);
-    }
-  }
-  my_dirend(dir_info);
-
-  /* check if reached the maximum possible extension number */
-  if (max_found == MAX_LOG_UNIQUE_FN_EXT)
-  {
-    sql_print_error("Log filename extension number exhausted: %06lu. \
-Please fix this by archiving old logs and \
-updating the index files.", max_found);
->>>>>>> 7dea09e9
     error= 1;
     goto end;
   }
 
-<<<<<<< HEAD
   if (sprintf(end, "%06lu", next)<0)
-=======
-  next= max_found + 1;
-  if (sprintf(ext_buf, "%06lu", next)<0)
->>>>>>> 7dea09e9
   {
     error= 1;
     goto end;
   }
-<<<<<<< HEAD
-=======
-  *end++='.';
-
-  /* 
-    Check if the generated extension size + the file name exceeds the
-    buffer size used. If one did not check this, then the filename might be
-    truncated, resulting in error.
-   */
-  if (((strlen(ext_buf) + (end - name)) >= FN_REFLEN))
-  {
-    sql_print_error("Log filename too large: %s%s (%zu). \
-Please fix this by archiving old logs and updating the \
-index files.", name, ext_buf, (strlen(ext_buf) + (end - name)));
-    error= 1;
-    goto end;
-  }
-
-  if (sprintf(end, "%06lu", next)<0)
-  {
-    error= 1;
-    goto end;
-  }
->>>>>>> 7dea09e9
 
   /* print warning if reaching the end of available extensions. */
   if ((next > (MAX_LOG_UNIQUE_FN_EXT - LOG_WARN_UNIQUE_FN_EXT_LEFT)))
@@ -1540,7 +1490,6 @@
                                            enum cache_type io_cache_type_arg)
 {
   init(log_type_arg, io_cache_type_arg);
-<<<<<<< HEAD
 
   if (new_name && !strmov(log_file_name, new_name))
     return TRUE;
@@ -1572,39 +1521,6 @@
     1   error
 */
 
-=======
-
-  if (new_name && !strmov(log_file_name, new_name))
-    return TRUE;
-  else if (!new_name && generate_new_name(log_file_name, log_name))
-    return TRUE;
-
-  return FALSE;
-}
-
-
-/*
-  Open a (new) log file.
-
-  SYNOPSIS
-    open()
-
-    log_name            The name of the log to open
-    log_type_arg        The type of the log. E.g. LOG_NORMAL
-    new_name            The new name for the logfile. This is only needed
-                        when the method is used to open the binlog file.
-    io_cache_type_arg   The type of the IO_CACHE to use for this log file
-
-  DESCRIPTION
-    Open the logfile, init IO_CACHE and write startup messages
-    (in case of general and slow query logs).
-
-  RETURN VALUES
-    0   ok
-    1   error
-*/
-
->>>>>>> 7dea09e9
 bool MYSQL_LOG::open(
 #ifdef HAVE_PSI_INTERFACE
                      PSI_file_key log_file_key,
@@ -1628,12 +1544,8 @@
   }
 
   if (init_and_set_log_file_name(name, new_name,
-<<<<<<< HEAD
-                                 log_type_arg, io_cache_type_arg))
-=======
                                  log_type_arg, io_cache_type_arg) ||
       DBUG_EVALUATE_IF("fault_injection_init_name", log_type == LOG_BIN, 0))
->>>>>>> 7dea09e9
     goto err;
 
   if (io_cache_type == SEQ_READ_APPEND)
@@ -1659,7 +1571,6 @@
       pos= 0;
     else
       goto err;
-<<<<<<< HEAD
   }
 
   if (init_io_cache(&log_file, file, IO_SIZE, io_cache_type, pos, 0,
@@ -1695,55 +1606,6 @@
   DBUG_RETURN(0);
 
 err:
-  sql_print_error("Could not use %s for logging (error %d). \
-Turning logging off for the whole duration of the MySQL server process. \
-To turn it on again: fix the cause, \
-shutdown the MySQL server and restart it.", name, errno);
-  if (file >= 0)
-    mysql_file_close(file, MYF(0));
-  end_io_cache(&log_file);
-  my_free(name);
-  name= NULL;
-  log_state= LOG_CLOSED;
-  DBUG_RETURN(1);
-}
-
-=======
-  }
-
-  if (init_io_cache(&log_file, file, IO_SIZE, io_cache_type, pos, 0,
-                    MYF(MY_WME | MY_NABP |
-                        ((log_type == LOG_BIN) ? MY_WAIT_IF_FULL : 0))))
-    goto err;
-
-  if (log_type == LOG_NORMAL)
-  {
-    char *end;
-    int len=my_snprintf(buff, sizeof(buff), "%s, Version: %s (%s). "
-#ifdef EMBEDDED_LIBRARY
-                        "embedded library\n",
-                        my_progname, server_version, MYSQL_COMPILATION_COMMENT
-#elif _WIN32
-			"started with:\nTCP Port: %d, Named Pipe: %s\n",
-                        my_progname, server_version, MYSQL_COMPILATION_COMMENT,
-                        mysqld_port, mysqld_unix_port
-#else
-			"started with:\nTcp port: %d  Unix socket: %s\n",
-                        my_progname, server_version, MYSQL_COMPILATION_COMMENT,
-                        mysqld_port, mysqld_unix_port
-#endif
-                       );
-    end= strnmov(buff + len, "Time                 Id Command    Argument\n",
-                 sizeof(buff) - len);
-    if (my_b_write(&log_file, (uchar*) buff, (uint) (end-buff)) ||
-	flush_io_cache(&log_file))
-      goto err;
-  }
-
-  log_state= LOG_OPENED;
-  DBUG_RETURN(0);
-
-err:
   if (log_type == LOG_BIN && binlogging_impossible_mode == ABORT_SERVER)
   {
     THD *thd= current_thd;
@@ -1775,7 +1637,6 @@
   DBUG_RETURN(1);
 }
 
->>>>>>> 7dea09e9
 MYSQL_LOG::MYSQL_LOG()
   : name(0), write_error(FALSE), inited(FALSE), log_type(LOG_UNKNOWN),
     log_state(LOG_CLOSED)
@@ -2146,7 +2007,6 @@
     end= int10_to_str((long) current_time, end, 10);
 
     if (end != buff)
-<<<<<<< HEAD
     {
       *end++=';';
       *end='\n';
@@ -2169,30 +2029,6 @@
       tmp_errno= errno;
     if (tmp_errno)
     {
-=======
-    {
-      *end++=';';
-      *end='\n';
-      if (my_b_write(&log_file, (uchar*) "SET ", 4) ||
-          my_b_write(&log_file, (uchar*) buff + 1, (uint) (end-buff)))
-        tmp_errno= errno;
-    }
-    if (is_command)
-    {
-      end= strxmov(buff, "# administrator command: ", NullS);
-      buff_len= (ulong) (end - buff);
-      DBUG_EXECUTE_IF("simulate_slow_log_write_error",
-                      {DBUG_SET("+d,simulate_file_write_error");});
-      if(my_b_write(&log_file, (uchar*) buff, buff_len))
-        tmp_errno= errno;
-    }
-    if (my_b_write(&log_file, (uchar*) sql_text, sql_text_len) ||
-        my_b_write(&log_file, (uchar*) ";\n",2) ||
-        flush_io_cache(&log_file))
-      tmp_errno= errno;
-    if (tmp_errno)
-    {
->>>>>>> 7dea09e9
       error= 1;
       if (! write_error)
       {
