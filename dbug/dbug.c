--- conflicted
+++ resolved
@@ -2276,8 +2276,6 @@
 }
 
 
-<<<<<<< HEAD
-=======
 #ifndef __WIN__
 void _db_suicide_()
 {
@@ -2297,7 +2295,6 @@
 #endif  /* ! __WIN__ */
 
 
->>>>>>> 54928154
 void _db_lock_file_()
 {
   CODE_STATE *cs=0;
