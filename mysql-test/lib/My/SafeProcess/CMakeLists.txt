<<<<<<< HEAD
# Copyright (c) 2006, 2010, Oracle and/or its affiliates. All rights reserved.
=======
# Copyright (c) 2006, 2013, Oracle and/or its affiliates. All rights reserved.
>>>>>>> 020dcec4
# 
# This program is free software; you can redistribute it and/or modify
# it under the terms of the GNU General Public License as published by
# the Free Software Foundation; version 2 of the License.
# 
# This program is distributed in the hope that it will be useful,
# but WITHOUT ANY WARRANTY; without even the implied warranty of
# MERCHANTABILITY or FITNESS FOR A PARTICULAR PURPOSE.  See the
# GNU General Public License for more details.
# 
# You should have received a copy of the GNU General Public License
# along with this program; if not, write to the Free Software
# Foundation, Inc., 51 Franklin St, Fifth Floor, Boston, MA  02110-1301 USA

<<<<<<< HEAD
=======
IF (NOT INSTALL_MYSQLTESTDIR)
  RETURN()
ENDIF()

>>>>>>> 020dcec4
SET(INSTALL_ARGS 
  DESTINATION "${INSTALL_MYSQLTESTDIR}/lib/My/SafeProcess" 
  COMPONENT Test
)

IF (WIN32)
  MYSQL_ADD_EXECUTABLE(my_safe_process safe_process_win.cc ${INSTALL_ARGS})
  MYSQL_ADD_EXECUTABLE(my_safe_kill safe_kill_win.cc ${INSTALL_ARGS})
ELSE()
  MYSQL_ADD_EXECUTABLE(my_safe_process safe_process.cc ${INSTALL_ARGS})
ENDIF()

<<<<<<< HEAD
INSTALL(TARGETS my_safe_process DESTINATION "${INSTALL_MYSQLTESTDIR}/lib/My/SafeProcess" COMPONENT Test)
IF(WIN32)
  INSTALL(TARGETS my_safe_kill DESTINATION "${INSTALL_MYSQLTESTDIR}/lib/My/SafeProcess" COMPONENT Test)
ENDIF()
INSTALL(FILES Base.pm DESTINATION "${INSTALL_MYSQLTESTDIR}/lib/My/SafeProcess" COMPONENT Test)
=======
INSTALL(TARGETS my_safe_process
  DESTINATION "${INSTALL_MYSQLTESTDIR}/lib/My/SafeProcess" COMPONENT Test
)

IF(WIN32)
  INSTALL(TARGETS my_safe_kill
    DESTINATION "${INSTALL_MYSQLTESTDIR}/lib/My/SafeProcess" COMPONENT Test
  )
ENDIF()

INSTALL(FILES Base.pm
  DESTINATION "${INSTALL_MYSQLTESTDIR}/lib/My/SafeProcess" COMPONENT Test
)
>>>>>>> 020dcec4
<|MERGE_RESOLUTION|>--- conflicted
+++ resolved
@@ -1,8 +1,4 @@
-<<<<<<< HEAD
-# Copyright (c) 2006, 2010, Oracle and/or its affiliates. All rights reserved.
-=======
 # Copyright (c) 2006, 2013, Oracle and/or its affiliates. All rights reserved.
->>>>>>> 020dcec4
 # 
 # This program is free software; you can redistribute it and/or modify
 # it under the terms of the GNU General Public License as published by
@@ -17,13 +13,10 @@
 # along with this program; if not, write to the Free Software
 # Foundation, Inc., 51 Franklin St, Fifth Floor, Boston, MA  02110-1301 USA
 
-<<<<<<< HEAD
-=======
 IF (NOT INSTALL_MYSQLTESTDIR)
   RETURN()
 ENDIF()
 
->>>>>>> 020dcec4
 SET(INSTALL_ARGS 
   DESTINATION "${INSTALL_MYSQLTESTDIR}/lib/My/SafeProcess" 
   COMPONENT Test
@@ -36,13 +29,6 @@
   MYSQL_ADD_EXECUTABLE(my_safe_process safe_process.cc ${INSTALL_ARGS})
 ENDIF()
 
-<<<<<<< HEAD
-INSTALL(TARGETS my_safe_process DESTINATION "${INSTALL_MYSQLTESTDIR}/lib/My/SafeProcess" COMPONENT Test)
-IF(WIN32)
-  INSTALL(TARGETS my_safe_kill DESTINATION "${INSTALL_MYSQLTESTDIR}/lib/My/SafeProcess" COMPONENT Test)
-ENDIF()
-INSTALL(FILES Base.pm DESTINATION "${INSTALL_MYSQLTESTDIR}/lib/My/SafeProcess" COMPONENT Test)
-=======
 INSTALL(TARGETS my_safe_process
   DESTINATION "${INSTALL_MYSQLTESTDIR}/lib/My/SafeProcess" COMPONENT Test
 )
@@ -55,5 +41,4 @@
 
 INSTALL(FILES Base.pm
   DESTINATION "${INSTALL_MYSQLTESTDIR}/lib/My/SafeProcess" COMPONENT Test
-)
->>>>>>> 020dcec4
+)