--- conflicted
+++ resolved
@@ -1987,15 +1987,11 @@
 	/** InnoDB indexes being dropped */
 	dict_index_t**	drop_index;
 	/** number of InnoDB indexes being dropped */
-<<<<<<< HEAD
-	const ulint	num_to_drop;
+	const ulint	num_to_drop_index;
 	/** InnoDB indexes being renamed */
 	dict_index_t**	rename;
 	/** number of InnoDB indexes being renamed */
 	const ulint	num_to_rename;
-=======
-	const ulint	num_to_drop_index;
->>>>>>> ad182408
 	/** InnoDB foreign key constraints being dropped */
 	dict_foreign_t** drop_fk;
 	/** number of InnoDB foreign key constraints being dropped */
@@ -2046,16 +2042,10 @@
 				ulonglong autoinc_col_min_value_arg,
 				ulonglong autoinc_col_max_value_arg) :
 		inplace_alter_handler_ctx(),
-<<<<<<< HEAD
-		user_trx (user_trx_arg),
-		add (0), add_key_numbers (0), num_to_add (0),
-		drop (drop_arg), num_to_drop (num_to_drop_arg),
-		rename (rename_arg), num_to_rename (num_to_rename_arg),
-=======
 		prebuilt (prebuilt_arg),
 		add_index (0), add_key_numbers (0), num_to_add_index (0),
 		drop_index (drop_arg), num_to_drop_index (num_to_drop_arg),
->>>>>>> ad182408
+		rename (rename_arg), num_to_rename (num_to_rename_arg),
 		drop_fk (drop_fk_arg), num_to_drop_fk (num_to_drop_fk_arg),
 		add_fk (add_fk_arg), num_to_add_fk (num_to_add_fk_arg),
 		online (online_arg), heap (heap_arg), trx (0),
@@ -5488,29 +5478,6 @@
 		trx_commit_for_mysql(trx);
 	}
 
-<<<<<<< HEAD
-	innobase_rename_or_enlarge_columns_cache(
-		ha_alter_info, table, user_table);
-
-	rename_indexes_in_cache(ctx, ha_alter_info);
-
-	DBUG_RETURN(found);
-}
-
-/**
-Do the necessary changes in the persistent stats tables after an
-ALTER TABLE command that did not cause rebuild of the table. This consists
-of removing stats for dropped indexes, adding stats for newly added indexes
-and renaming stats for renamed indexes.
-
-@param ha_alter_info     used to determine which indexes were dropped and
-renamed
-@param[in,out] new_table new table, its flags will be updated from "new_share"
-@param new_share         used to fetch the flags for the new table
-@param table_name        table name, used for diagnostic purposes
-@param[in,out] thd       thread handle, used to push warnings to the client
-connection if an error occurs
-=======
 	DBUG_RETURN(found);
 }
 
@@ -5522,59 +5489,11 @@
 @param altered_table	MySQL table that is being altered
 @param table_name	Table name in MySQL
 @param thd		MySQL connection
->>>>>>> ad182408
 */
 static
 void
 alter_stats_norebuild(
 /*==================*/
-<<<<<<< HEAD
-	const Alter_inplace_info*	ha_alter_info,
-	dict_table_t*			new_table,
-	const TABLE_SHARE*		new_share,
-	const char*			table_name,
-	THD*				thd)
-{
-	ha_innobase_inplace_ctx*	ctx;
-	dberr_t				ret;
-	uint				i;
-
-	DBUG_ENTER("alter_stats_norebuild");
-
-	innobase_copy_frm_flags_from_table_share(new_table, new_share);
-
-	if (!dict_stats_is_persistent_enabled(new_table)) {
-		DBUG_VOID_RETURN;
-	}
-
-	ctx = static_cast<const ha_innobase_inplace_ctx*>(
-		ha_alter_info->handler_ctx);
-
-	if (ctx == NULL) {
-		DBUG_VOID_RETURN;
-	}
-
-	/* Delete corresponding rows from the stats table. We do this
-	in a separate transaction from trx, because lock waits are not
-	allowed in a data dictionary transaction. (Lock waits are possible
-	on the statistics table, because it is directly accessible by users,
-	not covered by the dict_operation_lock.)
-
-	Because the data dictionary changes were already committed, orphaned
-	rows may be left in the statistics table if the system crashes.
-
-	FIXME each change to the statistics tables is being committed in a
-	separate transaction, meaning that the operation is not atomic */
-
-	for (i = 0; i < ha_alter_info->index_drop_count; i++) {
-		const KEY*	key = ha_alter_info->index_drop_buffer[i];
-		char		errstr[1024];
-
-		ret = dict_stats_drop_index(
-			new_table->name, key->name, errstr, sizeof(errstr));
-
-		if (ret != DB_SUCCESS) {
-=======
 	Alter_inplace_info*		ha_alter_info,
 	ha_innobase_inplace_ctx*	ctx,
 	TABLE*				altered_table,
@@ -5590,7 +5509,19 @@
 		DBUG_VOID_RETURN;
 	}
 
-	/* TODO: This will not drop the (unused) statistics for
+	/* Delete corresponding rows from the stats table. We do this
+	in a separate transaction from trx, because lock waits are not
+	allowed in a data dictionary transaction. (Lock waits are possible
+	on the statistics table, because it is directly accessible by users,
+	not covered by the dict_operation_lock.)
+
+	Because the data dictionary changes were already committed, orphaned
+	rows may be left in the statistics table if the system crashes.
+
+	FIXME: each change to the statistics tables is being committed in a
+	separate transaction, meaning that the operation is not atomic
+
+	FIXME: This will not drop the (unused) statistics for
 	FTS_DOC_ID_INDEX if it was a hidden index, dropped together
 	with the last renamining FULLTEXT index. */
 	for (i = 0; i < ha_alter_info->index_drop_count; i++) {
@@ -5607,23 +5538,17 @@
 		if (dict_stats_drop_index(
 			    ctx->new_table->name, key->name,
 			    errstr, sizeof errstr) != DB_SUCCESS) {
->>>>>>> ad182408
 			push_warning(thd,
 				     Sql_condition::SL_WARNING,
 				     ER_LOCK_WAIT_TIMEOUT, errstr);
 		}
 	}
 
-<<<<<<< HEAD
-	if (dict_table_is_discarded(new_table)) {
-		DBUG_VOID_RETURN;
-	}
-
 	for (i = 0; i < ha_alter_info->index_rename_count; i++) {
 		KEY_PAIR*	pair = &ha_alter_info->index_rename_buffer[i];
 		dberr_t		err;
 
-		err = dict_stats_rename_index(new_table,
+		err = dict_stats_rename_index(ctx->new_table,
 					      pair->old_key->name,
 					      pair->new_key->name);
 
@@ -5639,7 +5564,9 @@
 				pair->old_key->name,
 				pair->new_key->name,
 				ut_strerr(err));
-=======
+		}
+	}
+
 	for (i = 0; i < ctx->num_to_add_index; i++) {
 		dict_index_t*	index = ctx->add_index[i];
 		DBUG_ASSERT(index->table == ctx->new_table);
@@ -5647,17 +5574,12 @@
 		if (!(index->type & DICT_FTS)) {
 			dict_stats_init(ctx->new_table);
 			dict_stats_update_for_index(index);
->>>>>>> ad182408
 		}
 	}
 
 	DBUG_VOID_RETURN;
 }
 
-<<<<<<< HEAD
-	for (i = 0; i < ctx->num_to_add; i++) {
-		dict_index_t*	index = ctx->add[i];
-=======
 /** Adjust the persistent statistics after rebuilding ALTER TABLE.
 Remove statistics for dropped indexes, add statistics for created indexes
 and rename statistics for renamed indexes.
@@ -5674,23 +5596,29 @@
 	THD*		thd)
 {
 	DBUG_ENTER("alter_stats_rebuild");
->>>>>>> ad182408
 
 	if (dict_table_is_discarded(table)
 	    || !dict_stats_is_persistent_enabled(table)) {
 		DBUG_VOID_RETURN;
 	}
 
-<<<<<<< HEAD
-			if (!stats_init_called) {
-				stats_init_called = true;
-				dict_stats_init(index->table);
-			}
-=======
 	dberr_t	ret;
+#ifndef DBUG_OFF
+	bool	ibd_file_missing_orig;
+#endif /* !DBUG_OFF */
+
+	DBUG_EXECUTE_IF(
+		"ib_rename_index_fail2",
+		ibd_file_missing_orig = table->ibd_file_missing;
+		table->ibd_file_missing = TRUE;
+	);
 
 	ret = dict_stats_update(table, DICT_STATS_RECALC_PERSISTENT);
->>>>>>> ad182408
+
+	DBUG_EXECUTE_IF(
+		"ib_rename_index_fail2",
+		table->ibd_file_missing = ibd_file_missing_orig;
+	);
 
 	if (ret != DB_SUCCESS) {
 		push_warning_printf(
@@ -5703,77 +5631,6 @@
 	}
 
 	DBUG_VOID_RETURN;
-<<<<<<< HEAD
-}
-
-/**
-Do the necessary changes in the persistent stats tables after a successful
-rebuild of the table in an ALTER TABLE command. This consists of wiping
-away the old index stats (in case some index was dropped or renamed) and
-recalculating new stats for the whole table.
-
-@param old_table         old table definition, used to drop all of the old
-indexes from persistent stats storage.
-@param[in,out] new_table new table, its flags will be updated from "new_share"
-and its stats may be updated
-@param new_share         used to fetch the flags for the new table
-@param table_name        table name, used for diagnostic purposes
-@param[in,out] thd       thread handle, used to push warnings to the client
-connection if an error occurs
-*/
-static
-void
-alter_stats_rebuild(
-/*================*/
-	const TABLE*		old_table,
-	dict_table_t*		new_table,
-	const TABLE_SHARE*	new_share,
-	const char*		table_name,
-	THD*			thd)
-{
-	DBUG_ENTER("alter_stats_rebuild");
-
-	if (dict_table_is_discarded(new_table)) {
-		DBUG_VOID_RETURN;
-	}
-
-	innobase_copy_frm_flags_from_table_share(new_table, new_share);
-
-	if (!dict_stats_is_persistent_enabled(new_table)) {
-		DBUG_VOID_RETURN;
-	}
-
-	dberr_t	ret;
-#if !defined(DBUG_OFF)
-	bool	ibd_file_missing_orig;
-#endif /* !DBUG_OFF */
-
-	DBUG_EXECUTE_IF(
-		"ib_rename_index_fail2",
-		ibd_file_missing_orig = new_table->ibd_file_missing;
-		new_table->ibd_file_missing = TRUE;
-	);
-
-	ret = dict_stats_update(new_table, DICT_STATS_RECALC_PERSISTENT);
-
-	DBUG_EXECUTE_IF(
-		"ib_rename_index_fail2",
-		new_table->ibd_file_missing = ibd_file_missing_orig;
-	);
-
-	if (ret != DB_SUCCESS) {
-		push_warning_printf(
-			thd,
-			Sql_condition::SL_WARNING,
-			ER_ALTER_INFO,
-			"Error updating stats for table '%s' "
-			"after table rebuild: %s",
-			table_name, ut_strerr(ret));
-	}
-
-	DBUG_VOID_RETURN;
-=======
->>>>>>> ad182408
 }
 
 #ifndef DBUG_OFF
@@ -6177,6 +6034,8 @@
 				innobase_rename_or_enlarge_columns_cache(
 					ha_alter_info, table,
 					ctx->new_table);
+
+				rename_indexes_in_cache(ctx, ha_alter_info);
 			}
 		}
 		DBUG_INJECT_CRASH("ib_commit_inplace_crash",
@@ -6258,29 +6117,6 @@
 		ut_d(dict_table_check_for_dup_indexes(
 			     ctx->new_table, CHECK_ALL_COMPLETE));
 
-<<<<<<< HEAD
-		if (new_clustered) {
-			/* Since the table has been rebuilt we remove all
-			rows, corresponding to the previous indexes from
-			the persistent stats storage. */
-			char	errstr[1024];
-			dberr_t	ret;
-
-			DBUG_EXECUTE_IF(
-				"ib_rename_index_fail3",
-				DBUG_SET("+d,innodb_report_deadlock");
-			);
-
-			ret = dict_stats_drop_table(prebuilt->table->name,
-						    errstr, sizeof(errstr));
-
-			DBUG_EXECUTE_IF(
-				"ib_rename_index_fail3",
-				DBUG_SET("-d,innodb_report_deadlock");
-			);
-
-			if (ret != DB_SUCCESS) {
-=======
 		if (add_fts) {
 			fts_optimize_add_table(ctx->new_table);
 		}
@@ -6300,50 +6136,30 @@
 			DBUG_ASSERT(0 == strcmp(ctx->old_table->name,
 						ctx->tmp_name));
 
+			DBUG_EXECUTE_IF(
+				"ib_rename_index_fail3",
+				DBUG_SET("+d,innodb_report_deadlock");
+			);
+
 			if (dict_stats_drop_table(
 				    ctx->new_table->name,
 				    errstr, sizeof(errstr))
 			    != DB_SUCCESS) {
->>>>>>> ad182408
 				push_warning_printf(
 					user_thd,
 					Sql_condition::SL_WARNING,
 					ER_ALTER_INFO,
-<<<<<<< HEAD
-					"Error deleting old stats in InnoDB "
-					"after table rebuild: %s", errstr);
-			}
-		}
-
-		row_mysql_unlock_data_dictionary(trx);
-		trx_free_for_mysql(trx);
-
-		/* TODO: The following code could be executed while
-		allowing concurrent access to the table (MDL downgrade). */
-		if (new_clustered) {
-			alter_stats_rebuild(
-				table,
-				prebuilt->table,
-				altered_table->s,
-				table->s->table_name.str,
-				user_thd);
-		} else {
-			alter_stats_norebuild(
-				ha_alter_info,
-				prebuilt->table,
-				altered_table->s,
-				table->s->table_name.str,
-				user_thd);
-		}
-		/* TODO: Also perform DROP TABLE and DROP INDEX after
-		the MDL downgrade. */
-=======
 					"Deleting persistent statistics"
 					" for rebuilt table '%s' in"
 					" InnoDB failed: %s",
 					table->s->table_name.str,
 					errstr);
 			}
+
+			DBUG_EXECUTE_IF(
+				"ib_rename_index_fail3",
+				DBUG_SET("-d,innodb_report_deadlock");
+			);
 
 			DBUG_EXECUTE_IF("ib_ddl_crash_before_commit",
 					DBUG_SUICIDE(););
@@ -6370,7 +6186,6 @@
 		}
 		DBUG_INJECT_CRASH("ib_commit_inplace_crash",
 				  crash_inject_count++);
->>>>>>> ad182408
 	}
 
 	row_mysql_unlock_data_dictionary(trx);
