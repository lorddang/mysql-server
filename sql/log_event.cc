/*
   Copyright (c) 2000, 2014, Oracle and/or its affiliates. All rights reserved.

   This program is free software; you can redistribute it and/or modify
   it under the terms of the GNU General Public License as published by
   the Free Software Foundation; version 2 of the License.

   This program is distributed in the hope that it will be useful,
   but WITHOUT ANY WARRANTY; without even the implied warranty of
   MERCHANTABILITY or FITNESS FOR A PARTICULAR PURPOSE.  See the
   GNU General Public License for more details.

   You should have received a copy of the GNU General Public License
   along with this program; if not, write to the Free Software
   Foundation, Inc., 51 Franklin St, Fifth Floor, Boston, MA 02110-1301  USA */


#ifdef MYSQL_CLIENT

#include "sql_priv.h"
#include "mysqld_error.h"

#else

#include "binlog.h"
#include "sql_priv.h"
#include "unireg.h"
#include "my_global.h" // REQUIRED by log_event.h > m_string.h > my_bitmap.h
#include "log_event.h"
#include "sql_base.h"                           // close_thread_tables
#include "sql_cache.h"                       // QUERY_CACHE_FLAGS_SIZE
#include "sql_locale.h" // MY_LOCALE, my_locale_by_number, my_locale_en_US
#include "lock.h"       // mysql_unlock_tables
#include "sql_parse.h"  // mysql_test_parse_for_slave
#include "tztime.h"     // struct Time_zone
#include "sql_load.h"   // mysql_load
#include "sql_db.h"     // load_db_opt_by_name
#include "rpl_slave.h"
#include "rpl_rli.h"
#include "rpl_mi.h"
#include "rpl_filter.h"
#include "rpl_record.h"
#include "transaction.h"
#include <my_dir.h>
#include "rpl_rli_pdb.h"
#include "sql_show.h"    // append_identifier
#include <mysql/psi/mysql_statement.h>
#define window_size Log_throttle::LOG_THROTTLE_WINDOW_SIZE
Error_log_throttle
slave_ignored_err_throttle(window_size,
                           sql_print_warning,
                           "Error log throttle: %lu time(s) Error_code: 1237"
                           " \"Slave SQL thread ignored the query because of"
                           " replicate-*-table rules\" got suppressed.");
#endif /* MYSQL_CLIENT */

#include <base64.h>
#include <my_bitmap.h>
#include "rpl_utility.h"

using std::min;
using std::max;

/**
  BINLOG_CHECKSUM variable.
*/
const char *binlog_checksum_type_names[]= {
  "NONE",
  "CRC32",
  NullS
};

unsigned int binlog_checksum_type_length[]= {
  sizeof("NONE") - 1,
  sizeof("CRC32") - 1,
  0
};

TYPELIB binlog_checksum_typelib=
{
  array_elements(binlog_checksum_type_names) - 1, "",
  binlog_checksum_type_names,
  binlog_checksum_type_length
};


#define log_cs	&my_charset_latin1

#define FLAGSTR(V,F) ((V)&(F)?#F" ":"")

/*
  Size of buffer for printing a double in format %.<PREC>g

  optional '-' + optional zero + '.'  + PREC digits + 'e' + sign +
  exponent digits + '\0'
*/
#define FMT_G_BUFSIZE(PREC) (3 + (PREC) + 5 + 1)

/*
  Explicit instantiation to unsigned int of template available_buffer
  function.
*/
template unsigned int available_buffer<unsigned int>(const char*,
                                                     const char*,
                                                     unsigned int);

/*
  Explicit instantiation to unsigned int of template valid_buffer_range
  function.
*/
template bool valid_buffer_range<unsigned int>(unsigned int,
                                               const char*,
                                               const char*,
                                               unsigned int);

/* 
   replication event checksum is introduced in the following "checksum-home" version.
   The checksum-aware servers extract FD's version to decide whether the FD event
   carries checksum info.
*/
const uchar checksum_version_split[3]= {5, 6, 1};
const ulong checksum_version_product=
  (checksum_version_split[0] * 256 + checksum_version_split[1]) * 256 +
  checksum_version_split[2];

#if !defined(MYSQL_CLIENT) && defined(HAVE_REPLICATION)
static int rows_event_stmt_cleanup(Relay_log_info const *rli, THD* thd);

static const char *HA_ERR(int i)
{
  /* 
    This function should only be called in case of an error
    was detected 
   */
  DBUG_ASSERT(i != 0);
  switch (i) {
  case HA_ERR_KEY_NOT_FOUND: return "HA_ERR_KEY_NOT_FOUND";
  case HA_ERR_FOUND_DUPP_KEY: return "HA_ERR_FOUND_DUPP_KEY";
  case HA_ERR_RECORD_CHANGED: return "HA_ERR_RECORD_CHANGED";
  case HA_ERR_WRONG_INDEX: return "HA_ERR_WRONG_INDEX";
  case HA_ERR_CRASHED: return "HA_ERR_CRASHED";
  case HA_ERR_WRONG_IN_RECORD: return "HA_ERR_WRONG_IN_RECORD";
  case HA_ERR_OUT_OF_MEM: return "HA_ERR_OUT_OF_MEM";
  case HA_ERR_NOT_A_TABLE: return "HA_ERR_NOT_A_TABLE";
  case HA_ERR_WRONG_COMMAND: return "HA_ERR_WRONG_COMMAND";
  case HA_ERR_OLD_FILE: return "HA_ERR_OLD_FILE";
  case HA_ERR_NO_ACTIVE_RECORD: return "HA_ERR_NO_ACTIVE_RECORD";
  case HA_ERR_RECORD_DELETED: return "HA_ERR_RECORD_DELETED";
  case HA_ERR_RECORD_FILE_FULL: return "HA_ERR_RECORD_FILE_FULL";
  case HA_ERR_INDEX_FILE_FULL: return "HA_ERR_INDEX_FILE_FULL";
  case HA_ERR_END_OF_FILE: return "HA_ERR_END_OF_FILE";
  case HA_ERR_UNSUPPORTED: return "HA_ERR_UNSUPPORTED";
  case HA_ERR_TO_BIG_ROW: return "HA_ERR_TO_BIG_ROW";
  case HA_WRONG_CREATE_OPTION: return "HA_WRONG_CREATE_OPTION";
  case HA_ERR_FOUND_DUPP_UNIQUE: return "HA_ERR_FOUND_DUPP_UNIQUE";
  case HA_ERR_UNKNOWN_CHARSET: return "HA_ERR_UNKNOWN_CHARSET";
  case HA_ERR_WRONG_MRG_TABLE_DEF: return "HA_ERR_WRONG_MRG_TABLE_DEF";
  case HA_ERR_CRASHED_ON_REPAIR: return "HA_ERR_CRASHED_ON_REPAIR";
  case HA_ERR_CRASHED_ON_USAGE: return "HA_ERR_CRASHED_ON_USAGE";
  case HA_ERR_LOCK_WAIT_TIMEOUT: return "HA_ERR_LOCK_WAIT_TIMEOUT";
  case HA_ERR_LOCK_TABLE_FULL: return "HA_ERR_LOCK_TABLE_FULL";
  case HA_ERR_READ_ONLY_TRANSACTION: return "HA_ERR_READ_ONLY_TRANSACTION";
  case HA_ERR_LOCK_DEADLOCK: return "HA_ERR_LOCK_DEADLOCK";
  case HA_ERR_CANNOT_ADD_FOREIGN: return "HA_ERR_CANNOT_ADD_FOREIGN";
  case HA_ERR_NO_REFERENCED_ROW: return "HA_ERR_NO_REFERENCED_ROW";
  case HA_ERR_ROW_IS_REFERENCED: return "HA_ERR_ROW_IS_REFERENCED";
  case HA_ERR_NO_SAVEPOINT: return "HA_ERR_NO_SAVEPOINT";
  case HA_ERR_NON_UNIQUE_BLOCK_SIZE: return "HA_ERR_NON_UNIQUE_BLOCK_SIZE";
  case HA_ERR_NO_SUCH_TABLE: return "HA_ERR_NO_SUCH_TABLE";
  case HA_ERR_TABLE_EXIST: return "HA_ERR_TABLE_EXIST";
  case HA_ERR_NO_CONNECTION: return "HA_ERR_NO_CONNECTION";
  case HA_ERR_NULL_IN_SPATIAL: return "HA_ERR_NULL_IN_SPATIAL";
  case HA_ERR_TABLE_DEF_CHANGED: return "HA_ERR_TABLE_DEF_CHANGED";
  case HA_ERR_NO_PARTITION_FOUND: return "HA_ERR_NO_PARTITION_FOUND";
  case HA_ERR_RBR_LOGGING_FAILED: return "HA_ERR_RBR_LOGGING_FAILED";
  case HA_ERR_DROP_INDEX_FK: return "HA_ERR_DROP_INDEX_FK";
  case HA_ERR_FOREIGN_DUPLICATE_KEY: return "HA_ERR_FOREIGN_DUPLICATE_KEY";
  case HA_ERR_TABLE_NEEDS_UPGRADE: return "HA_ERR_TABLE_NEEDS_UPGRADE";
  case HA_ERR_TABLE_READONLY: return "HA_ERR_TABLE_READONLY";
  case HA_ERR_AUTOINC_READ_FAILED: return "HA_ERR_AUTOINC_READ_FAILED";
  case HA_ERR_AUTOINC_ERANGE: return "HA_ERR_AUTOINC_ERANGE";
  case HA_ERR_GENERIC: return "HA_ERR_GENERIC";
  case HA_ERR_RECORD_IS_THE_SAME: return "HA_ERR_RECORD_IS_THE_SAME";
  case HA_ERR_LOGGING_IMPOSSIBLE: return "HA_ERR_LOGGING_IMPOSSIBLE";
  case HA_ERR_CORRUPT_EVENT: return "HA_ERR_CORRUPT_EVENT";
  case HA_ERR_ROWS_EVENT_APPLY : return "HA_ERR_ROWS_EVENT_APPLY";
  case HA_ERR_INNODB_READ_ONLY: return "HA_ERR_INNODB_READ_ONLY";
  }
  return "No Error!";
}

/**
   Error reporting facility for Rows_log_event::do_apply_event

   @param level     error, warning or info
   @param ha_error  HA_ERR_ code
   @param rli       pointer to the active Relay_log_info instance
   @param thd       pointer to the slave thread's thd
   @param table     pointer to the event's table object
   @param type      the type of the event
   @param log_name  the master binlog file name
   @param pos       the master binlog file pos (the next after the event)

*/
static void inline slave_rows_error_report(enum loglevel level, int ha_error,
                                           Relay_log_info const *rli, THD *thd,
                                           TABLE *table, const char * type,
                                           const char *log_name, ulong pos)
{
  const char *handler_error= (ha_error ? HA_ERR(ha_error) : NULL);
  char buff[MAX_SLAVE_ERRMSG], *slider;
  const char *buff_end= buff + sizeof(buff);
  uint len;
  Diagnostics_area::Sql_condition_iterator it=
    thd->get_stmt_da()->sql_conditions();
  const Sql_condition *err;
  buff[0]= 0;

  for (err= it++, slider= buff; err && slider < buff_end - 1;
       slider += len, err= it++)
  {
    len= my_snprintf(slider, buff_end - slider,
                     " %s, Error_code: %d;", err->get_message_text(),
                     err->get_sql_errno());
  }

  if (ha_error != 0)
    rli->report(level, thd->is_error() ? thd->get_stmt_da()->sql_errno() : 0,
                "Could not execute %s event on table %s.%s;"
                "%s handler error %s; "
                "the event's master log %s, end_log_pos %lu",
                type, table->s->db.str, table->s->table_name.str,
                buff, handler_error == NULL ? "<unknown>" : handler_error,
                log_name, pos);
  else
    rli->report(level, thd->is_error() ? thd->get_stmt_da()->sql_errno() : 0,
                "Could not execute %s event on table %s.%s;"
                "%s the event's master log %s, end_log_pos %lu",
                type, table->s->db.str, table->s->table_name.str,
                buff, log_name, pos);
}

static void set_thd_db(THD *thd, const char *db, uint32 db_len)
{
  char lcase_db_buf[NAME_LEN +1]; 
  LEX_STRING new_db;
  new_db.length= db_len;
  if (lower_case_table_names == 1)
  {
    strmov(lcase_db_buf, db); 
    my_casedn_str(system_charset_info, lcase_db_buf);
    new_db.str= lcase_db_buf;
  }
  else 
    new_db.str= (char*) db;

  new_db.str= (char*) rpl_filter->get_rewrite_db(new_db.str,
                                                 &new_db.length);
  thd->set_db(new_db.str, new_db.length);
}

#endif


/*
  pretty_print_str()
*/

#ifdef MYSQL_CLIENT
static void pretty_print_str(IO_CACHE* cache, const char* str, int len)
{
  const char* end = str + len;
  my_b_printf(cache, "\'");
  while (str < end)
  {
    char c;
    switch ((c=*str++)) {
    case '\n': my_b_printf(cache, "\\n"); break;
    case '\r': my_b_printf(cache, "\\r"); break;
    case '\\': my_b_printf(cache, "\\\\"); break;
    case '\b': my_b_printf(cache, "\\b"); break;
    case '\t': my_b_printf(cache, "\\t"); break;
    case '\'': my_b_printf(cache, "\\'"); break;
    case 0   : my_b_printf(cache, "\\0"); break;
    default:
      my_b_printf(cache, "%c", c);
      break;
    }
  }
  my_b_printf(cache, "\'");
}
#endif /* MYSQL_CLIENT */

#if defined(HAVE_REPLICATION) && !defined(MYSQL_CLIENT)

static void clear_all_errors(THD *thd, Relay_log_info *rli)
{
  thd->is_slave_error = 0;
  thd->clear_error();
  rli->clear_error();
}

inline int idempotent_error_code(int err_code)
{
  int ret= 0;

  switch (err_code)
  {
    case 0:
      ret= 1;
    break;
    /*
      The following list of "idempotent" errors
      means that an error from the list might happen
      because of idempotent (more than once)
      applying of a binlog file.
      Notice, that binlog has a  ddl operation its
      second applying may cause

      case HA_ERR_TABLE_DEF_CHANGED:
      case HA_ERR_CANNOT_ADD_FOREIGN:

      which are not included into to the list.

      Note that HA_ERR_RECORD_DELETED is not in the list since
      do_exec_row() should not return that error code.
    */
    case HA_ERR_RECORD_CHANGED:
    case HA_ERR_KEY_NOT_FOUND:
    case HA_ERR_END_OF_FILE:
    case HA_ERR_FOUND_DUPP_KEY:
    case HA_ERR_FOUND_DUPP_UNIQUE:
    case HA_ERR_FOREIGN_DUPLICATE_KEY:
    case HA_ERR_NO_REFERENCED_ROW:
    case HA_ERR_ROW_IS_REFERENCED:
      ret= 1;
    break;
    default:
      ret= 0;
    break;
  }
  return (ret);
}

/**
  Ignore error code specified on command line.
*/

inline int ignored_error_code(int err_code)
{
#ifdef HAVE_NDB_BINLOG
  /*
    The following error codes are hard-coded and will always be ignored.
  */
  switch (err_code)
  {
  case ER_DB_CREATE_EXISTS:
  case ER_DB_DROP_EXISTS:
    return 1;
  default:
    /* Nothing to do */
    break;
  }
#endif
  return ((err_code == ER_SLAVE_IGNORED_TABLE) ||
          (use_slave_mask && bitmap_is_set(&slave_error_mask, err_code)));
}

/*
  This function converts an engine's error to a server error.
   
  If the thread does not have an error already reported, it tries to 
  define it by calling the engine's method print_error. However, if a 
  mapping is not found, it uses the ER_UNKNOWN_ERROR and prints out a 
  warning message.
*/ 
int convert_handler_error(int error, THD* thd, TABLE *table)
{
  uint actual_error= (thd->is_error() ? thd->get_stmt_da()->sql_errno() :
                           0);

  if (actual_error == 0)
  {
    table->file->print_error(error, MYF(0));
    actual_error= (thd->is_error() ? thd->get_stmt_da()->sql_errno() :
                        ER_UNKNOWN_ERROR);
    if (actual_error == ER_UNKNOWN_ERROR)
      if (log_warnings)
        sql_print_warning("Unknown error detected %d in handler", error);
  }

  return (actual_error);
}

inline bool concurrency_error_code(int error)
{
  switch (error)
  {
  case ER_LOCK_WAIT_TIMEOUT:
  case ER_LOCK_DEADLOCK:
  case ER_XA_RBDEADLOCK:
    return TRUE;
  default: 
    return (FALSE);
  }
}

inline bool unexpected_error_code(int unexpected_error)
{
  switch (unexpected_error) 
  {
  case ER_NET_READ_ERROR:
  case ER_NET_ERROR_ON_WRITE:
  case ER_QUERY_INTERRUPTED:
  case ER_SERVER_SHUTDOWN:
  case ER_NEW_ABORTING_CONNECTION:
    return(TRUE);
  default:
    return(FALSE);
  }
}

/*
  pretty_print_str()
*/

static char *pretty_print_str(char *packet, const char *str, int len)
{
  const char *end= str + len;
  char *pos= packet;
  *pos++= '\'';
  while (str < end)
  {
    char c;
    switch ((c=*str++)) {
    case '\n': *pos++= '\\'; *pos++= 'n'; break;
    case '\r': *pos++= '\\'; *pos++= 'r'; break;
    case '\\': *pos++= '\\'; *pos++= '\\'; break;
    case '\b': *pos++= '\\'; *pos++= 'b'; break;
    case '\t': *pos++= '\\'; *pos++= 't'; break;
    case '\'': *pos++= '\\'; *pos++= '\''; break;
    case 0   : *pos++= '\\'; *pos++= '0'; break;
    default:
      *pos++= c;
      break;
    }
  }
  *pos++= '\'';
  return pos;
}
#endif /* !MYSQL_CLIENT */


#if defined(HAVE_REPLICATION) && !defined(MYSQL_CLIENT)

/**
  Creates a temporary name for load data infile:.

  @param buf		      Store new filename here
  @param file_id	      File_id (part of file name)
  @param event_server_id     Event_id (part of file name)
  @param ext		      Extension for file name

  @return
    Pointer to start of extension
*/

static char *slave_load_file_stem(char *buf, uint file_id,
                                  int event_server_id, const char *ext)
{
  char *res;
  fn_format(buf,PREFIX_SQL_LOAD,slave_load_tmpdir, "", MY_UNPACK_FILENAME);
  to_unix_path(buf);

  buf= strend(buf);
  int appended_length= sprintf(buf, "%s-%d-", server_uuid, event_server_id);
  buf+= appended_length;
  res= int10_to_str(file_id, buf, 10);
  strmov(res, ext);                             // Add extension last
  return res;                                   // Pointer to extension
}
#endif


#if defined(HAVE_REPLICATION) && !defined(MYSQL_CLIENT)

/**
  Delete all temporary files used for SQL_LOAD.
*/

static void cleanup_load_tmpdir()
{
  MY_DIR *dirp;
  FILEINFO *file;
  uint i;
  char fname[FN_REFLEN], prefbuf[TEMP_FILE_MAX_LEN], *p;

  if (!(dirp=my_dir(slave_load_tmpdir,MYF(0))))
    return;

  /* 
     When we are deleting temporary files, we should only remove
     the files associated with the server id of our server.
     We don't use event_server_id here because since we've disabled
     direct binlogging of Create_file/Append_file/Exec_load events
     we cannot meet Start_log event in the middle of events from one 
     LOAD DATA.
  */
  p= strmake(prefbuf, STRING_WITH_LEN(PREFIX_SQL_LOAD));
  sprintf(p,"%s-",server_uuid);

  for (i=0 ; i < (uint)dirp->number_off_files; i++)
  {
    file=dirp->dir_entry+i;
    if (is_prefix(file->name, prefbuf))
    {
      fn_format(fname,file->name,slave_load_tmpdir,"",MY_UNPACK_FILENAME);
      mysql_file_delete(key_file_misc, fname, MYF(0));
    }
  }

  my_dirend(dirp);
}
#endif


/*
  Stores string to IO_CACHE file.

  Writes str to file in the following format:
   1. Stores length using only one byte (255 maximum value);
   2. Stores complete str.
*/

static bool write_str_at_most_255_bytes(IO_CACHE *file, const char *str,
                                        uint length)
{
  uchar tmp[1];
  tmp[0]= (uchar) length;
  return (my_b_safe_write(file, tmp, sizeof(tmp)) ||
	  my_b_safe_write(file, (uchar*) str, length));
}


/*
  Reads string from buf.

  Reads str from buf in the following format:
   1. Read length stored on buf first index, as it only has 1 byte values
      bigger than 255 where lost.
   2. Set str pointer to buf second index.
  Despite str contains the complete stored string, when it is read until
  len its value will be truncated if original length was bigger than 255.
*/

static inline int read_str_at_most_255_bytes(const char **buf,
                                             const char *buf_end,
                                             const char **str,
                                             uint8 *len)
{
  if (*buf + ((uint) (uchar) **buf) >= buf_end)
    return 1;
  *len= (uint8) **buf;
  *str= (*buf)+1;
  (*buf)+= (uint) *len+1;
  return 0;
}


/**
  Transforms a string into "" or its expression in 0x... form.
*/

char *str_to_hex(char *to, const char *from, uint len)
{
  if (len)
  {
    *to++= '0';
    *to++= 'x';
    to= octet2hex(to, from, len);
  }
  else
    to= strmov(to, "\"\"");
  return to;                               // pointer to end 0 of 'to'
}

#ifndef MYSQL_CLIENT

/**
  Append a version of the 'from' string suitable for use in a query to
  the 'to' string.  To generate a correct escaping, the character set
  information in 'csinfo' is used.
*/

int
append_query_string(THD *thd, const CHARSET_INFO *csinfo,
                    String const *from, String *to)
{
  char *beg, *ptr;
  uint32 const orig_len= to->length();
  if (to->reserve(orig_len + from->length()*2+3))
    return 1;

  beg= to->c_ptr_quick() + to->length();
  ptr= beg;
  if (csinfo->escape_with_backslash_is_dangerous)
    ptr= str_to_hex(ptr, from->ptr(), from->length());
  else
  {
    *ptr++= '\'';
    if (!(thd->variables.sql_mode & MODE_NO_BACKSLASH_ESCAPES))
    {
      ptr+= escape_string_for_mysql(csinfo, ptr, 0,
                                    from->ptr(), from->length());
    }
    else
    {
      const char *frm_str= from->ptr();

      for (; frm_str < (from->ptr() + from->length()); frm_str++)
      {
        /* Using '' way to represent "'" */
        if (*frm_str == '\'')
          *ptr++= *frm_str;

        *ptr++= *frm_str;
      }
    }

    *ptr++= '\'';
  }
  to->length(orig_len + ptr - beg);
  return 0;
}
#endif


/**
  Prints a "session_var=value" string. Used by mysqlbinlog to print some SET
  commands just before it prints a query.
*/

#ifdef MYSQL_CLIENT

static void print_set_option(IO_CACHE* file, uint32 bits_changed,
                             uint32 option, uint32 flags, const char* name,
                             bool* need_comma)
{
  if (bits_changed & option)
  {
    if (*need_comma)
      my_b_printf(file,", ");
    my_b_printf(file,"%s=%d", name, MY_TEST(flags & option));
    *need_comma= 1;
  }
}
#endif
/**************************************************************************
	Log_event methods (= the parent class of all events)
**************************************************************************/

/**
  @return
  returns the human readable name of the event's type
*/

const char* Log_event::get_type_str(Log_event_type type)
{
  switch(type) {
  case START_EVENT_V3:  return "Start_v3";
  case STOP_EVENT:   return "Stop";
  case QUERY_EVENT:  return "Query";
  case ROTATE_EVENT: return "Rotate";
  case INTVAR_EVENT: return "Intvar";
  case LOAD_EVENT:   return "Load";
  case NEW_LOAD_EVENT:   return "New_load";
  case CREATE_FILE_EVENT: return "Create_file";
  case APPEND_BLOCK_EVENT: return "Append_block";
  case DELETE_FILE_EVENT: return "Delete_file";
  case EXEC_LOAD_EVENT: return "Exec_load";
  case RAND_EVENT: return "RAND";
  case XID_EVENT: return "Xid";
  case USER_VAR_EVENT: return "User var";
  case FORMAT_DESCRIPTION_EVENT: return "Format_desc";
  case TABLE_MAP_EVENT: return "Table_map";
  case PRE_GA_WRITE_ROWS_EVENT: return "Write_rows_event_old";
  case PRE_GA_UPDATE_ROWS_EVENT: return "Update_rows_event_old";
  case PRE_GA_DELETE_ROWS_EVENT: return "Delete_rows_event_old";
  case WRITE_ROWS_EVENT_V1: return "Write_rows_v1";
  case UPDATE_ROWS_EVENT_V1: return "Update_rows_v1";
  case DELETE_ROWS_EVENT_V1: return "Delete_rows_v1";
  case BEGIN_LOAD_QUERY_EVENT: return "Begin_load_query";
  case EXECUTE_LOAD_QUERY_EVENT: return "Execute_load_query";
  case INCIDENT_EVENT: return "Incident";
  case IGNORABLE_LOG_EVENT: return "Ignorable";
  case ROWS_QUERY_LOG_EVENT: return "Rows_query";
  case WRITE_ROWS_EVENT: return "Write_rows";
  case UPDATE_ROWS_EVENT: return "Update_rows";
  case DELETE_ROWS_EVENT: return "Delete_rows";
  case GTID_LOG_EVENT: return "Gtid";
  case ANONYMOUS_GTID_LOG_EVENT: return "Anonymous_Gtid";
  case PREVIOUS_GTIDS_LOG_EVENT: return "Previous_gtids";
  case HEARTBEAT_LOG_EVENT: return "Heartbeat";
  default: return "Unknown";				/* impossible */
  }
}

const char* Log_event::get_type_str()
{
  return get_type_str(get_type_code());
}


/*
  Log_event::Log_event()
*/

#ifndef MYSQL_CLIENT
Log_event::Log_event(THD* thd_arg, uint16 flags_arg,
                     enum_event_cache_type cache_type_arg,
                     enum_event_logging_type logging_type_arg)
  :log_pos(0), temp_buf(0), exec_time(0), flags(flags_arg),
  event_cache_type(cache_type_arg),
  event_logging_type(logging_type_arg),
  crc(0), thd(thd_arg), checksum_alg(BINLOG_CHECKSUM_ALG_UNDEF)
{
  server_id= thd->server_id;
  unmasked_server_id= server_id;
  when= thd->start_time;
#ifdef HAVE_REPLICATION
  init_sql_alloc(&m_event_mem_root, 4096, 0);
#endif //HAVE_REPLICATION
}

/**
  This minimal constructor is for when you are not even sure that there
  is a valid THD. For example in the server when we are shutting down or
  flushing logs after receiving a SIGHUP (then we must write a Rotate to
  the binlog but we have no THD, so we need this minimal constructor).
*/

Log_event::Log_event(enum_event_cache_type cache_type_arg,
                     enum_event_logging_type logging_type_arg)
  :temp_buf(0), exec_time(0), flags(0), event_cache_type(cache_type_arg),
  event_logging_type(logging_type_arg), crc(0), thd(0),
  checksum_alg(BINLOG_CHECKSUM_ALG_UNDEF)
{
  server_id=	::server_id;
  unmasked_server_id= server_id;
  /*
    We can't call my_time() here as this would cause a call before
    my_init() is called
  */
  when.tv_sec=  0;
  when.tv_usec= 0;
  log_pos=	0;
#ifdef HAVE_REPLICATION
  init_sql_alloc(&m_event_mem_root, 4096, 0);
#endif //HAVE_REPLICATION
}
#endif /* !MYSQL_CLIENT */


/*
  Log_event::Log_event()
*/

Log_event::Log_event(const char* buf,
                     const Format_description_log_event* description_event)
  :temp_buf(0), exec_time(0),
  event_cache_type(EVENT_INVALID_CACHE),
  event_logging_type(EVENT_INVALID_LOGGING),
  crc(0), checksum_alg(BINLOG_CHECKSUM_ALG_UNDEF)
{
#ifndef MYSQL_CLIENT
  thd = 0;
#ifdef HAVE_REPLICATION
  init_sql_alloc(&m_event_mem_root, 4096, 0);
#endif //HAVE_REPLICATION
#endif

  when.tv_sec= uint4korr(buf);
  when.tv_usec= 0;
  server_id = uint4korr(buf + SERVER_ID_OFFSET);
  unmasked_server_id = server_id;
  /*
     Mask out any irrelevant parts of the server_id
  */
#ifdef HAVE_REPLICATION
  server_id = unmasked_server_id & opt_server_id_mask;
#else
  server_id = unmasked_server_id;
#endif
  data_written= uint4korr(buf + EVENT_LEN_OFFSET);
  if (description_event->binlog_version==1)
  {
    log_pos= 0;
    flags= 0;
    return;
  }
  /* 4.0 or newer */
  log_pos= uint4korr(buf + LOG_POS_OFFSET);
  /*
    If the log is 4.0 (so here it can only be a 4.0 relay log read by
    the SQL thread or a 4.0 master binlog read by the I/O thread),
    log_pos is the beginning of the event: we transform it into the end
    of the event, which is more useful.
    But how do you know that the log is 4.0: you know it if
    description_event is version 3 *and* you are not reading a
    Format_desc (remember that mysqlbinlog starts by assuming that 5.0
    logs are in 4.0 format, until it finds a Format_desc).
  */
  if (description_event->binlog_version==3 &&
      buf[EVENT_TYPE_OFFSET]<FORMAT_DESCRIPTION_EVENT && log_pos)
  {
      /*
        If log_pos=0, don't change it. log_pos==0 is a marker to mean
        "don't change rli->group_master_log_pos" (see
        inc_group_relay_log_pos()). As it is unreal log_pos, adding the
        event len's is nonsense. For example, a fake Rotate event should
        not have its log_pos (which is 0) changed or it will modify
        Exec_master_log_pos in SHOW SLAVE STATUS, displaying a nonsense
        value of (a non-zero offset which does not exist in the master's
        binlog, so which will cause problems if the user uses this value
        in CHANGE MASTER).
      */
    log_pos+= data_written; /* purecov: inspected */
  }
  DBUG_PRINT("info", ("log_pos: %lu", (ulong) log_pos));

  flags= uint2korr(buf + FLAGS_OFFSET);
  if ((buf[EVENT_TYPE_OFFSET] == FORMAT_DESCRIPTION_EVENT) ||
      (buf[EVENT_TYPE_OFFSET] == ROTATE_EVENT))
  {
    /*
      These events always have a header which stops here (i.e. their
      header is FROZEN).
    */
    /*
      Initialization to zero of all other Log_event members as they're
      not specified. Currently there are no such members; in the future
      there will be an event UID (but Format_description and Rotate
      don't need this UID, as they are not propagated through
      --log-slave-updates (remember the UID is used to not play a query
      twice when you have two masters which are slaves of a 3rd master).
      Then we are done.
    */
    return;
  }
  /* otherwise, go on with reading the header from buf (nothing now) */
}

#ifndef MYSQL_CLIENT
#ifdef HAVE_REPLICATION
inline int Log_event::do_apply_event_worker(Slave_worker *w)
{ 
  return do_apply_event(w);
}

int Log_event::do_update_pos(Relay_log_info *rli)
{
  int error= 0;
  DBUG_ASSERT(!rli->belongs_to_client());
  /*
    rli is null when (as far as I (Guilhem) know) the caller is
    Load_log_event::do_apply_event *and* that one is called from
    Execute_load_log_event::do_apply_event.  In this case, we don't
    do anything here ; Execute_load_log_event::do_apply_event will
    call Log_event::do_apply_event again later with the proper rli.
    Strictly speaking, if we were sure that rli is null only in the
    case discussed above, 'if (rli)' is useless here.  But as we are
    not 100% sure, keep it for now.

    Matz: I don't think we will need this check with this refactoring.
  */

  DBUG_ASSERT(!is_mts_worker(rli->info_thd));

  if (rli)
    error= rli->stmt_done(log_pos);
  return error;
}


Log_event::enum_skip_reason
Log_event::do_shall_skip(Relay_log_info *rli)
{
  DBUG_PRINT("info", ("ev->server_id=%lu, ::server_id=%lu,"
                      " rli->replicate_same_server_id=%d,"
                      " rli->slave_skip_counter=%d",
                      (ulong) server_id, (ulong) ::server_id,
                      rli->replicate_same_server_id,
                      rli->slave_skip_counter));
  if ((server_id == ::server_id && !rli->replicate_same_server_id) ||
      (rli->slave_skip_counter == 1 && rli->is_in_group()))
    return EVENT_SKIP_IGNORE;
  else if (rli->slave_skip_counter > 0)
    return EVENT_SKIP_COUNT;
  else
    return EVENT_SKIP_NOT;
}


/*
  Log_event::pack_info()
*/

int Log_event::pack_info(Protocol *protocol)
{
  protocol->store("", &my_charset_bin);
  return 0;
}


/**
  Only called by SHOW BINLOG EVENTS
*/
int Log_event::net_send(Protocol *protocol, const char* log_name, my_off_t pos)
{
  const char *p= strrchr(log_name, FN_LIBCHAR);
  const char *event_type;
  if (p)
    log_name = p + 1;

  protocol->prepare_for_resend();
  protocol->store(log_name, &my_charset_bin);
  protocol->store((ulonglong) pos);
  event_type = get_type_str();
  protocol->store(event_type, strlen(event_type), &my_charset_bin);
  protocol->store((uint32) server_id);
  protocol->store((ulonglong) log_pos);
  if (pack_info(protocol))
    return 1;
  return protocol->write();
}
#endif /* HAVE_REPLICATION */


/**
  init_show_field_list() prepares the column names and types for the
  output of SHOW BINLOG EVENTS; it is used only by SHOW BINLOG
  EVENTS.
*/

void Log_event::init_show_field_list(List<Item>* field_list)
{
  field_list->push_back(new Item_empty_string("Log_name", 20));
  field_list->push_back(new Item_return_int("Pos", MY_INT32_NUM_DECIMAL_DIGITS,
					    MYSQL_TYPE_LONGLONG));
  field_list->push_back(new Item_empty_string("Event_type", 20));
  field_list->push_back(new Item_return_int("Server_id", 10,
					    MYSQL_TYPE_LONG));
  field_list->push_back(new Item_return_int("End_log_pos",
                                            MY_INT32_NUM_DECIMAL_DIGITS,
					    MYSQL_TYPE_LONGLONG));
  field_list->push_back(new Item_empty_string("Info", 20));
}

/**
   A decider of whether to trigger checksum computation or not.
   To be invoked in Log_event::write() stack.
   The decision is positive 

    S,M) if it's been marked for checksumming with @c checksum_alg
    
    M) otherwise, if @@global.binlog_checksum is not NONE and the event is 
       directly written to the binlog file.
       The to-be-cached event decides at @c write_cache() time.

   Otherwise the decision is negative.

   @note   A side effect of the method is altering Log_event::checksum_alg
           it the latter was undefined at calling.

   @return true (positive) or false (negative)
*/
my_bool Log_event::need_checksum()
{
  DBUG_ENTER("Log_event::need_checksum");
  my_bool ret= FALSE;
  /* 
     few callers of Log_event::write 
     (incl FD::write, FD constructing code on the slave side, Rotate relay log
     and Stop event) 
     provides their checksum alg preference through Log_event::checksum_alg.
  */
  if (checksum_alg != BINLOG_CHECKSUM_ALG_UNDEF)
    ret= (checksum_alg != BINLOG_CHECKSUM_ALG_OFF);
  else if (binlog_checksum_options != BINLOG_CHECKSUM_ALG_OFF &&
           event_cache_type == Log_event::EVENT_NO_CACHE)
    ret= binlog_checksum_options;
  else
    ret= FALSE;

  /*
    FD calls the methods before data_written has been calculated.
    The following invariant claims if the current is not the first
    call (and therefore data_written is not zero) then `ret' must be
    TRUE. It may not be null because FD is always checksummed.
  */
  
  DBUG_ASSERT(get_type_code() != FORMAT_DESCRIPTION_EVENT || ret ||
              data_written == 0);

  if (checksum_alg == BINLOG_CHECKSUM_ALG_UNDEF)
    checksum_alg= ret ? // calculated value stored
      binlog_checksum_options : (uint8) BINLOG_CHECKSUM_ALG_OFF;

  DBUG_ASSERT(!ret || 
              ((checksum_alg == binlog_checksum_options ||
               /* 
                  Stop event closes the relay-log and its checksum alg
                  preference is set by the caller can be different
                  from the server's binlog_checksum_options.
               */
               get_type_code() == STOP_EVENT ||
               /* 
                  Rotate:s can be checksummed regardless of the server's
                  binlog_checksum_options. That applies to both
                  the local RL's Rotate and the master's Rotate
                  which IO thread instantiates via queue_binlog_ver_3_event.
               */
               get_type_code() == ROTATE_EVENT ||
               /*
                  The previous event has its checksum option defined
                  according to the format description event.
               */
               get_type_code() == PREVIOUS_GTIDS_LOG_EVENT ||
               /* FD is always checksummed */
               get_type_code() == FORMAT_DESCRIPTION_EVENT) && 
               checksum_alg != BINLOG_CHECKSUM_ALG_OFF));

  DBUG_ASSERT(checksum_alg != BINLOG_CHECKSUM_ALG_UNDEF);
  DBUG_ASSERT(((get_type_code() != ROTATE_EVENT &&
                get_type_code() != STOP_EVENT) ||
                get_type_code() != FORMAT_DESCRIPTION_EVENT) ||
              event_cache_type == Log_event::EVENT_NO_CACHE);

  DBUG_RETURN(ret);
}

bool Log_event::wrapper_my_b_safe_write(IO_CACHE* file, const uchar* buf, ulong size)
{
  if (need_checksum() && size != 0)
    crc= my_checksum(crc, buf, size);

  return my_b_safe_write(file, buf, size);
}

bool Log_event::write_footer(IO_CACHE* file) 
{
  /*
     footer contains the checksum-algorithm descriptor 
     followed by the checksum value
  */
  if (need_checksum())
  {
    uchar buf[BINLOG_CHECKSUM_LEN];
    int4store(buf, crc);
    return (my_b_safe_write(file, (uchar*) buf, sizeof(buf)));
  }
  return 0;
}

/*
  Log_event::write()
*/

bool Log_event::write_header(IO_CACHE* file, ulong event_data_length)
{
  uchar header[LOG_EVENT_HEADER_LEN];
  ulong now;
  bool ret;
  DBUG_ENTER("Log_event::write_header");

  /* Store number of bytes that will be written by this event */
  data_written= event_data_length + sizeof(header);

  if (need_checksum())
  {
    crc= my_checksum(0L, NULL, 0);
    data_written += BINLOG_CHECKSUM_LEN;
  }

  /*
    log_pos != 0 if this is relay-log event. In this case we should not
    change the position
  */

  if (is_artificial_event())
  {
    /*
      Artificial events are automatically generated and do not exist
      in master's binary log, so log_pos should be set to 0.
    */
    log_pos= 0;
  }
  else  if (!log_pos)
  {
    /*
      Calculate position of end of event

      Note that with a SEQ_READ_APPEND cache, my_b_tell() does not
      work well.  So this will give slightly wrong positions for the
      Format_desc/Rotate/Stop events which the slave writes to its
      relay log. For example, the initial Format_desc will have
      end_log_pos=91 instead of 95. Because after writing the first 4
      bytes of the relay log, my_b_tell() still reports 0. Because
      my_b_append() does not update the counter which my_b_tell()
      later uses (one should probably use my_b_append_tell() to work
      around this).  To get right positions even when writing to the
      relay log, we use the (new) my_b_safe_tell().

      Note that this raises a question on the correctness of all these
      DBUG_ASSERT(my_b_tell()=rli->event_relay_log_pos).

      If in a transaction, the log_pos which we calculate below is not
      very good (because then my_b_safe_tell() returns start position
      of the BEGIN, so it's like the statement was at the BEGIN's
      place), but it's not a very serious problem (as the slave, when
      it is in a transaction, does not take those end_log_pos into
      account (as it calls inc_event_relay_log_pos()). To be fixed
      later, so that it looks less strange. But not bug.
    */

    log_pos= my_b_safe_tell(file)+data_written;
  }

  now= (ulong) get_time();                              // Query start time
  if (DBUG_EVALUATE_IF("inc_event_time_by_1_hour",1,0)  &&
      DBUG_EVALUATE_IF("dec_event_time_by_1_hour",1,0))
  {
    /** 
       This assertion guarantees that these debug flags are not
       used at the same time (they would cancel each other).
    */
    DBUG_ASSERT(0);
  } 
  else
  {
    DBUG_EXECUTE_IF("inc_event_time_by_1_hour", now= now + 3600;);
    DBUG_EXECUTE_IF("dec_event_time_by_1_hour", now= now - 3600;);
  }

  /*
    Header will be of size LOG_EVENT_HEADER_LEN for all events, except for
    FORMAT_DESCRIPTION_EVENT and ROTATE_EVENT, where it will be
    LOG_EVENT_MINIMAL_HEADER_LEN (remember these 2 have a frozen header,
    because we read them before knowing the format).
  */

  int4store(header, now);              // timestamp
  header[EVENT_TYPE_OFFSET]= get_type_code();
  int4store(header+ SERVER_ID_OFFSET, server_id);
  int4store(header+ EVENT_LEN_OFFSET, data_written);
  int4store(header+ LOG_POS_OFFSET, log_pos);
  /*
    recording checksum of FD event computed with dropped
    possibly active LOG_EVENT_BINLOG_IN_USE_F flag.
    Similar step at verication: the active flag is dropped before
    checksum computing.
  */
  if (header[EVENT_TYPE_OFFSET] != FORMAT_DESCRIPTION_EVENT ||
      !need_checksum() || !(flags & LOG_EVENT_BINLOG_IN_USE_F))
  {
    int2store(header+ FLAGS_OFFSET, flags);
    ret= wrapper_my_b_safe_write(file, header, sizeof(header)) != 0;
  }
  else
  {
    ret= (wrapper_my_b_safe_write(file, header, FLAGS_OFFSET) != 0);
    if (!ret)
    {
      flags &= ~LOG_EVENT_BINLOG_IN_USE_F;
      int2store(header + FLAGS_OFFSET, flags);
      crc= my_checksum(crc, header + FLAGS_OFFSET, sizeof(flags));
      flags |= LOG_EVENT_BINLOG_IN_USE_F;    
      int2store(header + FLAGS_OFFSET, flags);
      ret= (my_b_safe_write(file, header + FLAGS_OFFSET, sizeof(flags)) != 0);
    }
    if (!ret)
      ret= (wrapper_my_b_safe_write(file, header + FLAGS_OFFSET + sizeof(flags),
                                    sizeof(header)
                                    - (FLAGS_OFFSET + sizeof(flags))) != 0);
  }
  DBUG_RETURN( ret);
}


/**
  This needn't be format-tolerant, because we only read
  LOG_EVENT_MINIMAL_HEADER_LEN (we just want to read the event's length).
*/

int Log_event::read_log_event(IO_CACHE* file, String* packet,
                              mysql_mutex_t* log_lock,
                              uint8 checksum_alg_arg,
                              const char *log_file_name_arg,
                              bool* is_binlog_active)
{
  ulong data_len;
  int result=0;
  char buf[LOG_EVENT_MINIMAL_HEADER_LEN];
  uchar ev_offset= packet->length();
  DBUG_ENTER("Log_event::read_log_event(IO_CACHE *, String *, mysql_mutex_t, uint8)");

  if (log_lock)
    mysql_mutex_lock(log_lock);

  if (log_file_name_arg)
    *is_binlog_active= mysql_bin_log.is_active(log_file_name_arg);

  if (my_b_read(file, (uchar*) buf, sizeof(buf)))
  {
    /*
      If the read hits eof, we must report it as eof so the caller
      will know it can go into cond_wait to be woken up on the next
      update to the log.
    */
    DBUG_PRINT("error",("my_b_read failed. file->error: %d", file->error));
    if (!file->error)
      result= LOG_READ_EOF;
    else
      result= (file->error > 0 ? LOG_READ_TRUNC : LOG_READ_IO);
    goto end;
  }
  data_len= uint4korr(buf + EVENT_LEN_OFFSET);
  if (data_len < LOG_EVENT_MINIMAL_HEADER_LEN ||
      data_len > max(current_thd->variables.max_allowed_packet,
                     opt_binlog_rows_event_max_size + MAX_LOG_EVENT_HEADER))
  {
    DBUG_PRINT("error",("data_len is out of bounds. data_len: %lu", data_len));
    result= ((data_len < LOG_EVENT_MINIMAL_HEADER_LEN) ? LOG_READ_BOGUS :
	     LOG_READ_TOO_LARGE);
    goto end;
  }

  /* Append the log event header to packet */
  if (packet->append(buf, sizeof(buf)))
  {
    DBUG_PRINT("info", ("first packet->append failed (out of memory)"));
    /* Failed to allocate packet */
    result= LOG_READ_MEM;
    goto end;
  }
  data_len-= LOG_EVENT_MINIMAL_HEADER_LEN;
  if (data_len)
  {
    /* Append rest of event, read directly from file into packet */
    if (packet->append(file, data_len))
    {
      /*
        Fatal error occured when appending rest of the event
        to packet, possible failures:
	1. EOF occured when reading from file, it's really an error
           as data_len is >=0 there's supposed to be more bytes available.
           file->error will have been set to number of bytes left to read
        2. Read was interrupted, file->error would normally be set to -1
        3. Failed to allocate memory for packet, my_errno
           will be ENOMEM(file->error shuold be 0, but since the
           memory allocation occurs before the call to read it might
           be uninitialized)
      */
      DBUG_PRINT("info", ("second packet->append failed (out of memory)"));
      result= (my_errno == ENOMEM ? LOG_READ_MEM :
               (file->error >= 0 ? LOG_READ_TRUNC: LOG_READ_IO));
      goto end;
    }
    else
    {
      /*
        Corrupt the event for Dump thread.
        We also need to exclude Previous_gtids_log_event and Gtid_log_event
        events from injected corruption to allow dump thread to move forward
        on binary log until the missing transactions from slave when
        MASTER_AUTO_POSITION= 1.
      */
      DBUG_EXECUTE_IF("corrupt_read_log_event",
	uchar *debug_event_buf_c = (uchar*) packet->ptr() + ev_offset;
        if (debug_event_buf_c[EVENT_TYPE_OFFSET] != FORMAT_DESCRIPTION_EVENT &&
            debug_event_buf_c[EVENT_TYPE_OFFSET] != PREVIOUS_GTIDS_LOG_EVENT &&
            debug_event_buf_c[EVENT_TYPE_OFFSET] != GTID_LOG_EVENT)
        {
          int debug_cor_pos = rand() % (data_len + sizeof(buf) - BINLOG_CHECKSUM_LEN);
          debug_event_buf_c[debug_cor_pos] =~ debug_event_buf_c[debug_cor_pos];
          DBUG_PRINT("info", ("Corrupt the event at Log_event::read_log_event: byte on position %d", debug_cor_pos));
	}
      );                                                                                           
      /*
        CRC verification of the Dump thread
      */
      if (opt_master_verify_checksum &&
          event_checksum_test((uchar*) packet->ptr() + ev_offset,
                              data_len + sizeof(buf),
                              checksum_alg_arg))
      {
        DBUG_PRINT("info", ("checksum test failed"));
        result= LOG_READ_CHECKSUM_FAILURE;
        goto end;
      }
    }
  }

end:
  if (log_lock)
    mysql_mutex_unlock(log_lock);
  DBUG_PRINT("info", ("read_log_event returns %d", result));
  DBUG_RETURN(result);
}
#endif /* !MYSQL_CLIENT */

#ifndef MYSQL_CLIENT
#define UNLOCK_MUTEX if (log_lock) mysql_mutex_unlock(log_lock);
#define LOCK_MUTEX if (log_lock) mysql_mutex_lock(log_lock);
#else
#define UNLOCK_MUTEX
#define LOCK_MUTEX
#endif

#ifndef MYSQL_CLIENT
/**
  @note
    Allocates memory;  The caller is responsible for clean-up.
*/
Log_event* Log_event::read_log_event(IO_CACHE* file,
                                     mysql_mutex_t* log_lock,
                                     const Format_description_log_event
                                     *description_event,
                                     my_bool crc_check)
#else
Log_event* Log_event::read_log_event(IO_CACHE* file,
                                     const Format_description_log_event
                                     *description_event,
                                     my_bool crc_check)
#endif
{
  DBUG_ENTER("Log_event::read_log_event(IO_CACHE *[, mysql_mutex_t *], Format_description_log_event *, my_bool)");
  DBUG_ASSERT(description_event != 0);
  char head[LOG_EVENT_MINIMAL_HEADER_LEN];
  /*
    First we only want to read at most LOG_EVENT_MINIMAL_HEADER_LEN, just to
    check the event for sanity and to know its length; no need to really parse
    it. We say "at most" because this could be a 3.23 master, which has header
    of 13 bytes, whereas LOG_EVENT_MINIMAL_HEADER_LEN is 19 bytes (it's
    "minimal" over the set {MySQL >=4.0}).
  */
  uint header_size= min<uint>(description_event->common_header_len,
                              LOG_EVENT_MINIMAL_HEADER_LEN);

  LOCK_MUTEX;
  DBUG_PRINT("info", ("my_b_tell: %lu", (ulong) my_b_tell(file)));
  if (my_b_read(file, (uchar *) head, header_size))
  {
    DBUG_PRINT("info", ("Log_event::read_log_event(IO_CACHE*,Format_desc*) "
                        "failed in my_b_read((IO_CACHE*)%p, (uchar*)%p, %u)",
                        file, head, header_size));
    UNLOCK_MUTEX;
    /*
      No error here; it could be that we are at the file's end. However
      if the next my_b_read() fails (below), it will be an error as we
      were able to read the first bytes.
    */
    DBUG_RETURN(0);
  }
  ulong data_len = uint4korr(head + EVENT_LEN_OFFSET);
  char *buf= 0;
  const char *error= 0;
  Log_event *res=  0;
#ifndef max_allowed_packet
  THD *thd=current_thd;
  uint max_allowed_packet= thd ? slave_max_allowed_packet : ~0U;
#endif

  ulong const max_size=
    max<ulong>(max_allowed_packet,
               opt_binlog_rows_event_max_size + MAX_LOG_EVENT_HEADER);
  if (data_len > max_size)
  {
    error = "Event too big";
    goto err;
  }

  if (data_len < header_size)
  {
    error = "Event too small";
    goto err;
  }

  // some events use the extra byte to null-terminate strings
  if (!(buf = (char*) my_malloc(data_len+1, MYF(MY_WME))))
  {
    error = "Out of memory";
    goto err;
  }
  buf[data_len] = 0;
  memcpy(buf, head, header_size);
  if (my_b_read(file, (uchar*) buf + header_size, data_len - header_size))
  {
    error = "read error";
    goto err;
  }
  if ((res= read_log_event(buf, data_len, &error, description_event, crc_check)))
    res->register_temp_buf(buf);

err:
  UNLOCK_MUTEX;
  if (!res)
  {
    DBUG_ASSERT(error != 0);
    sql_print_error("Error in Log_event::read_log_event(): "
                    "'%s', data_len: %lu, event_type: %d",
		    error,data_len,head[EVENT_TYPE_OFFSET]);
    my_free(buf);
    /*
      The SQL slave thread will check if file->error<0 to know
      if there was an I/O error. Even if there is no "low-level" I/O errors
      with 'file', any of the high-level above errors is worrying
      enough to stop the SQL thread now ; as we are skipping the current event,
      going on with reading and successfully executing other events can
      only corrupt the slave's databases. So stop.
      The file->error is also checked to record the position of
      the last valid event when master server recovers.
    */
    file->error= -1;
  }
  DBUG_RETURN(res);
}


/**
  Binlog format tolerance is in (buf, event_len, description_event)
  constructors.
*/

Log_event* Log_event::read_log_event(const char* buf, uint event_len,
				     const char **error,
                                     const Format_description_log_event *description_event,
                                     my_bool crc_check)
{
  Log_event* ev;
  uint8 alg;
  DBUG_ENTER("Log_event::read_log_event(char *, uint, char **, Format_description_log_event *, my_bool)");
  DBUG_ASSERT(description_event != 0);
  DBUG_PRINT("info", ("binlog_version: %d", description_event->binlog_version));
  DBUG_DUMP("data", (unsigned char*) buf, event_len);

  /* Check the integrity */
  if (event_len < EVENT_LEN_OFFSET ||
      buf[EVENT_TYPE_OFFSET] >= ENUM_END_EVENT ||
      (uint) event_len != uint4korr(buf+EVENT_LEN_OFFSET))
  {
    DBUG_PRINT("error", ("event_len=%u EVENT_LEN_OFFSET=%d "
                         "buf[EVENT_TYPE_OFFSET]=%d ENUM_END_EVENT=%d "
                         "uint4korr(buf+EVENT_LEN_OFFSET)=%d",
                         event_len, EVENT_LEN_OFFSET,
                         buf[EVENT_TYPE_OFFSET], ENUM_END_EVENT,
                         uint4korr(buf+EVENT_LEN_OFFSET)));
    *error="Sanity check failed";		// Needed to free buffer
    DBUG_RETURN(NULL); // general sanity check - will fail on a partial read
  }

  uint event_type= buf[EVENT_TYPE_OFFSET];
  // all following START events in the current file are without checksum
  if (event_type == START_EVENT_V3)
    (const_cast< Format_description_log_event *>(description_event))->checksum_alg= BINLOG_CHECKSUM_ALG_OFF;
  // Sanity check for Format description event
  if (event_type == FORMAT_DESCRIPTION_EVENT)
  {
    if (event_len < LOG_EVENT_MINIMAL_HEADER_LEN +
        ST_COMMON_HEADER_LEN_OFFSET)
    {
      *error= "Found invalid Format description event in binary log";
      DBUG_RETURN(0);
    }
    uint tmp_header_len= buf[LOG_EVENT_MINIMAL_HEADER_LEN + ST_COMMON_HEADER_LEN_OFFSET];
    if (event_len < tmp_header_len + ST_SERVER_VER_OFFSET + ST_SERVER_VER_LEN)
    {
      *error= "Found invalid Format description event in binary log";
      DBUG_RETURN(0);
    }
  }
  /*
    CRC verification by SQL and Show-Binlog-Events master side.
    The caller has to provide @description_event->checksum_alg to
    be the last seen FD's (A) descriptor.
    If event is FD the descriptor is in it.
    Notice, FD of the binlog can be only in one instance and therefore
    Show-Binlog-Events executing master side thread needs just to know
    the only FD's (A) value -  whereas RL can contain more.
    In the RL case, the alg is kept in FD_e (@description_event) which is reset 
    to the newer read-out event after its execution with possibly new alg descriptor.
    Therefore in a typical sequence of RL:
    {FD_s^0, FD_m, E_m^1} E_m^1 
    will be verified with (A) of FD_m.

    See legends definition on MYSQL_BIN_LOG::relay_log_checksum_alg docs
    lines (log.h).

    Notice, a pre-checksum FD version forces alg := BINLOG_CHECKSUM_ALG_UNDEF.
  */
  alg= (event_type != FORMAT_DESCRIPTION_EVENT) ?
    description_event->checksum_alg : get_checksum_alg(buf, event_len);
  // Emulate the corruption during reading an event
  DBUG_EXECUTE_IF("corrupt_read_log_event_char",
    if (event_type != FORMAT_DESCRIPTION_EVENT)
    {
      char *debug_event_buf_c = (char *)buf;
      int debug_cor_pos = rand() % (event_len - BINLOG_CHECKSUM_LEN);
      debug_event_buf_c[debug_cor_pos] =~ debug_event_buf_c[debug_cor_pos];
      DBUG_PRINT("info", ("Corrupt the event at Log_event::read_log_event(char*,...): byte on position %d", debug_cor_pos));
      DBUG_SET("");
    }
  );                                                 
  if (crc_check &&
      event_checksum_test((uchar *) buf, event_len, alg))
  {
    *error= "Event crc check failed! Most likely there is event corruption.";
#ifdef MYSQL_CLIENT
    if (force_opt)
    {
      ev= new Unknown_log_event(buf, description_event);
      DBUG_RETURN(ev);
    }
#endif
    DBUG_RETURN(NULL);
  }

  if (event_type > description_event->number_of_event_types &&
      event_type != FORMAT_DESCRIPTION_EVENT)
  {
    /*
      It is unsafe to use the description_event if its post_header_len
      array does not include the event type.
    */
    DBUG_PRINT("error", ("event type %d found, but the current "
                         "Format_description_log_event supports only %d event "
                         "types", event_type,
                         description_event->number_of_event_types));
    ev= NULL;
  }
  else
  {
    /*
      In some previuos versions (see comment in
      Format_description_log_event::Format_description_log_event(char*,...)),
      event types were assigned different id numbers than in the
      present version. In order to replicate from such versions to the
      present version, we must map those event type id's to our event
      type id's.  The mapping is done with the event_type_permutation
      array, which was set up when the Format_description_log_event
      was read.
    */
    if (description_event->event_type_permutation)
    {
      int new_event_type= description_event->event_type_permutation[event_type];
      DBUG_PRINT("info", ("converting event type %d to %d (%s)",
                   event_type, new_event_type,
                   get_type_str((Log_event_type)new_event_type)));
      event_type= new_event_type;
    }

    if (alg != BINLOG_CHECKSUM_ALG_UNDEF &&
        (event_type == FORMAT_DESCRIPTION_EVENT ||
         alg != BINLOG_CHECKSUM_ALG_OFF))
      event_len= event_len - BINLOG_CHECKSUM_LEN;
    
    switch(event_type) {
    case QUERY_EVENT:
      ev  = new Query_log_event(buf, event_len, description_event, QUERY_EVENT);
      break;
    case LOAD_EVENT:
      ev = new Load_log_event(buf, event_len, description_event);
      break;
    case NEW_LOAD_EVENT:
      ev = new Load_log_event(buf, event_len, description_event);
      break;
    case ROTATE_EVENT:
      ev = new Rotate_log_event(buf, event_len, description_event);
      break;
    case CREATE_FILE_EVENT:
      ev = new Create_file_log_event(buf, event_len, description_event);
      break;
    case APPEND_BLOCK_EVENT:
      ev = new Append_block_log_event(buf, event_len, description_event);
      break;
    case DELETE_FILE_EVENT:
      ev = new Delete_file_log_event(buf, event_len, description_event);
      break;
    case EXEC_LOAD_EVENT:
      ev = new Execute_load_log_event(buf, event_len, description_event);
      break;
    case START_EVENT_V3: /* this is sent only by MySQL <=4.x */
      ev = new Start_log_event_v3(buf, event_len, description_event);
      break;
    case STOP_EVENT:
      ev = new Stop_log_event(buf, description_event);
      break;
    case INTVAR_EVENT:
      ev = new Intvar_log_event(buf, description_event);
      break;
    case XID_EVENT:
      ev = new Xid_log_event(buf, description_event);
      break;
    case RAND_EVENT:
      ev = new Rand_log_event(buf, description_event);
      break;
    case USER_VAR_EVENT:
      ev = new User_var_log_event(buf, event_len, description_event);
      break;
    case FORMAT_DESCRIPTION_EVENT:
      ev = new Format_description_log_event(buf, event_len, description_event);
      break;
#if defined(HAVE_REPLICATION) 
    case PRE_GA_WRITE_ROWS_EVENT:
      ev = new Write_rows_log_event_old(buf, event_len, description_event);
      break;
    case PRE_GA_UPDATE_ROWS_EVENT:
      ev = new Update_rows_log_event_old(buf, event_len, description_event);
      break;
    case PRE_GA_DELETE_ROWS_EVENT:
      ev = new Delete_rows_log_event_old(buf, event_len, description_event);
      break;
    case WRITE_ROWS_EVENT_V1:
      ev = new Write_rows_log_event(buf, event_len, description_event);
      break;
    case UPDATE_ROWS_EVENT_V1:
      ev = new Update_rows_log_event(buf, event_len, description_event);
      break;
    case DELETE_ROWS_EVENT_V1:
      ev = new Delete_rows_log_event(buf, event_len, description_event);
      break;
    case TABLE_MAP_EVENT:
      ev = new Table_map_log_event(buf, event_len, description_event);
      break;
#endif
    case BEGIN_LOAD_QUERY_EVENT:
      ev = new Begin_load_query_log_event(buf, event_len, description_event);
      break;
    case EXECUTE_LOAD_QUERY_EVENT:
      ev= new Execute_load_query_log_event(buf, event_len, description_event);
      break;
    case INCIDENT_EVENT:
      ev = new Incident_log_event(buf, event_len, description_event);
      break;
    case ROWS_QUERY_LOG_EVENT:
      ev= new Rows_query_log_event(buf, event_len, description_event);
      break;
    case GTID_LOG_EVENT:
    case ANONYMOUS_GTID_LOG_EVENT:
      ev= new Gtid_log_event(buf, event_len, description_event);
      break;
    case PREVIOUS_GTIDS_LOG_EVENT:
      ev= new Previous_gtids_log_event(buf, event_len, description_event);
      break;
#if defined(HAVE_REPLICATION)
    case WRITE_ROWS_EVENT:
      ev = new Write_rows_log_event(buf, event_len, description_event);
      break;
    case UPDATE_ROWS_EVENT:
      ev = new Update_rows_log_event(buf, event_len, description_event);
      break;
    case DELETE_ROWS_EVENT:
      ev = new Delete_rows_log_event(buf, event_len, description_event);
      break;
#endif
    default:
      /*
        Create an object of Ignorable_log_event for unrecognized sub-class.
        So that SLAVE SQL THREAD will only update the position and continue.
      */
      if (uint2korr(buf + FLAGS_OFFSET) & LOG_EVENT_IGNORABLE_F)
      {
        ev= new Ignorable_log_event(buf, description_event);
      }
      else
      {
        DBUG_PRINT("error",("Unknown event code: %d",
                            (int) buf[EVENT_TYPE_OFFSET]));
        ev= NULL;
      }
      break;
    }
  }

  if (ev)
  {
    ev->checksum_alg= alg;
    if (ev->checksum_alg != BINLOG_CHECKSUM_ALG_OFF &&
        ev->checksum_alg != BINLOG_CHECKSUM_ALG_UNDEF)
      ev->crc= uint4korr(buf + (event_len));
  }

  DBUG_PRINT("read_event", ("%s(type_code: %d; event_len: %d)",
                            ev ? ev->get_type_str() : "<unknown>",
                            buf[EVENT_TYPE_OFFSET],
                            event_len));
  /*
    is_valid() are small event-specific sanity tests which are
    important; for example there are some my_malloc() in constructors
    (e.g. Query_log_event::Query_log_event(char*...)); when these
    my_malloc() fail we can't return an error out of the constructor
    (because constructor is "void") ; so instead we leave the pointer we
    wanted to allocate (e.g. 'query') to 0 and we test it in is_valid().
    Same for Format_description_log_event, member 'post_header_len'.

    SLAVE_EVENT is never used, so it should not be read ever.
  */
  if (!ev || !ev->is_valid() || (event_type == SLAVE_EVENT))
  {
    DBUG_PRINT("error",("Found invalid event in binary log"));

    delete ev;
#ifdef MYSQL_CLIENT
    if (!force_opt) /* then mysqlbinlog dies */
    {
      *error= "Found invalid event in binary log";
      DBUG_RETURN(0);
    }
    ev= new Unknown_log_event(buf, description_event);
#else
    *error= "Found invalid event in binary log";
    DBUG_RETURN(0);
#endif
  }
  DBUG_RETURN(ev);  
}

#ifdef MYSQL_CLIENT

/*
  Log_event::print_header()
*/

void Log_event::print_header(IO_CACHE* file,
                             PRINT_EVENT_INFO* print_event_info,
                             bool is_more __attribute__((unused)))
{
  char llbuff[22];
  my_off_t hexdump_from= print_event_info->hexdump_from;
  DBUG_ENTER("Log_event::print_header");

  my_b_printf(file, "#");
  print_timestamp(file, NULL);
  my_b_printf(file, " server id %lu  end_log_pos %s ", (ulong) server_id,
              llstr(log_pos,llbuff));

  /* print the checksum */

  if (checksum_alg != BINLOG_CHECKSUM_ALG_OFF &&
      checksum_alg != BINLOG_CHECKSUM_ALG_UNDEF)
  {
    char checksum_buf[BINLOG_CHECKSUM_LEN * 2 + 4]; // to fit to "0x%lx "
    size_t const bytes_written=
      my_snprintf(checksum_buf, sizeof(checksum_buf), "0x%08lx ", (ulong) crc);
    my_b_printf(file, "%s ", get_type(&binlog_checksum_typelib, checksum_alg));
    my_b_printf(file, checksum_buf, bytes_written);
  }

  /* mysqlbinlog --hexdump */
  if (print_event_info->hexdump_from)
  {
    my_b_printf(file, "\n");
    uchar *ptr= (uchar*)temp_buf;
    my_off_t size=
      uint4korr(ptr + EVENT_LEN_OFFSET) - LOG_EVENT_MINIMAL_HEADER_LEN;
    my_off_t i;

    /* Header len * 4 >= header len * (2 chars + space + extra space) */
    char *h, hex_string[49]= {0};
    char *c, char_string[16+1]= {0};

    /* Pretty-print event common header if header is exactly 19 bytes */
    if (print_event_info->common_header_len == LOG_EVENT_MINIMAL_HEADER_LEN)
    {
      char emit_buf[256];               // Enough for storing one line
      my_b_printf(file, "# Position  Timestamp   Type   Master ID        "
                  "Size      Master Pos    Flags \n");
      size_t const bytes_written=
        my_snprintf(emit_buf, sizeof(emit_buf),
                    "# %8.8lx %02x %02x %02x %02x   %02x   "
                    "%02x %02x %02x %02x   %02x %02x %02x %02x   "
                    "%02x %02x %02x %02x   %02x %02x\n",
                    (unsigned long) hexdump_from,
                    ptr[0], ptr[1], ptr[2], ptr[3], ptr[4], ptr[5], ptr[6],
                    ptr[7], ptr[8], ptr[9], ptr[10], ptr[11], ptr[12], ptr[13],
                    ptr[14], ptr[15], ptr[16], ptr[17], ptr[18]);
      DBUG_ASSERT(static_cast<size_t>(bytes_written) < sizeof(emit_buf));
      my_b_write(file, (uchar*) emit_buf, bytes_written);
      ptr += LOG_EVENT_MINIMAL_HEADER_LEN;
      hexdump_from += LOG_EVENT_MINIMAL_HEADER_LEN;
    }

    /* Rest of event (without common header) */
    for (i= 0, c= char_string, h=hex_string;
	 i < size;
	 i++, ptr++)
    {
      my_snprintf(h, 4, (i % 16 <= 7) ? "%02x " : " %02x", *ptr);
      h += 3;

      *c++= my_isalnum(&my_charset_bin, *ptr) ? *ptr : '.';

      if (i % 16 == 15)
      {
        /*
          my_b_printf() does not support full printf() formats, so we
          have to do it this way.

          TODO: Rewrite my_b_printf() to support full printf() syntax.
         */
        char emit_buf[256];
        size_t const bytes_written=
          my_snprintf(emit_buf, sizeof(emit_buf),
                      "# %8.8lx %-48.48s |%16s|\n",
                      (unsigned long) (hexdump_from + (i & 0xfffffff0)),
                      hex_string, char_string);
        DBUG_ASSERT(static_cast<size_t>(bytes_written) < sizeof(emit_buf));
	my_b_write(file, (uchar*) emit_buf, bytes_written);
	hex_string[0]= 0;
	char_string[0]= 0;
	c= char_string;
	h= hex_string;
      }
    }
    *c= '\0';
    DBUG_ASSERT(hex_string[48] == 0);
    
    if (hex_string[0])
    {
      char emit_buf[256];
      // Right-pad hex_string with spaces, up to 48 characters.
      memset(h, ' ', (sizeof(hex_string) -1) - (h - hex_string));
      size_t const bytes_written=
        my_snprintf(emit_buf, sizeof(emit_buf),
                    "# %8.8lx %-48.48s |%s|\n",
                    (unsigned long) (hexdump_from + (i & 0xfffffff0)),
                    hex_string, char_string);
      DBUG_ASSERT(static_cast<size_t>(bytes_written) < sizeof(emit_buf));
      my_b_write(file, (uchar*) emit_buf, bytes_written);
    }
    /*
      need a # to prefix the rest of printouts for example those of
      Rows_log_event::print_helper().
    */
    my_b_write(file, reinterpret_cast<const uchar*>("# "), 2);
  }
  DBUG_VOID_RETURN;
}


/**
  Prints a quoted string to io cache.
  Control characters are displayed as hex sequence, e.g. \x00
  
  @param[in] file              IO cache
  @param[in] prt               Pointer to string
  @param[in] length            String length
  @param[in] esc_all        Whether to escape all characters
*/

static void
my_b_write_quoted(IO_CACHE *file, const uchar *ptr, uint length, bool esc_all)
{
  const uchar *s;
  my_b_printf(file, "'");
  for (s= ptr; length > 0 ; s++, length--)
  {
    if (*s > 0x1F && !esc_all)
      my_b_write(file, s, 1);
    else
    {
      uchar hex[10];
      size_t len= my_snprintf((char*) hex, sizeof(hex), "%s%02x", "\\x", *s);
      my_b_write(file, hex, len);
    }
  }
  my_b_printf(file, "'");
}


static void
my_b_write_quoted(IO_CACHE *file, const uchar *ptr, uint length)
{
  my_b_write_quoted(file, ptr, length, false);
}


/**
  Prints a bit string to io cache in format  b'1010'.
  
  @param[in] file              IO cache
  @param[in] ptr               Pointer to string
  @param[in] nbits             Number of bits
*/
static void
my_b_write_bit(IO_CACHE *file, const uchar *ptr, uint nbits)
{
  uint bitnum, nbits8= ((nbits + 7) / 8) * 8, skip_bits= nbits8 - nbits;
  my_b_printf(file, "b'");
  for (bitnum= skip_bits ; bitnum < nbits8; bitnum++)
  {
    int is_set= (ptr[(bitnum) / 8] >> (7 - bitnum % 8))  & 0x01;
    my_b_write(file, (const uchar*) (is_set ? "1" : "0"), 1);
  }
  my_b_printf(file, "'");
}


/**
  Prints a packed string to io cache.
  The string consists of length packed to 1 or 2 bytes,
  followed by string data itself.
  
  @param[in] file              IO cache
  @param[in] ptr               Pointer to string
  @param[in] length            String size
  
  @retval   - number of bytes scanned.
*/
static size_t
my_b_write_quoted_with_length(IO_CACHE *file, const uchar *ptr, uint length)
{
  if (length < 256)
  {
    length= *ptr;
    my_b_write_quoted(file, ptr + 1, length);
    return length + 1;
  }
  else
  {
    length= uint2korr(ptr);
    my_b_write_quoted(file, ptr + 2, length);
    return length + 2;
  }
}


/**
  Prints a 32-bit number in both signed and unsigned representation
  
  @param[in] file              IO cache
  @param[in] sl                Signed number
  @param[in] ul                Unsigned number
*/
static void
my_b_write_sint32_and_uint32(IO_CACHE *file, int32 si, uint32 ui)
{
  my_b_printf(file, "%d", si);
  if (si < 0)
    my_b_printf(file, " (%u)", ui);
}


/**
  Print a packed value of the given SQL type into IO cache
  
  @param[in] file              IO cache
  @param[in] ptr               Pointer to string
  @param[in] type              Column type
  @param[in] meta              Column meta information
  @param[out] typestr          SQL type string buffer (for verbose output)
  @param[out] typestr_length   Size of typestr
  
  @retval   - number of bytes scanned from ptr.
*/
static size_t
log_event_print_value(IO_CACHE *file, const uchar *ptr,
                      uint type, uint meta,
                      char *typestr, size_t typestr_length)
{
  uint32 length= 0;

  if (type == MYSQL_TYPE_STRING)
  {
    if (meta >= 256)
    {
      uint byte0= meta >> 8;
      uint byte1= meta & 0xFF;
      
      if ((byte0 & 0x30) != 0x30)
      {
        /* a long CHAR() field: see #37426 */
        length= byte1 | (((byte0 & 0x30) ^ 0x30) << 4);
        type= byte0 | 0x30;
      }
      else
        length = meta & 0xFF;
    }
    else
      length= meta;
  }

  switch (type) {
  case MYSQL_TYPE_LONG:
    {
      int32 si= sint4korr(ptr);
      uint32 ui= uint4korr(ptr);
      my_b_write_sint32_and_uint32(file, si, ui);
      my_snprintf(typestr, typestr_length, "INT");
      return 4;
    }

  case MYSQL_TYPE_TINY:
    {
      my_b_write_sint32_and_uint32(file, (int) (signed char) *ptr,
                                  (uint) (unsigned char) *ptr);
      my_snprintf(typestr, typestr_length, "TINYINT");
      return 1;
    }

  case MYSQL_TYPE_SHORT:
    {
      int32 si= (int32) sint2korr(ptr);
      uint32 ui= (uint32) uint2korr(ptr);
      my_b_write_sint32_and_uint32(file, si, ui);
      my_snprintf(typestr, typestr_length, "SHORTINT");
      return 2;
    }
  
  case MYSQL_TYPE_INT24:
    {
      int32 si= sint3korr(ptr);
      uint32 ui= uint3korr(ptr);
      my_b_write_sint32_and_uint32(file, si, ui);
      my_snprintf(typestr, typestr_length, "MEDIUMINT");
      return 3;
    }

  case MYSQL_TYPE_LONGLONG:
    {
      char tmp[64];
      longlong si= sint8korr(ptr);
      longlong10_to_str(si, tmp, -10);
      my_b_printf(file, "%s", tmp);
      if (si < 0)
      {
        ulonglong ui= uint8korr(ptr);
        longlong10_to_str((longlong) ui, tmp, 10);
        my_b_printf(file, " (%s)", tmp);        
      }
      my_snprintf(typestr, typestr_length, "LONGINT");
      return 8;
    }

  case MYSQL_TYPE_NEWDECIMAL:
    {
      uint precision= meta >> 8;
      uint decimals= meta & 0xFF;
      uint bin_size= my_decimal_get_binary_size(precision, decimals);
      my_decimal dec;
      binary2my_decimal(E_DEC_FATAL_ERROR, (uchar*) ptr, &dec,
                        precision, decimals);
      int len= DECIMAL_MAX_STR_LENGTH;
      char buff[DECIMAL_MAX_STR_LENGTH + 1];
      decimal2string(&dec,buff,&len, 0, 0, 0);
      my_b_printf(file, "%s", buff);
      my_snprintf(typestr, typestr_length, "DECIMAL(%d,%d)",
                  precision, decimals);
      return bin_size;
    }

  case MYSQL_TYPE_FLOAT:
    {
      float fl;
      float4get(fl, ptr);
      char tmp[320];
      sprintf(tmp, "%-20g", (double) fl);
      my_b_printf(file, "%s", tmp); /* my_snprintf doesn't support %-20g */
      my_snprintf(typestr, typestr_length, "FLOAT");
      return 4;
    }

  case MYSQL_TYPE_DOUBLE:
    {
      double dbl;
      float8get(dbl, ptr);
      char tmp[320];
      sprintf(tmp, "%-.20g", dbl); /* my_snprintf doesn't support %-20g */
      my_b_printf(file, "%s", tmp);
      strcpy(typestr, "DOUBLE");
      return 8;
    }
  
  case MYSQL_TYPE_BIT:
    {
      /* Meta-data: bit_len, bytes_in_rec, 2 bytes */
      uint nbits= ((meta >> 8) * 8) + (meta & 0xFF);
      length= (nbits + 7) / 8;
      my_b_write_bit(file, ptr, nbits);
      my_snprintf(typestr, typestr_length, "BIT(%d)", nbits);
      return length;
    }

  case MYSQL_TYPE_TIMESTAMP:
    {
      uint32 i32= uint4korr(ptr);
      my_b_printf(file, "%d", i32);
      my_snprintf(typestr, typestr_length, "TIMESTAMP");
      return 4;
    }

  case MYSQL_TYPE_TIMESTAMP2:
    {
      char buf[MAX_DATE_STRING_REP_LENGTH];
      struct timeval tm;
      my_timestamp_from_binary(&tm, ptr, meta);
      int buflen= my_timeval_to_str(&tm, buf, meta);
      my_b_write(file, buf, buflen);
      my_snprintf(typestr, typestr_length, "TIMESTAMP(%d)", meta);
      return my_timestamp_binary_length(meta);
    }

  case MYSQL_TYPE_DATETIME:
    {
      size_t d, t;
      uint64 i64= uint8korr(ptr); /* YYYYMMDDhhmmss */
      d= i64 / 1000000;
      t= i64 % 1000000;
      my_b_printf(file, "%04d-%02d-%02d %02d:%02d:%02d",
                  static_cast<int>(d / 10000),
                  static_cast<int>(d % 10000) / 100,
                  static_cast<int>(d % 100),
                  static_cast<int>(t / 10000),
                  static_cast<int>(t % 10000) / 100,
                  static_cast<int>(t % 100));
      my_snprintf(typestr, typestr_length, "DATETIME");
      return 8;
    }

  case MYSQL_TYPE_DATETIME2:
    {
      char buf[MAX_DATE_STRING_REP_LENGTH];
      MYSQL_TIME ltime;
      longlong packed= my_datetime_packed_from_binary(ptr, meta);
      TIME_from_longlong_datetime_packed(&ltime, packed);
      int buflen= my_datetime_to_str(&ltime, buf, meta);
      my_b_write_quoted(file, (uchar *) buf, buflen);
      my_snprintf(typestr, typestr_length, "DATETIME(%d)", meta);
      return my_datetime_binary_length(meta);
    }

  case MYSQL_TYPE_TIME:
    {
      uint32 i32= uint3korr(ptr);
      my_b_printf(file, "'%02d:%02d:%02d'",
                  i32 / 10000, (i32 % 10000) / 100, i32 % 100);
      my_snprintf(typestr, typestr_length, "TIME");
      return 3;
    }

  case MYSQL_TYPE_TIME2:
    {
      char buf[MAX_DATE_STRING_REP_LENGTH];
      MYSQL_TIME ltime;
      longlong packed= my_time_packed_from_binary(ptr, meta);
      TIME_from_longlong_time_packed(&ltime, packed);
      int buflen= my_time_to_str(&ltime, buf, meta);
      my_b_write_quoted(file, (uchar *) buf, buflen);
      my_snprintf(typestr, typestr_length, "TIME(%d)", meta);
      return my_time_binary_length(meta);
    }

  case MYSQL_TYPE_NEWDATE:
    {
      uint32 tmp= uint3korr(ptr);
      int part;
      char buf[11];
      char *pos= &buf[10];  // start from '\0' to the beginning

      /* Copied from field.cc */
      *pos--=0;					// End NULL
      part=(int) (tmp & 31);
      *pos--= (char) ('0'+part%10);
      *pos--= (char) ('0'+part/10);
      *pos--= ':';
      part=(int) (tmp >> 5 & 15);
      *pos--= (char) ('0'+part%10);
      *pos--= (char) ('0'+part/10);
      *pos--= ':';
      part=(int) (tmp >> 9);
      *pos--= (char) ('0'+part%10); part/=10;
      *pos--= (char) ('0'+part%10); part/=10;
      *pos--= (char) ('0'+part%10); part/=10;
      *pos=   (char) ('0'+part);
      my_b_printf(file , "'%s'", buf);
      my_snprintf(typestr, typestr_length, "DATE");
      return 3;
    }

  case MYSQL_TYPE_YEAR:
    {
      uint32 i32= *ptr;
      my_b_printf(file, "%04d", i32+ 1900);
      my_snprintf(typestr, typestr_length, "YEAR");
      return 1;
    }
  
  case MYSQL_TYPE_ENUM:
    switch (meta & 0xFF) {
    case 1:
      my_b_printf(file, "%d", (int) *ptr);
      my_snprintf(typestr, typestr_length, "ENUM(1 byte)");
      return 1;
    case 2:
      {
        int32 i32= uint2korr(ptr);
        my_b_printf(file, "%d", i32);
        my_snprintf(typestr, typestr_length, "ENUM(2 bytes)");
        return 2;
      }
    default:
      my_b_printf(file, "!! Unknown ENUM packlen=%d", meta & 0xFF); 
      return 0;
    }
    break;
    
  case MYSQL_TYPE_SET:
    my_b_write_bit(file, ptr , (meta & 0xFF) * 8);
    my_snprintf(typestr, typestr_length, "SET(%d bytes)", meta & 0xFF);
    return meta & 0xFF;
  
  case MYSQL_TYPE_BLOB:
    switch (meta) {
    case 1:
      length= *ptr;
      my_b_write_quoted(file, ptr + 1, length);
      my_snprintf(typestr, typestr_length, "TINYBLOB/TINYTEXT");
      return length + 1;
    case 2:
      length= uint2korr(ptr);
      my_b_write_quoted(file, ptr + 2, length);
      my_snprintf(typestr, typestr_length, "BLOB/TEXT");
      return length + 2;
    case 3:
      length= uint3korr(ptr);
      my_b_write_quoted(file, ptr + 3, length);
      my_snprintf(typestr, typestr_length, "MEDIUMBLOB/MEDIUMTEXT");
      return length + 3;
    case 4:
      length= uint4korr(ptr);
      my_b_write_quoted(file, ptr + 4, length);
      my_snprintf(typestr, typestr_length, "LONGBLOB/LONGTEXT");
      return length + 4;
    default:
      my_b_printf(file, "!! Unknown BLOB packlen=%d", length);
      return 0;
    }

  case MYSQL_TYPE_VARCHAR:
  case MYSQL_TYPE_VAR_STRING:
    length= meta;
    my_snprintf(typestr, typestr_length, "VARSTRING(%d)", length);
    return my_b_write_quoted_with_length(file, ptr, length);

  case MYSQL_TYPE_STRING:
    my_snprintf(typestr, typestr_length, "STRING(%d)", length);
    return my_b_write_quoted_with_length(file, ptr, length);

  default:
    {
      char tmp[5];
      my_snprintf(tmp, sizeof(tmp), "%04x", meta);
      my_b_printf(file,
                  "!! Don't know how to handle column type=%d meta=%d (%s)",
                  type, meta, tmp);
    }
    break;
  }
  *typestr= 0;
  return 0;
}


/**
  Print a packed row into IO cache
  
  @param[in] file              IO cache
  @param[in] td                Table definition
  @param[in] print_event_into  Print parameters
  @param[in] cols_bitmap       Column bitmaps.
  @param[in] value             Pointer to packed row
  @param[in] prefix            Row's SQL clause ("SET", "WHERE", etc)
  
  @retval   - number of bytes scanned.
*/


size_t
Rows_log_event::print_verbose_one_row(IO_CACHE *file, table_def *td,
                                      PRINT_EVENT_INFO *print_event_info,
                                      MY_BITMAP *cols_bitmap,
                                      const uchar *value, const uchar *prefix)
{
  const uchar *value0= value;
  const uchar *null_bits= value;
  uint null_bit_index= 0;
  char typestr[64]= "";

  /*
    Skip metadata bytes which gives the information about nullabity of master
    columns. Master writes one bit for each affected column.
   */
  value+= (bitmap_bits_set(cols_bitmap) + 7) / 8;
  
  my_b_printf(file, "%s", prefix);
  
  for (size_t i= 0; i < td->size(); i ++)
  {
    int is_null= (null_bits[null_bit_index / 8] 
                  >> (null_bit_index % 8))  & 0x01;

    if (bitmap_is_set(cols_bitmap, i) == 0)
      continue;
    
    if (is_null)
    {
      my_b_printf(file, "###   @%d=NULL", static_cast<int>(i + 1));
    }
    else
    {
      my_b_printf(file, "###   @%d=", static_cast<int>(i + 1));
      size_t fsize= td->calc_field_size((uint)i, (uchar*) value);
      if (value + fsize > m_rows_end)
      {
        my_b_printf(file, "***Corrupted replication event was detected."
                    " Not printing the value***\n");
        value+= fsize;
        return 0;
      }
      size_t size= log_event_print_value(file, value,
                                         td->type(i), td->field_metadata(i),
                                         typestr, sizeof(typestr));
      if (!size)
        return 0;

      value+= size;
    }

    if (print_event_info->verbose > 1)
    {
      my_b_printf(file, " /* ");

      if (typestr[0])
        my_b_printf(file, "%s ", typestr);
      else
        my_b_printf(file, "type=%d ", td->type(i));
      
      my_b_printf(file, "meta=%d nullable=%d is_null=%d ",
                  td->field_metadata(i),
                  td->maybe_null(i), is_null);
      my_b_printf(file, "*/");
    }
    
    my_b_printf(file, "\n");
    
    null_bit_index++;
  }
  return value - value0;
}


/**
  Print a row event into IO cache in human readable form (in SQL format)
  
  @param[in] file              IO cache
  @param[in] print_event_into  Print parameters
*/
void Rows_log_event::print_verbose(IO_CACHE *file,
                                   PRINT_EVENT_INFO *print_event_info)
{
  // Quoted length of the identifier can be twice the original length
  char quoted_db[1 + NAME_LEN * 2 + 2];
  char quoted_table[1 + NAME_LEN * 2 + 2];
  int quoted_db_len, quoted_table_len;
  Table_map_log_event *map;
  table_def *td;
  const char *sql_command, *sql_clause1, *sql_clause2;
  Log_event_type general_type_code= get_general_type_code();
  
  if (m_extra_row_data)
  {
    uint8 extra_data_len= m_extra_row_data[EXTRA_ROW_INFO_LEN_OFFSET];
    uint8 extra_payload_len= extra_data_len - EXTRA_ROW_INFO_HDR_BYTES;
    assert(extra_data_len >= EXTRA_ROW_INFO_HDR_BYTES);

    my_b_printf(file, "### Extra row data format: %u, len: %u :",
                m_extra_row_data[EXTRA_ROW_INFO_FORMAT_OFFSET],
                extra_payload_len);
    if (extra_payload_len)
    {
      /*
         Buffer for hex view of string, including '0x' prefix,
         2 hex chars / byte and trailing 0
      */
      const int buff_len= 2 + (256 * 2) + 1;
      char buff[buff_len];
      str_to_hex(buff, (const char*) &m_extra_row_data[EXTRA_ROW_INFO_HDR_BYTES],
                 extra_payload_len);
      my_b_printf(file, "%s", buff);
    }
    my_b_printf(file, "\n");
  }

  switch (general_type_code) {
  case WRITE_ROWS_EVENT:
    sql_command= "INSERT INTO";
    sql_clause1= "### SET\n";
    sql_clause2= NULL;
    break;
  case DELETE_ROWS_EVENT:
    sql_command= "DELETE FROM";
    sql_clause1= "### WHERE\n";
    sql_clause2= NULL;
    break;
  case UPDATE_ROWS_EVENT:
    sql_command= "UPDATE";
    sql_clause1= "### WHERE\n";
    sql_clause2= "### SET\n";
    break;
  default:
    sql_command= sql_clause1= sql_clause2= NULL;
    DBUG_ASSERT(0); /* Not possible */
  }
  
  if (!(map= print_event_info->m_table_map.get_table(m_table_id)) ||
      !(td= map->create_table_def()))
  {
    char llbuff[22];
    my_b_printf(file, "### Row event for unknown table #%s",
                llstr(m_table_id, llbuff));
    return;
  }

  /* If the write rows event contained no values for the AI */
  if (((general_type_code == WRITE_ROWS_EVENT) && (m_rows_buf==m_rows_end)))
  {
    my_b_printf(file, "### INSERT INTO `%s`.`%s` VALUES ()\n", 
                      map->get_db_name(), map->get_table_name());
    goto end;
  }

  for (const uchar *value= m_rows_buf; value < m_rows_end; )
  {
    size_t length;
#ifdef MYSQL_SERVER
    quoted_db_len= my_strmov_quoted_identifier(this->thd, (char *) quoted_db,
                                        map->get_db_name(), 0);
    quoted_table_len= my_strmov_quoted_identifier(this->thd,
                                                  (char *) quoted_table,
                                                  map->get_table_name(), 0);
#else
    quoted_db_len= my_strmov_quoted_identifier((char *) quoted_db,
                                               map->get_db_name());
    quoted_table_len= my_strmov_quoted_identifier((char *) quoted_table,
                                          map->get_table_name());
#endif
    quoted_db[quoted_db_len]= '\0';
    quoted_table[quoted_table_len]= '\0';
    my_b_printf(file, "### %s %s.%s\n",
                      sql_command,
                      quoted_db, quoted_table);
    /* Print the first image */
    if (!(length= print_verbose_one_row(file, td, print_event_info,
                                  &m_cols, value,
                                  (const uchar*) sql_clause1)))
      goto end;
    value+= length;

    /* Print the second image (for UPDATE only) */
    if (sql_clause2)
    {
      if (!(length= print_verbose_one_row(file, td, print_event_info,
                                      &m_cols_ai, value,
                                      (const uchar*) sql_clause2)))
        goto end;
      value+= length;
    }
  }

end:
  delete td;
}

#ifdef MYSQL_CLIENT
void free_table_map_log_event(Table_map_log_event *event)
{
  delete event;
}
#endif

void Log_event::print_base64(IO_CACHE* file,
                             PRINT_EVENT_INFO* print_event_info,
                             bool more)
{
  const uchar *ptr= (const uchar *)temp_buf;
  uint32 size= uint4korr(ptr + EVENT_LEN_OFFSET);
  DBUG_ENTER("Log_event::print_base64");

  size_t const tmp_str_sz= base64_needed_encoded_length((int) size);
  char *const tmp_str= (char *) my_malloc(tmp_str_sz, MYF(MY_WME));
  if (!tmp_str) {
    fprintf(stderr, "\nError: Out of memory. "
            "Could not print correct binlog event.\n");
    DBUG_VOID_RETURN;
  }

  if (base64_encode(ptr, (size_t) size, tmp_str))
  {
    DBUG_ASSERT(0);
  }

  if (print_event_info->base64_output_mode != BASE64_OUTPUT_DECODE_ROWS)
  {
    if (my_b_tell(file) == 0)
      my_b_printf(file, "\nBINLOG '\n");

    my_b_printf(file, "%s\n", tmp_str);

    if (!more)
      my_b_printf(file, "'%s\n", print_event_info->delimiter);
  }
  
  if (print_event_info->verbose)
  {
    Rows_log_event *ev= NULL;
    Log_event_type et= (Log_event_type) ptr[EVENT_TYPE_OFFSET];

    if (checksum_alg != BINLOG_CHECKSUM_ALG_UNDEF &&
        checksum_alg != BINLOG_CHECKSUM_ALG_OFF)
      size-= BINLOG_CHECKSUM_LEN; // checksum is displayed through the header
    
    switch(et)
    {
    case TABLE_MAP_EVENT:
    {
      Table_map_log_event *map; 
      map= new Table_map_log_event((const char*) ptr, size, 
                                   glob_description_event);
      print_event_info->m_table_map.set_table(map->get_table_id(), map);
      break;
    }
    case WRITE_ROWS_EVENT:
    case WRITE_ROWS_EVENT_V1:
    {
      ev= new Write_rows_log_event((const char*) ptr, size,
                                   glob_description_event);
      break;
    }
    case DELETE_ROWS_EVENT:
    case DELETE_ROWS_EVENT_V1:
    {
      ev= new Delete_rows_log_event((const char*) ptr, size,
                                    glob_description_event);
      break;
    }
    case UPDATE_ROWS_EVENT:
    case UPDATE_ROWS_EVENT_V1:
    {
      ev= new Update_rows_log_event((const char*) ptr, size,
                                    glob_description_event);
      break;
    }
    default:
      break;
    }
    
    if (ev)
    {
      ev->print_verbose(file, print_event_info);
      delete ev;
    }
  }
    
  my_free(tmp_str);
  DBUG_VOID_RETURN;
}


/*
  Log_event::print_timestamp()
*/

void Log_event::print_timestamp(IO_CACHE* file, time_t *ts)
{
  struct tm *res;
  /*
    In some Windows versions timeval.tv_sec is defined as "long",
    not as "time_t" and can be of a different size.
    Let's use a temporary time_t variable to execute localtime()
    with a correct argument type.
  */
  time_t ts_tmp= ts ? *ts : (ulong)when.tv_sec;
  DBUG_ENTER("Log_event::print_timestamp");
<<<<<<< HEAD
#ifdef MYSQL_SERVER				// This is always false
  struct tm tm_tmp;
  localtime_r(&ts_tmp, (res= &tm_tmp));
#else
  res= localtime(&ts_tmp);
#endif

=======
  if (!ts)
    ts = &when;
  struct tm tm_tmp;
  localtime_r(ts,(res= &tm_tmp));
>>>>>>> a3cc647d
  my_b_printf(file,"%02d%02d%02d %2d:%02d:%02d",
              res->tm_year % 100,
              res->tm_mon+1,
              res->tm_mday,
              res->tm_hour,
              res->tm_min,
              res->tm_sec);
  DBUG_VOID_RETURN;
}

#endif /* MYSQL_CLIENT */


#if !defined(MYSQL_CLIENT) && defined(HAVE_REPLICATION)
inline Log_event::enum_skip_reason
Log_event::continue_group(Relay_log_info *rli)
{
  if (rli->slave_skip_counter == 1)
    return Log_event::EVENT_SKIP_IGNORE;
  return Log_event::do_shall_skip(rli);
}

/**
   @param end_group_sets_max_dbs  when true the group terminal event 
                          can carry partition info, see a note below.
   @return true  in cases the current event
                 carries partition data,
           false otherwise

   @note Some events combination may force to adjust partition info.
         In particular BEGIN, BEGIN_LOAD_QUERY_EVENT, COMMIT
         where none of the events holds partitioning data
         causes the sequential applying of the group through
         assigning OVER_MAX_DBS_IN_EVENT_MTS to mts_accessed_dbs
         of COMMIT query event.
*/
bool Log_event::contains_partition_info(bool end_group_sets_max_dbs)
{
  bool res;

  switch (get_type_code()) {
  case TABLE_MAP_EVENT:
  case EXECUTE_LOAD_QUERY_EVENT:
    res= true;

    break;
    
  case QUERY_EVENT:
    if (ends_group() && end_group_sets_max_dbs)
    {
      res= true;
      static_cast<Query_log_event*>(this)->mts_accessed_dbs=
        OVER_MAX_DBS_IN_EVENT_MTS;
    }
    else
      res= (!ends_group() && !starts_group()) ? true : false;

    break;

  default:
    res= false;
  }

  return res;
}

/**
   The method maps the event to a Worker and return a pointer to it.
   As a part of the group, an event belongs to one of the following types:

   B - beginning of a group of events (BEGIN query_log_event)
   g - mini-group representative event containing the partition info
      (any Table_map, a Query_log_event)
   p - a mini-group internal event that *p*receeding its g-parent
      (int_, rand_, user_ var:s)
   r - a mini-group internal "regular" event that follows its g-parent
      (Delete, Update, Write -rows)
   T - terminator of the group (XID, COMMIT, ROLLBACK, auto-commit query)

   Only the first g-event computes the assigned Worker which once
   is determined remains to be for the rest of the group.
   That is the g-event solely carries partitioning info.
   For B-event the assigned Worker is NULL to indicate Coordinator
   has not yet decided. The same applies to p-event.

   Notice, these is a special group consisting of optionally multiple p-events
   terminating with a g-event.
   Such case is caused by old master binlog and a few corner-cases of
   the current master version (todo: to fix).

   In case of the event accesses more than OVER_MAX_DBS the method
   has to ensure sure previously assigned groups to all other workers are
   done.


   @note The function updates GAQ queue directly, updates APH hash
         plus relocates some temporary tables from Coordinator's list into
         involved entries of APH through @c map_db_to_worker.
         There's few memory allocations commented where to be freed.

   @return a pointer to the Worker struct or NULL.
*/

Slave_worker *Log_event::get_slave_worker(Relay_log_info *rli)
{
  Slave_job_group group, *ptr_group= NULL;
  bool is_s_event;
  Slave_worker *ret_worker= NULL;
  char llbuff[22];
#ifndef DBUG_OFF
  THD *thd= rli->info_thd;
#endif
  Slave_committed_queue *gaq= rli->gaq;

  /* checking partioning properties and perform corresponding actions */

  // Beginning of a group designated explicitly with BEGIN or GTID
  if ((is_s_event= starts_group()) || is_gtid_event(this) ||
      // or DDL:s or autocommit queries possibly associated with own p-events
      (!rli->curr_group_seen_begin && !rli->curr_group_seen_gtid &&
       /*
         the following is a special case of B-free still multi-event group like
         { p_1,p_2,...,p_k, g }.
         In that case either GAQ is empty (the very first group is being
         assigned) or the last assigned group index points at one of
         mapped-to-a-worker.
       */
       (gaq->empty() ||
        gaq->get_job_group(rli->gaq->assigned_group_index)->
        worker_id != MTS_WORKER_UNDEF)))
  {
    if (!rli->curr_group_seen_gtid && !rli->curr_group_seen_begin)
    {
      ulong gaq_idx;
      rli->mts_groups_assigned++;

      rli->curr_group_isolated= FALSE;
      group.reset(log_pos, rli->mts_groups_assigned);
      // the last occupied GAQ's array index
      gaq_idx= gaq->assigned_group_index= gaq->en_queue((void *) &group);

      DBUG_ASSERT(gaq_idx != MTS_WORKER_UNDEF && gaq_idx < gaq->size);
      DBUG_ASSERT(gaq->get_job_group(rli->gaq->assigned_group_index)->
                  group_relay_log_name == NULL);
      DBUG_ASSERT(gaq_idx != MTS_WORKER_UNDEF);  // gaq must have room
      DBUG_ASSERT(rli->last_assigned_worker == NULL);

      if (is_s_event || is_gtid_event(this))
      {
        Log_event *ptr_curr_ev= this;
        // B-event is appended to the Deferred Array associated with GCAP
        insert_dynamic(&rli->curr_group_da,
                       (uchar*) &ptr_curr_ev);

        DBUG_ASSERT(rli->curr_group_da.elements == 1);

        if (starts_group())
        {
          // mark the current group as started with explicit B-event
          rli->mts_end_group_sets_max_dbs= true;
          rli->curr_group_seen_begin= true;
        }

        if (is_gtid_event(this))
          // mark the current group as started with explicit Gtid-event
          rli->curr_group_seen_gtid= true;

        return ret_worker;
      }
    }
    else
    {
      Log_event *ptr_curr_ev= this;
      // B-event is appended to the Deferred Array associated with GCAP
      insert_dynamic(&rli->curr_group_da, (uchar*) &ptr_curr_ev);
      rli->curr_group_seen_begin= true;
      rli->mts_end_group_sets_max_dbs= true;
      DBUG_ASSERT(rli->curr_group_da.elements == 2);
      DBUG_ASSERT(starts_group());
      return ret_worker;
    }
  }

  // mini-group representative

  if (contains_partition_info(rli->mts_end_group_sets_max_dbs))
  {
    int i= 0;
    Mts_db_names mts_dbs;

    get_mts_dbs(&mts_dbs);
    /*
      Bug 12982188 - MTS: SBR ABORTS WITH ERROR 1742 ON LOAD DATA
      Logging on master can create a group with no events holding
      the partition info.
      The following assert proves there's the only reason
      for such group.
    */
    DBUG_ASSERT(!ends_group() ||
                /*
                  This is an empty group being processed due to gtids.
                */
                (rli->curr_group_seen_begin && rli->curr_group_seen_gtid &&
                 ends_group()) ||
                (rli->mts_end_group_sets_max_dbs &&
                 ((rli->curr_group_da.elements == 3 && rli->curr_group_seen_gtid) ||
                 (rli->curr_group_da.elements == 2 && !rli->curr_group_seen_gtid)) &&
                 ((*(Log_event **)
                   dynamic_array_ptr(&rli->curr_group_da,
                                     rli->curr_group_da.elements - 1))->
                  get_type_code() == BEGIN_LOAD_QUERY_EVENT)));

    // partioning info is found which drops the flag
    rli->mts_end_group_sets_max_dbs= false;
    ret_worker= rli->last_assigned_worker;
    if (mts_dbs.num == OVER_MAX_DBS_IN_EVENT_MTS)
    {
      // Worker with id 0 to handle serial execution
      if (!ret_worker)
        ret_worker= *(Slave_worker**) dynamic_array_ptr(&rli->workers, 0);
      // No need to know a possible error out of synchronization call.
      (void) wait_for_workers_to_finish(rli, ret_worker);
      /*
        this marking is transferred further into T-event of the current group.
      */
      rli->curr_group_isolated= TRUE;
    }

    /* One run of the loop in the case of over-max-db:s */
    for (i= 0; i < ((mts_dbs.num != OVER_MAX_DBS_IN_EVENT_MTS) ? mts_dbs.num : 1);
         i++)
    {
      /*
        The over max db:s case handled through passing to map_db_to_worker
        such "all" db as encoded as  the "" empty string.
        Note, the empty string is allocated in a large buffer
        to satisfy hashcmp() implementation.
      */
      const char all_db[NAME_LEN]= {0};
      if (!(ret_worker=
            map_db_to_worker(mts_dbs.num == OVER_MAX_DBS_IN_EVENT_MTS ?
                             all_db : mts_dbs.name[i], rli,
                             &mts_assigned_partitions[i],
                             /*
                               todo: optimize it. Although pure
                               rows- event load in insensetive to the flag value
                             */
                             TRUE,
                             ret_worker)))
      {
        llstr(rli->get_event_relay_log_pos(), llbuff);
        my_error(ER_MTS_CANT_PARALLEL, MYF(0),
                 get_type_str(), rli->get_event_relay_log_name(), llbuff,
                 "could not distribute the event to a Worker");
        return ret_worker;
      }
      // all temporary tables are transferred from Coordinator in over-max case
      DBUG_ASSERT(mts_dbs.num != OVER_MAX_DBS_IN_EVENT_MTS || !thd->temporary_tables);
      DBUG_ASSERT(!strcmp(mts_assigned_partitions[i]->db,
                          mts_dbs.num != OVER_MAX_DBS_IN_EVENT_MTS ?
                          mts_dbs.name[i] : all_db));
      DBUG_ASSERT(ret_worker == mts_assigned_partitions[i]->worker);
      DBUG_ASSERT(mts_assigned_partitions[i]->usage >= 0);
    }

    if ((ptr_group= gaq->get_job_group(rli->gaq->assigned_group_index))->
        worker_id == MTS_WORKER_UNDEF)
    {
      ptr_group->worker_id= ret_worker->id;

      DBUG_ASSERT(ptr_group->group_relay_log_name == NULL);
    }

    DBUG_ASSERT(i == mts_dbs.num || mts_dbs.num == OVER_MAX_DBS_IN_EVENT_MTS);
  }
  else
  {
    // a mini-group internal "regular" event
    if (rli->last_assigned_worker)
    {
      ret_worker= rli->last_assigned_worker;

      DBUG_ASSERT(rli->curr_group_assigned_parts.elements > 0 ||
                  ret_worker->id == 0);
    }
    else // int_, rand_, user_ var:s, load-data events
    {
      Log_event *ptr_curr_ev= this;

      if (!(get_type_code() == INTVAR_EVENT ||
            get_type_code() == RAND_EVENT ||
            get_type_code() == USER_VAR_EVENT ||
            get_type_code() == ROWS_QUERY_LOG_EVENT ||
            get_type_code() == BEGIN_LOAD_QUERY_EVENT ||
            get_type_code() == APPEND_BLOCK_EVENT))
      {
        DBUG_ASSERT(!ret_worker);

        llstr(rli->get_event_relay_log_pos(), llbuff);
        my_error(ER_MTS_CANT_PARALLEL, MYF(0),
                 get_type_str(), rli->get_event_relay_log_name(), llbuff,
                 "the event is a part of a group that is unsupported in "
                 "the parallel execution mode");

        return ret_worker;
      }

      insert_dynamic(&rli->curr_group_da, (uchar*) &ptr_curr_ev);

      DBUG_ASSERT(!ret_worker);
      return ret_worker;
    }
  }

  DBUG_ASSERT(ret_worker);

  /*
    Preparing event physical coordinates info for Worker before any
    event got scheduled so when Worker error-stopped at the first
    event it would be aware of where exactly in the event stream.
  */
  if (!ret_worker->master_log_change_notified)
  {
    if (!ptr_group)
      ptr_group= gaq->get_job_group(rli->gaq->assigned_group_index);
    ptr_group->group_master_log_name=
      my_strdup(rli->get_group_master_log_name(), MYF(MY_WME));
    ret_worker->master_log_change_notified= true;

    DBUG_ASSERT(!ptr_group->notified);
#ifndef DBUG_OFF
    ptr_group->notified= true;
#endif
  }

  // T-event: Commit, Xid, a DDL query or dml query of B-less group.
  if (ends_group() || !rli->curr_group_seen_begin)
  {
    rli->mts_group_status= Relay_log_info::MTS_END_GROUP;
    if (rli->curr_group_isolated)
      set_mts_isolate_group();
    if (!ptr_group)
      ptr_group= gaq->get_job_group(rli->gaq->assigned_group_index);

    DBUG_ASSERT(ret_worker != NULL);

    /*
      The following two blocks are executed if the worker has not been
      notified about new relay-log or a new checkpoints.
      Relay-log string is freed by Coordinator, Worker deallocates
      strings in the checkpoint block.
      However if the worker exits earlier reclaiming for both happens anyway at
      GAQ delete.
    */
    if (!ret_worker->relay_log_change_notified)
    {
      /*
        Prior this event, C rotated the relay log to drop each
        Worker's notified flag. Now group terminating event initiates
        the new relay-log (where the current event is from) name
        delivery to Worker that will receive it in commit_positions().
      */
      DBUG_ASSERT(ptr_group->group_relay_log_name == NULL);

      ptr_group->group_relay_log_name= (char *)
        my_malloc(strlen(rli->
                         get_group_relay_log_name()) + 1, MYF(MY_WME));
      strcpy(ptr_group->group_relay_log_name,
             rli->get_event_relay_log_name());

      DBUG_ASSERT(ptr_group->group_relay_log_name != NULL);

      ret_worker->relay_log_change_notified= TRUE;
    }

    if (!ret_worker->checkpoint_notified)
    {
      if (!ptr_group)
        ptr_group= gaq->get_job_group(rli->gaq->assigned_group_index);
      ptr_group->checkpoint_log_name=
        my_strdup(rli->get_group_master_log_name(), MYF(MY_WME));
      ptr_group->checkpoint_log_pos= rli->get_group_master_log_pos();
      ptr_group->checkpoint_relay_log_name=
        my_strdup(rli->get_group_relay_log_name(), MYF(MY_WME));
      ptr_group->checkpoint_relay_log_pos= rli->get_group_relay_log_pos();
      ptr_group->shifted= ret_worker->bitmap_shifted;
      ret_worker->bitmap_shifted= 0;
      ret_worker->checkpoint_notified= TRUE;
    }
    ptr_group->checkpoint_seqno= rli->checkpoint_seqno;
    ptr_group->ts= when.tv_sec + (time_t) exec_time; // Seconds_behind_master related
    rli->checkpoint_seqno++;
    /*
      Coordinator should not use the main memroot however its not
      reset elsewhere either, so let's do it safe way.
      The main mem root is also reset by the SQL thread in at the end
      of applying which Coordinator does not do in this case.
      That concludes the memroot reset can't harm anything in SQL thread roles
      after Coordinator has finished its current scheduling.
    */
    free_root(thd->mem_root,MYF(MY_KEEP_PREALLOC));

#ifndef DBUG_OFF
    w_rr++;
#endif

  }

  return ret_worker;
}

/**
   Scheduling event to execute in parallel or execute it directly.
   In MTS case the event gets associated with either Coordinator or a
   Worker.  A special case of the association is NULL when the Worker
   can't be decided yet.  In the single threaded sequential mode the
   event maps to SQL thread rli.

   @note in case of MTS failure Coordinator destroys all gathered
         deferred events.

   @return 0 as success, otherwise a failure.
*/
int Log_event::apply_event(Relay_log_info *rli)
{
  DBUG_ENTER("LOG_EVENT:apply_event");
  bool parallel= FALSE;
  enum enum_mts_event_exec_mode actual_exec_mode= EVENT_EXEC_PARALLEL;
  THD *thd= rli->info_thd;

  worker= rli;

  if (rli->is_mts_recovery())
  {
    bool skip= 
      bitmap_is_set(&rli->recovery_groups, rli->mts_recovery_index) &&
      (get_mts_execution_mode(::server_id,
       rli->mts_group_status == Relay_log_info::MTS_IN_GROUP)
       == EVENT_EXEC_PARALLEL);
    if (skip)
    {
      DBUG_RETURN(0);
    }
    else
    { 
      DBUG_RETURN(do_apply_event(rli));
    }
  }

  if (!(parallel= rli->is_parallel_exec()) ||
      ((actual_exec_mode= 
        get_mts_execution_mode(::server_id, 
                           rli->mts_group_status == Relay_log_info::MTS_IN_GROUP))
       != EVENT_EXEC_PARALLEL))
  {
    if (parallel)
    {
      /* 
         There are two classes of events that Coordinator executes
         itself. One e.g the master Rotate requires all Workers to finish up 
         their assignments. The other async class, e.g the slave Rotate,
         can't have this such synchronization because Worker might be waiting
         for terminal events to finish.
      */

      if (actual_exec_mode != EVENT_EXEC_ASYNC)
      {     
        /*
          this  event does not split the current group but is indeed
          a separator beetwen two master's binlog therefore requiring
          Workers to sync.
        */
        if (rli->curr_group_da.elements > 0)
        {
          char llbuff[22];
          /* 
             Possible reason is a old version binlog sequential event
             wrappped with BEGIN/COMMIT or preceeded by User|Int|Random- var.
             MTS has to stop to suggest restart in the permanent sequential mode.
          */
          llstr(rli->get_event_relay_log_pos(), llbuff);
          my_error(ER_MTS_CANT_PARALLEL, MYF(0),
                   get_type_str(), rli->get_event_relay_log_name(), llbuff,
                   "possible malformed group of events from an old master");

          /* Coordinator cant continue, it marks MTS group status accordingly */
          rli->mts_group_status= Relay_log_info::MTS_KILLED_GROUP;

          goto err;
        }
        /*
          Marking sure the event will be executed in sequential mode.
        */
        if (wait_for_workers_to_finish(rli) == -1)
        {
          // handle synchronization error
          rli->report(WARNING_LEVEL, 0,
                      "Slave worker thread has failed to apply an event. As a "
                      "consequence, the coordinator thread is stopping "
                      "execution.");
          DBUG_RETURN(-1);
        }
        /*
          Given not in-group mark the event handler can invoke checkpoint
          update routine in the following course.
        */
        DBUG_ASSERT(rli->mts_group_status == Relay_log_info::MTS_NOT_IN_GROUP);

#ifndef DBUG_OFF
        /* all Workers are idle as done through wait_for_workers_to_finish */
        for (uint k= 0; k < rli->curr_group_da.elements; k++)
        {
          DBUG_ASSERT(!(*(Slave_worker **)
                        dynamic_array_ptr(&rli->workers, k))->usage_partition);
          DBUG_ASSERT(!(*(Slave_worker **)
                        dynamic_array_ptr(&rli->workers, k))->jobs.len);
        }
#endif
      }
      else
      {
        DBUG_ASSERT(actual_exec_mode == EVENT_EXEC_ASYNC);
      }
    }
    DBUG_RETURN(do_apply_event(rli));
  }

  DBUG_ASSERT(actual_exec_mode == EVENT_EXEC_PARALLEL);
  DBUG_ASSERT(!(rli->curr_group_seen_begin && ends_group()) ||
              /*
                This is an empty group being processed due to gtids.
              */
              (rli->curr_group_seen_begin && rli->curr_group_seen_gtid
               && ends_group()) ||
              rli->last_assigned_worker ||
              /*
                Begin_load_query can be logged w/o db info and within
                Begin/Commit. That's a pattern forcing sequential
                applying of LOAD-DATA.
              */
              (*(Log_event **)
               dynamic_array_ptr(&rli->curr_group_da,
                                 rli->curr_group_da.elements - 1))-> 
              get_type_code() == BEGIN_LOAD_QUERY_EVENT);

  worker= NULL;
  rli->mts_group_status= Relay_log_info::MTS_IN_GROUP;

  worker= (Relay_log_info*)
    (rli->last_assigned_worker= get_slave_worker(rli));

#ifndef DBUG_OFF
  if (rli->last_assigned_worker)
    DBUG_PRINT("mts", ("Assigning job to worker %lu",
               rli->last_assigned_worker->id));
#endif

err:
  if (thd->is_error())
  {
    DBUG_ASSERT(!worker);

    /*
      Destroy all deferred buffered events but the current prior to exit.
      The current one will be deleted as an event never destined/assigned
      to any Worker in Coordinator's regular execution path.
    */
    for (uint k= 0; k < rli->curr_group_da.elements; k++)
    {
      Log_event *ev_buf=
        *(Log_event**) dynamic_array_ptr(&rli->curr_group_da, k);
      if (this != ev_buf)
        delete ev_buf;
    }
    rli->curr_group_da.elements= 0;
  }
  else
  {
    DBUG_ASSERT(worker || rli->curr_group_assigned_parts.elements == 0);
  }

  DBUG_RETURN((!thd->is_error() ||
               DBUG_EVALUATE_IF("fault_injection_get_slave_worker", 1, 0)) ?
              0 : -1);
}

#endif

/**************************************************************************
	Query_log_event methods
**************************************************************************/

#if defined(HAVE_REPLICATION) && !defined(MYSQL_CLIENT)

/**
  This (which is used only for SHOW BINLOG EVENTS) could be updated to
  print SET @@session_var=. But this is not urgent, as SHOW BINLOG EVENTS is
  only an information, it does not produce suitable queries to replay (for
  example it does not print LOAD DATA INFILE).
  @todo
    show the catalog ??
*/

int Query_log_event::pack_info(Protocol *protocol)
{
  // TODO: show the catalog ??
  String temp_buf;
  // Add use `DB` to the string if required
  if (!(flags & LOG_EVENT_SUPPRESS_USE_F)
      && db && db_len)
  {
    temp_buf.append("use ");
    append_identifier(this->thd, &temp_buf, db, db_len);
    temp_buf.append("; ");
  }
  // Add the query to the string
  if (query && q_len)
    temp_buf.append(query);
 // persist the buffer in protocol
  protocol->store(temp_buf.ptr(), temp_buf.length(), &my_charset_bin);
  return 0;
}
#endif

#ifndef MYSQL_CLIENT

/**
  Utility function for the next method (Query_log_event::write()) .
*/
static void write_str_with_code_and_len(uchar **dst, const char *src,
                                        uint len, uint code)
{
  /*
    only 1 byte to store the length of catalog, so it should not
    surpass 255
  */
  DBUG_ASSERT(len <= 255);
  DBUG_ASSERT(src);
  *((*dst)++)= code;
  *((*dst)++)= (uchar) len;
  bmove(*dst, src, len);
  (*dst)+= len;
}


/**
  Query_log_event::write().

  @note
    In this event we have to modify the header to have the correct
    EVENT_LEN_OFFSET as we don't yet know how many status variables we
    will print!
*/

bool Query_log_event::write(IO_CACHE* file)
{
  uchar buf[QUERY_HEADER_LEN + MAX_SIZE_LOG_EVENT_STATUS];
  uchar *start, *start_of_status;
  ulong event_length;

  if (!query)
    return 1;                                   // Something wrong with event

  /*
    We want to store the thread id:
    (- as an information for the user when he reads the binlog)
    - if the query uses temporary table: for the slave SQL thread to know to
    which master connection the temp table belongs.
    Now imagine we (write()) are called by the slave SQL thread (we are
    logging a query executed by this thread; the slave runs with
    --log-slave-updates). Then this query will be logged with
    thread_id=the_thread_id_of_the_SQL_thread. Imagine that 2 temp tables of
    the same name were created simultaneously on the master (in the master
    binlog you have
    CREATE TEMPORARY TABLE t; (thread 1)
    CREATE TEMPORARY TABLE t; (thread 2)
    ...)
    then in the slave's binlog there will be
    CREATE TEMPORARY TABLE t; (thread_id_of_the_slave_SQL_thread)
    CREATE TEMPORARY TABLE t; (thread_id_of_the_slave_SQL_thread)
    which is bad (same thread id!).

    To avoid this, we log the thread's thread id EXCEPT for the SQL
    slave thread for which we log the original (master's) thread id.
    Now this moves the bug: what happens if the thread id on the
    master was 10 and when the slave replicates the query, a
    connection number 10 is opened by a normal client on the slave,
    and updates a temp table of the same name? We get a problem
    again. To avoid this, in the handling of temp tables (sql_base.cc)
    we use thread_id AND server_id.  TODO when this is merged into
    4.1: in 4.1, slave_proxy_id has been renamed to pseudo_thread_id
    and is a session variable: that's to make mysqlbinlog work with
    temp tables. We probably need to introduce

    SET PSEUDO_SERVER_ID
    for mysqlbinlog in 4.1. mysqlbinlog would print:
    SET PSEUDO_SERVER_ID=
    SET PSEUDO_THREAD_ID=
    for each query using temp tables.
  */
  int4store(buf + Q_THREAD_ID_OFFSET, slave_proxy_id);
  int4store(buf + Q_EXEC_TIME_OFFSET, exec_time);
  buf[Q_DB_LEN_OFFSET] = (char) db_len;
  int2store(buf + Q_ERR_CODE_OFFSET, error_code);

  /*
    You MUST always write status vars in increasing order of code. This
    guarantees that a slightly older slave will be able to parse those he
    knows.
  */
  start_of_status= start= buf+QUERY_HEADER_LEN;
  if (flags2_inited)
  {
    *start++= Q_FLAGS2_CODE;
    int4store(start, flags2);
    start+= 4;
  }
  if (sql_mode_inited)
  {
    *start++= Q_SQL_MODE_CODE;
    int8store(start, sql_mode);
    start+= 8;
  }
  if (catalog_len) // i.e. this var is inited (false for 4.0 events)
  {
    write_str_with_code_and_len(&start,
                                catalog, catalog_len, Q_CATALOG_NZ_CODE);
    /*
      In 5.0.x where x<4 masters we used to store the end zero here. This was
      a waste of one byte so we don't do it in x>=4 masters. We change code to
      Q_CATALOG_NZ_CODE, because re-using the old code would make x<4 slaves
      of this x>=4 master segfault (expecting a zero when there is
      none). Remaining compatibility problems are: the older slave will not
      find the catalog; but it is will not crash, and it's not an issue
      that it does not find the catalog as catalogs were not used in these
      older MySQL versions (we store it in binlog and read it from relay log
      but do nothing useful with it). What is an issue is that the older slave
      will stop processing the Q_* blocks (and jumps to the db/query) as soon
      as it sees unknown Q_CATALOG_NZ_CODE; so it will not be able to read
      Q_AUTO_INCREMENT*, Q_CHARSET and so replication will fail silently in
      various ways. Documented that you should not mix alpha/beta versions if
      they are not exactly the same version, with example of 5.0.3->5.0.2 and
      5.0.4->5.0.3. If replication is from older to new, the new will
      recognize Q_CATALOG_CODE and have no problem.
    */
  }
  if (auto_increment_increment != 1 || auto_increment_offset != 1)
  {
    *start++= Q_AUTO_INCREMENT;
    int2store(start, auto_increment_increment);
    int2store(start+2, auto_increment_offset);
    start+= 4;
  }
  if (charset_inited)
  {
    *start++= Q_CHARSET_CODE;
    memcpy(start, charset, 6);
    start+= 6;
  }
  if (time_zone_len)
  {
    /* In the TZ sys table, column Name is of length 64 so this should be ok */
    DBUG_ASSERT(time_zone_len <= MAX_TIME_ZONE_NAME_LENGTH);
    write_str_with_code_and_len(&start,
                                time_zone_str, time_zone_len, Q_TIME_ZONE_CODE);
  }
  if (lc_time_names_number)
  {
    DBUG_ASSERT(lc_time_names_number <= 0xFFFF);
    *start++= Q_LC_TIME_NAMES_CODE;
    int2store(start, lc_time_names_number);
    start+= 2;
  }
  if (charset_database_number)
  {
    DBUG_ASSERT(charset_database_number <= 0xFFFF);
    *start++= Q_CHARSET_DATABASE_CODE;
    int2store(start, charset_database_number);
    start+= 2;
  }
  if (table_map_for_update)
  {
    *start++= Q_TABLE_MAP_FOR_UPDATE_CODE;
    int8store(start, table_map_for_update);
    start+= 8;
  }
  if (master_data_written != 0)
  {
    /*
      Q_MASTER_DATA_WRITTEN_CODE only exists in relay logs where the master
      has binlog_version<4 and the slave has binlog_version=4. See comment
      for master_data_written in log_event.h for details.
    */
    *start++= Q_MASTER_DATA_WRITTEN_CODE;
    int4store(start, master_data_written);
    start+= 4;
  }

  if (thd && thd->need_binlog_invoker())
  {
    LEX_STRING user;
    LEX_STRING host;
    memset(&user, 0, sizeof(user));
    memset(&host, 0, sizeof(host));

    if (thd->slave_thread && thd->has_invoker())
    {
      /* user will be null, if master is older than this patch */
      user= thd->get_invoker_user();
      host= thd->get_invoker_host();
    }
    else if (thd->security_ctx->priv_user)
    {
      Security_context *ctx= thd->security_ctx;

      user.length= strlen(ctx->priv_user);
      user.str= ctx->priv_user;
      if (ctx->priv_host[0] != '\0')
      {
        host.str= ctx->priv_host;
        host.length= strlen(ctx->priv_host);
      }
    }

    if (user.length > 0)
    {
      *start++= Q_INVOKER;

      /*
        Store user length and user. The max length of use is 16, so 1 byte is
        enough to store the user's length.
       */
      *start++= (uchar)user.length;
      memcpy(start, user.str, user.length);
      start+= user.length;

      /*
        Store host length and host. The max length of host is 60, so 1 byte is
        enough to store the host's length.
       */
      *start++= (uchar)host.length;
      memcpy(start, host.str, host.length);
      start+= host.length;
    }
  }

  if (thd && thd->get_binlog_accessed_db_names() != NULL)
  {
    uchar dbs;
    *start++= Q_UPDATED_DB_NAMES;

    compile_time_assert(MAX_DBS_IN_EVENT_MTS <= OVER_MAX_DBS_IN_EVENT_MTS);

    /* 
       In case of the number of db:s exceeds MAX_DBS_IN_EVENT_MTS
       no db:s is written and event will require the sequential applying on slave.
    */
    dbs=
      (thd->get_binlog_accessed_db_names()->elements <= MAX_DBS_IN_EVENT_MTS) ?
      thd->get_binlog_accessed_db_names()->elements : OVER_MAX_DBS_IN_EVENT_MTS;

    DBUG_ASSERT(dbs != 0);

    if (dbs <= MAX_DBS_IN_EVENT_MTS)
    {
      List_iterator_fast<char> it(*thd->get_binlog_accessed_db_names());
      char *db_name= it++;
      /* 
         the single "" db in the acccessed db list corresponds to the same as
         exceeds MAX_DBS_IN_EVENT_MTS case, so dbs is set to the over-max.
      */
      if (dbs == 1 && !strcmp(db_name, ""))
        dbs= OVER_MAX_DBS_IN_EVENT_MTS;
      *start++= dbs;
      if (dbs != OVER_MAX_DBS_IN_EVENT_MTS)
        do
        {
          strcpy((char*) start, db_name);
          start += strlen(db_name) + 1;
        } while ((db_name= it++));
    }
    else
    {
      *start++= dbs;
    }
  }

  if (thd && thd->query_start_usec_used)
  {
    *start++= Q_MICROSECONDS;
    get_time();
    int3store(start, when.tv_usec);
    start+= 3;
  }

  /*
    NOTE: When adding new status vars, please don't forget to update
    the MAX_SIZE_LOG_EVENT_STATUS in log_event.h and update the function
    code_name() in this file.
   
    Here there could be code like
    if (command-line-option-which-says-"log_this_variable" && inited)
    {
    *start++= Q_THIS_VARIABLE_CODE;
    int4store(start, this_variable);
    start+= 4;
    }
  */
  
  /* Store length of status variables */
  status_vars_len= (uint) (start-start_of_status);
  DBUG_ASSERT(status_vars_len <= MAX_SIZE_LOG_EVENT_STATUS);
  int2store(buf + Q_STATUS_VARS_LEN_OFFSET, status_vars_len);

  /*
    Calculate length of whole event
    The "1" below is the \0 in the db's length
  */
  event_length= (uint) (start-buf) + get_post_header_size_for_derived() + db_len + 1 + q_len;

  return (write_header(file, event_length) ||
          wrapper_my_b_safe_write(file, (uchar*) buf, QUERY_HEADER_LEN) ||
          write_post_header_for_derived(file) ||
          wrapper_my_b_safe_write(file, (uchar*) start_of_status,
                          (uint) (start-start_of_status)) ||
          wrapper_my_b_safe_write(file, (db) ? (uchar*) db : (uchar*)"", db_len + 1) ||
          wrapper_my_b_safe_write(file, (uchar*) query, q_len) ||
	  write_footer(file)) ? 1 : 0;
}

/**
  The simplest constructor that could possibly work.  This is used for
  creating static objects that have a special meaning and are invisible
  to the log.  
*/
Query_log_event::Query_log_event()
  :Log_event(), data_buf(0)
{
  memset(&user, 0, sizeof(user));
  memset(&host, 0, sizeof(host));
}


/**
  Creates a Query Log Event.

  @param thd_arg      Thread handle
  @param query_arg    Array of char representing the query
  @param query_length Size of the 'query_arg' array
  @param using_trans  Indicates that there are transactional changes.
  @param immediate    After being written to the binary log, the event
                      must be flushed immediately. This indirectly implies
                      the stmt-cache.
  @param suppress_use Suppress the generation of 'USE' statements
  @param errcode      The error code of the query
  @param ignore       Ignore user's statement, i.e. lex information, while
                      deciding which cache must be used.
*/
Query_log_event::Query_log_event(THD* thd_arg, const char* query_arg,
				 ulong query_length, bool using_trans,
				 bool immediate, bool suppress_use,
                                 int errcode, bool ignore_cmd_internals)

  :Log_event(thd_arg,
             (thd_arg->thread_specific_used ? LOG_EVENT_THREAD_SPECIFIC_F :
              0) |
             (suppress_use ? LOG_EVENT_SUPPRESS_USE_F : 0),
	     using_trans ? Log_event::EVENT_TRANSACTIONAL_CACHE :
                          Log_event::EVENT_STMT_CACHE,
             Log_event::EVENT_NORMAL_LOGGING),
   data_buf(0), query(query_arg), catalog(thd_arg->catalog),
   db(thd_arg->db), q_len((uint32) query_length),
   thread_id(thd_arg->thread_id),
   /* save the original thread id; we already know the server id */
   slave_proxy_id(thd_arg->variables.pseudo_thread_id),
   flags2_inited(1), sql_mode_inited(1), charset_inited(1),
   sql_mode(thd_arg->variables.sql_mode),
   auto_increment_increment(thd_arg->variables.auto_increment_increment),
   auto_increment_offset(thd_arg->variables.auto_increment_offset),
   lc_time_names_number(thd_arg->variables.lc_time_names->number),
   charset_database_number(0),
   table_map_for_update((ulonglong)thd_arg->table_map_for_update),
   master_data_written(0), mts_accessed_dbs(0)
{

  memset(&user, 0, sizeof(user));
  memset(&host, 0, sizeof(host));

  error_code= errcode;

  /*
  exec_time calculation has changed to use the same method that is used
  to fill out "thd_arg->start_time"
  */

  struct timeval end_time;
  ulonglong micro_end_time= my_micro_time();
  my_micro_time_to_timeval(micro_end_time, &end_time);

  exec_time= end_time.tv_sec - thd_arg->start_time.tv_sec;

  /**
    @todo this means that if we have no catalog, then it is replicated
    as an existing catalog of length zero. is that safe? /sven
  */
  catalog_len = (catalog) ? (uint32) strlen(catalog) : 0;
  /* status_vars_len is set just before writing the event */
  db_len = (db) ? (uint32) strlen(db) : 0;
  if (thd_arg->variables.collation_database != thd_arg->db_charset)
    charset_database_number= thd_arg->variables.collation_database->number;
  
  /*
    We only replicate over the bits of flags2 that we need: the rest
    are masked out by "& OPTIONS_WRITTEN_TO_BINLOG".

    We also force AUTOCOMMIT=1.  Rationale (cf. BUG#29288): After
    fixing BUG#26395, we always write BEGIN and COMMIT around all
    transactions (even single statements in autocommit mode).  This is
    so that replication from non-transactional to transactional table
    and error recovery from XA to non-XA table should work as
    expected.  The BEGIN/COMMIT are added in log.cc. However, there is
    one exception: MyISAM bypasses log.cc and writes directly to the
    binlog.  So if autocommit is off, master has MyISAM, and slave has
    a transactional engine, then the slave will just see one long
    never-ending transaction.  The only way to bypass explicit
    BEGIN/COMMIT in the binlog is by using a non-transactional table.
    So setting AUTOCOMMIT=1 will make this work as expected.

    Note: explicitly replicate AUTOCOMMIT=1 from master. We do not
    assume AUTOCOMMIT=1 on slave; the slave still reads the state of
    the autocommit flag as written by the master to the binlog. This
    behavior may change after WL#4162 has been implemented.
  */
  flags2= (uint32) (thd_arg->variables.option_bits &
                    (OPTIONS_WRITTEN_TO_BIN_LOG & ~OPTION_NOT_AUTOCOMMIT));
  DBUG_ASSERT(thd_arg->variables.character_set_client->number < 256*256);
  DBUG_ASSERT(thd_arg->variables.collation_connection->number < 256*256);
  DBUG_ASSERT(thd_arg->variables.collation_server->number < 256*256);
  DBUG_ASSERT(thd_arg->variables.character_set_client->mbminlen == 1);
  int2store(charset, thd_arg->variables.character_set_client->number);
  int2store(charset+2, thd_arg->variables.collation_connection->number);
  int2store(charset+4, thd_arg->variables.collation_server->number);
  if (thd_arg->time_zone_used)
  {
    /*
      Note that our event becomes dependent on the Time_zone object
      representing the time zone. Fortunately such objects are never deleted
      or changed during mysqld's lifetime.
    */
    time_zone_len= thd_arg->variables.time_zone->get_name()->length();
    time_zone_str= thd_arg->variables.time_zone->get_name()->ptr();
  }
  else
    time_zone_len= 0;

  /*
    In what follows, we define in which cache, trx-cache or stmt-cache,
    this Query Log Event will be written to.

    If ignore_cmd_internals is defined, we rely on the is_trans flag to
    choose the cache and this is done in the base class Log_event. False
    means that the stmt-cache will be used and upon statement commit/rollback
    the cache will be flushed to disk. True means that the trx-cache will
    be used and upon transaction commit/rollback the cache will be flushed
    to disk.

    If set immediate cache is defined, for convenience, we automatically
    use the stmt-cache. This mean that the statement will be written
    to the stmt-cache and immediately flushed to disk without waiting
    for a commit/rollback notification.

    For example, the cluster/ndb captures a request to execute a DDL
    statement and synchronously propagate it to all available MySQL
    servers. Unfortunately, the current protocol assumes that the
    generated events are immediately written to diks and does not check
    for commit/rollback.

    Upon dropping a connection, DDLs (i.e. DROP TEMPORARY TABLE) are
    generated and in this case the statements have the immediate flag
    set because there is no commit/rollback.

    If the immediate flag is not set, the decision on the cache is based
    on the current statement and the flag is_trans, which indicates if
    a transactional engine was updated. 

    Statements are classifed as row producers (i.e. can_generate_row_events())
    or non-row producers. Non-row producers, DDL in general, are treated
    as the immediate flag was set and for convenience are written to the
    stmt-cache and immediately flushed to disk. 

    Row producers are handled in general according to the is_trans flag.
    False means that the stmt-cache will be used and upon statement
    commit/rollback the cache will be flushed to disk. True means that the
    trx-cache will be used and upon transaction commit/rollback the cache
    will be flushed to disk.

    Unfortunately, there are exceptions to this non-row and row producer
    rules:

      . The SAVEPOINT, ROLLBACK TO SAVEPOINT, RELEASE SAVEPOINT does not
        have the flag is_trans set because there is no updated engine but
        must be written to the trx-cache.

      . SET If auto-commit is on, it must not go through a cache.

      . CREATE TABLE is classfied as non-row producer but CREATE TEMPORARY
        must be handled as row producer.

      . DROP TABLE is classfied as non-row producer but DROP TEMPORARY
        must be handled as row producer.

    Finally, some statements that does not have the flag is_trans set may
    be written to the trx-cache based on the following criteria:

      . updated both a transactional and a non-transactional engine (i.e.
        stmt_has_updated_trans_table()).

      . accessed both a transactional and a non-transactional engine and
        is classified as unsafe (i.e. is_mixed_stmt_unsafe()).

      . is executed within a transaction and previously a transactional
        engine was updated and the flag binlog_direct_non_trans_update
        is set.
  */
  if (ignore_cmd_internals)
    return;

  /*
    TRUE defines that the trx-cache must be used.
  */
  bool cmd_can_generate_row_events= FALSE;
  /*
    TRUE defines that the trx-cache must be used.
  */
  bool cmd_must_go_to_trx_cache= FALSE;
   
  LEX *lex= thd->lex;
  if (!immediate)
  {
    switch (lex->sql_command)
    {
      case SQLCOM_DROP_TABLE:
        cmd_can_generate_row_events= lex->drop_temporary &&
                                     thd->in_multi_stmt_transaction_mode();
      break;
      case SQLCOM_CREATE_TABLE:
        cmd_must_go_to_trx_cache= lex->select_lex.item_list.elements &&
                                  thd->is_current_stmt_binlog_format_row();
        cmd_can_generate_row_events= 
          ((lex->create_info.options & HA_LEX_CREATE_TMP_TABLE) &&
            thd->in_multi_stmt_transaction_mode()) || cmd_must_go_to_trx_cache;
        break;
      case SQLCOM_SET_OPTION:
        if (lex->autocommit)
          cmd_can_generate_row_events= cmd_must_go_to_trx_cache= FALSE;
        else
          cmd_can_generate_row_events= TRUE;
        break;
      case SQLCOM_RELEASE_SAVEPOINT:
      case SQLCOM_ROLLBACK_TO_SAVEPOINT:
      case SQLCOM_SAVEPOINT:
        cmd_can_generate_row_events= cmd_must_go_to_trx_cache= TRUE;
        break;
      default:
        cmd_can_generate_row_events= sqlcom_can_generate_row_events(thd);
        break;
    }
  }
  
  if (cmd_can_generate_row_events)
  {
    cmd_must_go_to_trx_cache= cmd_must_go_to_trx_cache || using_trans;
    if (cmd_must_go_to_trx_cache || stmt_has_updated_trans_table(thd) ||
        thd->lex->is_mixed_stmt_unsafe(thd->in_multi_stmt_transaction_mode(),
                                       thd->variables.binlog_direct_non_trans_update,
                                       trans_has_updated_trans_table(thd),
                                       thd->tx_isolation) ||
        (!thd->variables.binlog_direct_non_trans_update && trans_has_updated_trans_table(thd)))
    {
      event_logging_type= Log_event::EVENT_NORMAL_LOGGING; 
      event_cache_type= Log_event::EVENT_TRANSACTIONAL_CACHE;
    }
    else
    {
      event_logging_type= Log_event::EVENT_NORMAL_LOGGING; 
      event_cache_type= Log_event::EVENT_STMT_CACHE;
    }
  }
  else
  {
    event_logging_type= Log_event::EVENT_IMMEDIATE_LOGGING;
    event_cache_type= Log_event::EVENT_STMT_CACHE;
  }

  DBUG_ASSERT(event_cache_type != Log_event::EVENT_INVALID_CACHE);
  DBUG_ASSERT(event_logging_type != Log_event::EVENT_INVALID_LOGGING);
  DBUG_PRINT("info",("Query_log_event has flags2: %lu  sql_mode: %llu",
                     (ulong) flags2, sql_mode));
}
#endif /* MYSQL_CLIENT */


/* 2 utility functions for the next method */

/**
   Read a string with length from memory.

   This function reads the string-with-length stored at
   <code>src</code> and extract the length into <code>*len</code> and
   a pointer to the start of the string into <code>*dst</code>. The
   string can then be copied using <code>memcpy()</code> with the
   number of bytes given in <code>*len</code>.

   @param src Pointer to variable holding a pointer to the memory to
              read the string from.
   @param dst Pointer to variable holding a pointer where the actual
              string starts. Starting from this position, the string
              can be copied using @c memcpy().
   @param len Pointer to variable where the length will be stored.
   @param end One-past-the-end of the memory where the string is
              stored.

   @return    Zero if the entire string can be copied successfully,
              @c UINT_MAX if the length could not be read from memory
              (that is, if <code>*src >= end</code>), otherwise the
              number of bytes that are missing to read the full
              string, which happends <code>*dst + *len >= end</code>.
*/
static int
get_str_len_and_pointer(const Log_event::Byte **src,
                        const char **dst,
                        uint *len,
                        const Log_event::Byte *end)
{
  if (*src >= end)
    return -1;       // Will be UINT_MAX in two-complement arithmetics
  uint length= **src;
  if (length > 0)
  {
    if (*src + length >= end)
      return *src + length - end + 1;       // Number of bytes missing
    *dst= (char *)*src + 1;                    // Will be copied later
  }
  *len= length;
  *src+= length + 1;
  return 0;
}

static void copy_str_and_move(const char **src, 
                              Log_event::Byte **dst, 
                              uint len)
{
  memcpy(*dst, *src, len);
  *src= (const char *)*dst;
  (*dst)+= len;
  *(*dst)++= 0;
}


#ifndef DBUG_OFF
static char const *
code_name(int code)
{
  static char buf[255];
  switch (code) {
  case Q_FLAGS2_CODE: return "Q_FLAGS2_CODE";
  case Q_SQL_MODE_CODE: return "Q_SQL_MODE_CODE";
  case Q_CATALOG_CODE: return "Q_CATALOG_CODE";
  case Q_AUTO_INCREMENT: return "Q_AUTO_INCREMENT";
  case Q_CHARSET_CODE: return "Q_CHARSET_CODE";
  case Q_TIME_ZONE_CODE: return "Q_TIME_ZONE_CODE";
  case Q_CATALOG_NZ_CODE: return "Q_CATALOG_NZ_CODE";
  case Q_LC_TIME_NAMES_CODE: return "Q_LC_TIME_NAMES_CODE";
  case Q_CHARSET_DATABASE_CODE: return "Q_CHARSET_DATABASE_CODE";
  case Q_TABLE_MAP_FOR_UPDATE_CODE: return "Q_TABLE_MAP_FOR_UPDATE_CODE";
  case Q_MASTER_DATA_WRITTEN_CODE: return "Q_MASTER_DATA_WRITTEN_CODE";
  case Q_UPDATED_DB_NAMES: return "Q_UPDATED_DB_NAMES";
  case Q_MICROSECONDS: return "Q_MICROSECONDS";
  }
  sprintf(buf, "CODE#%d", code);
  return buf;
}
#endif

/**
   Macro to check that there is enough space to read from memory.

   @param PTR Pointer to memory
   @param END End of memory
   @param CNT Number of bytes that should be read.
 */
#define CHECK_SPACE(PTR,END,CNT)                      \
  do {                                                \
    DBUG_PRINT("info", ("Read %s", code_name(pos[-1]))); \
    DBUG_ASSERT((PTR) + (CNT) <= (END));              \
    if ((PTR) + (CNT) > (END)) {                      \
      DBUG_PRINT("info", ("query= 0"));               \
      query= 0;                                       \
      DBUG_VOID_RETURN;                               \
    }                                                 \
  } while (0)


/**
  This is used by the SQL slave thread to prepare the event before execution.
*/
Query_log_event::Query_log_event(const char* buf, uint event_len,
                                 const Format_description_log_event
                                 *description_event,
                                 Log_event_type event_type)
  :Log_event(buf, description_event), data_buf(0), query(NullS),
   db(NullS), catalog_len(0), status_vars_len(0),
   flags2_inited(0), sql_mode_inited(0), charset_inited(0),
   auto_increment_increment(1), auto_increment_offset(1),
   time_zone_len(0), lc_time_names_number(0), charset_database_number(0),
   table_map_for_update(0), master_data_written(0),
   mts_accessed_dbs(OVER_MAX_DBS_IN_EVENT_MTS)
{
  ulong data_len;
  uint32 tmp;
  uint8 common_header_len, post_header_len;
  Log_event::Byte *start;
  const Log_event::Byte *end;
  bool catalog_nz= 1;
  DBUG_ENTER("Query_log_event::Query_log_event(char*,...)");

  memset(&user, 0, sizeof(user));
  memset(&host, 0, sizeof(host));
  common_header_len= description_event->common_header_len;
  post_header_len= description_event->post_header_len[event_type-1];
  DBUG_PRINT("info",("event_len: %u  common_header_len: %d  post_header_len: %d",
                     event_len, common_header_len, post_header_len));
  
  /*
    We test if the event's length is sensible, and if so we compute data_len.
    We cannot rely on QUERY_HEADER_LEN here as it would not be format-tolerant.
    We use QUERY_HEADER_MINIMAL_LEN which is the same for 3.23, 4.0 & 5.0.
  */
  if (event_len < (uint)(common_header_len + post_header_len))
    DBUG_VOID_RETURN;				
  data_len = event_len - (common_header_len + post_header_len);
  buf+= common_header_len;
  
  slave_proxy_id= thread_id = uint4korr(buf + Q_THREAD_ID_OFFSET);
  exec_time = uint4korr(buf + Q_EXEC_TIME_OFFSET);
  db_len = (uint)buf[Q_DB_LEN_OFFSET]; // TODO: add a check of all *_len vars
  error_code = uint2korr(buf + Q_ERR_CODE_OFFSET);

  /*
    5.0 format starts here.
    Depending on the format, we may or not have affected/warnings etc
    The remnent post-header to be parsed has length:
  */
  tmp= post_header_len - QUERY_HEADER_MINIMAL_LEN; 
  if (tmp)
  {
    status_vars_len= uint2korr(buf + Q_STATUS_VARS_LEN_OFFSET);
    /*
      Check if status variable length is corrupt and will lead to very
      wrong data. We could be even more strict and require data_len to
      be even bigger, but this will suffice to catch most corruption
      errors that can lead to a crash.
    */
    if (status_vars_len > min<ulong>(data_len, MAX_SIZE_LOG_EVENT_STATUS))
    {
      DBUG_PRINT("info", ("status_vars_len (%u) > data_len (%lu); query= 0",
                          status_vars_len, data_len));
      query= 0;
      DBUG_VOID_RETURN;
    }
    data_len-= status_vars_len;
    DBUG_PRINT("info", ("Query_log_event has status_vars_len: %u",
                        (uint) status_vars_len));
    tmp-= 2;
  } 
  else
  {
    /*
      server version < 5.0 / binlog_version < 4 master's event is 
      relay-logged with storing the original size of the event in
      Q_MASTER_DATA_WRITTEN_CODE status variable.
      The size is to be restored at reading Q_MASTER_DATA_WRITTEN_CODE-marked
      event from the relay log.
    */
    DBUG_ASSERT(description_event->binlog_version < 4);
    master_data_written= data_written;
  }
  /*
    We have parsed everything we know in the post header for QUERY_EVENT,
    the rest of post header is either comes from older version MySQL or
    dedicated to derived events (e.g. Execute_load_query...)
  */

  /* variable-part: the status vars; only in MySQL 5.0  */
  
  start= (Log_event::Byte*) (buf+post_header_len);
  end= (const Log_event::Byte*) (start+status_vars_len);
  for (const Log_event::Byte* pos= start; pos < end;)
  {
    switch (*pos++) {
    case Q_FLAGS2_CODE:
      CHECK_SPACE(pos, end, 4);
      flags2_inited= 1;
      flags2= uint4korr(pos);
      DBUG_PRINT("info",("In Query_log_event, read flags2: %lu", (ulong) flags2));
      pos+= 4;
      break;
    case Q_SQL_MODE_CODE:
    {
#ifndef DBUG_OFF
      char buff[22];
#endif
      CHECK_SPACE(pos, end, 8);
      sql_mode_inited= 1;
      sql_mode= uint8korr(pos);
      DBUG_PRINT("info",("In Query_log_event, read sql_mode: %s",
			 llstr(sql_mode, buff)));
      pos+= 8;
      break;
    }
    case Q_CATALOG_NZ_CODE:
      DBUG_PRINT("info", ("case Q_CATALOG_NZ_CODE; pos: 0x%lx; end: 0x%lx",
                          (ulong) pos, (ulong) end));
      if (get_str_len_and_pointer(&pos, &catalog, &catalog_len, end))
      {
        DBUG_PRINT("info", ("query= 0"));
        query= 0;
        DBUG_VOID_RETURN;
      }
      break;
    case Q_AUTO_INCREMENT:
      CHECK_SPACE(pos, end, 4);
      auto_increment_increment= uint2korr(pos);
      auto_increment_offset=    uint2korr(pos+2);
      pos+= 4;
      break;
    case Q_CHARSET_CODE:
    {
      CHECK_SPACE(pos, end, 6);
      charset_inited= 1;
      memcpy(charset, pos, 6);
      pos+= 6;
      break;
    }
    case Q_TIME_ZONE_CODE:
    {
      if (get_str_len_and_pointer(&pos, &time_zone_str, &time_zone_len, end))
      {
        DBUG_PRINT("info", ("Q_TIME_ZONE_CODE: query= 0"));
        query= 0;
        DBUG_VOID_RETURN;
      }
      break;
    }
    case Q_CATALOG_CODE: /* for 5.0.x where 0<=x<=3 masters */
      CHECK_SPACE(pos, end, 1);
      if ((catalog_len= *pos))
        catalog= (char*) pos+1;                           // Will be copied later
      CHECK_SPACE(pos, end, catalog_len + 2);
      pos+= catalog_len+2; // leap over end 0
      catalog_nz= 0; // catalog has end 0 in event
      break;
    case Q_LC_TIME_NAMES_CODE:
      CHECK_SPACE(pos, end, 2);
      lc_time_names_number= uint2korr(pos);
      pos+= 2;
      break;
    case Q_CHARSET_DATABASE_CODE:
      CHECK_SPACE(pos, end, 2);
      charset_database_number= uint2korr(pos);
      pos+= 2;
      break;
    case Q_TABLE_MAP_FOR_UPDATE_CODE:
      CHECK_SPACE(pos, end, 8);
      table_map_for_update= uint8korr(pos);
      pos+= 8;
      break;
    case Q_MASTER_DATA_WRITTEN_CODE:
      CHECK_SPACE(pos, end, 4);
      data_written= master_data_written= uint4korr(pos);
      pos+= 4;
      break;
    case Q_MICROSECONDS:
    {
      CHECK_SPACE(pos, end, 3);
      when.tv_usec= uint3korr(pos);
      pos+= 3;
      break;
    }
    case Q_INVOKER:
    {
      CHECK_SPACE(pos, end, 1);
      user.length= *pos++;
      CHECK_SPACE(pos, end, user.length);
      user.str= (char *)pos;
      pos+= user.length;

      CHECK_SPACE(pos, end, 1);
      host.length= *pos++;
      CHECK_SPACE(pos, end, host.length);
      host.str= (char *)pos;
      pos+= host.length;
      break;
    }
    case Q_UPDATED_DB_NAMES:
    {
      uchar i= 0;
      CHECK_SPACE(pos, end, 1);
      mts_accessed_dbs= *pos++;
      /* 
         Notice, the following check is positive also in case of
         the master's MAX_DBS_IN_EVENT_MTS > the slave's one and the event 
         contains e.g the master's MAX_DBS_IN_EVENT_MTS db:s.
      */
      if (mts_accessed_dbs > MAX_DBS_IN_EVENT_MTS)
      {
        mts_accessed_dbs= OVER_MAX_DBS_IN_EVENT_MTS;
        break;
      }

      DBUG_ASSERT(mts_accessed_dbs != 0);

      for (i= 0; i < mts_accessed_dbs && pos < start + status_vars_len; i++)
      {
        DBUG_EXECUTE_IF("query_log_event_mts_corrupt_db_names",
                        {
                          if (mts_accessed_dbs == 2)
                          {
                            DBUG_ASSERT(pos[sizeof("d?") - 1] == 0);
                            ((char*) pos)[sizeof("d?") - 1]= 'a';
                          }});
        strncpy(mts_accessed_db_names[i], (char*) pos,
                min<ulong>(NAME_LEN, start + status_vars_len - pos));
        mts_accessed_db_names[i][NAME_LEN - 1]= 0;
        pos+= 1 + strlen((const char*) pos);
      }
      if (i != mts_accessed_dbs || pos > start + status_vars_len)
        DBUG_VOID_RETURN;
      break;
    }
    default:
      /* That's why you must write status vars in growing order of code */
      DBUG_PRINT("info",("Query_log_event has unknown status vars (first has\
 code: %u), skipping the rest of them", (uint) *(pos-1)));
      pos= (const uchar*) end;                         // Break loop
    }
  }

  /**
    Layout for the data buffer is as follows
    +--------+-----------+------+------+---------+----+-------+
    | catlog | time_zone | user | host | db name | \0 | Query |
    +--------+-----------+------+------+---------+----+-------+

    To support the query cache we append the following buffer to the above
    +-------+----------------------------------------+-------+
    |db len | uninitiatlized space of size of db len | FLAGS |
    +-------+----------------------------------------+-------+

    The area of buffer starting from Query field all the way to the end belongs
    to the Query buffer and its structure is described in alloc_query() in
    sql_parse.cc
    */

#if !defined(MYSQL_CLIENT) && defined(HAVE_QUERY_CACHE)
  if (!(start= data_buf = (Log_event::Byte*) my_malloc(catalog_len + 1
                                                    +  time_zone_len + 1
                                                    +  user.length + 1
                                                    +  host.length + 1
                                                    +  data_len + 1
                                                    +  sizeof(size_t)//for db_len
                                                    +  db_len + 1
                                                    +  QUERY_CACHE_FLAGS_SIZE,
                                                       MYF(MY_WME))))
#else
  if (!(start= data_buf = (Log_event::Byte*) my_malloc(catalog_len + 1
                                                    +  time_zone_len + 1
                                                    +  user.length + 1
                                                    +  host.length + 1
                                                    +  data_len + 1,
                                                       MYF(MY_WME))))
#endif
      DBUG_VOID_RETURN;
  if (catalog_len)                                  // If catalog is given
  {
    /**
      @todo we should clean up and do only copy_str_and_move; it
      works for both cases.  Then we can remove the catalog_nz
      flag. /sven
    */
    if (likely(catalog_nz)) // true except if event comes from 5.0.0|1|2|3.
      copy_str_and_move(&catalog, &start, catalog_len);
    else
    {
      memcpy(start, catalog, catalog_len+1); // copy end 0
      catalog= (const char *)start;
      start+= catalog_len+1;
    }
  }
  if (time_zone_len)
    copy_str_and_move(&time_zone_str, &start, time_zone_len);

  if (user.length > 0)
    copy_str_and_move((const char **)&(user.str), &start, user.length);
  if (host.length > 0)
    copy_str_and_move((const char **)&(host.str), &start, host.length);

  /**
    if time_zone_len or catalog_len are 0, then time_zone and catalog
    are uninitialized at this point.  shouldn't they point to the
    zero-length null-terminated strings we allocated space for in the
    my_alloc call above? /sven
  */

  /* A 2nd variable part; this is common to all versions */ 
  memcpy((char*) start, end, data_len);          // Copy db and query
  start[data_len]= '\0';              // End query with \0 (For safetly)
  db= (char *)start;
  query= (char *)(start + db_len + 1);
  q_len= data_len - db_len -1;
  /**
    Append the db length at the end of the buffer. This will be used by
    Query_cache::send_result_to_client() in case the query cache is On.
   */
#if !defined(MYSQL_CLIENT) && defined(HAVE_QUERY_CACHE)
  size_t db_length= (size_t)db_len;
  memcpy(start + data_len + 1, &db_length, sizeof(size_t));
#endif
  DBUG_VOID_RETURN;
}


#ifdef MYSQL_CLIENT
/**
  Query_log_event::print().

  @todo
    print the catalog ??
*/
void Query_log_event::print_query_header(IO_CACHE* file,
					 PRINT_EVENT_INFO* print_event_info)
{
  // TODO: print the catalog ??
  char buff[48], *end;  // Enough for "SET TIMESTAMP=1305535348.123456"
  char quoted_id[1+ 2*FN_REFLEN+ 2];
  int quoted_len= 0;
  bool different_db= 1;
  uint32 tmp;

  if (!print_event_info->short_form)
  {
    print_header(file, print_event_info, FALSE);
    my_b_printf(file, "\t%s\tthread_id=%lu\texec_time=%lu\terror_code=%d\n",
                get_type_str(), (ulong) thread_id, (ulong) exec_time,
                error_code);
  }

  if ((flags & LOG_EVENT_SUPPRESS_USE_F))
  {
    if (!is_trans_keyword())
      print_event_info->db[0]= '\0';
  }
  else if (db)
  {
#ifdef MYSQL_SERVER
    quoted_len= my_strmov_quoted_identifier(this->thd, (char*)quoted_id, db, 0);
#else
    quoted_len= my_strmov_quoted_identifier((char*)quoted_id, db);
#endif
    quoted_id[quoted_len]= '\0';
    different_db= memcmp(print_event_info->db, db, db_len + 1);
    if (different_db)
      memcpy(print_event_info->db, db, db_len + 1);
    if (db[0] && different_db) 
      my_b_printf(file, "use %s%s\n", quoted_id, print_event_info->delimiter);
  }

  end=int10_to_str((long) when.tv_sec, strmov(buff,"SET TIMESTAMP="),10);
  if (when.tv_usec)
    end+= sprintf(end, ".%06d", (int) when.tv_usec);
  end= strmov(end, print_event_info->delimiter);
  *end++='\n';
  DBUG_ASSERT(end < buff + sizeof(buff));
  my_b_write(file, (uchar*) buff, (uint) (end-buff));
  if ((!print_event_info->thread_id_printed ||
       ((flags & LOG_EVENT_THREAD_SPECIFIC_F) &&
        thread_id != print_event_info->thread_id)))
  {
    // If --short-form, print deterministic value instead of pseudo_thread_id.
    my_b_printf(file,"SET @@session.pseudo_thread_id=%lu%s\n",
                short_form ? 999999999 : (ulong)thread_id,
                print_event_info->delimiter);
    print_event_info->thread_id= thread_id;
    print_event_info->thread_id_printed= 1;
  }

  /*
    If flags2_inited==0, this is an event from 3.23 or 4.0; nothing to
    print (remember we don't produce mixed relay logs so there cannot be
    5.0 events before that one so there is nothing to reset).
  */
  if (likely(flags2_inited)) /* likely as this will mainly read 5.0 logs */
  {
    /* tmp is a bitmask of bits which have changed. */
    if (likely(print_event_info->flags2_inited)) 
      /* All bits which have changed */
      tmp= (print_event_info->flags2) ^ flags2;
    else /* that's the first Query event we read */
    {
      print_event_info->flags2_inited= 1;
      tmp= ~((uint32)0); /* all bits have changed */
    }

    if (unlikely(tmp)) /* some bits have changed */
    {
      bool need_comma= 0;
      my_b_printf(file, "SET ");
      print_set_option(file, tmp, OPTION_NO_FOREIGN_KEY_CHECKS, ~flags2,
                       "@@session.foreign_key_checks", &need_comma);
      print_set_option(file, tmp, OPTION_AUTO_IS_NULL, flags2,
                       "@@session.sql_auto_is_null", &need_comma);
      print_set_option(file, tmp, OPTION_RELAXED_UNIQUE_CHECKS, ~flags2,
                       "@@session.unique_checks", &need_comma);
      print_set_option(file, tmp, OPTION_NOT_AUTOCOMMIT, ~flags2,
                       "@@session.autocommit", &need_comma);
      my_b_printf(file,"%s\n", print_event_info->delimiter);
      print_event_info->flags2= flags2;
    }
  }

  /*
    Now the session variables;
    it's more efficient to pass SQL_MODE as a number instead of a
    comma-separated list.
    FOREIGN_KEY_CHECKS, SQL_AUTO_IS_NULL, UNIQUE_CHECKS are session-only
    variables (they have no global version; they're not listed in
    sql_class.h), The tests below work for pure binlogs or pure relay
    logs. Won't work for mixed relay logs but we don't create mixed
    relay logs (that is, there is no relay log with a format change
    except within the 3 first events, which mysqlbinlog handles
    gracefully). So this code should always be good.
  */

  if (likely(sql_mode_inited) &&
      (unlikely(print_event_info->sql_mode != sql_mode ||
                !print_event_info->sql_mode_inited)))
  {
    my_b_printf(file,"SET @@session.sql_mode=%lu%s\n",
                (ulong)sql_mode, print_event_info->delimiter);
    print_event_info->sql_mode= sql_mode;
    print_event_info->sql_mode_inited= 1;
  }
  if (print_event_info->auto_increment_increment != auto_increment_increment ||
      print_event_info->auto_increment_offset != auto_increment_offset)
  {
    my_b_printf(file,"SET @@session.auto_increment_increment=%lu, @@session.auto_increment_offset=%lu%s\n",
                auto_increment_increment,auto_increment_offset,
                print_event_info->delimiter);
    print_event_info->auto_increment_increment= auto_increment_increment;
    print_event_info->auto_increment_offset=    auto_increment_offset;
  }

  /* TODO: print the catalog when we feature SET CATALOG */

  if (likely(charset_inited) &&
      (unlikely(!print_event_info->charset_inited ||
                memcmp(print_event_info->charset, charset, 6))))
  {
    char *charset_p= charset; // Avoid type-punning warning.
    CHARSET_INFO *cs_info= get_charset(uint2korr(charset_p), MYF(MY_WME));
    if (cs_info)
    {
      /* for mysql client */
      my_b_printf(file, "/*!\\C %s */%s\n",
                  cs_info->csname, print_event_info->delimiter);
    }
    my_b_printf(file,"SET "
                "@@session.character_set_client=%d,"
                "@@session.collation_connection=%d,"
                "@@session.collation_server=%d"
                "%s\n",
                uint2korr(charset_p),
                uint2korr(charset+2),
                uint2korr(charset+4),
                print_event_info->delimiter);
    memcpy(print_event_info->charset, charset, 6);
    print_event_info->charset_inited= 1;
  }
  if (time_zone_len)
  {
    if (memcmp(print_event_info->time_zone_str,
               time_zone_str, time_zone_len+1))
    {
      my_b_printf(file,"SET @@session.time_zone='%s'%s\n",
                  time_zone_str, print_event_info->delimiter);
      memcpy(print_event_info->time_zone_str, time_zone_str, time_zone_len+1);
    }
  }
  if (lc_time_names_number != print_event_info->lc_time_names_number)
  {
    my_b_printf(file, "SET @@session.lc_time_names=%d%s\n",
                lc_time_names_number, print_event_info->delimiter);
    print_event_info->lc_time_names_number= lc_time_names_number;
  }
  if (charset_database_number != print_event_info->charset_database_number)
  {
    if (charset_database_number)
      my_b_printf(file, "SET @@session.collation_database=%d%s\n",
                  charset_database_number, print_event_info->delimiter);
    else
      my_b_printf(file, "SET @@session.collation_database=DEFAULT%s\n",
                  print_event_info->delimiter);
    print_event_info->charset_database_number= charset_database_number;
  }
}


void Query_log_event::print(FILE* file, PRINT_EVENT_INFO* print_event_info)
{
  IO_CACHE *const head= &print_event_info->head_cache;

  /**
    reduce the size of io cache so that the write function is called
    for every call to my_b_write().
   */
  DBUG_EXECUTE_IF ("simulate_file_write_error",
                   {head->write_pos= head->write_end- 500;});
  print_query_header(head, print_event_info);
  my_b_write(head, (uchar*) query, q_len);
  my_b_printf(head, "\n%s\n", print_event_info->delimiter);
}
#endif /* MYSQL_CLIENT */

#if defined(HAVE_REPLICATION) && !defined(MYSQL_CLIENT)

/**
   Associating slave Worker thread to a subset of temporary tables
   belonging to db-partitions the event accesses.
   The pointer if all entries is cleaned.

   @param thd   THD instance pointer
*/
void Query_log_event::attach_temp_tables_worker(THD *thd)
{
  if (!is_mts_worker(thd) || (ends_group() || starts_group()))
    return;
  
  // in over max-db:s case just one special partition is locked
  int parts= ((mts_accessed_dbs == OVER_MAX_DBS_IN_EVENT_MTS) ?
              1 : mts_accessed_dbs);

  DBUG_ASSERT(!thd->temporary_tables);

  for (int i= 0; i < parts; i++)
  {
    mts_move_temp_tables_to_thd(thd,
                                mts_assigned_partitions[i]->temporary_tables);
    mts_assigned_partitions[i]->temporary_tables= NULL;
  }
}

/**
   Dissociating slave Worker thread from its thd->temporary_tables
   to possibly update the involved entries of db-to-worker hash
   with new values of temporary_tables.

   @param thd   THD instance pointer
*/
void Query_log_event::detach_temp_tables_worker(THD *thd)
{
  if (!is_mts_worker(thd))
    return;

  int parts= ((mts_accessed_dbs == OVER_MAX_DBS_IN_EVENT_MTS) ?
              1 : mts_accessed_dbs);
  /*
    todo: optimize for a case of 

    a. one db
       Only detaching temporary_tables from thd to entry would require
       instead of the double-loop below.

    b. unchanged thd->temporary_tables. 
       In such case the involved entries would continue to hold the
       unmodified lists provided that the attach_ method does not
       destroy references to them.
  */
  for (int i= 0; i < parts; i++)
  {
    mts_assigned_partitions[i]->temporary_tables= NULL;
  }

  for (TABLE *table= thd->temporary_tables; table;)
  {
    int i;
    char *db_name= NULL;

    // find which entry to go
    for (i= 0; i < parts; i++)
    {
      db_name= mts_accessed_db_names[i];

      if (!strlen(db_name))
        break;

      // Only default database is rewritten.
      if (!rpl_filter->is_rewrite_empty() && !strcmp(get_db(), db_name))
      {
        size_t dummy_len;
        const char *db_filtered= rpl_filter->get_rewrite_db(db_name, &dummy_len);
        // db_name != db_filtered means that db_name is rewritten.
        if (strcmp(db_name, db_filtered))
          db_name= (char*)db_filtered;
      }

      if (strcmp(table->s->db.str, db_name) < 0)
        continue;
      else
      {
        // When rewrite db rules are used we can not rely on
        // mts_accessed_db_names elements order.
        if (!rpl_filter->is_rewrite_empty() &&
            strcmp(table->s->db.str, db_name))
          continue;
        else
          break;
      }
    }

    DBUG_ASSERT(db_name && (
                !strcmp(table->s->db.str, db_name) ||
                !strlen(db_name))
                );
    DBUG_ASSERT(i < mts_accessed_dbs);

    // table pointer is shifted inside the function
    table= mts_move_temp_table_to_entry(table, thd, mts_assigned_partitions[i]);
  }

  DBUG_ASSERT(!thd->temporary_tables);
#ifndef DBUG_OFF
  for (int i= 0; i < parts; i++)
  {
    DBUG_ASSERT(!mts_assigned_partitions[i]->temporary_tables ||
                !mts_assigned_partitions[i]->temporary_tables->prev);
  }
#endif
}

/*
  Query_log_event::do_apply_event()
*/
int Query_log_event::do_apply_event(Relay_log_info const *rli)
{
  return do_apply_event(rli, query, q_len);
}

/*
  is_silent_error

  Return true if the thread has an error which should be
  handled silently
*/
  
static bool is_silent_error(THD* thd)
{
  DBUG_ENTER("is_silent_error");
  Diagnostics_area::Sql_condition_iterator it=
    thd->get_stmt_da()->sql_conditions();
  const Sql_condition *err;
  while ((err= it++))
  {
    DBUG_PRINT("info", ("has condition %d %s", err->get_sql_errno(),
                        err->get_message_text()));
    switch (err->get_sql_errno())
    {
    case ER_SLAVE_SILENT_RETRY_TRANSACTION:
    {
      DBUG_RETURN(true);
    }
    default:
      break;
    }
  }
  DBUG_RETURN(false);
}

/**
  @todo
  Compare the values of "affected rows" around here. Something
  like:
  @code
     if ((uint32) affected_in_event != (uint32) affected_on_slave)
     {
     sql_print_error("Slave: did not get the expected number of affected \
     rows running query from master - expected %d, got %d (this numbers \
     should have matched modulo 4294967296).", 0, ...);
     thd->query_error = 1;
     }
  @endcode
  We may also want an option to tell the slave to ignore "affected"
  mismatch. This mismatch could be implemented with a new ER_ code, and
  to ignore it you would use --slave-skip-errors...
*/
int Query_log_event::do_apply_event(Relay_log_info const *rli,
                                      const char *query_arg, uint32 q_len_arg)
{
  DBUG_ENTER("Query_log_event::do_apply_event");
  int expected_error,actual_error= 0;
  HA_CREATE_INFO db_options;

  /*
    Colleagues: please never free(thd->catalog) in MySQL. This would
    lead to bugs as here thd->catalog is a part of an alloced block,
    not an entire alloced block (see
    Query_log_event::do_apply_event()). Same for thd->db.  Thank
    you.
  */
  thd->catalog= catalog_len ? (char *) catalog : (char *)"";
  set_thd_db(thd, db, db_len);

  /*
    Setting the character set and collation of the current database thd->db.
   */
  load_db_opt_by_name(thd, thd->db, &db_options);
  if (db_options.default_table_charset)
    thd->db_charset= db_options.default_table_charset;
  thd->variables.auto_increment_increment= auto_increment_increment;
  thd->variables.auto_increment_offset=    auto_increment_offset;

  /*
    InnoDB internally stores the master log position it has executed so far,
    i.e. the position just after the COMMIT event.
    When InnoDB will want to store, the positions in rli won't have
    been updated yet, so group_master_log_* will point to old BEGIN
    and event_master_log* will point to the beginning of current COMMIT.
    But log_pos of the COMMIT Query event is what we want, i.e. the pos of the
    END of the current log event (COMMIT). We save it in rli so that InnoDB can
    access it.
  */
  const_cast<Relay_log_info*>(rli)->set_future_group_master_log_pos(log_pos);
  DBUG_PRINT("info", ("log_pos: %lu", (ulong) log_pos));

  /*
    todo: such cleanup should not be specific to Query event and therefore
          is preferable at a common with other event pre-execution point
  */
  clear_all_errors(thd, const_cast<Relay_log_info*>(rli));
  if (strcmp("COMMIT", query) == 0 && rli->tables_to_lock != NULL)
  {
    /*
      Cleaning-up the last statement context:
      the terminal event of the current statement flagged with
      STMT_END_F got filtered out in ndb circular replication.
    */
    int error;
    char llbuff[22];
    if ((error= rows_event_stmt_cleanup(const_cast<Relay_log_info*>(rli), thd)))
    {
      const_cast<Relay_log_info*>(rli)->report(ERROR_LEVEL, error,
                  "Error in cleaning up after an event preceeding the commit; "
                  "the group log file/position: %s %s",
                  const_cast<Relay_log_info*>(rli)->get_group_master_log_name(),
                  llstr(const_cast<Relay_log_info*>(rli)->get_group_master_log_pos(),
                        llbuff));
    }
    /*
      Executing a part of rli->stmt_done() logics that does not deal
      with group position change. The part is redundant now but is 
      future-change-proof addon, e.g if COMMIT handling will start checking
      invariants like IN_STMT flag must be off at committing the transaction.
    */
    const_cast<Relay_log_info*>(rli)->inc_event_relay_log_pos();
    const_cast<Relay_log_info*>(rli)->clear_flag(Relay_log_info::IN_STMT);
  }
  else
  {
    const_cast<Relay_log_info*>(rli)->slave_close_thread_tables(thd);
  }

  /*
    Note:   We do not need to execute reset_one_shot_variables() if this
            db_ok() test fails.
    Reason: The db stored in binlog events is the same for SET and for
            its companion query.  If the SET is ignored because of
            db_ok(), the companion query will also be ignored, and if
            the companion query is ignored in the db_ok() test of
            ::do_apply_event(), then the companion SET also have so
            we don't need to reset_one_shot_variables().
  */
  {
    thd->set_time(&when);
    thd->set_query_and_id((char*)query_arg, q_len_arg,
                          thd->charset(), next_query_id());
    thd->variables.pseudo_thread_id= thread_id;		// for temp tables
    attach_temp_tables_worker(thd);
    DBUG_PRINT("query",("%s", thd->query()));

    if (ignored_error_code((expected_error= error_code)) ||
	!unexpected_error_code(expected_error))
    {
      if (flags2_inited)
        /*
          all bits of thd->variables.option_bits which are 1 in OPTIONS_WRITTEN_TO_BIN_LOG
          must take their value from flags2.
        */
        thd->variables.option_bits= flags2|(thd->variables.option_bits & ~OPTIONS_WRITTEN_TO_BIN_LOG);
      /*
        else, we are in a 3.23/4.0 binlog; we previously received a
        Rotate_log_event which reset thd->variables.option_bits and sql_mode etc, so
        nothing to do.
      */
      /*
        We do not replicate MODE_NO_DIR_IN_CREATE. That is, if the master is a
        slave which runs with SQL_MODE=MODE_NO_DIR_IN_CREATE, this should not
        force us to ignore the dir too. Imagine you are a ring of machines, and
        one has a disk problem so that you temporarily need
        MODE_NO_DIR_IN_CREATE on this machine; you don't want it to propagate
        elsewhere (you don't want all slaves to start ignoring the dirs).
      */
      if (sql_mode_inited)
        thd->variables.sql_mode=
          (sql_mode_t) ((thd->variables.sql_mode & MODE_NO_DIR_IN_CREATE) |
                       (sql_mode & ~(ulonglong) MODE_NO_DIR_IN_CREATE));
      if (charset_inited)
      {
        if (rli->cached_charset_compare(charset))
        {
          char *charset_p= charset; // Avoid type-punning warning.
          /* Verify that we support the charsets found in the event. */
          if (!(thd->variables.character_set_client=
                get_charset(uint2korr(charset_p), MYF(MY_WME))) ||
              !(thd->variables.collation_connection=
                get_charset(uint2korr(charset+2), MYF(MY_WME))) ||
              !(thd->variables.collation_server=
                get_charset(uint2korr(charset+4), MYF(MY_WME))))
          {
            /*
              We updated the thd->variables with nonsensical values (0). Let's
              set them to something safe (i.e. which avoids crash), and we'll
              stop with EE_UNKNOWN_CHARSET in compare_errors (unless set to
              ignore this error).
            */
            set_slave_thread_default_charset(thd, rli);
            goto compare_errors;
          }
          thd->update_charset(); // for the charset change to take effect
          /*
            Reset thd->query_string.cs to the newly set value.
            Note, there is a small flaw here. For a very short time frame
            if the new charset is different from the old charset and
            if another thread executes "SHOW PROCESSLIST" after
            the above thd->set_query_and_id() and before this thd->set_query(),
            and if the current query has some non-ASCII characters,
            the another thread may see some '?' marks in the PROCESSLIST
            result. This should be acceptable now. This is a reminder
            to fix this if any refactoring happens here sometime.
          */
          thd->set_query((char*) query_arg, q_len_arg, thd->charset());
        }
      }
      if (time_zone_len)
      {
        String tmp(time_zone_str, time_zone_len, &my_charset_bin);
        if (!(thd->variables.time_zone= my_tz_find(thd, &tmp)))
        {
          my_error(ER_UNKNOWN_TIME_ZONE, MYF(0), tmp.c_ptr());
          thd->variables.time_zone= global_system_variables.time_zone;
          goto compare_errors;
        }
      }
      if (lc_time_names_number)
      {
        if (!(thd->variables.lc_time_names=
              my_locale_by_number(lc_time_names_number)))
        {
          my_printf_error(ER_UNKNOWN_ERROR,
                      "Unknown locale: '%d'", MYF(0), lc_time_names_number);
          thd->variables.lc_time_names= &my_locale_en_US;
          goto compare_errors;
        }
      }
      else
        thd->variables.lc_time_names= &my_locale_en_US;
      if (charset_database_number)
      {
        CHARSET_INFO *cs;
        if (!(cs= get_charset(charset_database_number, MYF(0))))
        {
          char buf[20];
          int10_to_str((int) charset_database_number, buf, -10);
          my_error(ER_UNKNOWN_COLLATION, MYF(0), buf);
          goto compare_errors;
        }
        thd->variables.collation_database= cs;
      }
      else
        thd->variables.collation_database= thd->db_charset;
      
      thd->table_map_for_update= (table_map)table_map_for_update;
      thd->set_invoker(&user, &host);
      /*
        Flag if we need to rollback the statement transaction on
        slave if it by chance succeeds.
        If we expected a non-zero error code and get nothing and,
        it is a concurrency issue or ignorable issue, effects
        of the statement should be rolled back.
      */
      if (expected_error &&
          (ignored_error_code(expected_error) ||
           concurrency_error_code(expected_error)))
      {
        thd->variables.option_bits|= OPTION_MASTER_SQL_ERROR;
      }
      /* Execute the query (note that we bypass dispatch_command()) */
      Parser_state parser_state;
      if (!parser_state.init(thd, thd->query(), thd->query_length()))
      {
        thd->m_statement_psi= MYSQL_START_STATEMENT(&thd->m_statement_state,
                                                    stmt_info_rpl.m_key,
                                                    thd->db, thd->db_length,
                                                    thd->charset());
        THD_STAGE_INFO(thd, stage_init);
        MYSQL_SET_STATEMENT_TEXT(thd->m_statement_psi, thd->query(), thd->query_length());

        mysql_parse(thd, thd->query(), thd->query_length(), &parser_state);
        /* Finalize server status flags after executing a statement. */
        thd->update_server_status();
        log_slow_statement(thd);
      }

      thd->variables.option_bits&= ~OPTION_MASTER_SQL_ERROR;

      /*
        Resetting the enable_slow_log thd variable.

        We need to reset it back to the opt_log_slow_slave_statements
        value after the statement execution (and slow logging
        is done). It might have changed if the statement was an
        admin statement (in which case, down in mysql_parse execution
        thd->enable_slow_log is set to the value of
        opt_log_slow_admin_statements).
      */
      thd->enable_slow_log= opt_log_slow_slave_statements;
    }
    else
    {
      /*
        The query got a really bad error on the master (thread killed etc),
        which could be inconsistent. Parse it to test the table names: if the
        replicate-*-do|ignore-table rules say "this query must be ignored" then
        we exit gracefully; otherwise we warn about the bad error and tell DBA
        to check/fix it.
      */
      if (mysql_test_parse_for_slave(thd, thd->query(), thd->query_length()))
        clear_all_errors(thd, const_cast<Relay_log_info*>(rli)); /* Can ignore query */
      else
      {
        rli->report(ERROR_LEVEL, expected_error, 
                          "\
Query partially completed on the master (error on master: %d) \
and was aborted. There is a chance that your master is inconsistent at this \
point. If you are sure that your master is ok, run this query manually on the \
slave and then restart the slave with SET GLOBAL SQL_SLAVE_SKIP_COUNTER=1; \
START SLAVE; . Query: '%s'", expected_error, thd->query());
        thd->is_slave_error= 1;
      }
      goto end;
    }

    /* If the query was not ignored, it is printed to the general log */
    if (!thd->is_error() || thd->get_stmt_da()->sql_errno() != ER_SLAVE_IGNORED_TABLE)
    {
      /* log the rewritten query if the query was rewritten 
         and the option to log raw was not set.
        
         There is an assumption here. We assume that query log
         events can never have multi-statement queries, thus the
         parsed statement is the same as the raw one.
       */
      if (opt_log_raw || thd->rewritten_query.length() == 0)
        general_log_write(thd, COM_QUERY, thd->query(), thd->query_length());
      else
        general_log_write(thd, COM_QUERY, thd->rewritten_query.c_ptr_safe(), 
                                          thd->rewritten_query.length());
    }

compare_errors:
    /*
      In the slave thread, we may sometimes execute some DROP / * 40005
      TEMPORARY * / TABLE that come from parts of binlogs (likely if we
      use RESET SLAVE or CHANGE MASTER TO), while the temporary table
      has already been dropped. To ignore such irrelevant "table does
      not exist errors", we silently clear the error if TEMPORARY was used.
    */
    if (thd->lex->sql_command == SQLCOM_DROP_TABLE && thd->lex->drop_temporary &&
        thd->is_error() && thd->get_stmt_da()->sql_errno() == ER_BAD_TABLE_ERROR &&
        !expected_error)
      thd->get_stmt_da()->reset_diagnostics_area();
    /*
      If we expected a non-zero error code, and we don't get the same error
      code, and it should be ignored or is related to a concurrency issue.
    */
    actual_error= thd->is_error() ? thd->get_stmt_da()->sql_errno() : 0;
    DBUG_PRINT("info",("expected_error: %d  sql_errno: %d",
                       expected_error, actual_error));

    if ((expected_error && expected_error != actual_error &&
         !concurrency_error_code(expected_error)) &&
        !ignored_error_code(actual_error) &&
        !ignored_error_code(expected_error))
    {
      rli->report(ERROR_LEVEL, 0,
                      "\
Query caused different errors on master and slave.     \
Error on master: message (format)='%s' error code=%d ; \
Error on slave: actual message='%s', error code=%d. \
Default database: '%s'. Query: '%s'",
                      ER_SAFE(expected_error),
                      expected_error,
                      actual_error ? thd->get_stmt_da()->message() : "no error",
                      actual_error,
                      print_slave_db_safe(db), query_arg);
      thd->is_slave_error= 1;
    }
    /*
      If we get the same error code as expected and it is not a concurrency
      issue, or should be ignored.
    */
    else if ((expected_error == actual_error &&
              !concurrency_error_code(expected_error)) ||
             ignored_error_code(actual_error))
    {
      DBUG_PRINT("info",("error ignored"));
      if (actual_error && log_warnings > 1 && ignored_error_code(actual_error))
      {
        if (actual_error == ER_SLAVE_IGNORED_TABLE)
        {
          if (!slave_ignored_err_throttle.log(thd))
            rli->report(WARNING_LEVEL, actual_error,
                        "Could not execute %s event. Detailed error: %s;"
                        " Error log throttle is enabled. This error will not be"
                        " displayed for next %lu secs. It will be suppressed",
                        get_type_str(), thd->get_stmt_da()->message(),
                        (window_size / 1000000));
        }
        else
          rli->report(WARNING_LEVEL, actual_error,
                      "Could not execute %s event. Detailed error: %s;",
                      get_type_str(), thd->get_stmt_da()->message());
      }
      clear_all_errors(thd, const_cast<Relay_log_info*>(rli));
      thd->killed= THD::NOT_KILLED;
    }
    /*
      Other cases: mostly we expected no error and get one.
    */
    else if (thd->is_slave_error || thd->is_fatal_error)
    {
      if (!is_silent_error(thd))
      {
        rli->report(ERROR_LEVEL, actual_error,
                    "Error '%s' on query. Default database: '%s'. Query: '%s'",
                    (actual_error ? thd->get_stmt_da()->message() :
                     "unexpected success or fatal error"),
                    print_slave_db_safe(thd->db), query_arg);
      }
      thd->is_slave_error= 1;
    }

    /*
      TODO: compare the values of "affected rows" around here. Something
      like:
      if ((uint32) affected_in_event != (uint32) affected_on_slave)
      {
      sql_print_error("Slave: did not get the expected number of affected \
      rows running query from master - expected %d, got %d (this numbers \
      should have matched modulo 4294967296).", 0, ...);
      thd->is_slave_error = 1;
      }
      We may also want an option to tell the slave to ignore "affected"
      mismatch. This mismatch could be implemented with a new ER_ code, and
      to ignore it you would use --slave-skip-errors...

      To do the comparison we need to know the value of "affected" which the
      above mysql_parse() computed. And we need to know the value of
      "affected" in the master's binlog. Both will be implemented later. The
      important thing is that we now have the format ready to log the values
      of "affected" in the binlog. So we can release 5.0.0 before effectively
      logging "affected" and effectively comparing it.
    */
  } /* End of if (db_ok(... */

  {
    /**
      The following failure injecion works in cooperation with tests
      setting @@global.debug= 'd,stop_slave_middle_group'.
      The sql thread receives the killed status and will proceed
      to shutdown trying to finish incomplete events group.
    */

    // TODO: address the middle-group killing in MTS case

    DBUG_EXECUTE_IF("stop_slave_middle_group",
                    if (strcmp("COMMIT", query) != 0 &&
                        strcmp("BEGIN", query) != 0)
                    {
                      if (thd->transaction.all.cannot_safely_rollback())
                        const_cast<Relay_log_info*>(rli)->abort_slave= 1;
                    };);
  }

end:

  if (thd->temporary_tables)
    detach_temp_tables_worker(thd);
  /*
    Probably we have set thd->query, thd->db, thd->catalog to point to places
    in the data_buf of this event. Now the event is going to be deleted
    probably, so data_buf will be freed, so the thd->... listed above will be
    pointers to freed memory.
    So we must set them to 0, so that those bad pointers values are not later
    used. Note that "cleanup" queries like automatic DROP TEMPORARY TABLE
    don't suffer from these assignments to 0 as DROP TEMPORARY
    TABLE uses the db.table syntax.
  */
  thd->catalog= 0;
  thd->set_db(NULL, 0);                 /* will free the current database */
  thd->reset_query();
  thd->lex->sql_command= SQLCOM_END;
  DBUG_PRINT("info", ("end: query= 0"));

  /* Mark the statement completed. */
  MYSQL_END_STATEMENT(thd->m_statement_psi, thd->get_stmt_da());
  thd->m_statement_psi= NULL;

  /*
    As a disk space optimization, future masters will not log an event for
    LAST_INSERT_ID() if that function returned 0 (and thus they will be able
    to replace the THD::stmt_depends_on_first_successful_insert_id_in_prev_stmt
    variable by (THD->first_successful_insert_id_in_prev_stmt > 0) ; with the
    resetting below we are ready to support that.
  */
  thd->first_successful_insert_id_in_prev_stmt_for_binlog= 0;
  thd->first_successful_insert_id_in_prev_stmt= 0;
  thd->stmt_depends_on_first_successful_insert_id_in_prev_stmt= 0;
  free_root(thd->mem_root,MYF(MY_KEEP_PREALLOC));
  DBUG_RETURN(thd->is_slave_error);
}

int Query_log_event::do_update_pos(Relay_log_info *rli)
{
  /*
    Note that we will not increment group* positions if we are just
    after a SET ONE_SHOT, because SET ONE_SHOT should not be separated
    from its following updating query.
  */
  int ret= 0;
  if (thd->one_shot_set)
  {
    rli->inc_event_relay_log_pos();
  }
  else
    ret= Log_event::do_update_pos(rli);

  DBUG_EXECUTE_IF("crash_after_commit_and_update_pos",
       if (!strcmp("COMMIT", query))
       {
         sql_print_information("Crashing crash_after_commit_and_update_pos.");
         rli->flush_info(true);
         ha_flush_logs(0); 
         DBUG_SUICIDE();
       }
  );
  
  return ret;
}


Log_event::enum_skip_reason
Query_log_event::do_shall_skip(Relay_log_info *rli)
{
  DBUG_ENTER("Query_log_event::do_shall_skip");
  DBUG_PRINT("debug", ("query: %s; q_len: %d", query, q_len));
  DBUG_ASSERT(query && q_len > 0);

  if (rli->slave_skip_counter > 0)
  {
    if (strcmp("BEGIN", query) == 0)
    {
      thd->variables.option_bits|= OPTION_BEGIN;
      DBUG_RETURN(Log_event::continue_group(rli));
    }

    if (strcmp("COMMIT", query) == 0 || strcmp("ROLLBACK", query) == 0)
    {
      thd->variables.option_bits&= ~OPTION_BEGIN;
      DBUG_RETURN(Log_event::EVENT_SKIP_COUNT);
    }
  }
  DBUG_RETURN(Log_event::do_shall_skip(rli));
}

#endif


/**************************************************************************
	Start_log_event_v3 methods
**************************************************************************/

#ifndef MYSQL_CLIENT
Start_log_event_v3::Start_log_event_v3()
  :Log_event(), created(0), binlog_version(BINLOG_VERSION),
   dont_set_created(0)
{
  memcpy(server_version, ::server_version, ST_SERVER_VER_LEN);
}
#endif

/*
  Start_log_event_v3::pack_info()
*/

#if defined(HAVE_REPLICATION) && !defined(MYSQL_CLIENT)
int Start_log_event_v3::pack_info(Protocol *protocol)
{
  char buf[12 + ST_SERVER_VER_LEN + 14 + 22], *pos;
  pos= strmov(buf, "Server ver: ");
  pos= strmov(pos, server_version);
  pos= strmov(pos, ", Binlog ver: ");
  pos= int10_to_str(binlog_version, pos, 10);
  protocol->store(buf, (uint) (pos-buf), &my_charset_bin);
  return 0;
}
#endif


/*
  Start_log_event_v3::print()
*/

#ifdef MYSQL_CLIENT
void Start_log_event_v3::print(FILE* file, PRINT_EVENT_INFO* print_event_info)
{
  DBUG_ENTER("Start_log_event_v3::print");

  IO_CACHE *const head= &print_event_info->head_cache;

  if (!print_event_info->short_form)
  {
    print_header(head, print_event_info, FALSE);
    my_b_printf(head, "\tStart: binlog v %d, server v %s created ",
                binlog_version, server_version);
    print_timestamp(head, NULL);
    if (created)
      my_b_printf(head," at startup");
    my_b_printf(head, "\n");
    if (flags & LOG_EVENT_BINLOG_IN_USE_F)
      my_b_printf(head, "# Warning: this binlog is either in use or was not "
                  "closed properly.\n");
  }
  if (!is_artificial_event() && created)
  {
#ifdef WHEN_WE_HAVE_THE_RESET_CONNECTION_SQL_COMMAND
    /*
      This is for mysqlbinlog: like in replication, we want to delete the stale
      tmp files left by an unclean shutdown of mysqld (temporary tables)
      and rollback unfinished transaction.
      Probably this can be done with RESET CONNECTION (syntax to be defined).
    */
    my_b_printf(head,"RESET CONNECTION%s\n", print_event_info->delimiter);
#else
    my_b_printf(head,"ROLLBACK%s\n", print_event_info->delimiter);
    if (print_event_info->is_gtid_next_set)
      print_event_info->is_gtid_next_valid= false;
#endif
  }
  // set gtid_next=automatic if we have previously set it to uuid:number
  if (!print_event_info->is_gtid_next_valid)
  {
    my_b_printf(head, "%sAUTOMATIC'%s\n",
                Gtid_log_event::SET_STRING_PREFIX,
                print_event_info->delimiter);
    print_event_info->is_gtid_next_set= false;
    print_event_info->is_gtid_next_valid= true;
  }
  if (temp_buf &&
      print_event_info->base64_output_mode != BASE64_OUTPUT_NEVER &&
      !print_event_info->short_form)
  {
    if (print_event_info->base64_output_mode != BASE64_OUTPUT_DECODE_ROWS)
      my_b_printf(head, "BINLOG '\n");
    print_base64(head, print_event_info, FALSE);
    print_event_info->printed_fd_event= TRUE;
  }
  DBUG_VOID_RETURN;
}
#endif /* MYSQL_CLIENT */

/*
  Start_log_event_v3::Start_log_event_v3()
*/

Start_log_event_v3::Start_log_event_v3(const char* buf, uint event_len,
                                       const Format_description_log_event
                                       *description_event)
  :Log_event(buf, description_event), binlog_version(BINLOG_VERSION)
{
  if (event_len < (uint)description_event->common_header_len +
      ST_COMMON_HEADER_LEN_OFFSET)
  {
    server_version[0]= 0;
    return;
  }
  buf+= description_event->common_header_len;
  binlog_version= uint2korr(buf+ST_BINLOG_VER_OFFSET);
  memcpy(server_version, buf+ST_SERVER_VER_OFFSET,
	 ST_SERVER_VER_LEN);
  // prevent overrun if log is corrupted on disk
  server_version[ST_SERVER_VER_LEN-1]= 0;
  created= uint4korr(buf+ST_CREATED_OFFSET);
  dont_set_created= 1;
}


/*
  Start_log_event_v3::write()
*/

#ifndef MYSQL_CLIENT
bool Start_log_event_v3::write(IO_CACHE* file)
{
  char buff[START_V3_HEADER_LEN];
  int2store(buff + ST_BINLOG_VER_OFFSET,binlog_version);
  memcpy(buff + ST_SERVER_VER_OFFSET,server_version,ST_SERVER_VER_LEN);
  if (!dont_set_created)
    created= get_time();
  int4store(buff + ST_CREATED_OFFSET,created);
  return (write_header(file, sizeof(buff)) ||
          wrapper_my_b_safe_write(file, (uchar*) buff, sizeof(buff)) ||
	  write_footer(file));
}
#endif


#if defined(HAVE_REPLICATION) && !defined(MYSQL_CLIENT)

/**
  Start_log_event_v3::do_apply_event() .
  The master started

    IMPLEMENTATION
    - To handle the case where the master died without having time to write
    DROP TEMPORARY TABLE, DO RELEASE_LOCK (prepared statements' deletion is
    TODO), we clean up all temporary tables that we got, if we are sure we
    can (see below).

  @todo
    - Remove all active user locks.
    Guilhem 2003-06: this is true but not urgent: the worst it can cause is
    the use of a bit of memory for a user lock which will not be used
    anymore. If the user lock is later used, the old one will be released. In
    other words, no deadlock problem.
*/

int Start_log_event_v3::do_apply_event(Relay_log_info const *rli)
{
  DBUG_ENTER("Start_log_event_v3::do_apply_event");
  int error= 0;
  switch (binlog_version)
  {
  case 3:
  case 4:
    /*
      This can either be 4.x (then a Start_log_event_v3 is only at master
      startup so we are sure the master has restarted and cleared his temp
      tables; the event always has 'created'>0) or 5.0 (then we have to test
      'created').
    */
    if (created)
    {
      error= close_temporary_tables(thd);
      cleanup_load_tmpdir();
    }
    else
    {
      /*
        Set all temporary tables thread references to the current thread
        as they may point to the "old" SQL slave thread in case of its
        restart.
      */
      TABLE *table;
      for (table= thd->temporary_tables; table; table= table->next)
        table->in_use= thd;
    }
    break;

    /*
       Now the older formats; in that case load_tmpdir is cleaned up by the I/O
       thread.
    */
  case 1:
    if (strncmp(rli->get_rli_description_event()->server_version,
                "3.23.57",7) >= 0 && created)
    {
      /*
        Can distinguish, based on the value of 'created': this event was
        generated at master startup.
      */
      error= close_temporary_tables(thd);
    }
    /*
      Otherwise, can't distinguish a Start_log_event generated at
      master startup and one generated by master FLUSH LOGS, so cannot
      be sure temp tables have to be dropped. So do nothing.
    */
    break;
  default:
    /* this case is impossible */
    DBUG_RETURN(1);
  }
  DBUG_RETURN(error);
}
#endif /* defined(HAVE_REPLICATION) && !defined(MYSQL_CLIENT) */

/***************************************************************************
       Format_description_log_event methods
****************************************************************************/

/**
  Format_description_log_event 1st ctor.

    Ctor. Can be used to create the event to write to the binary log (when the
    server starts or when FLUSH LOGS), or to create artificial events to parse
    binlogs from MySQL 3.23 or 4.x.
    When in a client, only the 2nd use is possible.

  @param binlog_version         the binlog version for which we want to build
                                an event. Can be 1 (=MySQL 3.23), 3 (=4.0.x
                                x>=2 and 4.1) or 4 (MySQL 5.0). Note that the
                                old 4.0 (binlog version 2) is not supported;
                                it should not be used for replication with
                                5.0.
  @param server_ver             a string containing the server version.
*/

Format_description_log_event::
Format_description_log_event(uint8 binlog_ver, const char* server_ver)
  :Start_log_event_v3(), event_type_permutation(0)
{
  binlog_version= binlog_ver;
  switch (binlog_ver) {
  case 4: /* MySQL 5.0 */
    memcpy(server_version, ::server_version, ST_SERVER_VER_LEN);
    DBUG_EXECUTE_IF("pretend_version_50034_in_binlog",
                    strmov(server_version, "5.0.34"););
    common_header_len= LOG_EVENT_HEADER_LEN;
    number_of_event_types= LOG_EVENT_TYPES;
    /* we'll catch my_malloc() error in is_valid() */
    post_header_len=(uint8*) my_malloc(number_of_event_types*sizeof(uint8)
                                       + BINLOG_CHECKSUM_ALG_DESC_LEN,
                                       MYF(0));
    /*
      This long list of assignments is not beautiful, but I see no way to
      make it nicer, as the right members are #defines, not array members, so
      it's impossible to write a loop.
    */
    if (post_header_len)
    {
#ifndef DBUG_OFF
      // Allows us to sanity-check that all events initialized their
      // events (see the end of this 'if' block).
      memset(post_header_len, 255, number_of_event_types*sizeof(uint8));
#endif

      /* Note: all event types must explicitly fill in their lengths here. */
      post_header_len[START_EVENT_V3-1]= START_V3_HEADER_LEN;
      post_header_len[QUERY_EVENT-1]= QUERY_HEADER_LEN;
      post_header_len[STOP_EVENT-1]= STOP_HEADER_LEN;
      post_header_len[ROTATE_EVENT-1]= ROTATE_HEADER_LEN;
      post_header_len[INTVAR_EVENT-1]= INTVAR_HEADER_LEN;
      post_header_len[LOAD_EVENT-1]= LOAD_HEADER_LEN;
      post_header_len[SLAVE_EVENT-1]= 0;   /* Unused because the code for Slave log event was removed. (15th Oct. 2010) */
      post_header_len[CREATE_FILE_EVENT-1]= CREATE_FILE_HEADER_LEN;
      post_header_len[APPEND_BLOCK_EVENT-1]= APPEND_BLOCK_HEADER_LEN;
      post_header_len[EXEC_LOAD_EVENT-1]= EXEC_LOAD_HEADER_LEN;
      post_header_len[DELETE_FILE_EVENT-1]= DELETE_FILE_HEADER_LEN;
      post_header_len[NEW_LOAD_EVENT-1]= NEW_LOAD_HEADER_LEN;
      post_header_len[RAND_EVENT-1]= RAND_HEADER_LEN;
      post_header_len[USER_VAR_EVENT-1]= USER_VAR_HEADER_LEN;
      post_header_len[FORMAT_DESCRIPTION_EVENT-1]= FORMAT_DESCRIPTION_HEADER_LEN;
      post_header_len[XID_EVENT-1]= XID_HEADER_LEN;
      post_header_len[BEGIN_LOAD_QUERY_EVENT-1]= BEGIN_LOAD_QUERY_HEADER_LEN;
      post_header_len[EXECUTE_LOAD_QUERY_EVENT-1]= EXECUTE_LOAD_QUERY_HEADER_LEN;
      /*
        The PRE_GA events are never be written to any binlog, but
        their lengths are included in Format_description_log_event.
        Hence, we need to be assign some value here, to avoid reading
        uninitialized memory when the array is written to disk.
      */
      post_header_len[PRE_GA_WRITE_ROWS_EVENT-1] = 0;
      post_header_len[PRE_GA_UPDATE_ROWS_EVENT-1] = 0;
      post_header_len[PRE_GA_DELETE_ROWS_EVENT-1] = 0;

      post_header_len[TABLE_MAP_EVENT-1]=       TABLE_MAP_HEADER_LEN;
      post_header_len[WRITE_ROWS_EVENT_V1-1]=   ROWS_HEADER_LEN_V1;
      post_header_len[UPDATE_ROWS_EVENT_V1-1]=  ROWS_HEADER_LEN_V1;
      post_header_len[DELETE_ROWS_EVENT_V1-1]=  ROWS_HEADER_LEN_V1;
      /*
        We here have the possibility to simulate a master of before we changed
        the table map id to be stored in 6 bytes: when it was stored in 4
        bytes (=> post_header_len was 6). This is used to test backward
        compatibility.
        This code can be removed after a few months (today is Dec 21st 2005),
        when we know that the 4-byte masters are not deployed anymore (check
        with Tomas Ulin first!), and the accompanying test (rpl_row_4_bytes)
        too.
      */
      DBUG_EXECUTE_IF("old_row_based_repl_4_byte_map_id_master",
                      post_header_len[TABLE_MAP_EVENT-1]=
                      post_header_len[WRITE_ROWS_EVENT_V1-1]=
                      post_header_len[UPDATE_ROWS_EVENT_V1-1]=
                      post_header_len[DELETE_ROWS_EVENT_V1-1]= 6;);
      post_header_len[INCIDENT_EVENT-1]= INCIDENT_HEADER_LEN;
      post_header_len[HEARTBEAT_LOG_EVENT-1]= 0;
      post_header_len[IGNORABLE_LOG_EVENT-1]= IGNORABLE_HEADER_LEN;
      post_header_len[ROWS_QUERY_LOG_EVENT-1]= IGNORABLE_HEADER_LEN;
      post_header_len[WRITE_ROWS_EVENT-1]=  ROWS_HEADER_LEN_V2;
      post_header_len[UPDATE_ROWS_EVENT-1]= ROWS_HEADER_LEN_V2;
      post_header_len[DELETE_ROWS_EVENT-1]= ROWS_HEADER_LEN_V2;
      post_header_len[GTID_LOG_EVENT-1]=
        post_header_len[ANONYMOUS_GTID_LOG_EVENT-1]=
        Gtid_log_event::POST_HEADER_LENGTH;
      post_header_len[PREVIOUS_GTIDS_LOG_EVENT-1]= IGNORABLE_HEADER_LEN;

      // Sanity-check that all post header lengths are initialized.
      int i;
      for (i=0; i<number_of_event_types; i++)
        DBUG_ASSERT(post_header_len[i] != 255);
    }
    break;

  case 1: /* 3.23 */
  case 3: /* 4.0.x x>=2 */
    /*
      We build an artificial (i.e. not sent by the master) event, which
      describes what those old master versions send.
    */
    if (binlog_ver==1)
      strmov(server_version, server_ver ? server_ver : "3.23");
    else
      strmov(server_version, server_ver ? server_ver : "4.0");
    common_header_len= binlog_ver==1 ? OLD_HEADER_LEN :
      LOG_EVENT_MINIMAL_HEADER_LEN;
    /*
      The first new event in binlog version 4 is Format_desc. So any event type
      after that does not exist in older versions. We use the events known by
      version 3, even if version 1 had only a subset of them (this is not a
      problem: it uses a few bytes for nothing but unifies code; it does not
      make the slave detect less corruptions).
    */
    number_of_event_types= FORMAT_DESCRIPTION_EVENT - 1;
    post_header_len=(uint8*) my_malloc(number_of_event_types*sizeof(uint8),
                                       MYF(0));
    if (post_header_len)
    {
      post_header_len[START_EVENT_V3-1]= START_V3_HEADER_LEN;
      post_header_len[QUERY_EVENT-1]= QUERY_HEADER_MINIMAL_LEN;
      post_header_len[STOP_EVENT-1]= 0;
      post_header_len[ROTATE_EVENT-1]= (binlog_ver==1) ? 0 : ROTATE_HEADER_LEN;
      post_header_len[INTVAR_EVENT-1]= 0;
      post_header_len[LOAD_EVENT-1]= LOAD_HEADER_LEN;
      post_header_len[SLAVE_EVENT-1]= 0;  /* Unused because the code for Slave log event was removed. (15th Oct. 2010) */
      post_header_len[CREATE_FILE_EVENT-1]= CREATE_FILE_HEADER_LEN;
      post_header_len[APPEND_BLOCK_EVENT-1]= APPEND_BLOCK_HEADER_LEN;
      post_header_len[EXEC_LOAD_EVENT-1]= EXEC_LOAD_HEADER_LEN;
      post_header_len[DELETE_FILE_EVENT-1]= DELETE_FILE_HEADER_LEN;
      post_header_len[NEW_LOAD_EVENT-1]= post_header_len[LOAD_EVENT-1];
      post_header_len[RAND_EVENT-1]= 0;
      post_header_len[USER_VAR_EVENT-1]= 0;
    }
    break;
  default: /* Includes binlog version 2 i.e. 4.0.x x<=1 */
    post_header_len= 0; /* will make is_valid() fail */
    break;
  }
  calc_server_version_split();
  checksum_alg= (uint8) BINLOG_CHECKSUM_ALG_UNDEF;
}


/**
  The problem with this constructor is that the fixed header may have a
  length different from this version, but we don't know this length as we
  have not read the Format_description_log_event which says it, yet. This
  length is in the post-header of the event, but we don't know where the
  post-header starts.

  So this type of event HAS to:
  - either have the header's length at the beginning (in the header, at a
  fixed position which will never be changed), not in the post-header. That
  would make the header be "shifted" compared to other events.
  - or have a header of size LOG_EVENT_MINIMAL_HEADER_LEN (19), in all future
  versions, so that we know for sure.

  I (Guilhem) chose the 2nd solution. Rotate has the same constraint (because
  it is sent before Format_description_log_event).
*/

Format_description_log_event::
Format_description_log_event(const char* buf,
                             uint event_len,
                             const
                             Format_description_log_event*
                             description_event)
  :Start_log_event_v3(buf, event_len, description_event),
   common_header_len(0), post_header_len(NULL), event_type_permutation(0)
{
  ulong ver_calc;
  DBUG_ENTER("Format_description_log_event::Format_description_log_event(char*,...)");
  if (!Start_log_event_v3::is_valid())
    DBUG_VOID_RETURN; /* sanity check */
  buf+= LOG_EVENT_MINIMAL_HEADER_LEN;
  if ((common_header_len=buf[ST_COMMON_HEADER_LEN_OFFSET]) < OLD_HEADER_LEN)
    DBUG_VOID_RETURN; /* sanity check */
  number_of_event_types=
    event_len - (LOG_EVENT_MINIMAL_HEADER_LEN + ST_COMMON_HEADER_LEN_OFFSET + 1);
  DBUG_PRINT("info", ("common_header_len=%d number_of_event_types=%d",
                      common_header_len, number_of_event_types));
  /* If alloc fails, we'll detect it in is_valid() */

  post_header_len= (uint8*) my_memdup((uchar*)buf+ST_COMMON_HEADER_LEN_OFFSET+1,
                                      number_of_event_types*
                                      sizeof(*post_header_len),
                                      MYF(0));
  calc_server_version_split();
  if ((ver_calc= get_version_product()) >= checksum_version_product)
  {
    /* the last bytes are the checksum alg desc and value (or value's room) */
    number_of_event_types -= BINLOG_CHECKSUM_ALG_DESC_LEN;
    /*
      FD from the checksum-home version server (ver_calc ==
      checksum_version_product) must have 
      number_of_event_types == LOG_EVENT_TYPES.
    */
    DBUG_ASSERT(ver_calc != checksum_version_product ||
                number_of_event_types == LOG_EVENT_TYPES);
    checksum_alg= post_header_len[number_of_event_types];
  }
  else
  {
    checksum_alg= (uint8) BINLOG_CHECKSUM_ALG_UNDEF;
  }

  /*
    In some previous versions, the events were given other event type
    id numbers than in the present version. When replicating from such
    a version, we therefore set up an array that maps those id numbers
    to the id numbers of the present server.

    If post_header_len is null, it means malloc failed, and is_valid
    will fail, so there is no need to do anything.

    The trees in which events have wrong id's are:

    mysql-5.1-wl1012.old mysql-5.1-wl2325-5.0-drop6p13-alpha
    mysql-5.1-wl2325-5.0-drop6 mysql-5.1-wl2325-5.0
    mysql-5.1-wl2325-no-dd

    (this was found by grepping for two lines in sequence where the
    first matches "FORMAT_DESCRIPTION_EVENT," and the second matches
    "TABLE_MAP_EVENT," in log_event.h in all trees)

    In these trees, the following server_versions existed since
    TABLE_MAP_EVENT was introduced:

    5.1.1-a_drop5p3   5.1.1-a_drop5p4        5.1.1-alpha
    5.1.2-a_drop5p10  5.1.2-a_drop5p11       5.1.2-a_drop5p12
    5.1.2-a_drop5p13  5.1.2-a_drop5p14       5.1.2-a_drop5p15
    5.1.2-a_drop5p16  5.1.2-a_drop5p16b      5.1.2-a_drop5p16c
    5.1.2-a_drop5p17  5.1.2-a_drop5p4        5.1.2-a_drop5p5
    5.1.2-a_drop5p6   5.1.2-a_drop5p7        5.1.2-a_drop5p8
    5.1.2-a_drop5p9   5.1.3-a_drop5p17       5.1.3-a_drop5p17b
    5.1.3-a_drop5p17c 5.1.4-a_drop5p18       5.1.4-a_drop5p19
    5.1.4-a_drop5p20  5.1.4-a_drop6p0        5.1.4-a_drop6p1
    5.1.4-a_drop6p2   5.1.5-a_drop5p20       5.2.0-a_drop6p3
    5.2.0-a_drop6p4   5.2.0-a_drop6p5        5.2.0-a_drop6p6
    5.2.1-a_drop6p10  5.2.1-a_drop6p11       5.2.1-a_drop6p12
    5.2.1-a_drop6p6   5.2.1-a_drop6p7        5.2.1-a_drop6p8
    5.2.2-a_drop6p13  5.2.2-a_drop6p13-alpha 5.2.2-a_drop6p13b
    5.2.2-a_drop6p13c

    (this was found by grepping for "mysql," in all historical
    versions of configure.in in the trees listed above).

    There are 5.1.1-alpha versions that use the new event id's, so we
    do not test that version string.  So replication from 5.1.1-alpha
    with the other event id's to a new version does not work.
    Moreover, we can safely ignore the part after drop[56].  This
    allows us to simplify the big list above to the following regexes:

    5\.1\.[1-5]-a_drop5.*
    5\.1\.4-a_drop6.*
    5\.2\.[0-2]-a_drop6.*

    This is what we test for in the 'if' below.
  */
  if (post_header_len &&
      server_version[0] == '5' && server_version[1] == '.' &&
      server_version[3] == '.' &&
      strncmp(server_version + 5, "-a_drop", 7) == 0 &&
      ((server_version[2] == '1' &&
        server_version[4] >= '1' && server_version[4] <= '5' &&
        server_version[12] == '5') ||
       (server_version[2] == '1' &&
        server_version[4] == '4' &&
        server_version[12] == '6') ||
       (server_version[2] == '2' &&
        server_version[4] >= '0' && server_version[4] <= '2' &&
        server_version[12] == '6')))
  {
    if (number_of_event_types != 22)
    {
      DBUG_PRINT("info", (" number_of_event_types=%d",
                          number_of_event_types));
      /* this makes is_valid() return false. */
      my_free(post_header_len);
      post_header_len= NULL;
      DBUG_VOID_RETURN;
    }
    static const uint8 perm[23]=
      {
        UNKNOWN_EVENT, START_EVENT_V3, QUERY_EVENT, STOP_EVENT, ROTATE_EVENT,
        INTVAR_EVENT, LOAD_EVENT, SLAVE_EVENT, CREATE_FILE_EVENT,
        APPEND_BLOCK_EVENT, EXEC_LOAD_EVENT, DELETE_FILE_EVENT,
        NEW_LOAD_EVENT,
        RAND_EVENT, USER_VAR_EVENT,
        FORMAT_DESCRIPTION_EVENT,
        TABLE_MAP_EVENT,
        PRE_GA_WRITE_ROWS_EVENT,
        PRE_GA_UPDATE_ROWS_EVENT,
        PRE_GA_DELETE_ROWS_EVENT,
        XID_EVENT,
        BEGIN_LOAD_QUERY_EVENT,
        EXECUTE_LOAD_QUERY_EVENT,
      };
    event_type_permutation= perm;
    /*
      Since we use (permuted) event id's to index the post_header_len
      array, we need to permute the post_header_len array too.
    */
    uint8 post_header_len_temp[23];
    for (int i= 1; i < 23; i++)
      post_header_len_temp[perm[i] - 1]= post_header_len[i - 1];
    for (int i= 0; i < 22; i++)
      post_header_len[i] = post_header_len_temp[i];
  }
  DBUG_VOID_RETURN;
}

#ifndef MYSQL_CLIENT
bool Format_description_log_event::write(IO_CACHE* file)
{
  bool ret;
  bool no_checksum;
  /*
    We don't call Start_log_event_v3::write() because this would make 2
    my_b_safe_write().
  */
  uchar buff[FORMAT_DESCRIPTION_HEADER_LEN + BINLOG_CHECKSUM_ALG_DESC_LEN];
  size_t rec_size= sizeof(buff);
  int2store(buff + ST_BINLOG_VER_OFFSET,binlog_version);
  memcpy((char*) buff + ST_SERVER_VER_OFFSET,server_version,ST_SERVER_VER_LEN);
  if (!dont_set_created)
    created= get_time();
  int4store(buff + ST_CREATED_OFFSET,created);
  buff[ST_COMMON_HEADER_LEN_OFFSET]= LOG_EVENT_HEADER_LEN;
  memcpy((char*) buff+ST_COMMON_HEADER_LEN_OFFSET + 1, (uchar*) post_header_len,
         LOG_EVENT_TYPES);
  /*
    if checksum is requested
    record the checksum-algorithm descriptor next to
    post_header_len vector which will be followed by the checksum value.
    Master is supposed to trigger checksum computing by binlog_checksum_options,
    slave does it via marking the event according to
    FD_queue checksum_alg value.
  */
  compile_time_assert(sizeof(BINLOG_CHECKSUM_ALG_DESC_LEN == 1));
#ifndef DBUG_OFF
  data_written= 0; // to prepare for need_checksum assert
#endif
  buff[FORMAT_DESCRIPTION_HEADER_LEN]= need_checksum() ?
    checksum_alg : (uint8) BINLOG_CHECKSUM_ALG_OFF;
  /* 
     FD of checksum-aware server is always checksum-equipped, (V) is in,
     regardless of @@global.binlog_checksum policy.
     Thereby a combination of (A) == 0, (V) != 0 means
     it's the checksum-aware server's FD event that heads checksum-free binlog
     file. 
     Here 0 stands for checksumming OFF to evaluate (V) as 0 is that case.
     A combination of (A) != 0, (V) != 0 denotes FD of the checksum-aware server
     heading the checksummed binlog.
     (A), (V) presence in FD of the checksum-aware server makes the event
     1 + 4 bytes bigger comparing to the former FD.
  */

  if ((no_checksum= (checksum_alg == BINLOG_CHECKSUM_ALG_OFF)))
  {
    checksum_alg= BINLOG_CHECKSUM_ALG_CRC32;  // Forcing (V) room to fill anyway
  }
  ret= (write_header(file, rec_size) ||
        wrapper_my_b_safe_write(file, buff, rec_size) ||
        write_footer(file));
  if (no_checksum)
    checksum_alg= BINLOG_CHECKSUM_ALG_OFF;
  return ret;
}
#endif

#if defined(HAVE_REPLICATION) && !defined(MYSQL_CLIENT)
int Format_description_log_event::do_apply_event(Relay_log_info const *rli)
{
  int ret= 0;
  DBUG_ENTER("Format_description_log_event::do_apply_event");

  /*
    As a transaction NEVER spans on 2 or more binlogs:
    if we have an active transaction at this point, the master died
    while writing the transaction to the binary log, i.e. while
    flushing the binlog cache to the binlog. XA guarantees that master has
    rolled back. So we roll back.
    Note: this event could be sent by the master to inform us of the
    format of its binlog; in other words maybe it is not at its
    original place when it comes to us; we'll know this by checking
    log_pos ("artificial" events have log_pos == 0).
  */
  if (!is_artificial_event() && created && thd->transaction.all.ha_list)
  {
    /* This is not an error (XA is safe), just an information */
    rli->report(INFORMATION_LEVEL, 0,
                "Rolling back unfinished transaction (no COMMIT "
                "or ROLLBACK in relay log). A probable cause is that "
                "the master died while writing the transaction to "
                "its binary log, thus rolled back too."); 
    const_cast<Relay_log_info*>(rli)->cleanup_context(thd, 1);
  }

  /*
    If this event comes from ourselves, there is no cleaning task to
    perform, we don't call Start_log_event_v3::do_apply_event()
    (this was just to update the log's description event).
  */
  if (server_id != (uint32) ::server_id)
  {
    /*
      If the event was not requested by the slave i.e. the master sent
      it while the slave asked for a position >4, the event will make
      rli->group_master_log_pos advance. Say that the slave asked for
      position 1000, and the Format_desc event's end is 96. Then in
      the beginning of replication rli->group_master_log_pos will be
      0, then 96, then jump to first really asked event (which is
      >96). So this is ok.
    */
    ret= Start_log_event_v3::do_apply_event(rli);
  }

  if (!ret)
  {
    /* Save the information describing this binlog */
    const_cast<Relay_log_info *>(rli)->set_rli_description_event(this);
  }

  DBUG_RETURN(ret);
}

int Format_description_log_event::do_update_pos(Relay_log_info *rli)
{
  if (server_id == (uint32) ::server_id)
  {
    /*
      We only increase the relay log position if we are skipping
      events and do not touch any group_* variables, nor flush the
      relay log info.  If there is a crash, we will have to re-skip
      the events again, but that is a minor issue.

      If we do not skip stepping the group log position (and the
      server id was changed when restarting the server), it might well
      be that we start executing at a position that is invalid, e.g.,
      at a Rows_log_event or a Query_log_event preceeded by a
      Intvar_log_event instead of starting at a Table_map_log_event or
      the Intvar_log_event respectively.
     */
    rli->inc_event_relay_log_pos();
    return 0;
  }
  else
  {
    return Log_event::do_update_pos(rli);
  }
}

Log_event::enum_skip_reason
Format_description_log_event::do_shall_skip(Relay_log_info *rli)
{
  return Log_event::EVENT_SKIP_NOT;
}

#endif


/**
   'server_version_split' is used for lookups to find if the server which
   created this event has some known bug.
*/
void Format_description_log_event::calc_server_version_split()
{
  do_server_version_split(server_version, server_version_split);

  DBUG_PRINT("info",("Format_description_log_event::server_version_split:"
                     " '%s' %d %d %d", server_version,
                     server_version_split[0],
                     server_version_split[1], server_version_split[2]));
}

/**
   @return integer representing the version of server that originated
   the current FD instance.
*/
ulong Format_description_log_event::get_version_product() const
{ 
  return version_product(server_version_split);
}

/**
   @return TRUE is the event's version is earlier than one that introduced
   the replication event checksum. FALSE otherwise.
*/
bool Format_description_log_event::is_version_before_checksum() const
{
  return get_version_product() < checksum_version_product;
}

/**
   @param buf buffer holding serialized FD event
   @param len netto (possible checksum is stripped off) length of the event buf
   
   @return  the version-safe checksum alg descriptor where zero
            designates no checksum, 255 - the orginator is
            checksum-unaware (effectively no checksum) and the actuall
            [1-254] range alg descriptor.
*/
uint8 get_checksum_alg(const char* buf, ulong len)
{
  uint8 ret;
  char version[ST_SERVER_VER_LEN];
  uchar version_split[3];

  DBUG_ENTER("get_checksum_alg");
  DBUG_ASSERT(buf[EVENT_TYPE_OFFSET] == FORMAT_DESCRIPTION_EVENT);

  memcpy(version, buf +
         buf[LOG_EVENT_MINIMAL_HEADER_LEN + ST_COMMON_HEADER_LEN_OFFSET]
         + ST_SERVER_VER_OFFSET, ST_SERVER_VER_LEN);
  version[ST_SERVER_VER_LEN - 1]= 0;
  
  do_server_version_split(version, version_split);
  ret= (version_product(version_split) < checksum_version_product) ?
    (uint8) BINLOG_CHECKSUM_ALG_UNDEF :
    * (uint8*) (buf + len - BINLOG_CHECKSUM_LEN - BINLOG_CHECKSUM_ALG_DESC_LEN);
  DBUG_ASSERT(ret == BINLOG_CHECKSUM_ALG_OFF ||
              ret == BINLOG_CHECKSUM_ALG_UNDEF ||
              ret == BINLOG_CHECKSUM_ALG_CRC32);
  DBUG_RETURN(ret);
}
  

  /**************************************************************************
        Load_log_event methods
   General note about Load_log_event: the binlogging of LOAD DATA INFILE is
   going to be changed in 5.0 (or maybe in 5.1; not decided yet).
   However, the 5.0 slave could still have to read such events (from a 4.x
   master), convert them (which just means maybe expand the header, when 5.0
   servers have a UID in events) (remember that whatever is after the header
   will be like in 4.x, as this event's format is not modified in 5.0 as we
   will use new types of events to log the new LOAD DATA INFILE features).
   To be able to read/convert, we just need to not assume that the common
   header is of length LOG_EVENT_HEADER_LEN (we must use the description
   event).
   Note that I (Guilhem) manually tested replication of a big LOAD DATA INFILE
   between 3.23 and 5.0, and between 4.0 and 5.0, and it works fine (and the
   positions displayed in SHOW SLAVE STATUS then are fine too).
  **************************************************************************/

#if defined(HAVE_REPLICATION) && !defined(MYSQL_CLIENT)
uint Load_log_event::get_query_buffer_length()
{
  return
    //the DB name may double if we escape the quote character
    5 + 2*db_len + 3 +
    18 + fname_len*4 + 2 +                    // "LOAD DATA INFILE 'file''"
    11 +                                    // "CONCURRENT "
    7 +					    // LOCAL
    9 +                                     // " REPLACE or IGNORE "
    13 + table_name_len*2 +                 // "INTO TABLE `table`"
    21 + sql_ex.field_term_len*4 + 2 +      // " FIELDS TERMINATED BY 'str'"
    23 + sql_ex.enclosed_len*4 + 2 +        // " OPTIONALLY ENCLOSED BY 'str'"
    12 + sql_ex.escaped_len*4 + 2 +         // " ESCAPED BY 'str'"
    21 + sql_ex.line_term_len*4 + 2 +       // " LINES TERMINATED BY 'str'"
    19 + sql_ex.line_start_len*4 + 2 +      // " LINES STARTING BY 'str'"
    15 + 22 +                               // " IGNORE xxx  LINES"
    3 + (num_fields-1)*2 + field_block_len; // " (field1, field2, ...)"
}


void Load_log_event::print_query(bool need_db, const char *cs, char *buf,
                                 char **end, char **fn_start, char **fn_end)
{
  char quoted_id[1 + NAME_LEN * 2 + 2];//quoted  length
  int  quoted_id_len= 0;
  char *pos= buf;

  if (need_db && db && db_len)
  {
    pos= strmov(pos, "use ");
#ifdef MYSQL_SERVER
    quoted_id_len= my_strmov_quoted_identifier(this->thd, (char *) quoted_id,
                                               db, 0);
#else
    quoted_id_len= my_strmov_quoted_identifier((char *) quoted_id, db);
#endif
    quoted_id[quoted_id_len]= '\0';
    pos= strmov(pos, quoted_id);
    pos= strmov(pos, "; ");
  }

  pos= strmov(pos, "LOAD DATA ");

  if (is_concurrent)
    pos= strmov(pos, "CONCURRENT ");

  if (fn_start)
    *fn_start= pos;

  if (check_fname_outside_temp_buf())
    pos= strmov(pos, "LOCAL ");
  pos= strmov(pos, "INFILE ");
  pos= pretty_print_str(pos, fname, fname_len);
  pos= strmov(pos, " ");

  if (sql_ex.opt_flags & REPLACE_FLAG)
    pos= strmov(pos, "REPLACE ");
  else if (sql_ex.opt_flags & IGNORE_FLAG)
    pos= strmov(pos, "IGNORE ");

  pos= strmov(pos ,"INTO");

  if (fn_end)
    *fn_end= pos;

  pos= strmov(pos ," TABLE ");
  memcpy(pos, table_name, table_name_len);
  pos+= table_name_len;

  if (cs != NULL)
  {
    pos= strmov(pos ," CHARACTER SET ");
    pos= strmov(pos ,  cs);
  }

  /* We have to create all optional fields as the default is not empty */
  pos= strmov(pos, " FIELDS TERMINATED BY ");
  pos= pretty_print_str(pos, sql_ex.field_term, sql_ex.field_term_len);
  if (sql_ex.opt_flags & OPT_ENCLOSED_FLAG)
    pos= strmov(pos, " OPTIONALLY ");
  pos= strmov(pos, " ENCLOSED BY ");
  pos= pretty_print_str(pos, sql_ex.enclosed, sql_ex.enclosed_len);

  pos= strmov(pos, " ESCAPED BY ");
  pos= pretty_print_str(pos, sql_ex.escaped, sql_ex.escaped_len);

  pos= strmov(pos, " LINES TERMINATED BY ");
  pos= pretty_print_str(pos, sql_ex.line_term, sql_ex.line_term_len);
  if (sql_ex.line_start_len)
  {
    pos= strmov(pos, " STARTING BY ");
    pos= pretty_print_str(pos, sql_ex.line_start, sql_ex.line_start_len);
  }

  if ((long) skip_lines > 0)
  {
    pos= strmov(pos, " IGNORE ");
    pos= longlong10_to_str((longlong) skip_lines, pos, 10);
    pos= strmov(pos," LINES ");    
  }

  if (num_fields)
  {
    uint i;
    const char *field= fields;
    pos= strmov(pos, " (");
    for (i = 0; i < num_fields; i++)
    {
      if (i)
      {
        *pos++= ' ';
        *pos++= ',';
      }
      quoted_id_len= my_strmov_quoted_identifier(this->thd, quoted_id, field,
                                                 0);
      memcpy(pos, quoted_id, quoted_id_len-1);
    }
    *pos++= ')';
  }

  *end= pos;
}


int Load_log_event::pack_info(Protocol *protocol)
{
  char *buf, *end;

  if (!(buf= (char*) my_malloc(get_query_buffer_length(), MYF(MY_WME))))
    return 1;
  print_query(TRUE, NULL, buf, &end, 0, 0);
  protocol->store(buf, end-buf, &my_charset_bin);
  my_free(buf);
  return 0;
}
#endif /* defined(HAVE_REPLICATION) && !defined(MYSQL_CLIENT) */


#ifndef MYSQL_CLIENT

/*
  Load_log_event::write_data_header()
*/

bool Load_log_event::write_data_header(IO_CACHE* file)
{
  char buf[LOAD_HEADER_LEN];
  int4store(buf + L_THREAD_ID_OFFSET, slave_proxy_id);
  int4store(buf + L_EXEC_TIME_OFFSET, exec_time);
  int4store(buf + L_SKIP_LINES_OFFSET, skip_lines);
  buf[L_TBL_LEN_OFFSET] = (char)table_name_len;
  buf[L_DB_LEN_OFFSET] = (char)db_len;
  int4store(buf + L_NUM_FIELDS_OFFSET, num_fields);
  return my_b_safe_write(file, (uchar*)buf, LOAD_HEADER_LEN) != 0;
}


/*
  Load_log_event::write_data_body()
*/

bool Load_log_event::write_data_body(IO_CACHE* file)
{
  if (sql_ex.write_data(file))
    return 1;
  if (num_fields && fields && field_lens)
  {
    if (my_b_safe_write(file, (uchar*)field_lens, num_fields) ||
	my_b_safe_write(file, (uchar*)fields, field_block_len))
      return 1;
  }
  return (my_b_safe_write(file, (uchar*)table_name, table_name_len + 1) ||
	  my_b_safe_write(file, (uchar*)db, db_len + 1) ||
	  my_b_safe_write(file, (uchar*)fname, fname_len));
}


/*
  Load_log_event::Load_log_event()
*/

Load_log_event::Load_log_event(THD *thd_arg, sql_exchange *ex,
			       const char *db_arg, const char *table_name_arg,
			       List<Item> &fields_arg,
                               bool is_concurrent_arg,
			       enum enum_duplicates handle_dup,
			       bool ignore, bool using_trans)
  :Log_event(thd_arg,
             thd_arg->thread_specific_used ? LOG_EVENT_THREAD_SPECIFIC_F : 0,
             using_trans ? Log_event::EVENT_TRANSACTIONAL_CACHE :
                           Log_event::EVENT_STMT_CACHE,
             Log_event::EVENT_NORMAL_LOGGING),
   thread_id(thd_arg->thread_id),
   slave_proxy_id(thd_arg->variables.pseudo_thread_id),
   num_fields(0),fields(0),
   field_lens(0),field_block_len(0),
   table_name(table_name_arg ? table_name_arg : ""),
   db(db_arg), fname(ex->file_name), local_fname(FALSE),
   is_concurrent(is_concurrent_arg)
{

  /*
  exec_time calculation has changed to use the same method that is used
  to fill out "thd_arg->start_time"
  */

  struct timeval end_time;
  ulonglong micro_end_time= my_micro_time();
  my_micro_time_to_timeval(micro_end_time, &end_time);

  exec_time= end_time.tv_sec - thd_arg->start_time.tv_sec;

  /* db can never be a zero pointer in 4.0 */
  db_len = (uint32) strlen(db);
  table_name_len = (uint32) strlen(table_name);
  fname_len = (fname) ? (uint) strlen(fname) : 0;
  sql_ex.field_term = (char*) ex->field_term->ptr();
  sql_ex.field_term_len = (uint8) ex->field_term->length();
  sql_ex.enclosed = (char*) ex->enclosed->ptr();
  sql_ex.enclosed_len = (uint8) ex->enclosed->length();
  sql_ex.line_term = (char*) ex->line_term->ptr();
  sql_ex.line_term_len = (uint8) ex->line_term->length();
  sql_ex.line_start = (char*) ex->line_start->ptr();
  sql_ex.line_start_len = (uint8) ex->line_start->length();
  sql_ex.escaped = (char*) ex->escaped->ptr();
  sql_ex.escaped_len = (uint8) ex->escaped->length();
  sql_ex.opt_flags = 0;
  sql_ex.cached_new_format = -1;
    
  if (ex->dumpfile)
    sql_ex.opt_flags|= DUMPFILE_FLAG;
  if (ex->opt_enclosed)
    sql_ex.opt_flags|= OPT_ENCLOSED_FLAG;

  sql_ex.empty_flags= 0;

  switch (handle_dup) {
  case DUP_REPLACE:
    sql_ex.opt_flags|= REPLACE_FLAG;
    break;
  case DUP_UPDATE:				// Impossible here
  case DUP_ERROR:
    break;	
  }
  if (ignore)
    sql_ex.opt_flags|= IGNORE_FLAG;

  if (!ex->field_term->length())
    sql_ex.empty_flags |= FIELD_TERM_EMPTY;
  if (!ex->enclosed->length())
    sql_ex.empty_flags |= ENCLOSED_EMPTY;
  if (!ex->line_term->length())
    sql_ex.empty_flags |= LINE_TERM_EMPTY;
  if (!ex->line_start->length())
    sql_ex.empty_flags |= LINE_START_EMPTY;
  if (!ex->escaped->length())
    sql_ex.empty_flags |= ESCAPED_EMPTY;
    
  skip_lines = ex->skip_lines;

  List_iterator<Item> li(fields_arg);
  field_lens_buf.length(0);
  fields_buf.length(0);
  Item* item;
  while ((item = li++))
  {
    num_fields++;
    uchar len= (uchar) item->item_name.length();
    field_block_len += len + 1;
    fields_buf.append(item->item_name.ptr(), len + 1);
    field_lens_buf.append((char*)&len, 1);
  }

  field_lens = (const uchar*)field_lens_buf.ptr();
  fields = fields_buf.ptr();
}
#endif /* !MYSQL_CLIENT */


/**
  @note
    The caller must do buf[event_len] = 0 before he starts using the
    constructed event.
*/
Load_log_event::Load_log_event(const char *buf, uint event_len,
                               const Format_description_log_event *description_event)
  :Log_event(buf, description_event), num_fields(0), fields(0),
   field_lens(0),field_block_len(0),
   table_name(0), db(0), fname(0), local_fname(FALSE),
   /*
     Load_log_event which comes from the binary log does not contain
     information about the type of insert which was used on the master.
     Assume that it was an ordinary, non-concurrent LOAD DATA.
    */
   is_concurrent(FALSE)
{
  DBUG_ENTER("Load_log_event");
  /*
    I (Guilhem) manually tested replication of LOAD DATA INFILE for 3.23->5.0,
    4.0->5.0 and 5.0->5.0 and it works.
  */
  if (event_len)
    copy_log_event(buf, event_len,
                   ((buf[EVENT_TYPE_OFFSET] == LOAD_EVENT) ?
                    LOAD_HEADER_LEN + 
                    description_event->common_header_len :
                    LOAD_HEADER_LEN + LOG_EVENT_HEADER_LEN),
                   description_event);
  /* otherwise it's a derived class, will call copy_log_event() itself */
  DBUG_VOID_RETURN;
}


/*
  Load_log_event::copy_log_event()
*/

int Load_log_event::copy_log_event(const char *buf, ulong event_len,
                                   int body_offset,
                                   const Format_description_log_event *description_event)
{
  DBUG_ENTER("Load_log_event::copy_log_event");
  uint data_len;
  char* buf_end = (char*)buf + event_len;
  /* this is the beginning of the post-header */
  const char* data_head = buf + description_event->common_header_len;
  slave_proxy_id= thread_id= uint4korr(data_head + L_THREAD_ID_OFFSET);
  exec_time = uint4korr(data_head + L_EXEC_TIME_OFFSET);
  skip_lines = uint4korr(data_head + L_SKIP_LINES_OFFSET);
  table_name_len = (uint)data_head[L_TBL_LEN_OFFSET];
  db_len = (uint)data_head[L_DB_LEN_OFFSET];
  num_fields = uint4korr(data_head + L_NUM_FIELDS_OFFSET);
	  
  if ((int) event_len < body_offset)
    DBUG_RETURN(1);
  /*
    Sql_ex.init() on success returns the pointer to the first byte after
    the sql_ex structure, which is the start of field lengths array.
  */
  if (!(field_lens= (uchar*)sql_ex.init((char*)buf + body_offset,
                                        buf_end,
                                        buf[EVENT_TYPE_OFFSET] != LOAD_EVENT)))
    DBUG_RETURN(1);
  
  data_len = event_len - body_offset;
  if (num_fields > data_len) // simple sanity check against corruption
    DBUG_RETURN(1);
  for (uint i = 0; i < num_fields; i++)
    field_block_len += (uint)field_lens[i] + 1;

  fields = (char*)field_lens + num_fields;
  table_name  = fields + field_block_len;
  db = table_name + table_name_len + 1;
  DBUG_EXECUTE_IF ("simulate_invalid_address",
                   db_len = data_len;);
  fname = db + db_len + 1;
  if ((db_len > data_len) || (fname > buf_end))
    goto err;
  fname_len = (uint) strlen(fname);
  if ((fname_len > data_len) || (fname + fname_len > buf_end))
    goto err;
  // null termination is accomplished by the caller doing buf[event_len]=0

  DBUG_RETURN(0);

err:
  // Invalid event.
  table_name = 0;
  DBUG_RETURN(1);
}


/*
  Load_log_event::print()
*/

#ifdef MYSQL_CLIENT
void Load_log_event::print(FILE* file, PRINT_EVENT_INFO* print_event_info)
{
  print(file, print_event_info, 0);
}


void Load_log_event::print(FILE* file_arg, PRINT_EVENT_INFO* print_event_info,
			   bool commented)
{
  IO_CACHE *const head= &print_event_info->head_cache;
  size_t id_len= 0;
  char temp_buf[1 + 2*FN_REFLEN + 2];

  DBUG_ENTER("Load_log_event::print");
  if (!print_event_info->short_form)
  {
    print_header(head, print_event_info, FALSE);
    my_b_printf(head, "\tQuery\tthread_id=%ld\texec_time=%ld\n",
                thread_id, exec_time);
  }

  bool different_db= 1;
  if (db)
  {
    /*
      If the database is different from the one of the previous statement, we
      need to print the "use" command, and we update the last_db.
      But if commented, the "use" is going to be commented so we should not
      update the last_db.
    */
    if ((different_db= memcmp(print_event_info->db, db, db_len + 1)) &&
        !commented)
      memcpy(print_event_info->db, db, db_len + 1);
  }
  
  if (db && db[0] && different_db)
  {
#ifdef MYSQL_SERVER
    id_len= my_strmov_quoted_identifier(this->thd, temp_buf, db, 0);
#else
    id_len= my_strmov_quoted_identifier(temp_buf, db);
#endif
    temp_buf[id_len]= '\0';
    my_b_printf(head, "%suse %s%s\n",
                commented ? "# " : "", temp_buf, print_event_info->delimiter);
  }
  if (flags & LOG_EVENT_THREAD_SPECIFIC_F)
    my_b_printf(head,"%sSET @@session.pseudo_thread_id=%lu%s\n",
            commented ? "# " : "", (ulong)thread_id,
            print_event_info->delimiter);
  my_b_printf(head, "%sLOAD DATA ",
              commented ? "# " : "");
  if (check_fname_outside_temp_buf())
    my_b_printf(head, "LOCAL ");
  my_b_printf(head, "INFILE '%-*s' ", fname_len, fname);

  if (sql_ex.opt_flags & REPLACE_FLAG)
    my_b_printf(head,"REPLACE ");
  else if (sql_ex.opt_flags & IGNORE_FLAG)
    my_b_printf(head,"IGNORE ");

#ifdef MYSQL_SERVER
    id_len= my_strmov_quoted_identifier(this->thd, temp_buf, table_name, 0);
#else
    id_len= my_strmov_quoted_identifier(temp_buf, table_name);
#endif
  temp_buf[id_len]= '\0';
  my_b_printf(head, "INTO TABLE %s", temp_buf);

  my_b_printf(head, " FIELDS TERMINATED BY ");
  pretty_print_str(head, sql_ex.field_term, sql_ex.field_term_len);

  if (sql_ex.opt_flags & OPT_ENCLOSED_FLAG)
    my_b_printf(head," OPTIONALLY ");
  my_b_printf(head, " ENCLOSED BY ");
  pretty_print_str(head, sql_ex.enclosed, sql_ex.enclosed_len);
     
  my_b_printf(head, " ESCAPED BY ");
  pretty_print_str(head, sql_ex.escaped, sql_ex.escaped_len);
     
  my_b_printf(head," LINES TERMINATED BY ");
  pretty_print_str(head, sql_ex.line_term, sql_ex.line_term_len);


  if (sql_ex.line_start)
  {
    my_b_printf(head," STARTING BY ");
    pretty_print_str(head, sql_ex.line_start, sql_ex.line_start_len);
  }
  if ((long) skip_lines > 0)
    my_b_printf(head, " IGNORE %ld LINES", (long) skip_lines);

  if (num_fields)
  {
    uint i;
    const char* field = fields;
    my_b_printf(head, " (");
    for (i = 0; i < num_fields; i++)
    {
      if (i)
        my_b_printf(head, ",");
      id_len= my_strmov_quoted_identifier((char *) temp_buf, field);
      temp_buf[id_len]= '\0';
      my_b_printf(head, "%s", temp_buf);

      field += field_lens[i]  + 1;
    }
    my_b_printf(head, ")");
  }

  my_b_printf(head, "%s\n", print_event_info->delimiter);
  DBUG_VOID_RETURN;
}
#endif /* MYSQL_CLIENT */

#ifndef MYSQL_CLIENT

/**
  Load_log_event::set_fields()

  @note
    This function can not use the member variable 
    for the database, since LOAD DATA INFILE on the slave
    can be for a different database than the current one.
    This is the reason for the affected_db argument to this method.
*/

void Load_log_event::set_fields(const char* affected_db, 
				List<Item> &field_list,
                                Name_resolution_context *context)
{
  uint i;
  const char* field = fields;
  for (i= 0; i < num_fields; i++)
  {
    field_list.push_back(new Item_field(context,
                                        affected_db, table_name, field));
    field+= field_lens[i]  + 1;
  }
}
#endif /* !MYSQL_CLIENT */


#if defined(HAVE_REPLICATION) && !defined(MYSQL_CLIENT)
/**
  Does the data loading job when executing a LOAD DATA on the slave.

  @param net
  @param rli
  @param use_rli_only_for_errors     If set to 1, rli is provided to
                                     Load_log_event::exec_event only for this
                                     function to have rli->get_rpl_log_name and
                                     rli->last_slave_error, both being used by
                                     error reports. rli's position advancing
                                     is skipped (done by the caller which is
                                     Execute_load_log_event::exec_event).
                                     If set to 0, rli is provided for full use,
                                     i.e. for error reports and position
                                     advancing.

  @todo
    fix this; this can be done by testing rules in
    Create_file_log_event::exec_event() and then discarding Append_block and
    al.
  @todo
    this is a bug - this needs to be moved to the I/O thread

  @retval
    0           Success
  @retval
    1           Failure
*/

int Load_log_event::do_apply_event(NET* net, Relay_log_info const *rli,
                                   bool use_rli_only_for_errors)
{
  DBUG_ASSERT(thd->query() == 0);
  thd->reset_query_inner();                    // Should not be needed
  set_thd_db(thd, db, db_len);
  thd->is_slave_error= 0;
  clear_all_errors(thd, const_cast<Relay_log_info*>(rli));

  /* see Query_log_event::do_apply_event() and BUG#13360 */
  DBUG_ASSERT(!rli->m_table_map.count());
  /*
    Usually lex_start() is called by mysql_parse(), but we need it here
    as the present method does not call mysql_parse().
  */
  lex_start(thd);
  thd->lex->local_file= local_fname;
  mysql_reset_thd_for_next_command(thd);

  if (!use_rli_only_for_errors)
  {
    /*
      Saved for InnoDB, see comment in
      Query_log_event::do_apply_event()
    */
    const_cast<Relay_log_info*>(rli)->set_future_group_master_log_pos(log_pos);
    DBUG_PRINT("info", ("log_pos: %lu", (ulong) log_pos));
  }
 
   /*
    We test replicate_*_db rules. Note that we have already prepared
    the file to load, even if we are going to ignore and delete it
    now. So it is possible that we did a lot of disk writes for
    nothing. In other words, a big LOAD DATA INFILE on the master will
    still consume a lot of space on the slave (space in the relay log
    + space of temp files: twice the space of the file to load...)
    even if it will finally be ignored.  TODO: fix this; this can be
    done by testing rules in Create_file_log_event::do_apply_event()
    and then discarding Append_block and al. Another way is do the
    filtering in the I/O thread (more efficient: no disk writes at
    all).


    Note:   We do not need to execute reset_one_shot_variables() if this
            db_ok() test fails.
    Reason: The db stored in binlog events is the same for SET and for
            its companion query.  If the SET is ignored because of
            db_ok(), the companion query will also be ignored, and if
            the companion query is ignored in the db_ok() test of
            ::do_apply_event(), then the companion SET also have so
            we don't need to reset_one_shot_variables().
  */
  if (rpl_filter->db_ok(thd->db))
  {
    thd->set_time(&when);
    thd->set_query_id(next_query_id());
    thd->get_stmt_da()->opt_clear_warning_info(thd->query_id);

    TABLE_LIST tables;
    char table_buf[NAME_LEN + 1];
    strmov(table_buf, table_name);
    if (lower_case_table_names == 1)
      my_casedn_str(system_charset_info, table_buf);
    tables.init_one_table(thd->strmake(thd->db, thd->db_length),
                          thd->db_length,
                          table_buf, strlen(table_buf),
                          table_buf, TL_WRITE);
    tables.updating= 1;

    // the table will be opened in mysql_load    
    if (rpl_filter->is_on() && !rpl_filter->tables_ok(thd->db, &tables))
    {
      // TODO: this is a bug - this needs to be moved to the I/O thread
      if (net)
        skip_load_data_infile(net);
    }
    else
    {
      char llbuff[22];
      char *end;
      enum enum_duplicates handle_dup;
      bool ignore= 0;
      char *load_data_query;

      /*
        Forge LOAD DATA INFILE query which will be used in SHOW PROCESS LIST
        and written to slave's binlog if binlogging is on.
      */
      if (!(load_data_query= (char *)thd->alloc(get_query_buffer_length() + 1)))
      {
        /*
          This will set thd->fatal_error in case of OOM. So we surely will notice
          that something is wrong.
        */
        goto error;
      }

      print_query(FALSE, NULL, load_data_query, &end, NULL, NULL);
      *end= 0;
      thd->set_query(load_data_query, (uint) (end - load_data_query));

      if (sql_ex.opt_flags & REPLACE_FLAG)
        handle_dup= DUP_REPLACE;
      else if (sql_ex.opt_flags & IGNORE_FLAG)
      {
        ignore= 1;
        handle_dup= DUP_ERROR;
      }
      else
      {
        /*
          When replication is running fine, if it was DUP_ERROR on the
          master then we could choose IGNORE here, because if DUP_ERROR
          suceeded on master, and data is identical on the master and slave,
          then there should be no uniqueness errors on slave, so IGNORE is
          the same as DUP_ERROR. But in the unlikely case of uniqueness errors
          (because the data on the master and slave happen to be different
          (user error or bug), we want LOAD DATA to print an error message on
          the slave to discover the problem.

          If reading from net (a 3.23 master), mysql_load() will change this
          to IGNORE.
        */
        handle_dup= DUP_ERROR;
      }
      /*
        We need to set thd->lex->sql_command and thd->lex->duplicates
        since InnoDB tests these variables to decide if this is a LOAD
        DATA ... REPLACE INTO ... statement even though mysql_parse()
        is not called.  This is not needed in 5.0 since there the LOAD
        DATA ... statement is replicated using mysql_parse(), which
        sets the thd->lex fields correctly.
      */
      thd->lex->sql_command= SQLCOM_LOAD;
      thd->lex->duplicates= handle_dup;

      sql_exchange ex((char*)fname, sql_ex.opt_flags & DUMPFILE_FLAG);
      String field_term(sql_ex.field_term,sql_ex.field_term_len,log_cs);
      String enclosed(sql_ex.enclosed,sql_ex.enclosed_len,log_cs);
      String line_term(sql_ex.line_term,sql_ex.line_term_len,log_cs);
      String line_start(sql_ex.line_start,sql_ex.line_start_len,log_cs);
      String escaped(sql_ex.escaped,sql_ex.escaped_len, log_cs);
      const String empty_str("", 0, log_cs);
      ex.field_term= &field_term;
      ex.enclosed= &enclosed;
      ex.line_term= &line_term;
      ex.line_start= &line_start;
      ex.escaped= &escaped;

      ex.opt_enclosed = (sql_ex.opt_flags & OPT_ENCLOSED_FLAG);
      if (sql_ex.empty_flags & FIELD_TERM_EMPTY)
        ex.field_term= &empty_str;

      ex.skip_lines = skip_lines;
      List<Item> field_list;
      thd->lex->select_lex.context.resolve_in_table_list_only(&tables);
      set_fields(tables.db, field_list, &thd->lex->select_lex.context);
      thd->variables.pseudo_thread_id= thread_id;
      if (net)
      {
        // mysql_load will use thd->net to read the file
        thd->net.vio = net->vio;
        // Make sure the client does not get confused about the packet sequence
        thd->net.pkt_nr = net->pkt_nr;
      }
      /*
        It is safe to use tmp_list twice because we are not going to
        update it inside mysql_load().
      */
      List<Item> tmp_list;
      if (open_temporary_tables(thd, &tables) ||
          mysql_load(thd, &ex, &tables, field_list, tmp_list, tmp_list,
                     handle_dup, ignore, net != 0))
        thd->is_slave_error= 1;
      if (thd->cuted_fields)
      {
        /* log_pos is the position of the LOAD event in the master log */
        sql_print_warning("Slave: load data infile on table '%s' at "
                          "log position %s in log '%s' produced %ld "
                          "warning(s). Default database: '%s'",
                          (char*) table_name,
                          llstr(log_pos,llbuff),
                          const_cast<Relay_log_info*>(rli)->get_rpl_log_name(),
                          (ulong) thd->cuted_fields,
                          print_slave_db_safe(thd->db));
      }
      if (net)
        net->pkt_nr= thd->net.pkt_nr;
    }
  }
  else
  {
    /*
      We will just ask the master to send us /dev/null if we do not
      want to load the data.
      TODO: this a bug - needs to be done in I/O thread
    */
    if (net)
      skip_load_data_infile(net);
  }

error:
  thd->net.vio = 0; 
  const char *remember_db= thd->db;
  thd->catalog= 0;
  thd->set_db(NULL, 0);                   /* will free the current database */
  thd->reset_query();
  thd->get_stmt_da()->set_overwrite_status(true);
  thd->is_error() ? trans_rollback_stmt(thd) : trans_commit_stmt(thd);
  thd->get_stmt_da()->set_overwrite_status(false);
  close_thread_tables(thd);
  /*
    - If transaction rollback was requested due to deadlock
      perform it and release metadata locks.
    - If inside a multi-statement transaction,
    defer the release of metadata locks until the current
    transaction is either committed or rolled back. This prevents
    other statements from modifying the table for the entire
    duration of this transaction.  This provides commit ordering
    and guarantees serializability across multiple transactions.
    - If in autocommit mode, or outside a transactional context,
    automatically release metadata locks of the current statement.
  */
  if (thd->transaction_rollback_request)
  {
    trans_rollback_implicit(thd);
    thd->mdl_context.release_transactional_locks();
  }
  else if (! thd->in_multi_stmt_transaction_mode())
    thd->mdl_context.release_transactional_locks();
  else
    thd->mdl_context.release_statement_locks();

  DBUG_EXECUTE_IF("LOAD_DATA_INFILE_has_fatal_error",
                  thd->is_slave_error= 0; thd->is_fatal_error= 1;);

  if (thd->is_slave_error)
  {
    /* this err/sql_errno code is copy-paste from net_send_error() */
    const char *err;
    int sql_errno;
    if (thd->is_error())
    {
      err= thd->get_stmt_da()->message();
      sql_errno= thd->get_stmt_da()->sql_errno();
    }
    else
    {
      sql_errno=ER_UNKNOWN_ERROR;
      err=ER(sql_errno);       
    }
    rli->report(ERROR_LEVEL, sql_errno,"\
Error '%s' running LOAD DATA INFILE on table '%s'. Default database: '%s'",
                    err, (char*)table_name, print_slave_db_safe(remember_db));
    free_root(thd->mem_root,MYF(MY_KEEP_PREALLOC));
    return 1;
  }
  free_root(thd->mem_root,MYF(MY_KEEP_PREALLOC));

  if (thd->is_fatal_error)
  {
    char buf[256];
    my_snprintf(buf, sizeof(buf),
                "Running LOAD DATA INFILE on table '%-.64s'."
                " Default database: '%-.64s'",
                (char*)table_name,
                print_slave_db_safe(remember_db));

    rli->report(ERROR_LEVEL, ER_SLAVE_FATAL_ERROR,
                ER(ER_SLAVE_FATAL_ERROR), buf);
    return 1;
  }

  return ( use_rli_only_for_errors ? 0 : Log_event::do_apply_event(rli) ); 
}
#endif


/**************************************************************************
  Rotate_log_event methods
**************************************************************************/

/*
  Rotate_log_event::pack_info()
*/

#if defined(HAVE_REPLICATION) && !defined(MYSQL_CLIENT)
int Rotate_log_event::pack_info(Protocol *protocol)
{
  char buf1[256], buf[22];
  String tmp(buf1, sizeof(buf1), log_cs);
  tmp.length(0);
  tmp.append(new_log_ident, ident_len);
  tmp.append(STRING_WITH_LEN(";pos="));
  tmp.append(llstr(pos,buf));
  protocol->store(tmp.ptr(), tmp.length(), &my_charset_bin);
  return 0;
}
#endif


/*
  Rotate_log_event::print()
*/

#ifdef MYSQL_CLIENT
void Rotate_log_event::print(FILE* file, PRINT_EVENT_INFO* print_event_info)
{
  char buf[22];
  IO_CACHE *const head= &print_event_info->head_cache;

  if (print_event_info->short_form)
    return;
  print_header(head, print_event_info, FALSE);
  my_b_printf(head, "\tRotate to ");
  if (new_log_ident)
    my_b_write(head, (uchar*) new_log_ident, (uint)ident_len);
  my_b_printf(head, "  pos: %s\n", llstr(pos, buf));
}
#endif /* MYSQL_CLIENT */



/*
  Rotate_log_event::Rotate_log_event() (2 constructors)
*/


#ifndef MYSQL_CLIENT
Rotate_log_event::Rotate_log_event(const char* new_log_ident_arg,
                                   uint ident_len_arg, ulonglong pos_arg,
                                   uint flags_arg)
  :Log_event(Log_event::EVENT_NO_CACHE, Log_event::EVENT_IMMEDIATE_LOGGING),
   new_log_ident(new_log_ident_arg), pos(pos_arg),ident_len(ident_len_arg ?
   ident_len_arg : (uint) strlen(new_log_ident_arg)), flags(flags_arg)
{
#ifndef DBUG_OFF
  char buff[22];
  DBUG_ENTER("Rotate_log_event::Rotate_log_event(...,flags)");
  DBUG_PRINT("enter",("new_log_ident: %s  pos: %s  flags: %lu", new_log_ident_arg,
                      llstr(pos_arg, buff), (ulong) flags));
#endif
  if (flags & DUP_NAME)
    new_log_ident= my_strndup(new_log_ident_arg, ident_len, MYF(MY_WME));
  if (flags & RELAY_LOG)
    set_relay_log_event();
  DBUG_VOID_RETURN;
}
#endif


Rotate_log_event::Rotate_log_event(const char* buf, uint event_len,
                                   const Format_description_log_event* description_event)
  :Log_event(buf, description_event) ,new_log_ident(0), flags(DUP_NAME)
{
  DBUG_ENTER("Rotate_log_event::Rotate_log_event(char*,...)");
  // The caller will ensure that event_len is what we have at EVENT_LEN_OFFSET
  uint8 header_size= description_event->common_header_len;
  uint8 post_header_len= description_event->post_header_len[ROTATE_EVENT-1];
  uint ident_offset;
  if (event_len < header_size)
    DBUG_VOID_RETURN;
  buf += header_size;
  pos = post_header_len ? uint8korr(buf + R_POS_OFFSET) : 4;
  ident_len = (uint)(event_len -
                     (header_size+post_header_len)); 
  ident_offset = post_header_len; 
  set_if_smaller(ident_len,FN_REFLEN-1);
  new_log_ident= my_strndup(buf + ident_offset, (uint) ident_len, MYF(MY_WME));
  DBUG_PRINT("debug", ("new_log_ident: '%s'", new_log_ident));
  DBUG_VOID_RETURN;
}


/*
  Rotate_log_event::write()
*/

#ifndef MYSQL_CLIENT
bool Rotate_log_event::write(IO_CACHE* file)
{
  char buf[ROTATE_HEADER_LEN];
  int8store(buf + R_POS_OFFSET, pos);
  return (write_header(file, ROTATE_HEADER_LEN + ident_len) || 
          wrapper_my_b_safe_write(file, (uchar*) buf, ROTATE_HEADER_LEN) ||
          wrapper_my_b_safe_write(file, (uchar*) new_log_ident,
                                     (uint) ident_len) ||
          write_footer(file));
}
#endif


#if defined(HAVE_REPLICATION) && !defined(MYSQL_CLIENT)

/*
  Got a rotate log event from the master.

  This is mainly used so that we can later figure out the logname and
  position for the master.

  We can't rotate the slave's BINlog as this will cause infinitive rotations
  in a A -> B -> A setup.
  The NOTES below is a wrong comment which will disappear when 4.1 is merged.

  This must only be called from the Slave SQL thread, since it calls
  flush_relay_log_info().

  @retval
    0	ok
*/
int Rotate_log_event::do_update_pos(Relay_log_info *rli)
{
  int error= 0;
  DBUG_ENTER("Rotate_log_event::do_update_pos");
#ifndef DBUG_OFF
  char buf[32];
#endif

  DBUG_PRINT("info", ("server_id=%lu; ::server_id=%lu",
                      (ulong) this->server_id, (ulong) ::server_id));
  DBUG_PRINT("info", ("new_log_ident: %s", this->new_log_ident));
  DBUG_PRINT("info", ("pos: %s", llstr(this->pos, buf)));

  /*
    If we are in a transaction or in a group: the only normal case is
    when the I/O thread was copying a big transaction, then it was
    stopped and restarted: we have this in the relay log:

    BEGIN
    ...
    ROTATE (a fake one)
    ...
    COMMIT or ROLLBACK

    In that case, we don't want to touch the coordinates which
    correspond to the beginning of the transaction.  Starting from
    5.0.0, there also are some rotates from the slave itself, in the
    relay log, which shall not change the group positions.
  */

  /*
    The way we check if SQL thread is currently in a group is different
    for STS and MTS.
  */
  bool in_group = rli->is_parallel_exec() ?
    (rli->mts_group_status == Relay_log_info::MTS_IN_GROUP) :
    rli->is_in_group();

  if ((server_id != ::server_id || rli->replicate_same_server_id) &&
      !is_relay_log_event() &&
      !in_group)
  {
    if (rli->is_parallel_exec())
    {
      /*
        Rotate events are special events that are handled as a
        synchronization point. For that reason, the checkpoint
        routine is being called here.
      */
      if ((error= mts_checkpoint_routine(rli, 0, false,
                                         true/*need_data_lock=true*/)))
        goto err;
    }

    mysql_mutex_lock(&rli->data_lock);
    DBUG_PRINT("info", ("old group_master_log_name: '%s'  "
                        "old group_master_log_pos: %lu",
                        rli->get_group_master_log_name(),
                        (ulong) rli->get_group_master_log_pos()));

    memcpy((void *)rli->get_group_master_log_name(),
           new_log_ident, ident_len + 1);
    rli->notify_group_master_log_name_update();
    if ((error= rli->inc_group_relay_log_pos(pos,
                                             false/*need_data_lock=false*/)))
    {
      mysql_mutex_unlock(&rli->data_lock);
      goto err;
    }

    DBUG_PRINT("info", ("new group_master_log_name: '%s'  "
                        "new group_master_log_pos: %lu",
                        rli->get_group_master_log_name(),
                        (ulong) rli->get_group_master_log_pos()));
    mysql_mutex_unlock(&rli->data_lock);
    if (rli->is_parallel_exec())
      rli->reset_notified_checkpoint(0, when.tv_sec + (time_t) exec_time,
                                     true/*need_data_lock=true*/);

    /*
      Reset thd->variables.option_bits and sql_mode etc, because this could be the signal of
      a master's downgrade from 5.0 to 4.0.
      However, no need to reset rli_description_event: indeed, if the next
      master is 5.0 (even 5.0.1) we will soon get a Format_desc; if the next
      master is 4.0 then the events are in the slave's format (conversion).
    */
    set_slave_thread_options(thd);
    set_slave_thread_default_charset(thd, rli);
    thd->variables.sql_mode= global_system_variables.sql_mode;
    thd->variables.auto_increment_increment=
      thd->variables.auto_increment_offset= 1;
  }
  else
    rli->inc_event_relay_log_pos();

err:
  DBUG_RETURN(error);
}


Log_event::enum_skip_reason
Rotate_log_event::do_shall_skip(Relay_log_info *rli)
{
  enum_skip_reason reason= Log_event::do_shall_skip(rli);

  switch (reason) {
  case Log_event::EVENT_SKIP_NOT:
  case Log_event::EVENT_SKIP_COUNT:
    return Log_event::EVENT_SKIP_NOT;

  case Log_event::EVENT_SKIP_IGNORE:
    return Log_event::EVENT_SKIP_IGNORE;
  }
  DBUG_ASSERT(0);
  return Log_event::EVENT_SKIP_NOT;             // To keep compiler happy
}

#endif


/**************************************************************************
	Intvar_log_event methods
**************************************************************************/

/*
  Intvar_log_event::pack_info()
*/

#if defined(HAVE_REPLICATION) && !defined(MYSQL_CLIENT)
int Intvar_log_event::pack_info(Protocol *protocol)
{
  char buf[256], *pos;
  pos= strmake(buf, get_var_type_name(), sizeof(buf)-23);
  *pos++= '=';
  pos= longlong10_to_str(val, pos, -10);
  protocol->store(buf, (uint) (pos-buf), &my_charset_bin);
  return 0;
}
#endif


/*
  Intvar_log_event::Intvar_log_event()
*/

Intvar_log_event::Intvar_log_event(const char* buf,
                                   const Format_description_log_event* description_event)
  :Log_event(buf, description_event)
{
  /* The Post-Header is empty. The Varible Data part begins immediately. */
  buf+= description_event->common_header_len +
    description_event->post_header_len[INTVAR_EVENT-1];
  type= buf[I_TYPE_OFFSET];
  val= uint8korr(buf+I_VAL_OFFSET);
}


/*
  Intvar_log_event::get_var_type_name()
*/

const char* Intvar_log_event::get_var_type_name()
{
  switch(type) {
  case LAST_INSERT_ID_EVENT: return "LAST_INSERT_ID";
  case INSERT_ID_EVENT: return "INSERT_ID";
  default: /* impossible */ return "UNKNOWN";
  }
}


/*
  Intvar_log_event::write()
*/

#ifndef MYSQL_CLIENT
bool Intvar_log_event::write(IO_CACHE* file)
{
  uchar buf[9];
  buf[I_TYPE_OFFSET]= (uchar) type;
  int8store(buf + I_VAL_OFFSET, val);
  return (write_header(file, sizeof(buf)) ||
          wrapper_my_b_safe_write(file, buf, sizeof(buf)) ||
	  write_footer(file));
}
#endif


/*
  Intvar_log_event::print()
*/

#ifdef MYSQL_CLIENT
void Intvar_log_event::print(FILE* file, PRINT_EVENT_INFO* print_event_info)
{
  char llbuff[22];
  const char *msg;
  LINT_INIT(msg);
  IO_CACHE *const head= &print_event_info->head_cache;

  if (!print_event_info->short_form)
  {
    print_header(head, print_event_info, FALSE);
    my_b_printf(head, "\tIntvar\n");
  }

  my_b_printf(head, "SET ");
  switch (type) {
  case LAST_INSERT_ID_EVENT:
    msg="LAST_INSERT_ID";
    break;
  case INSERT_ID_EVENT:
    msg="INSERT_ID";
    break;
  case INVALID_INT_EVENT:
  default: // cannot happen
    msg="INVALID_INT";
    break;
  }
  my_b_printf(head, "%s=%s%s\n",
              msg, llstr(val,llbuff), print_event_info->delimiter);
}
#endif


#if defined(HAVE_REPLICATION)&& !defined(MYSQL_CLIENT)

/*
  Intvar_log_event::do_apply_event()
*/

int Intvar_log_event::do_apply_event(Relay_log_info const *rli)
{
  /*
    We are now in a statement until the associated query log event has
    been processed.
   */
  const_cast<Relay_log_info*>(rli)->set_flag(Relay_log_info::IN_STMT);

  if (rli->deferred_events_collecting)
    return rli->deferred_events->add(this);

  switch (type) {
  case LAST_INSERT_ID_EVENT:
    thd->first_successful_insert_id_in_prev_stmt= val;
    break;
  case INSERT_ID_EVENT:
    thd->force_one_auto_inc_interval(val);
    break;
  }
  return 0;
}

int Intvar_log_event::do_update_pos(Relay_log_info *rli)
{
  rli->inc_event_relay_log_pos();
  return 0;
}


Log_event::enum_skip_reason
Intvar_log_event::do_shall_skip(Relay_log_info *rli)
{
  /*
    It is a common error to set the slave skip counter to 1 instead of
    2 when recovering from an insert which used a auto increment,
    rand, or user var.  Therefore, if the slave skip counter is 1, we
    just say that this event should be skipped by ignoring it, meaning
    that we do not change the value of the slave skip counter since it
    will be decreased by the following insert event.
  */
  return continue_group(rli);
}

#endif


/**************************************************************************
  Rand_log_event methods
**************************************************************************/

#if defined(HAVE_REPLICATION) && !defined(MYSQL_CLIENT)
int Rand_log_event::pack_info(Protocol *protocol)
{
  char buf1[256], *pos;
  pos= strmov(buf1,"rand_seed1=");
  pos= int10_to_str((long) seed1, pos, 10);
  pos= strmov(pos, ",rand_seed2=");
  pos= int10_to_str((long) seed2, pos, 10);
  protocol->store(buf1, (uint) (pos-buf1), &my_charset_bin);
  return 0;
}
#endif


Rand_log_event::Rand_log_event(const char* buf,
                               const Format_description_log_event* description_event)
  :Log_event(buf, description_event)
{
  /* The Post-Header is empty. The Variable Data part begins immediately. */
  buf+= description_event->common_header_len +
    description_event->post_header_len[RAND_EVENT-1];
  seed1= uint8korr(buf+RAND_SEED1_OFFSET);
  seed2= uint8korr(buf+RAND_SEED2_OFFSET);
}


#ifndef MYSQL_CLIENT
bool Rand_log_event::write(IO_CACHE* file)
{
  uchar buf[16];
  int8store(buf + RAND_SEED1_OFFSET, seed1);
  int8store(buf + RAND_SEED2_OFFSET, seed2);
  return (write_header(file, sizeof(buf)) ||
          wrapper_my_b_safe_write(file, buf, sizeof(buf)) ||
	  write_footer(file));
}
#endif


#ifdef MYSQL_CLIENT
void Rand_log_event::print(FILE* file, PRINT_EVENT_INFO* print_event_info)
{
  IO_CACHE *const head= &print_event_info->head_cache;

  char llbuff[22],llbuff2[22];
  if (!print_event_info->short_form)
  {
    print_header(head, print_event_info, FALSE);
    my_b_printf(head, "\tRand\n");
  }
  my_b_printf(head, "SET @@RAND_SEED1=%s, @@RAND_SEED2=%s%s\n",
              llstr(seed1, llbuff),llstr(seed2, llbuff2),
              print_event_info->delimiter);
}
#endif /* MYSQL_CLIENT */


#if defined(HAVE_REPLICATION) && !defined(MYSQL_CLIENT)
int Rand_log_event::do_apply_event(Relay_log_info const *rli)
{
  /*
    We are now in a statement until the associated query log event has
    been processed.
   */
  const_cast<Relay_log_info*>(rli)->set_flag(Relay_log_info::IN_STMT);

  if (rli->deferred_events_collecting)
    return rli->deferred_events->add(this);

  thd->rand.seed1= (ulong) seed1;
  thd->rand.seed2= (ulong) seed2;
  return 0;
}

int Rand_log_event::do_update_pos(Relay_log_info *rli)
{
  rli->inc_event_relay_log_pos();
  return 0;
}


Log_event::enum_skip_reason
Rand_log_event::do_shall_skip(Relay_log_info *rli)
{
  /*
    It is a common error to set the slave skip counter to 1 instead of
    2 when recovering from an insert which used a auto increment,
    rand, or user var.  Therefore, if the slave skip counter is 1, we
    just say that this event should be skipped by ignoring it, meaning
    that we do not change the value of the slave skip counter since it
    will be decreased by the following insert event.
  */
  return continue_group(rli);
}

/**
   Exec deferred Int-, Rand- and User- var events prefixing
   a Query-log-event event.

   @param thd THD handle

   @return false on success, true if a failure in an event applying occurred.
*/
bool slave_execute_deferred_events(THD *thd)
{
  bool res= false;
  Relay_log_info *rli= thd->rli_slave;

  DBUG_ASSERT(rli && (!rli->deferred_events_collecting || rli->deferred_events));

  if (!rli->deferred_events_collecting || rli->deferred_events->is_empty())
    return res;

  res= rli->deferred_events->execute(rli);

  return res;
}

#endif /* !MYSQL_CLIENT */


/**************************************************************************
  Xid_log_event methods
**************************************************************************/

#if defined(HAVE_REPLICATION) && !defined(MYSQL_CLIENT)
int Xid_log_event::pack_info(Protocol *protocol)
{
  char buf[128], *pos;
  pos= strmov(buf, "COMMIT /* xid=");
  pos= longlong10_to_str(xid, pos, 10);
  pos= strmov(pos, " */");
  protocol->store(buf, (uint) (pos-buf), &my_charset_bin);
  return 0;
}
#endif

/**
  @note
  It's ok not to use int8store here,
  as long as xid_t::set(ulonglong) and
  xid_t::get_my_xid doesn't do it either.
  We don't care about actual values of xids as long as
  identical numbers compare identically
*/

Xid_log_event::
Xid_log_event(const char* buf,
              const Format_description_log_event *description_event)
  :Log_event(buf, description_event)
{
  /* The Post-Header is empty. The Variable Data part begins immediately. */
  buf+= description_event->common_header_len +
    description_event->post_header_len[XID_EVENT-1];
  memcpy((char*) &xid, buf, sizeof(xid));
}


#ifndef MYSQL_CLIENT
bool Xid_log_event::write(IO_CACHE* file)
{
  DBUG_EXECUTE_IF("do_not_write_xid", return 0;);
  return (write_header(file, sizeof(xid)) ||
	  wrapper_my_b_safe_write(file, (uchar*) &xid, sizeof(xid)) ||
	  write_footer(file));
}
#endif


#ifdef MYSQL_CLIENT
void Xid_log_event::print(FILE* file, PRINT_EVENT_INFO* print_event_info)
{
  IO_CACHE *const head= &print_event_info->head_cache;

  if (!print_event_info->short_form)
  {
    char buf[64];
    longlong10_to_str(xid, buf, 10);

    print_header(head, print_event_info, FALSE);
    my_b_printf(head, "\tXid = %s\n", buf);
  }
  my_b_printf(head, "COMMIT%s\n", print_event_info->delimiter);
}
#endif /* MYSQL_CLIENT */


#if defined(HAVE_REPLICATION) && !defined(MYSQL_CLIENT)
/**
   The methods combines few commit actions to make it useable
   as in the single- so multi- threaded case.

   @param  thd    a pointer to THD handle
   @return false  as success and
           true   as an error 
*/

bool Xid_log_event::do_commit(THD *thd)
{
  DBUG_EXECUTE_IF("dbug.reached_commit",
                  {DBUG_SET("+d,dbug.enabled_commit");});
  bool error= trans_commit(thd); /* Automatically rolls back on error. */
  DBUG_EXECUTE_IF("crash_after_apply", 
                  sql_print_information("Crashing crash_after_apply.");
                  DBUG_SUICIDE(););
  thd->mdl_context.release_transactional_locks();

  if (thd->variables.gtid_next.type == GTID_GROUP &&
      thd->owned_gtid.sidno != 0)
  {
    // GTID logging and cleanup runs regardless of the current res
    error |= gtid_empty_group_log_and_cleanup(thd);
  }

  /*
    Increment the global status commit count variable
  */
  if (!error)
    status_var_increment(thd->status_var.com_stat[SQLCOM_COMMIT]);

  return error;
}

/**
   Worker commits Xid transaction and in case of its transactional
   info table marks the current group as done in the Coordnator's 
   Group Assigned Queue.

   @return zero as success or non-zero as an error 
*/
int Xid_log_event::do_apply_event_worker(Slave_worker *w)
{
  int error= 0;
  lex_start(thd);
  mysql_reset_thd_for_next_command(thd);
  Slave_committed_queue *coordinator_gaq= w->c_rli->gaq;

  /* For a slave Xid_log_event is COMMIT */
  general_log_print(thd, COM_QUERY,
                    "COMMIT /* implicit, from Xid_log_event */");

  DBUG_PRINT("mts", ("do_apply group master %s %llu  group relay %s %llu event %s %llu.",
                     w->get_group_master_log_name(),
                     w->get_group_master_log_pos(),
                     w->get_group_relay_log_name(),
                     w->get_group_relay_log_pos(),
                     w->get_event_relay_log_name(),
                     w->get_event_relay_log_pos()));

  DBUG_EXECUTE_IF("crash_before_update_pos",
                  sql_print_information("Crashing crash_before_update_pos.");
                  DBUG_SUICIDE(););

  ulong gaq_idx= mts_group_idx;
  Slave_job_group *ptr_group= coordinator_gaq->get_job_group(gaq_idx);

  if ((error= w->commit_positions(this, ptr_group,
                                  w->c_rli->is_transactional())))
    goto err;

  DBUG_PRINT("mts", ("do_apply group master %s %llu  group relay %s %llu event %s %llu.",
                     w->get_group_master_log_name(),
                     w->get_group_master_log_pos(),
                     w->get_group_relay_log_name(),
                     w->get_group_relay_log_pos(),
                     w->get_event_relay_log_name(),
                     w->get_event_relay_log_pos()));

  DBUG_EXECUTE_IF("crash_after_update_pos_before_apply",
                  sql_print_information("Crashing crash_after_update_pos_before_apply.");
                  DBUG_SUICIDE(););

  error= do_commit(thd);
  if (error)
    w->rollback_positions(ptr_group);
err:
  return error;
}

int Xid_log_event::do_apply_event(Relay_log_info const *rli)
{
  int error= 0;
  char saved_group_master_log_name[FN_REFLEN];
  char saved_group_relay_log_name[FN_REFLEN];
  volatile my_off_t saved_group_master_log_pos;
  volatile my_off_t saved_group_relay_log_pos;

  lex_start(thd);
  mysql_reset_thd_for_next_command(thd);
  Relay_log_info *rli_ptr= const_cast<Relay_log_info *>(rli);

  /* For a slave Xid_log_event is COMMIT */
  general_log_print(thd, COM_QUERY,
                    "COMMIT /* implicit, from Xid_log_event */");

  mysql_mutex_lock(&rli_ptr->data_lock);

  /*
    Save the rli positions they need to be reset back in case of commit fails.
  */
  strmake(saved_group_master_log_name, rli_ptr->get_group_master_log_name(),
          FN_REFLEN - 1);
  saved_group_master_log_pos= rli_ptr->get_group_master_log_pos();
  strmake(saved_group_relay_log_name, rli_ptr->get_group_relay_log_name(),
          FN_REFLEN - 1);
  saved_group_relay_log_pos= rli_ptr->get_group_relay_log_pos();

  DBUG_PRINT("info", ("do_apply group master %s %llu  group relay %s %llu event %s %llu\n",
    rli_ptr->get_group_master_log_name(),
    rli_ptr->get_group_master_log_pos(),
    rli_ptr->get_group_relay_log_name(),
    rli_ptr->get_group_relay_log_pos(),
    rli_ptr->get_event_relay_log_name(),
    rli_ptr->get_event_relay_log_pos()));

  DBUG_EXECUTE_IF("crash_before_update_pos",
                  sql_print_information("Crashing crash_before_update_pos.");
                  DBUG_SUICIDE(););

  /*
    We need to update the positions in here to make it transactional.  
  */
  rli_ptr->inc_event_relay_log_pos();
  rli_ptr->set_group_relay_log_pos(rli_ptr->get_event_relay_log_pos());
  rli_ptr->set_group_relay_log_name(rli_ptr->get_event_relay_log_name());

  rli_ptr->notify_group_relay_log_name_update();

  if (log_pos) // 3.23 binlogs don't have log_posx
    rli_ptr->set_group_master_log_pos(log_pos);
  
  if ((error= rli_ptr->flush_info(rli_ptr->is_transactional())))
    goto err;

  DBUG_PRINT("info", ("do_apply group master %s %llu  group relay %s %llu event %s %llu\n",
    rli_ptr->get_group_master_log_name(),
    rli_ptr->get_group_master_log_pos(),
    rli_ptr->get_group_relay_log_name(),
    rli_ptr->get_group_relay_log_pos(),
    rli_ptr->get_event_relay_log_name(),
    rli_ptr->get_event_relay_log_pos()));

  DBUG_EXECUTE_IF("crash_after_update_pos_before_apply",
                  sql_print_information("Crashing crash_after_update_pos_before_apply.");
                  DBUG_SUICIDE(););

  /**
    Commit operation expects the global transaction state variable 'xa_state'to
    be set to 'XA_NOTR'. In order to simulate commit failure we set
    the 'xa_state' to 'XA_IDLE' so that the commit reports 'ER_XAER_RMFAIL'
    error.
   */
  DBUG_EXECUTE_IF("simulate_commit_failure",
                  {
                  thd->transaction.xid_state.xa_state = XA_IDLE;
                  });
  error= do_commit(thd);
  if (error)
  {
    rli->report(ERROR_LEVEL, thd->get_stmt_da()->sql_errno(),
                "Error in Xid_log_event: Commit could not be completed, '%s'",
                thd->get_stmt_da()->message());

    rli_ptr->set_group_master_log_name(saved_group_master_log_name);
    rli_ptr->notify_group_master_log_name_update();
    rli_ptr->set_group_master_log_pos(saved_group_master_log_pos);
    rli_ptr->set_group_relay_log_name(saved_group_relay_log_name);
    rli_ptr->notify_group_relay_log_name_update();
    rli_ptr->set_group_relay_log_pos(saved_group_relay_log_pos);

    DBUG_PRINT("info", ("Rolling back to group master %s %llu  group relay %s"
                        " %llu\n", rli_ptr->get_group_master_log_name(),
                        rli_ptr->get_group_master_log_pos(),
                        rli_ptr->get_group_relay_log_name(),
                        rli_ptr->get_group_relay_log_pos()));

    /*
      If relay log repository is TABLE, we do not have to revert back to
      original positions in TABLE, since the new position changes will not be
      persisted in TABLE with failed commit; In case of FILE, we need to
      revert back the new positions, hence we need to flush original positions
      into FILE.
    */
    if (!rli_ptr->is_transactional())
      rli_ptr->flush_info(false);
  }
err:
  mysql_cond_broadcast(&rli_ptr->data_cond);
  mysql_mutex_unlock(&rli_ptr->data_lock);

  return error;
}

Log_event::enum_skip_reason
Xid_log_event::do_shall_skip(Relay_log_info *rli)
{
  DBUG_ENTER("Xid_log_event::do_shall_skip");
  if (rli->slave_skip_counter > 0) {
    thd->variables.option_bits&= ~OPTION_BEGIN;
    DBUG_RETURN(Log_event::EVENT_SKIP_COUNT);
  }
  DBUG_RETURN(Log_event::do_shall_skip(rli));
}
#endif /* !MYSQL_CLIENT */


/**************************************************************************
  User_var_log_event methods
**************************************************************************/

#if defined(HAVE_REPLICATION) && !defined(MYSQL_CLIENT)
int User_var_log_event::pack_info(Protocol* protocol)
{
  char *buf= 0;
  char quoted_id[1 + FN_REFLEN * 2 + 2];// quoted identifier
  int id_len= my_strmov_quoted_identifier(this->thd, quoted_id, name, name_len);
  quoted_id[id_len]= '\0';
  uint val_offset= 2 + id_len;
  uint event_len= val_offset;

  if (is_null)
  {
    if (!(buf= (char*) my_malloc(val_offset + 5, MYF(MY_WME))))
      return 1;
    strmov(buf + val_offset, "NULL");
    event_len= val_offset + 4;
  }
  else
  {
    switch (type) {
    case REAL_RESULT:
      double real_val;
      float8get(real_val, val);
      if (!(buf= (char*) my_malloc(val_offset + MY_GCVT_MAX_FIELD_WIDTH + 1,
                                   MYF(MY_WME))))
        return 1;
      event_len+= my_gcvt(real_val, MY_GCVT_ARG_DOUBLE, MY_GCVT_MAX_FIELD_WIDTH,
                          buf + val_offset, NULL);
      break;
    case INT_RESULT:
      if (!(buf= (char*) my_malloc(val_offset + 22, MYF(MY_WME))))
        return 1;
      event_len= longlong10_to_str(uint8korr(val), buf + val_offset, 
                                   ((flags & User_var_log_event::UNSIGNED_F) ? 
                                    10 : -10))-buf;
      break;
    case DECIMAL_RESULT:
    {
      if (!(buf= (char*) my_malloc(val_offset + DECIMAL_MAX_STR_LENGTH + 1,
                                   MYF(MY_WME))))
        return 1;
      String str(buf+val_offset, DECIMAL_MAX_STR_LENGTH + 1, &my_charset_bin);
      my_decimal dec;
      binary2my_decimal(E_DEC_FATAL_ERROR, (uchar*) (val+2), &dec, val[0],
                        val[1]);
      my_decimal2string(E_DEC_FATAL_ERROR, &dec, 0, 0, 0, &str);
      event_len= str.length() + val_offset;
      break;
    } 
    case STRING_RESULT:
      /* 15 is for 'COLLATE' and other chars */
      buf= (char*) my_malloc(event_len+val_len*2+1+2*MY_CS_NAME_SIZE+15,
                             MYF(MY_WME));
      CHARSET_INFO *cs;
      if (!buf)
        return 1;
      if (!(cs= get_charset(charset_number, MYF(0))))
      {
        strmov(buf+val_offset, "???");
        event_len+= 3;
      }
      else
      {
        char *p= strxmov(buf + val_offset, "_", cs->csname, " ", NullS);
        p= str_to_hex(p, val, val_len);
        p= strxmov(p, " COLLATE ", cs->name, NullS);
        event_len= p-buf;
      }
      break;
    case ROW_RESULT:
    default:
      DBUG_ASSERT(1);
      return 1;
    }
  }
  buf[0]= '@';
  memcpy(buf + 1, quoted_id, id_len);
  buf[1 + id_len]= '=';
  protocol->store(buf, event_len, &my_charset_bin);
  my_free(buf);
  return 0;
}
#endif /* !MYSQL_CLIENT */


User_var_log_event::
User_var_log_event(const char* buf, uint event_len,
                   const Format_description_log_event* description_event)
  :Log_event(buf, description_event)
#ifndef MYSQL_CLIENT
  , deferred(false), query_id(0)
#endif
{
  bool error= false;
  const char* buf_start= buf;
  /* The Post-Header is empty. The Variable Data part begins immediately. */
  const char *start= buf;
  buf+= description_event->common_header_len +
    description_event->post_header_len[USER_VAR_EVENT-1];
  name_len= uint4korr(buf);
  name= (char *) buf + UV_NAME_LEN_SIZE;

  /*
    We don't know yet is_null value, so we must assume that name_len
    may have the bigger value possible, is_null= True and there is no
    payload for val, or even that name_len is 0.
  */
  if (!valid_buffer_range<uint>(name_len, buf_start, name,
                                event_len - UV_VAL_IS_NULL))
  {
    error= true;
    goto err;
  }

  buf+= UV_NAME_LEN_SIZE + name_len;
  is_null= (bool) *buf;
  flags= User_var_log_event::UNDEF_F;    // defaults to UNDEF_F
  if (is_null)
  {
    type= STRING_RESULT;
    charset_number= my_charset_bin.number;
    val_len= 0;
    val= 0;  
  }
  else
  {
    if (!valid_buffer_range<uint>(UV_VAL_IS_NULL + UV_VAL_TYPE_SIZE
                                  + UV_CHARSET_NUMBER_SIZE + UV_VAL_LEN_SIZE,
                                  buf_start, buf, event_len))
    {
      error= true;
      goto err;
    }

    type= (Item_result) buf[UV_VAL_IS_NULL];
    charset_number= uint4korr(buf + UV_VAL_IS_NULL + UV_VAL_TYPE_SIZE);
    val_len= uint4korr(buf + UV_VAL_IS_NULL + UV_VAL_TYPE_SIZE +
                       UV_CHARSET_NUMBER_SIZE);
    val= (char *) (buf + UV_VAL_IS_NULL + UV_VAL_TYPE_SIZE +
                   UV_CHARSET_NUMBER_SIZE + UV_VAL_LEN_SIZE);

    if (!valid_buffer_range<uint>(val_len, buf_start, val, event_len))
    {
      error= true;
      goto err;
    }

    /**
      We need to check if this is from an old server
      that did not pack information for flags.
      We do this by checking if there are extra bytes
      after the packed value. If there are we take the
      extra byte and it's value is assumed to contain
      the flags value.

      Old events will not have this extra byte, thence,
      we keep the flags set to UNDEF_F.
    */
    uint bytes_read= ((val + val_len) - start);
#ifndef DBUG_OFF
    bool old_pre_checksum_fd= description_event->is_version_before_checksum();
#endif
    DBUG_ASSERT((bytes_read == data_written -
                 (old_pre_checksum_fd ||
                  (description_event->checksum_alg ==
                   BINLOG_CHECKSUM_ALG_OFF)) ?
                 0 : BINLOG_CHECKSUM_LEN)
                ||
                (bytes_read == data_written -1 -
                 (old_pre_checksum_fd ||
                  (description_event->checksum_alg ==
                   BINLOG_CHECKSUM_ALG_OFF)) ?
                 0 : BINLOG_CHECKSUM_LEN));
    if ((data_written - bytes_read) > 0)
    {
      flags= (uint) *(buf + UV_VAL_IS_NULL + UV_VAL_TYPE_SIZE +
                    UV_CHARSET_NUMBER_SIZE + UV_VAL_LEN_SIZE +
                    val_len);
    }
  }

err:
  if (error)
    name= 0;
}


#ifndef MYSQL_CLIENT
bool User_var_log_event::write(IO_CACHE* file)
{
  char buf[UV_NAME_LEN_SIZE];
  char buf1[UV_VAL_IS_NULL + UV_VAL_TYPE_SIZE + 
	    UV_CHARSET_NUMBER_SIZE + UV_VAL_LEN_SIZE];
  uchar buf2[MY_MAX(8, DECIMAL_MAX_FIELD_SIZE + 2)], *pos= buf2;
  uint unsigned_len= 0;
  uint buf1_length;
  ulong event_length;

  int4store(buf, name_len);
  
  if ((buf1[0]= is_null))
  {
    buf1_length= 1;
    val_len= 0;                                 // Length of 'pos'
  }    
  else
  {
    buf1[1]= type;
    int4store(buf1 + 2, charset_number);

    switch (type) {
    case REAL_RESULT:
      float8store(buf2, *(double*) val);
      break;
    case INT_RESULT:
      int8store(buf2, *(longlong*) val);
      unsigned_len= 1;
      break;
    case DECIMAL_RESULT:
    {
      my_decimal *dec= (my_decimal *)val;
      dec->fix_buffer_pointer();
      buf2[0]= (char)(dec->intg + dec->frac);
      buf2[1]= (char)dec->frac;
      decimal2bin((decimal_t*)val, buf2+2, buf2[0], buf2[1]);
      val_len= decimal_bin_size(buf2[0], buf2[1]) + 2;
      break;
    }
    case STRING_RESULT:
      pos= (uchar*) val;
      break;
    case ROW_RESULT:
    default:
      DBUG_ASSERT(1);
      return 0;
    }
    int4store(buf1 + 2 + UV_CHARSET_NUMBER_SIZE, val_len);
    buf1_length= 10;
  }

  /* Length of the whole event */
  event_length= sizeof(buf)+ name_len + buf1_length + val_len + unsigned_len;

  return (write_header(file, event_length) ||
          wrapper_my_b_safe_write(file, (uchar*) buf, sizeof(buf))   ||
	  wrapper_my_b_safe_write(file, (uchar*) name, name_len)     ||
	  wrapper_my_b_safe_write(file, (uchar*) buf1, buf1_length) ||
	  wrapper_my_b_safe_write(file, pos, val_len) ||
          wrapper_my_b_safe_write(file, &flags, unsigned_len) ||
	  write_footer(file));
}
#endif


/*
  User_var_log_event::print()
*/

#ifdef MYSQL_CLIENT
void User_var_log_event::print(FILE* file, PRINT_EVENT_INFO* print_event_info)
{
  IO_CACHE *const head= &print_event_info->head_cache;
  char quoted_id[1 + NAME_LEN * 2 + 2];// quoted length of the identifier
  char name_id[NAME_LEN];
  int quoted_len= 0;

  if (!print_event_info->short_form)
  {
    print_header(head, print_event_info, FALSE);
    my_b_printf(head, "\tUser_var\n");
  }
  strmov(name_id, name);
  name_id[name_len]= '\0';
  my_b_printf(head, "SET @");
  quoted_len= my_strmov_quoted_identifier((char *) quoted_id,
                                          (const char *) name_id);
  quoted_id[quoted_len]= '\0';
  my_b_write(head, (uchar*) quoted_id, quoted_len);

  if (is_null)
  {
    my_b_printf(head, ":=NULL%s\n", print_event_info->delimiter);
  }
  else
  {
    switch (type) {
    case REAL_RESULT:
      double real_val;
      char real_buf[FMT_G_BUFSIZE(14)];
      float8get(real_val, val);
      sprintf(real_buf, "%.14g", real_val);
      my_b_printf(head, ":=%s%s\n", real_buf, print_event_info->delimiter);
      break;
    case INT_RESULT:
      char int_buf[22];
      longlong10_to_str(uint8korr(val), int_buf, 
                        ((flags & User_var_log_event::UNSIGNED_F) ? 10 : -10));
      my_b_printf(head, ":=%s%s\n", int_buf, print_event_info->delimiter);
      break;
    case DECIMAL_RESULT:
    {
      char str_buf[200];
      int str_len= sizeof(str_buf) - 1;
      int precision= (int)val[0];
      int scale= (int)val[1];
      decimal_digit_t dec_buf[10];
      decimal_t dec;
      dec.len= 10;
      dec.buf= dec_buf;

      bin2decimal((uchar*) val+2, &dec, precision, scale);
      decimal2string(&dec, str_buf, &str_len, 0, 0, 0);
      str_buf[str_len]= 0;
      my_b_printf(head, ":=%s%s\n", str_buf, print_event_info->delimiter);
      break;
    }
    case STRING_RESULT:
    {
      /*
        Let's express the string in hex. That's the most robust way. If we
        print it in character form instead, we need to escape it with
        character_set_client which we don't know (we will know it in 5.0, but
        in 4.1 we don't know it easily when we are printing
        User_var_log_event). Explanation why we would need to bother with
        character_set_client (quoting Bar):
        > Note, the parser doesn't switch to another unescaping mode after
        > it has met a character set introducer.
        > For example, if an SJIS client says something like:
        > SET @a= _ucs2 \0a\0b'
        > the string constant is still unescaped according to SJIS, not
        > according to UCS2.
      */
      char *hex_str;
      CHARSET_INFO *cs;

      hex_str= (char *)my_malloc(2*val_len+1+2,MYF(MY_WME)); // 2 hex digits / byte
      if (!hex_str)
        return;
      str_to_hex(hex_str, val, val_len);
      /*
        For proper behaviour when mysqlbinlog|mysql, we need to explicitely
        specify the variable's collation. It will however cause problems when
        people want to mysqlbinlog|mysql into another server not supporting the
        character set. But there's not much to do about this and it's unlikely.
      */
      if (!(cs= get_charset(charset_number, MYF(0))))
        /*
          Generate an unusable command (=> syntax error) is probably the best
          thing we can do here.
        */
        my_b_printf(head, ":=???%s\n", print_event_info->delimiter);
      else
        my_b_printf(head, ":=_%s %s COLLATE `%s`%s\n",
                    cs->csname, hex_str, cs->name,
                    print_event_info->delimiter);
      my_free(hex_str);
    }
      break;
    case ROW_RESULT:
    default:
      DBUG_ASSERT(1);
      return;
    }
  }
}
#endif


/*
  User_var_log_event::do_apply_event()
*/

#if defined(HAVE_REPLICATION) && !defined(MYSQL_CLIENT)
int User_var_log_event::do_apply_event(Relay_log_info const *rli)
{
  Item *it= 0;
  CHARSET_INFO *charset;
  query_id_t sav_query_id= 0; /* memorize orig id when deferred applying */

  if (rli->deferred_events_collecting)
  {
    set_deferred(current_thd->query_id);
    return rli->deferred_events->add(this);
  } else if (is_deferred())
  {
    sav_query_id= current_thd->query_id;
    current_thd->query_id= query_id; /* recreating original time context */
  }

  if (!(charset= get_charset(charset_number, MYF(MY_WME))))
    return 1;
  double real_val;
  longlong int_val;

  /*
    We are now in a statement until the associated query log event has
    been processed.
   */
  const_cast<Relay_log_info*>(rli)->set_flag(Relay_log_info::IN_STMT);

  if (is_null)
  {
    it= new Item_null();
  }
  else
  {
    switch (type) {
    case REAL_RESULT:
      float8get(real_val, val);
      it= new Item_float(real_val, 0);
      val= (char*) &real_val;		// Pointer to value in native format
      val_len= 8;
      break;
    case INT_RESULT:
      int_val= (longlong) uint8korr(val);
      it= new Item_int(int_val);
      val= (char*) &int_val;		// Pointer to value in native format
      val_len= 8;
      break;
    case DECIMAL_RESULT:
    {
      Item_decimal *dec= new Item_decimal((uchar*) val+2, val[0], val[1]);
      it= dec;
      val= (char *)dec->val_decimal(NULL);
      val_len= sizeof(my_decimal);
      break;
    }
    case STRING_RESULT:
      it= new Item_string(val, val_len, charset);
      break;
    case ROW_RESULT:
    default:
      DBUG_ASSERT(1);
      return 0;
    }
  }
  Item_func_set_user_var *e=
    new Item_func_set_user_var(Name_string(name, name_len, false), it, false);
  /*
    Item_func_set_user_var can't substitute something else on its place =>
    0 can be passed as last argument (reference on item)

    Fix_fields() can fail, in which case a call of update_hash() might
    crash the server, so if fix fields fails, we just return with an
    error.
  */
  if (e->fix_fields(thd, 0))
    return 1;

  /*
    A variable can just be considered as a table with
    a single record and with a single column. Thus, like
    a column value, it could always have IMPLICIT derivation.
   */
  e->update_hash(val, val_len, type, charset, DERIVATION_IMPLICIT,
                 (flags & User_var_log_event::UNSIGNED_F));
  if (!is_deferred())
    free_root(thd->mem_root, 0);
  else
    current_thd->query_id= sav_query_id; /* restore current query's context */

  return 0;
}

int User_var_log_event::do_update_pos(Relay_log_info *rli)
{
  rli->inc_event_relay_log_pos();
  return 0;
}

Log_event::enum_skip_reason
User_var_log_event::do_shall_skip(Relay_log_info *rli)
{
  /*
    It is a common error to set the slave skip counter to 1 instead
    of 2 when recovering from an insert which used a auto increment,
    rand, or user var.  Therefore, if the slave skip counter is 1, we
    just say that this event should be skipped by ignoring it, meaning
    that we do not change the value of the slave skip counter since it
    will be decreased by the following insert event.
  */
  return continue_group(rli);
}
#endif /* !MYSQL_CLIENT */


/**************************************************************************
  Unknown_log_event methods
**************************************************************************/

#ifdef HAVE_REPLICATION
#ifdef MYSQL_CLIENT
void Unknown_log_event::print(FILE* file_arg, PRINT_EVENT_INFO* print_event_info)
{
  if (print_event_info->short_form)
    return;
  print_header(&print_event_info->head_cache, print_event_info, FALSE);
  my_b_printf(&print_event_info->head_cache, "\n# %s", "Unknown event\n");
}
#endif  

/**************************************************************************
	Stop_log_event methods
**************************************************************************/

/*
  Stop_log_event::print()
*/

#ifdef MYSQL_CLIENT
void Stop_log_event::print(FILE* file, PRINT_EVENT_INFO* print_event_info)
{
  if (print_event_info->short_form)
    return;

  print_header(&print_event_info->head_cache, print_event_info, FALSE);
  my_b_printf(&print_event_info->head_cache, "\tStop\n");
}
#endif /* MYSQL_CLIENT */


#ifndef MYSQL_CLIENT
/*
  The master stopped.  We used to clean up all temporary tables but
  this is useless as, as the master has shut down properly, it has
  written all DROP TEMPORARY TABLE (prepared statements' deletion is
  TODO only when we binlog prep stmts).  We used to clean up
  slave_load_tmpdir, but this is useless as it has been cleared at the
  end of LOAD DATA INFILE.  So we have nothing to do here.  The place
  were we must do this cleaning is in
  Start_log_event_v3::do_apply_event(), not here. Because if we come
  here, the master was sane.

  This must only be called from the Slave SQL thread, since it calls
  flush_relay_log_info().
*/
int Stop_log_event::do_update_pos(Relay_log_info *rli)
{
  int error_inc= 0;
  int error_flush= 0;
  /*
    We do not want to update master_log pos because we get a rotate event
    before stop, so by now group_master_log_name is set to the next log.
    If we updated it, we will have incorrect master coordinates and this
    could give false triggers in MASTER_POS_WAIT() that we have reached
    the target position when in fact we have not.
    The group position is always unchanged in MTS mode because the event
    is never executed so can't be scheduled to a Worker.
  */
  if ((thd->variables.option_bits & OPTION_BEGIN) || rli->is_parallel_exec())
    rli->inc_event_relay_log_pos();
  else
  {
    error_inc= rli->inc_group_relay_log_pos(0, true/*need_data_lock=true*/);
    error_flush= rli->flush_info(TRUE);
  }
  return (error_inc || error_flush);
}

#endif /* !MYSQL_CLIENT */
#endif /* HAVE_REPLICATION */


/**************************************************************************
	Create_file_log_event methods
**************************************************************************/

/*
  Create_file_log_event ctor
*/

#ifndef MYSQL_CLIENT
Create_file_log_event::
Create_file_log_event(THD* thd_arg, sql_exchange* ex,
		      const char* db_arg, const char* table_name_arg,
                      List<Item>& fields_arg,
                      bool is_concurrent_arg,
                      enum enum_duplicates handle_dup,
                      bool ignore,
		      uchar* block_arg, uint block_len_arg, bool using_trans)
  :Load_log_event(thd_arg, ex, db_arg, table_name_arg, fields_arg,
                  is_concurrent_arg,
                  handle_dup, ignore, using_trans),
   fake_base(0), block(block_arg), event_buf(0), block_len(block_len_arg),
   file_id(thd_arg->file_id = mysql_bin_log.next_file_id())
{
  DBUG_ENTER("Create_file_log_event");
  sql_ex.force_new_format();
  DBUG_VOID_RETURN;
}


/*
  Create_file_log_event::write_data_body()
*/

bool Create_file_log_event::write_data_body(IO_CACHE* file)
{
  bool res;
  if ((res= Load_log_event::write_data_body(file)) || fake_base)
    return res;
  return (my_b_safe_write(file, (uchar*) "", 1) ||
          my_b_safe_write(file, (uchar*) block, block_len));
}


/*
  Create_file_log_event::write_data_header()
*/

bool Create_file_log_event::write_data_header(IO_CACHE* file)
{
  bool res;
  uchar buf[CREATE_FILE_HEADER_LEN];
  if ((res= Load_log_event::write_data_header(file)) || fake_base)
    return res;
  int4store(buf + CF_FILE_ID_OFFSET, file_id);
  return my_b_safe_write(file, buf, CREATE_FILE_HEADER_LEN) != 0;
}


/*
  Create_file_log_event::write_base()
*/

bool Create_file_log_event::write_base(IO_CACHE* file)
{
  bool res;
  fake_base= 1;                                 // pretend we are Load event
  res= write(file);
  fake_base= 0;
  return res;
}

#endif /* !MYSQL_CLIENT */

/*
  Create_file_log_event ctor
*/

Create_file_log_event::Create_file_log_event(const char* buf, uint len,
                                             const Format_description_log_event* description_event)
  :Load_log_event(buf,0,description_event),fake_base(0),block(0),inited_from_old(0)
{
  DBUG_ENTER("Create_file_log_event::Create_file_log_event(char*,...)");
  uint block_offset;
  uint header_len= description_event->common_header_len;
  uint8 load_header_len= description_event->post_header_len[LOAD_EVENT-1];
  uint8 create_file_header_len= description_event->post_header_len[CREATE_FILE_EVENT-1];
  if (!(event_buf= (char*) my_memdup(buf, len, MYF(MY_WME))) ||
      copy_log_event(event_buf,len,
                     ((buf[EVENT_TYPE_OFFSET] == LOAD_EVENT) ?
                      load_header_len + header_len :
                      (fake_base ? (header_len+load_header_len) :
                       (header_len+load_header_len) +
                       create_file_header_len)),
                     description_event))
    DBUG_VOID_RETURN;
  if (description_event->binlog_version!=1)
  {
    file_id= uint4korr(buf + 
                       header_len +
		       load_header_len + CF_FILE_ID_OFFSET);
    /*
      Note that it's ok to use get_data_size() below, because it is computed
      with values we have already read from this event (because we called
      copy_log_event()); we are not using slave's format info to decode
      master's format, we are really using master's format info.
      Anyway, both formats should be identical (except the common_header_len)
      as these Load events are not changed between 4.0 and 5.0 (as logging of
      LOAD DATA INFILE does not use Load_log_event in 5.0).

      The + 1 is for \0 terminating fname  
    */
    block_offset= (description_event->common_header_len +
                   Load_log_event::get_data_size() +
                   create_file_header_len + 1);
    if (len < block_offset)
      DBUG_VOID_RETURN;
    block = (uchar*)buf + block_offset;
    block_len = len - block_offset;
  }
  else
  {
    sql_ex.force_new_format();
    inited_from_old = 1;
  }
  DBUG_VOID_RETURN;
}


/*
  Create_file_log_event::print()
*/

#ifdef MYSQL_CLIENT
void Create_file_log_event::print(FILE* file, PRINT_EVENT_INFO* print_event_info,
				  bool enable_local)
{
  if (print_event_info->short_form)
  {
    if (enable_local && check_fname_outside_temp_buf())
      Load_log_event::print(file, print_event_info);
    return;
  }

  if (enable_local)
  {
    Load_log_event::print(file, print_event_info,
			  !check_fname_outside_temp_buf());
    /**
      reduce the size of io cache so that the write function is called
      for every call to my_b_printf().
     */
    DBUG_EXECUTE_IF ("simulate_create_event_write_error",
                     {(&print_event_info->head_cache)->write_pos=
                     (&print_event_info->head_cache)->write_end;
                     DBUG_SET("+d,simulate_file_write_error");});
    /* 
       That one is for "file_id: etc" below: in mysqlbinlog we want the #, in
       SHOW BINLOG EVENTS we don't.
    */
    my_b_printf(&print_event_info->head_cache, "#");
  }

  my_b_printf(&print_event_info->head_cache,
              " file_id: %d  block_len: %d\n", file_id, block_len);
}


void Create_file_log_event::print(FILE* file, PRINT_EVENT_INFO* print_event_info)
{
  print(file, print_event_info, 0);
}
#endif /* MYSQL_CLIENT */


/*
  Create_file_log_event::pack_info()
*/

#if defined(HAVE_REPLICATION) && !defined(MYSQL_CLIENT)
int Create_file_log_event::pack_info(Protocol *protocol)
{
  char buf[NAME_LEN*2 + 30 + 21*2], *pos;
  pos= strmov(buf, "db=");
  memcpy(pos, db, db_len);
  pos= strmov(pos + db_len, ";table=");
  memcpy(pos, table_name, table_name_len);
  pos= strmov(pos + table_name_len, ";file_id=");
  pos= int10_to_str((long) file_id, pos, 10);
  pos= strmov(pos, ";block_len=");
  pos= int10_to_str((long) block_len, pos, 10);
  protocol->store(buf, (uint) (pos-buf), &my_charset_bin);
  return 0;
}
#endif /* defined(HAVE_REPLICATION) && !defined(MYSQL_CLIENT) */


/**
  Create_file_log_event::do_apply_event()
  Constructor for Create_file_log_event to intantiate an event
  from the relay log on the slave.

  @retval
    0           Success
  @retval
    1           Failure
*/

#if defined(HAVE_REPLICATION) && !defined(MYSQL_CLIENT)
int Create_file_log_event::do_apply_event(Relay_log_info const *rli)
{
  char fname_buf[FN_REFLEN+TEMP_FILE_MAX_LEN];
  char *ext;
  int fd = -1;
  IO_CACHE file;
  int error = 1;

  lex_start(thd);
  mysql_reset_thd_for_next_command(thd);
  THD_STAGE_INFO(thd, stage_making_temp_file_create_before_load_data);
  memset(&file, 0, sizeof(file));
  ext= slave_load_file_stem(fname_buf, file_id, server_id, ".info");
  /* old copy may exist already */
  mysql_file_delete(key_file_log_event_info, fname_buf, MYF(0));
  /**
    To simulate file creation failure, convert the file name to a
    directory by appending a "/" to the file name.
   */
  DBUG_EXECUTE_IF("simulate_file_create_error_create_log_event",
                  {
                  strcat(fname_buf,"/");
                  });
  if ((fd= mysql_file_create(key_file_log_event_info,
                             fname_buf, CREATE_MODE,
                             O_WRONLY | O_BINARY | O_EXCL | O_NOFOLLOW,
                             MYF(MY_WME))) < 0 ||
      init_io_cache(&file, fd, IO_SIZE, WRITE_CACHE, (my_off_t)0, 0,
		    MYF(MY_WME|MY_NABP)))
  {
    rli->report(ERROR_LEVEL, thd->get_stmt_da()->sql_errno(),
                "Error in Create_file event: could not open file '%s'",
                fname_buf);
    goto err;
  }
  
  // a trick to avoid allocating another buffer
  fname= fname_buf;
  fname_len= (uint) (strmov(ext, ".data") - fname);
  if (write_base(&file))
  {
    strmov(ext, ".info"); // to have it right in the error message
    rli->report(ERROR_LEVEL, my_errno,
                "Error in Create_file event: could not write to file '%s'",
                fname_buf);
    goto err;
  }
  end_io_cache(&file);
  mysql_file_close(fd, MYF(0));
  
  // fname_buf now already has .data, not .info, because we did our trick
  /* old copy may exist already */
  mysql_file_delete(key_file_log_event_data, fname_buf, MYF(0));
  if ((fd= mysql_file_create(key_file_log_event_data,
                             fname_buf, CREATE_MODE,
                             O_WRONLY | O_BINARY | O_EXCL | O_NOFOLLOW,
                             MYF(MY_WME))) < 0)
  {
    rli->report(ERROR_LEVEL, my_errno,
                "Error in Create_file event: could not open file '%s'",
                fname_buf);
    goto err;
  }
  /**
    To simulate file write failure,close the file before the write operation.
    Write will fail with an error reporting file is UNOPENED. 
   */
  DBUG_EXECUTE_IF("simulate_file_write_error_create_log_event",
                  {
                  mysql_file_close(fd, MYF(0));
                  });
  if (mysql_file_write(fd, (uchar*) block, block_len, MYF(MY_WME+MY_NABP)))
  {
    rli->report(ERROR_LEVEL, thd->get_stmt_da()->sql_errno(),
                "Error in Create_file event: write to '%s' failed",
                fname_buf);
    goto err;
  }
  error=0;					// Everything is ok

err:
  if (error)
    end_io_cache(&file);
  if (fd >= 0)
    mysql_file_close(fd, MYF(0));
  return error != 0;
}
#endif /* defined(HAVE_REPLICATION) && !defined(MYSQL_CLIENT) */


/**************************************************************************
	Append_block_log_event methods
**************************************************************************/

/*
  Append_block_log_event ctor
*/

#ifndef MYSQL_CLIENT  
Append_block_log_event::Append_block_log_event(THD *thd_arg,
                                               const char *db_arg,
					       uchar *block_arg,
					       uint block_len_arg,
					       bool using_trans)
  :Log_event(thd_arg, 0,
             using_trans ? Log_event::EVENT_TRANSACTIONAL_CACHE :
                           Log_event::EVENT_STMT_CACHE,
             Log_event::EVENT_NORMAL_LOGGING),
   block(block_arg),
   block_len(block_len_arg), file_id(thd_arg->file_id), db(db_arg)
{
}
#endif


/*
  Append_block_log_event ctor
*/

Append_block_log_event::Append_block_log_event(const char* buf, uint len,
                                               const Format_description_log_event* description_event)
  :Log_event(buf, description_event),block(0)
{
  DBUG_ENTER("Append_block_log_event::Append_block_log_event(char*,...)");
  uint8 common_header_len= description_event->common_header_len; 
  uint8 append_block_header_len=
    description_event->post_header_len[APPEND_BLOCK_EVENT-1];
  uint total_header_len= common_header_len+append_block_header_len;
  if (len < total_header_len)
    DBUG_VOID_RETURN;
  file_id= uint4korr(buf + common_header_len + AB_FILE_ID_OFFSET);
  block= (uchar*)buf + total_header_len;
  block_len= len - total_header_len;
  DBUG_VOID_RETURN;
}


/*
  Append_block_log_event::write()
*/

#ifndef MYSQL_CLIENT
bool Append_block_log_event::write(IO_CACHE* file)
{
  uchar buf[APPEND_BLOCK_HEADER_LEN];
  int4store(buf + AB_FILE_ID_OFFSET, file_id);
  return (write_header(file, APPEND_BLOCK_HEADER_LEN + block_len) ||
          wrapper_my_b_safe_write(file, buf, APPEND_BLOCK_HEADER_LEN) ||
	  wrapper_my_b_safe_write(file, (uchar*) block, block_len) ||
	  write_footer(file));
}
#endif


/*
  Append_block_log_event::print()
*/

#ifdef MYSQL_CLIENT  
void Append_block_log_event::print(FILE* file,
				   PRINT_EVENT_INFO* print_event_info)
{
  if (print_event_info->short_form)
    return;
  print_header(&print_event_info->head_cache, print_event_info, FALSE);
  my_b_printf(&print_event_info->head_cache,
              "\n#%s: file_id: %d  block_len: %d\n",
              get_type_str(), file_id, block_len);
}
#endif /* MYSQL_CLIENT */


/*
  Append_block_log_event::pack_info()
*/

#if defined(HAVE_REPLICATION) && !defined(MYSQL_CLIENT)
int Append_block_log_event::pack_info(Protocol *protocol)
{
  char buf[256];
  size_t length;
  length= my_snprintf(buf, sizeof(buf), ";file_id=%u;block_len=%u",
                      file_id, block_len);
  protocol->store(buf, length, &my_charset_bin);
  return 0;
}


/*
  Append_block_log_event::get_create_or_append()
*/

int Append_block_log_event::get_create_or_append() const
{
  return 0; /* append to the file, fail if not exists */
}

/*
  Append_block_log_event::do_apply_event()
*/

int Append_block_log_event::do_apply_event(Relay_log_info const *rli)
{
  char fname[FN_REFLEN+TEMP_FILE_MAX_LEN];
  int fd;
  int error = 1;
  DBUG_ENTER("Append_block_log_event::do_apply_event");

  THD_STAGE_INFO(thd, stage_making_temp_file_append_before_load_data);
  slave_load_file_stem(fname, file_id, server_id, ".data");
  if (get_create_or_append())
  {
    /*
      Usually lex_start() is called by mysql_parse(), but we need it here
      as the present method does not call mysql_parse().
    */
    lex_start(thd);
    mysql_reset_thd_for_next_command(thd);
    /* old copy may exist already */
    mysql_file_delete(key_file_log_event_data, fname, MYF(0));
    if ((fd= mysql_file_create(key_file_log_event_data,
                               fname, CREATE_MODE,
                               O_WRONLY | O_BINARY | O_EXCL | O_NOFOLLOW,
                               MYF(MY_WME))) < 0)
    {
      rli->report(ERROR_LEVEL, my_errno,
                  "Error in %s event: could not create file '%s'",
                  get_type_str(), fname);
      goto err;
    }
  }
  else if ((fd= mysql_file_open(key_file_log_event_data,
                                fname,
                                O_WRONLY | O_APPEND | O_BINARY | O_NOFOLLOW,
                                MYF(MY_WME))) < 0)
  {
    rli->report(ERROR_LEVEL, my_errno,
                "Error in %s event: could not open file '%s'",
                get_type_str(), fname);
    goto err;
  }

  DBUG_EXECUTE_IF("remove_slave_load_file_before_write",
                  {
                    my_delete_allow_opened(fname, MYF(0));
                  });

  if (mysql_file_write(fd, (uchar*) block, block_len, MYF(MY_WME+MY_NABP)))
  {
    rli->report(ERROR_LEVEL, my_errno,
                "Error in %s event: write to '%s' failed",
                get_type_str(), fname);
    goto err;
  }
  error=0;

err:
  if (fd >= 0)
    mysql_file_close(fd, MYF(0));
  DBUG_RETURN(error);
}
#endif


/**************************************************************************
	Delete_file_log_event methods
**************************************************************************/

/*
  Delete_file_log_event ctor
*/

#ifndef MYSQL_CLIENT
Delete_file_log_event::Delete_file_log_event(THD *thd_arg, const char* db_arg,
					     bool using_trans)
  :Log_event(thd_arg, 0, 
             using_trans ? Log_event::EVENT_TRANSACTIONAL_CACHE :
                           Log_event::EVENT_STMT_CACHE,
             Log_event::EVENT_NORMAL_LOGGING),
  file_id(thd_arg->file_id), db(db_arg)
{
}
#endif

/*
  Delete_file_log_event ctor
*/

Delete_file_log_event::Delete_file_log_event(const char* buf, uint len,
                                             const Format_description_log_event* description_event)
  :Log_event(buf, description_event),file_id(0)
{
  uint8 common_header_len= description_event->common_header_len;
  uint8 delete_file_header_len= description_event->post_header_len[DELETE_FILE_EVENT-1];
  if (len < (uint)(common_header_len + delete_file_header_len))
    return;
  file_id= uint4korr(buf + common_header_len + DF_FILE_ID_OFFSET);
}


/*
  Delete_file_log_event::write()
*/

#ifndef MYSQL_CLIENT
bool Delete_file_log_event::write(IO_CACHE* file)
{
 uchar buf[DELETE_FILE_HEADER_LEN];
 int4store(buf + DF_FILE_ID_OFFSET, file_id);
 return (write_header(file, sizeof(buf)) ||
         wrapper_my_b_safe_write(file, buf, sizeof(buf)) ||
	 write_footer(file));
}
#endif


/*
  Delete_file_log_event::print()
*/

#ifdef MYSQL_CLIENT  
void Delete_file_log_event::print(FILE* file,
				  PRINT_EVENT_INFO* print_event_info)
{
  if (print_event_info->short_form)
    return;
  print_header(&print_event_info->head_cache, print_event_info, FALSE);
  my_b_printf(&print_event_info->head_cache,
              "\n#Delete_file: file_id=%u\n", file_id);
}
#endif /* MYSQL_CLIENT */

/*
  Delete_file_log_event::pack_info()
*/

#if defined(HAVE_REPLICATION) && !defined(MYSQL_CLIENT)
int Delete_file_log_event::pack_info(Protocol *protocol)
{
  char buf[64];
  size_t length;
  length= my_snprintf(buf, sizeof(buf), ";file_id=%u", (uint) file_id);
  protocol->store(buf, length, &my_charset_bin);
  return 0;
}
#endif

/*
  Delete_file_log_event::do_apply_event()
*/

#if defined(HAVE_REPLICATION) && !defined(MYSQL_CLIENT)
int Delete_file_log_event::do_apply_event(Relay_log_info const *rli)
{
  char fname[FN_REFLEN+TEMP_FILE_MAX_LEN];
  lex_start(thd);
  mysql_reset_thd_for_next_command(thd);
  char *ext= slave_load_file_stem(fname, file_id, server_id, ".data");
  mysql_file_delete(key_file_log_event_data, fname, MYF(MY_WME));
  strmov(ext, ".info");
  mysql_file_delete(key_file_log_event_info, fname, MYF(MY_WME));
  return 0;
}
#endif /* defined(HAVE_REPLICATION) && !defined(MYSQL_CLIENT) */


/**************************************************************************
	Execute_load_log_event methods
**************************************************************************/

/*
  Execute_load_log_event ctor
*/

#ifndef MYSQL_CLIENT  
Execute_load_log_event::Execute_load_log_event(THD *thd_arg,
                                               const char* db_arg,
					       bool using_trans)
  :Log_event(thd_arg, 0,
             using_trans ? Log_event::EVENT_TRANSACTIONAL_CACHE :
                           Log_event::EVENT_STMT_CACHE,
             Log_event::EVENT_NORMAL_LOGGING),
  file_id(thd_arg->file_id), db(db_arg)
{
}
#endif
  

/*
  Execute_load_log_event ctor
*/

Execute_load_log_event::Execute_load_log_event(const char* buf, uint len,
                                               const Format_description_log_event* description_event)
  :Log_event(buf, description_event), file_id(0)
{
  uint8 common_header_len= description_event->common_header_len;
  uint8 exec_load_header_len= description_event->post_header_len[EXEC_LOAD_EVENT-1];
  if (len < (uint)(common_header_len+exec_load_header_len))
    return;
  file_id= uint4korr(buf + common_header_len + EL_FILE_ID_OFFSET);
}


/*
  Execute_load_log_event::write()
*/

#ifndef MYSQL_CLIENT
bool Execute_load_log_event::write(IO_CACHE* file)
{
  uchar buf[EXEC_LOAD_HEADER_LEN];
  int4store(buf + EL_FILE_ID_OFFSET, file_id);
  return (write_header(file, sizeof(buf)) || 
          wrapper_my_b_safe_write(file, buf, sizeof(buf)) ||
	  write_footer(file));
}
#endif


/*
  Execute_load_log_event::print()
*/

#ifdef MYSQL_CLIENT  
void Execute_load_log_event::print(FILE* file,
				   PRINT_EVENT_INFO* print_event_info)
{
  if (print_event_info->short_form)
    return;
  print_header(&print_event_info->head_cache, print_event_info, FALSE);
  my_b_printf(&print_event_info->head_cache, "\n#Exec_load: file_id=%d\n",
              file_id);
}
#endif

/*
  Execute_load_log_event::pack_info()
*/

#if defined(HAVE_REPLICATION) && !defined(MYSQL_CLIENT)
int Execute_load_log_event::pack_info(Protocol *protocol)
{
  char buf[64];
  size_t length;
  length= my_snprintf(buf, sizeof(buf), ";file_id=%u", (uint) file_id);
  protocol->store(buf, length, &my_charset_bin);
  return 0;
}


/*
  Execute_load_log_event::do_apply_event()
*/

int Execute_load_log_event::do_apply_event(Relay_log_info const *rli)
{
  char fname[FN_REFLEN+TEMP_FILE_MAX_LEN];
  char *ext;
  int fd;
  int error= 1;
  IO_CACHE file;
  Load_log_event *lev= 0;

  lex_start(thd);
  mysql_reset_thd_for_next_command(thd);
  ext= slave_load_file_stem(fname, file_id, server_id, ".info");
  /**
    To simulate file open failure, convert the file name to a
    directory by appending a "/" to the file name. File open
    will fail with an error reporting it is not a directory.
   */
  DBUG_EXECUTE_IF("simulate_file_open_error_exec_event",
                  {
                  strcat(fname,"/");
                  });
  if ((fd= mysql_file_open(key_file_log_event_info,
                           fname, O_RDONLY | O_BINARY | O_NOFOLLOW,
                           MYF(MY_WME))) < 0 ||
      init_io_cache(&file, fd, IO_SIZE, READ_CACHE, (my_off_t)0, 0,
		    MYF(MY_WME|MY_NABP)))
  {
    rli->report(ERROR_LEVEL, thd->get_stmt_da()->sql_errno(),
                "Error in Exec_load event: could not open file '%s'",
                fname);
    goto err;
  }
  if (!(lev= (Load_log_event*)
        Log_event::read_log_event(&file,
                                  (mysql_mutex_t*) 0,
                                  rli->get_rli_description_event(),
                                  opt_slave_sql_verify_checksum)) ||
      lev->get_type_code() != NEW_LOAD_EVENT)
  {
    rli->report(ERROR_LEVEL, 0, "Error in Exec_load event: "
                    "file '%s' appears corrupted", fname);
    goto err;
  }
  lev->thd = thd;
  /*
    lev->do_apply_event should use rli only for errors i.e. should
    not advance rli's position.

    lev->do_apply_event is the place where the table is loaded (it
    calls mysql_load()).
  */
  const_cast<Relay_log_info*>(rli)->set_future_group_master_log_pos(log_pos);
  if (lev->do_apply_event(0,rli,1)) 
  {
    /*
      We want to indicate the name of the file that could not be loaded
      (SQL_LOADxxx).
      But as we are here we are sure the error is in rli->last_slave_error and
      rli->last_slave_errno (example of error: duplicate entry for key), so we
      don't want to overwrite it with the filename.
      What we want instead is add the filename to the current error message.
    */
    char *tmp= my_strdup(rli->last_error().message, MYF(MY_WME));
    if (tmp)
    {
      rli->report(ERROR_LEVEL, rli->last_error().number,
                  "%s. Failed executing load from '%s'", tmp, fname);
      my_free(tmp);
    }
    goto err;
  }
  /*
    We have an open file descriptor to the .info file; we need to close it
    or Windows will refuse to delete the file in mysql_file_delete().
  */
  if (fd >= 0)
  {
    mysql_file_close(fd, MYF(0));
    end_io_cache(&file);
    fd= -1;
  }
  mysql_file_delete(key_file_log_event_info, fname, MYF(MY_WME));
  memcpy(ext, ".data", 6);
  mysql_file_delete(key_file_log_event_data, fname, MYF(MY_WME));
  error = 0;

err:
  delete lev;
  if (fd >= 0)
  {
    mysql_file_close(fd, MYF(0));
    end_io_cache(&file);
  }
  return error;
}

#endif /* defined(HAVE_REPLICATION) && !defined(MYSQL_CLIENT) */


/**************************************************************************
	Begin_load_query_log_event methods
**************************************************************************/

#ifndef MYSQL_CLIENT
Begin_load_query_log_event::
Begin_load_query_log_event(THD* thd_arg, const char* db_arg, uchar* block_arg,
                           uint block_len_arg, bool using_trans)
  :Append_block_log_event(thd_arg, db_arg, block_arg, block_len_arg,
                          using_trans)
{
   file_id= thd_arg->file_id= mysql_bin_log.next_file_id();
}
#endif


Begin_load_query_log_event::
Begin_load_query_log_event(const char* buf, uint len,
                           const Format_description_log_event* desc_event)
  :Append_block_log_event(buf, len, desc_event)
{
}


#if defined( HAVE_REPLICATION) && !defined(MYSQL_CLIENT)
int Begin_load_query_log_event::get_create_or_append() const
{
  return 1; /* create the file */
}
#endif /* defined( HAVE_REPLICATION) && !defined(MYSQL_CLIENT) */


#if !defined(MYSQL_CLIENT) && defined(HAVE_REPLICATION)
Log_event::enum_skip_reason
Begin_load_query_log_event::do_shall_skip(Relay_log_info *rli)
{
  /*
    If the slave skip counter is 1, then we should not start executing
    on the next event.
  */
  return continue_group(rli);
}
#endif


/**************************************************************************
	Execute_load_query_log_event methods
**************************************************************************/


#ifndef MYSQL_CLIENT
Execute_load_query_log_event::
Execute_load_query_log_event(THD *thd_arg, const char* query_arg,
                             ulong query_length_arg, uint fn_pos_start_arg,
                             uint fn_pos_end_arg,
                             enum_load_dup_handling dup_handling_arg,
                             bool using_trans, bool immediate, bool suppress_use,
                             int errcode):
  Query_log_event(thd_arg, query_arg, query_length_arg, using_trans, immediate,
                  suppress_use, errcode),
  file_id(thd_arg->file_id), fn_pos_start(fn_pos_start_arg),
  fn_pos_end(fn_pos_end_arg), dup_handling(dup_handling_arg)
{
}
#endif /* !MYSQL_CLIENT */


Execute_load_query_log_event::
Execute_load_query_log_event(const char* buf, uint event_len,
                             const Format_description_log_event* desc_event):
  Query_log_event(buf, event_len, desc_event, EXECUTE_LOAD_QUERY_EVENT),
  file_id(0), fn_pos_start(0), fn_pos_end(0)
{
  if (!Query_log_event::is_valid())
    return;

  buf+= desc_event->common_header_len;

  fn_pos_start= uint4korr(buf + ELQ_FN_POS_START_OFFSET);
  fn_pos_end= uint4korr(buf + ELQ_FN_POS_END_OFFSET);
  dup_handling= (enum_load_dup_handling)(*(buf + ELQ_DUP_HANDLING_OFFSET));

  if (fn_pos_start > q_len || fn_pos_end > q_len ||
      dup_handling > LOAD_DUP_REPLACE)
    return;

  file_id= uint4korr(buf + ELQ_FILE_ID_OFFSET);
}


ulong Execute_load_query_log_event::get_post_header_size_for_derived()
{
  return EXECUTE_LOAD_QUERY_EXTRA_HEADER_LEN;
}


#ifndef MYSQL_CLIENT
bool
Execute_load_query_log_event::write_post_header_for_derived(IO_CACHE* file)
{
  uchar buf[EXECUTE_LOAD_QUERY_EXTRA_HEADER_LEN];
  int4store(buf, file_id);
  int4store(buf + 4, fn_pos_start);
  int4store(buf + 4 + 4, fn_pos_end);
  *(buf + 4 + 4 + 4)= (uchar) dup_handling;
  return wrapper_my_b_safe_write(file, buf, EXECUTE_LOAD_QUERY_EXTRA_HEADER_LEN);
}
#endif


#ifdef MYSQL_CLIENT
void Execute_load_query_log_event::print(FILE* file,
                                         PRINT_EVENT_INFO* print_event_info)
{
  print(file, print_event_info, 0);
}

/**
  Prints the query as LOAD DATA LOCAL and with rewritten filename.
*/
void Execute_load_query_log_event::print(FILE* file,
                                         PRINT_EVENT_INFO* print_event_info,
                                         const char *local_fname)
{
  IO_CACHE *const head= &print_event_info->head_cache;

  print_query_header(head, print_event_info);
  /**
    reduce the size of io cache so that the write function is called
    for every call to my_b_printf().
   */
  DBUG_EXECUTE_IF ("simulate_execute_event_write_error",
                   {head->write_pos= head->write_end;
                   DBUG_SET("+d,simulate_file_write_error");});

  if (local_fname)
  {
    my_b_write(head, (uchar*) query, fn_pos_start);
    my_b_printf(head, " LOCAL INFILE ");
    pretty_print_str(head, local_fname, strlen(local_fname));

    if (dup_handling == LOAD_DUP_REPLACE)
      my_b_printf(head, " REPLACE");
    my_b_printf(head, " INTO");
    my_b_write(head, (uchar*) query + fn_pos_end, q_len-fn_pos_end);
    my_b_printf(head, "\n%s\n", print_event_info->delimiter);
  }
  else
  {
    my_b_write(head, (uchar*) query, q_len);
    my_b_printf(head, "\n%s\n", print_event_info->delimiter);
  }

  if (!print_event_info->short_form)
    my_b_printf(head, "# file_id: %d \n", file_id);
}
#endif


#if defined(HAVE_REPLICATION) && !defined(MYSQL_CLIENT)
int Execute_load_query_log_event::pack_info(Protocol *protocol)
{
  char *buf, *pos;
  if (!(buf= (char*) my_malloc(9 + (db_len * 2) + 2 + q_len + 10 + 21,
                               MYF(MY_WME))))
    return 1;
  pos= buf;
  if (db && db_len)
  {
    /*
      Statically allocates room to store '\0' and an identifier
      that may have NAME_LEN * 2 due to quoting and there are
      two quoting characters that wrap them.
    */
    char quoted_db[1 + NAME_LEN * 2 + 2];// quoted length of the identifier
    size_t size= 0;
    size= my_strmov_quoted_identifier(this->thd, quoted_db, db, 0);
    pos= strmov(buf, "use ");
    memcpy(pos, quoted_db, size);
    pos= strmov(pos + size, "; ");
  }
  if (query && q_len)
  {
    memcpy(pos, query, q_len);
    pos+= q_len;
  }
  pos= strmov(pos, " ;file_id=");
  pos= int10_to_str((long) file_id, pos, 10);
  protocol->store(buf, pos-buf, &my_charset_bin);
  my_free(buf);
  return 0;
}


int
Execute_load_query_log_event::do_apply_event(Relay_log_info const *rli)
{
  char *p;
  char *buf;
  char *fname;
  char *fname_end;
  int error;

  buf= (char*) my_malloc(q_len + 1 - (fn_pos_end - fn_pos_start) +
                         (FN_REFLEN + TEMP_FILE_MAX_LEN) + 10 + 8 + 5, MYF(MY_WME));

  DBUG_EXECUTE_IF("LOAD_DATA_INFILE_has_fatal_error", my_free(buf); buf= NULL;);

  /* Replace filename and LOCAL keyword in query before executing it */
  if (buf == NULL)
  {
    rli->report(ERROR_LEVEL, ER_SLAVE_FATAL_ERROR,
                ER(ER_SLAVE_FATAL_ERROR), "Not enough memory");
    return 1;
  }

  p= buf;
  memcpy(p, query, fn_pos_start);
  p+= fn_pos_start;
  fname= (p= strmake(p, STRING_WITH_LEN(" INFILE \'")));
  p= slave_load_file_stem(p, file_id, server_id, ".data");
  fname_end= p= strend(p);                      // Safer than p=p+5
  *(p++)='\'';
  switch (dup_handling) {
  case LOAD_DUP_IGNORE:
    p= strmake(p, STRING_WITH_LEN(" IGNORE"));
    break;
  case LOAD_DUP_REPLACE:
    p= strmake(p, STRING_WITH_LEN(" REPLACE"));
    break;
  default:
    /* Ordinary load data */
    break;
  }
  p= strmake(p, STRING_WITH_LEN(" INTO "));
  p= strmake(p, query+fn_pos_end, q_len-fn_pos_end);

  error= Query_log_event::do_apply_event(rli, buf, p-buf);

  /* Forging file name for deletion in same buffer */
  *fname_end= 0;

  /*
    If there was an error the slave is going to stop, leave the
    file so that we can re-execute this event at START SLAVE.
  */
  if (!error)
    mysql_file_delete(key_file_log_event_data, fname, MYF(MY_WME));

  my_free(buf);
  return error;
}
#endif


/**************************************************************************
	sql_ex_info methods
**************************************************************************/

/*
  sql_ex_info::write_data()
*/

bool sql_ex_info::write_data(IO_CACHE* file)
{
  if (new_format())
  {
    return (write_str_at_most_255_bytes(file, field_term, (uint) field_term_len) ||
	    write_str_at_most_255_bytes(file, enclosed,   (uint) enclosed_len) ||
	    write_str_at_most_255_bytes(file, line_term,  (uint) line_term_len) ||
	    write_str_at_most_255_bytes(file, line_start, (uint) line_start_len) ||
	    write_str_at_most_255_bytes(file, escaped,    (uint) escaped_len) ||
	    my_b_safe_write(file,(uchar*) &opt_flags,1));
  }
  else
  {
    /**
      @todo This is sensitive to field padding. We should write a
      char[7], not an old_sql_ex. /sven
    */
    old_sql_ex old_ex;
    old_ex.field_term= *field_term;
    old_ex.enclosed=   *enclosed;
    old_ex.line_term=  *line_term;
    old_ex.line_start= *line_start;
    old_ex.escaped=    *escaped;
    old_ex.opt_flags=  opt_flags;
    old_ex.empty_flags=empty_flags;
    return my_b_safe_write(file, (uchar*) &old_ex, sizeof(old_ex)) != 0;
  }
}


/*
  sql_ex_info::init()
*/

const char *sql_ex_info::init(const char *buf, const char *buf_end,
                              bool use_new_format)
{
  cached_new_format = use_new_format;
  if (use_new_format)
  {
    empty_flags=0;
    /*
      The code below assumes that buf will not disappear from
      under our feet during the lifetime of the event. This assumption
      holds true in the slave thread if the log is in new format, but is not
      the case when we have old format because we will be reusing net buffer
      to read the actual file before we write out the Create_file event.
    */
    if (read_str_at_most_255_bytes(&buf, buf_end, &field_term, &field_term_len) ||
        read_str_at_most_255_bytes(&buf, buf_end, &enclosed,   &enclosed_len) ||
        read_str_at_most_255_bytes(&buf, buf_end, &line_term,  &line_term_len) ||
        read_str_at_most_255_bytes(&buf, buf_end, &line_start, &line_start_len) ||
        read_str_at_most_255_bytes(&buf, buf_end, &escaped,    &escaped_len))
      return 0;
    opt_flags = *buf++;
  }
  else
  {
    field_term_len= enclosed_len= line_term_len= line_start_len= escaped_len=1;
    field_term = buf++;			// Use first byte in string
    enclosed=	 buf++;
    line_term=   buf++;
    line_start=  buf++;
    escaped=     buf++;
    opt_flags =  *buf++;
    empty_flags= *buf++;
    if (empty_flags & FIELD_TERM_EMPTY)
      field_term_len=0;
    if (empty_flags & ENCLOSED_EMPTY)
      enclosed_len=0;
    if (empty_flags & LINE_TERM_EMPTY)
      line_term_len=0;
    if (empty_flags & LINE_START_EMPTY)
      line_start_len=0;
    if (empty_flags & ESCAPED_EMPTY)
      escaped_len=0;
  }
  return buf;
}

#ifndef DBUG_OFF
#ifndef MYSQL_CLIENT
static uchar dbug_extra_row_data_val= 0;

/**
   set_extra_data

   Called during self-test to generate various
   self-consistent binlog row event extra
   thread data structures which can be checked
   when reading the binlog.

   @param arr  Buffer to use
*/
const uchar* set_extra_data(uchar* arr)
{
  uchar val= (dbug_extra_row_data_val++) %
    (EXTRA_ROW_INFO_MAX_PAYLOAD + 1); /* 0 .. MAX_PAYLOAD + 1 */
  arr[EXTRA_ROW_INFO_LEN_OFFSET]= val + EXTRA_ROW_INFO_HDR_BYTES;
  arr[EXTRA_ROW_INFO_FORMAT_OFFSET]= val;
  for (uchar i=0; i<val; i++)
    arr[EXTRA_ROW_INFO_HDR_BYTES+i]= val;

  return arr;
}

#endif // #ifndef MYSQL_CLIENT

/**
   check_extra_data

   Called during self-test to check that
   binlog row event extra data is self-
   consistent as defined by the set_extra_data
   function above.

   Will assert(false) if not.

   @param extra_row_data
*/
void check_extra_data(uchar* extra_row_data)
{
  assert(extra_row_data);
  uint16 len= extra_row_data[EXTRA_ROW_INFO_LEN_OFFSET];
  uint8 val= len - EXTRA_ROW_INFO_HDR_BYTES;
  assert(extra_row_data[EXTRA_ROW_INFO_FORMAT_OFFSET] == val);
  for (uint16 i= 0; i < val; i++)
  {
    assert(extra_row_data[EXTRA_ROW_INFO_HDR_BYTES + i] == val);
  }
}

#endif  // #ifndef DBUG_OFF

/**************************************************************************
	Rows_log_event member functions
**************************************************************************/

#ifndef MYSQL_CLIENT
Rows_log_event::Rows_log_event(THD *thd_arg, TABLE *tbl_arg, const Table_id& tid,
                               MY_BITMAP const *cols, bool using_trans,
                               Log_event_type event_type,
                               const uchar* extra_row_info)
  : Log_event(thd_arg, 0,
             using_trans ? Log_event::EVENT_TRANSACTIONAL_CACHE :
                           Log_event::EVENT_STMT_CACHE,
             Log_event::EVENT_NORMAL_LOGGING),
    m_row_count(0),
    m_table(tbl_arg),
    m_table_id(tid),
    m_width(tbl_arg ? tbl_arg->s->fields : 1),
    m_rows_buf(0), m_rows_cur(0), m_rows_end(0), m_flags(0),
    m_type(event_type), m_extra_row_data(0)
#ifdef HAVE_REPLICATION
    , m_curr_row(NULL), m_curr_row_end(NULL), m_key(NULL), m_key_info(NULL),
    m_distinct_keys(Key_compare(&m_key_info)), m_distinct_key_spare_buf(NULL)
#endif
{
  DBUG_ASSERT(tbl_arg && tbl_arg->s && tid.is_valid());

  if (thd_arg->variables.option_bits & OPTION_NO_FOREIGN_KEY_CHECKS)
      set_flags(NO_FOREIGN_KEY_CHECKS_F);
  if (thd_arg->variables.option_bits & OPTION_RELAXED_UNIQUE_CHECKS)
      set_flags(RELAXED_UNIQUE_CHECKS_F);
#ifndef DBUG_OFF
  uchar extra_data[255];
  DBUG_EXECUTE_IF("extra_row_data_set",
                  /* Set extra row data to a known value */
                  extra_row_info = set_extra_data(extra_data););
#endif
  if (extra_row_info)
  {
    /* Copy Extra data from thd into new event */
    uint8 extra_data_len= extra_row_info[EXTRA_ROW_INFO_LEN_OFFSET];
    assert(extra_data_len >= EXTRA_ROW_INFO_HDR_BYTES);

    m_extra_row_data= (uchar*) my_malloc(extra_data_len, MYF(MY_WME));

    if (likely(m_extra_row_data != NULL))
    {
      memcpy(m_extra_row_data, extra_row_info,
             extra_data_len);
    }
  }

  /* if bitmap_init fails, caught in is_valid() */
  if (likely(!bitmap_init(&m_cols,
                          m_width <= sizeof(m_bitbuf)*8 ? m_bitbuf : NULL,
                          m_width,
                          false)))
  {
    /* Cols can be zero if this is a dummy binrows event */
    if (likely(cols != NULL))
    {
      memcpy(m_cols.bitmap, cols->bitmap, no_bytes_in_map(cols));
      create_last_word_mask(&m_cols);
    }
  }
  else
  {
    // Needed because bitmap_init() does not set it to null on failure
    m_cols.bitmap= 0;
  }
}
#endif

Rows_log_event::Rows_log_event(const char *buf, uint event_len,
                               const Format_description_log_event
                               *description_event)
  : Log_event(buf, description_event),
    m_row_count(0),
#ifndef MYSQL_CLIENT
    m_table(NULL),
#endif
    m_table_id(0), m_rows_buf(0), m_rows_cur(0), m_rows_end(0),
    m_extra_row_data(0)
#if !defined(MYSQL_CLIENT) && defined(HAVE_REPLICATION)
    , m_curr_row(NULL), m_curr_row_end(NULL), m_key(NULL), m_key_info(NULL),
    m_distinct_keys(Key_compare(&m_key_info)), m_distinct_key_spare_buf(NULL)
#endif
{
  DBUG_ENTER("Rows_log_event::Rows_log_event(const char*,...)");
  uint8 const common_header_len= description_event->common_header_len;
  Log_event_type event_type= (Log_event_type) buf[EVENT_TYPE_OFFSET];
  m_type= event_type;
  
  uint8 const post_header_len= description_event->post_header_len[event_type-1];

  DBUG_PRINT("enter",("event_len: %u  common_header_len: %d  "
		      "post_header_len: %d",
		      event_len, common_header_len,
		      post_header_len));

  const char *post_start= buf + common_header_len;
  post_start+= RW_MAPID_OFFSET;
  if (post_header_len == 6)
  {
    /* Master is of an intermediate source tree before 5.1.4. Id is 4 bytes */
    m_table_id= uint4korr(post_start);
    post_start+= 4;
  }
  else
  {
    m_table_id= uint6korr(post_start);
    post_start+= RW_FLAGS_OFFSET;
  }

  m_flags= uint2korr(post_start);
  post_start+= 2;

  uint16 var_header_len= 0;
  if (post_header_len == ROWS_HEADER_LEN_V2)
  {
    /*
      Have variable length header, check length,
      which includes length bytes
    */
    var_header_len= uint2korr(post_start);
    assert(var_header_len >= 2);
    var_header_len-= 2;

    /* Iterate over var-len header, extracting 'chunks' */
    const char* start= post_start + 2;
    const char* end= start + var_header_len;
    for (const char* pos= start; pos < end;)
    {
      switch(*pos++)
      {
      case RW_V_EXTRAINFO_TAG:
      {
        /* Have an 'extra info' section, read it in */
        assert((end - pos) >= EXTRA_ROW_INFO_HDR_BYTES);
        uint8 infoLen= pos[EXTRA_ROW_INFO_LEN_OFFSET];
        assert((end - pos) >= infoLen);
        /* Just store/use the first tag of this type, skip others */
        if (likely(!m_extra_row_data))
        {
          m_extra_row_data= (uchar*) my_malloc(infoLen,
                                               MYF(MY_WME));
          if (likely(m_extra_row_data != NULL))
          {
            memcpy(m_extra_row_data, pos, infoLen);
          }
          DBUG_EXECUTE_IF("extra_row_data_check",
                          /* Check extra data has expected value */
                          check_extra_data(m_extra_row_data););
        }
        pos+= infoLen;
        break;
      }
      default:
        /* Unknown code, we will not understand anything further here */
        pos= end; /* Break loop */
      }
    }
  }

  uchar const *const var_start=
    (const uchar *)buf + common_header_len + post_header_len + var_header_len;
  uchar const *const ptr_width= var_start;
  uchar *ptr_after_width= (uchar*) ptr_width;
  DBUG_PRINT("debug", ("Reading from %p", ptr_after_width));
  m_width = net_field_length(&ptr_after_width);
  DBUG_PRINT("debug", ("m_width=%lu", m_width));
  /* if bitmap_init fails, catched in is_valid() */
  if (likely(!bitmap_init(&m_cols,
                          m_width <= sizeof(m_bitbuf)*8 ? m_bitbuf : NULL,
                          m_width,
                          false)))
  {
    DBUG_PRINT("debug", ("Reading from %p", ptr_after_width));
    memcpy(m_cols.bitmap, ptr_after_width, (m_width + 7) / 8);
    create_last_word_mask(&m_cols);
    ptr_after_width+= (m_width + 7) / 8;
    DBUG_DUMP("m_cols", (uchar*) m_cols.bitmap, no_bytes_in_map(&m_cols));
  }
  else
  {
    // Needed because bitmap_init() does not set it to null on failure
    m_cols.bitmap= NULL;
    DBUG_VOID_RETURN;
  }

  m_cols_ai.bitmap= m_cols.bitmap; /* See explanation in is_valid() */

  if ((event_type == UPDATE_ROWS_EVENT) ||
      (event_type == UPDATE_ROWS_EVENT_V1))
  {
    DBUG_PRINT("debug", ("Reading from %p", ptr_after_width));

    /* if bitmap_init fails, caught in is_valid() */
    if (likely(!bitmap_init(&m_cols_ai,
                            m_width <= sizeof(m_bitbuf_ai)*8 ? m_bitbuf_ai : NULL,
                            m_width,
                            false)))
    {
      DBUG_PRINT("debug", ("Reading from %p", ptr_after_width));
      memcpy(m_cols_ai.bitmap, ptr_after_width, (m_width + 7) / 8);
      create_last_word_mask(&m_cols_ai);
      ptr_after_width+= (m_width + 7) / 8;
      DBUG_DUMP("m_cols_ai", (uchar*) m_cols_ai.bitmap,
                no_bytes_in_map(&m_cols_ai));
    }
    else
    {
      // Needed because bitmap_init() does not set it to null on failure
      m_cols_ai.bitmap= 0;
      DBUG_VOID_RETURN;
    }
  }

  const uchar* const ptr_rows_data= (const uchar*) ptr_after_width;

  size_t const data_size= event_len - (ptr_rows_data - (const uchar *) buf);
  DBUG_PRINT("info",("m_table_id: %llu  m_flags: %d  m_width: %lu  data_size: %lu",
                     m_table_id.id(), m_flags, m_width, (ulong) data_size));

  // Allocate one extra byte, in case we have to do uint3korr!
  m_rows_buf= (uchar*) my_malloc(data_size + 1, MYF(MY_WME)); // didrik
  if (likely((bool)m_rows_buf))
  {
#if !defined(MYSQL_CLIENT) && defined(HAVE_REPLICATION)
    m_curr_row= m_rows_buf;
#endif
    m_rows_end= m_rows_buf + data_size;
    m_rows_cur= m_rows_end;
    memcpy(m_rows_buf, ptr_rows_data, data_size);
  }
  else
    m_cols.bitmap= 0; // to not free it

  DBUG_VOID_RETURN;
}

Rows_log_event::~Rows_log_event()
{
  if (m_cols.bitmap == m_bitbuf) // no my_malloc happened
    m_cols.bitmap= 0; // so no my_free in bitmap_free
  bitmap_free(&m_cols); // To pair with bitmap_init().
  my_free(m_rows_buf);
  my_free(m_extra_row_data);
}

int Rows_log_event::get_data_size()
{
  int const general_type_code= get_general_type_code();

  uchar buf[sizeof(m_width) + 1];
  uchar *end= net_store_length(buf, m_width);

  DBUG_EXECUTE_IF("old_row_based_repl_4_byte_map_id_master",
                  return 6 + no_bytes_in_map(&m_cols) + (end - buf) +
                  (general_type_code == UPDATE_ROWS_EVENT ? no_bytes_in_map(&m_cols_ai) : 0) +
                  (m_rows_cur - m_rows_buf););

  int data_size= 0;
  bool is_v2_event= get_type_code() > DELETE_ROWS_EVENT_V1;
  if (is_v2_event)
  {
    data_size= ROWS_HEADER_LEN_V2 +
      (m_extra_row_data ?
       RW_V_TAG_LEN + m_extra_row_data[EXTRA_ROW_INFO_LEN_OFFSET]:
       0);
  }
  else
  {
    data_size= ROWS_HEADER_LEN_V1;
  }
  data_size+= no_bytes_in_map(&m_cols);
  data_size+= (uint) (end - buf);

  if (general_type_code == UPDATE_ROWS_EVENT)
    data_size+= no_bytes_in_map(&m_cols_ai);

  data_size+= (uint) (m_rows_cur - m_rows_buf);
  return data_size; 
}


#ifndef MYSQL_CLIENT
int Rows_log_event::do_add_row_data(uchar *row_data, size_t length)
{
  /*
    When the table has a primary key, we would probably want, by default, to
    log only the primary key value instead of the entire "before image". This
    would save binlog space. TODO
  */
  DBUG_ENTER("Rows_log_event::do_add_row_data");
  DBUG_PRINT("enter", ("row_data: 0x%lx  length: %lu", (ulong) row_data,
                       (ulong) length));

  /*
    If length is zero, there is nothing to write, so we just
    return. Note that this is not an optimization, since calling
    realloc() with size 0 means free().
   */
  if (length == 0)
  {
    m_row_count++;
    DBUG_RETURN(0);
  }

  /*
    Don't print debug messages when running valgrind since they can
    trigger false warnings.
   */
#ifndef HAVE_purify
  DBUG_DUMP("row_data", row_data, min<size_t>(length, 32));
#endif

  DBUG_ASSERT(m_rows_buf <= m_rows_cur);
  DBUG_ASSERT(!m_rows_buf || (m_rows_end && m_rows_buf < m_rows_end));
  DBUG_ASSERT(m_rows_cur <= m_rows_end);

  /* The cast will always work since m_rows_cur <= m_rows_end */
  if (static_cast<size_t>(m_rows_end - m_rows_cur) <= length)
  {
    size_t const block_size= 1024;
    ulong cur_size= m_rows_cur - m_rows_buf;
    DBUG_EXECUTE_IF("simulate_too_big_row_case1",
                     cur_size= UINT_MAX32 - (block_size * 10);
                     length= UINT_MAX32 - (block_size * 10););
    DBUG_EXECUTE_IF("simulate_too_big_row_case2",
                     cur_size= UINT_MAX32 - (block_size * 10);
                     length= block_size * 10;);
    DBUG_EXECUTE_IF("simulate_too_big_row_case3",
                     cur_size= block_size * 10;
                     length= UINT_MAX32 - (block_size * 10););
    DBUG_EXECUTE_IF("simulate_too_big_row_case4",
                     cur_size= UINT_MAX32 - (block_size * 10);
                     length= (block_size * 10) - block_size + 1;);
    ulong remaining_space= UINT_MAX32 - cur_size;
    /* Check that the new data fits within remaining space and we can add
       block_size without wrapping.
     */
    if (length > remaining_space ||
        ((length + block_size) > remaining_space))
    {
      sql_print_error("The row data is greater than 4GB, which is too big to "
                      "write to the binary log.");
      DBUG_RETURN(ER_BINLOG_ROW_LOGGING_FAILED);
    }
    ulong const new_alloc= 
        block_size * ((cur_size + length + block_size - 1) / block_size);

    // Allocate one extra byte, in case we have to do uint3korr!
    uchar* const new_buf=
      (uchar*)my_realloc((uchar*)m_rows_buf, (uint) new_alloc + 1,
                         MYF(MY_ALLOW_ZERO_PTR|MY_WME));
    if (unlikely(!new_buf))
      DBUG_RETURN(HA_ERR_OUT_OF_MEM);

    /* If the memory moved, we need to move the pointers */
    if (new_buf != m_rows_buf)
    {
      m_rows_buf= new_buf;
      m_rows_cur= m_rows_buf + cur_size;
    }

    /*
       The end pointer should always be changed to point to the end of
       the allocated memory.
    */
    m_rows_end= m_rows_buf + new_alloc;
  }

  DBUG_ASSERT(m_rows_cur + length <= m_rows_end);
  memcpy(m_rows_cur, row_data, length);
  m_rows_cur+= length;
  m_row_count++;
  DBUG_RETURN(0);
}
#endif

#if !defined(MYSQL_CLIENT) && defined(HAVE_REPLICATION)

/**
  Checks if any of the columns in the given table is
  signaled in the bitmap.

  For each column in the given table checks if it is
  signaled in the bitmap. This is most useful when deciding
  whether a before image (BI) can be used or not for
  searching a row. If no column is signaled, then the
  image cannot be used for searching a record (regardless
  of using position(), index scan or table scan). Here is
  an example:

  MASTER> SET @@binlog_row_image='MINIMAL';
  MASTER> CREATE TABLE t1 (a int, b int, c int, primary key(c));
  SLAVE>  CREATE TABLE t1 (a int, b int);
  MASTER> INSERT INTO t1 VALUES (1,2,3);
  MASTER> UPDATE t1 SET a=2 WHERE b=2;

  For the update statement only the PK (column c) is
  logged in the before image (BI). As such, given that
  the slave has no column c, it will not be able to
  find the row, because BI has no values for the columns
  the slave knows about (column a and b).

  @param table   the table reference on the slave.
  @param cols the bitmap signaling columns available in
                 the BI.

  @return TRUE if BI contains usable colums for searching,
          FALSE otherwise.
*/
static
my_bool is_any_column_signaled_for_table(TABLE *table, MY_BITMAP *cols)
{
  DBUG_ENTER("is_any_column_signaled_for_table");

  for (Field **ptr= table->field ;
       *ptr && ((*ptr)->field_index < cols->n_bits);
       ptr++)
  {
    if (bitmap_is_set(cols, (*ptr)->field_index))
      DBUG_RETURN(TRUE);
  }

  DBUG_RETURN (FALSE);
}

/**
  Checks if the fields in the given key are signaled in
  the bitmap.

  Validates whether the before image is usable for the
  given key. It can be the case that the before image
  does not contain values for the key (eg, master was
  using 'minimal' option for image logging and slave has
  different index structure on the table). Here is an
  example:

  MASTER> SET @@binlog_row_image='MINIMAL';
  MASTER> CREATE TABLE t1 (a int, b int, c int, primary key(c));
  SLAVE> CREATE TABLE t1 (a int, b int, c int, key(a,c));
  MASTER> INSERT INTO t1 VALUES (1,2,3);
  MASTER> UPDATE t1 SET a=2 WHERE b=2;

  When finding the row on the slave, one cannot use the
  index (a,c) to search for the row, because there is only
  data in the before image for column c. This function
  checks the fields needed for a given key and searches
  the bitmap to see if all the fields required are
  signaled.

  @param keyinfo  reference to key.
  @param cols     the bitmap signaling which columns
                  have available data.

  @return TRUE if all fields are signaled in the bitmap
          for the given key, FALSE otherwise.
*/
static
my_bool are_all_columns_signaled_for_key(KEY *keyinfo, MY_BITMAP *cols)
{
  DBUG_ENTER("are_all_columns_signaled_for_key");

  for (uint i=0 ; i < keyinfo->user_defined_key_parts ;i++)
  {
    uint fieldnr= keyinfo->key_part[i].fieldnr - 1;
    if (fieldnr >= cols->n_bits ||
        !bitmap_is_set(cols, fieldnr))
      DBUG_RETURN(FALSE);
  }

  DBUG_RETURN(TRUE);
}

/**
  Searches the table for a given key that can be used
  according to the existing values, ie, columns set
  in the bitmap.

  The caller can specify which type of key to find by
  setting the following flags in the key_type parameter:

    - PRI_KEY_FLAG
      Returns the primary key.

    - UNIQUE_KEY_FLAG
      Returns a unique key (flagged with HA_NOSAME)

    - MULTIPLE_KEY_FLAG
      Returns a key that is not unique (flagged with HA_NOSAME
      and without HA_NULL_PART_KEY) nor PK.

  The above flags can be used together, in which case, the
  search is conducted in the above listed order. Eg, the
  following flag:

    (PRI_KEY_FLAG | UNIQUE_KEY_FLAG | MULTIPLE_KEY_FLAG)

  means that a primary key is returned if it is suitable. If
  not then the unique keys are searched. If no unique key is
  suitable, then the keys are searched. Finally, if no key
  is suitable, MAX_KEY is returned.

  @param table    reference to the table.
  @param bi_cols  a bitmap that filters out columns that should
                  not be considered while searching the key.
                  Columns that should be considered are set.
  @param key_type the type of key to search for.

  @return MAX_KEY if no key, according to the key_type specified
          is suitable. Returns the key otherwise.

*/
static
uint
search_key_in_table(TABLE *table, MY_BITMAP *bi_cols, uint key_type)
{
  DBUG_ENTER("search_key_in_table");

  KEY *keyinfo;
  uint res= MAX_KEY;
  uint key;

  if (key_type & PRI_KEY_FLAG &&
      (table->s->primary_key < MAX_KEY))
  {
    DBUG_PRINT("debug", ("Searching for PK"));
    keyinfo= table->s->key_info + (uint) table->s->primary_key;
    if (are_all_columns_signaled_for_key(keyinfo, bi_cols))
      DBUG_RETURN(table->s->primary_key);
  }

  DBUG_PRINT("debug", ("Unique keys count: %u", table->s->uniques));

  if (key_type & UNIQUE_KEY_FLAG && table->s->uniques)
  {
    DBUG_PRINT("debug", ("Searching for UK"));
    for (key=0,keyinfo= table->key_info ;
         (key < table->s->keys) && (res == MAX_KEY);
         key++,keyinfo++)
    {
      /*
        - Unique keys cannot be disabled, thence we skip the check.
        - Skip unique keys with nullable parts
        - Skip primary keys
      */
      if (!((keyinfo->flags & (HA_NOSAME | HA_NULL_PART_KEY)) == HA_NOSAME) ||
          (key == table->s->primary_key))
        continue;
      res= are_all_columns_signaled_for_key(keyinfo, bi_cols) ?
           key : MAX_KEY;

      if (res < MAX_KEY)
        DBUG_RETURN(res);
    }
    DBUG_PRINT("debug", ("UK has NULLABLE parts or not all columns signaled."));
  }

  if (key_type & MULTIPLE_KEY_FLAG && table->s->keys)
  {
    DBUG_PRINT("debug", ("Searching for K."));
    for (key=0,keyinfo= table->key_info ;
         (key < table->s->keys) && (res == MAX_KEY);
         key++,keyinfo++)
    {
      /*
        - Skip innactive keys
        - Skip unique keys without nullable parts
        - Skip indices that do not support ha_index_next() e.g. full-text
        - Skip primary keys
      */
      if (!(table->s->keys_in_use.is_set(key)) ||
          ((keyinfo->flags & (HA_NOSAME | HA_NULL_PART_KEY)) == HA_NOSAME) ||
          !(table->file->index_flags(key, 0, true) & HA_READ_NEXT) ||
          (key == table->s->primary_key))
        continue;

      res= are_all_columns_signaled_for_key(keyinfo, bi_cols) ?
           key : MAX_KEY;

      if (res < MAX_KEY)
        DBUG_RETURN(res);
    }
    DBUG_PRINT("debug", ("Not all columns signaled for K."));
  }

  DBUG_RETURN(res);
}

void
Rows_log_event::decide_row_lookup_algorithm_and_key()
{

  DBUG_ENTER("decide_row_lookup_algorithm_and_key");

  /*
    Decision table:
    - I  --> Index scan / search
    - T  --> Table scan
    - Hi --> Hash over index
    - Ht --> Hash over the entire table

    |--------------+-----------+------+------+------|
    | Index\Option | I , T , H | I, T | I, H | T, H |
    |--------------+-----------+------+------+------|
    | PK / UK      | I         | I    | I    | Hi   |
    | K            | Hi        | I    | Hi   | Hi   |
    | No Index     | Ht        | T    | Ht   | Ht   |
    |--------------+-----------+------+------+------|

  */

  TABLE *table= this->m_table;
  uint event_type= this->get_general_type_code();
  MY_BITMAP *cols= &this->m_cols;
  this->m_rows_lookup_algorithm= ROW_LOOKUP_NOT_NEEDED;
  this->m_key_index= MAX_KEY;
  this->m_key_info= NULL;

  if (event_type == WRITE_ROWS_EVENT)  // row lookup not needed
    DBUG_VOID_RETURN;

  if (!(slave_rows_search_algorithms_options & SLAVE_ROWS_INDEX_SCAN))
    goto TABLE_OR_INDEX_HASH_SCAN;

  /* PK or UK => use LOOKUP_INDEX_SCAN */
  this->m_key_index= search_key_in_table(table, cols, (PRI_KEY_FLAG | UNIQUE_KEY_FLAG));
  if (this->m_key_index != MAX_KEY)
  {
    DBUG_PRINT("info", ("decide_row_lookup_algorithm_and_key: decided - INDEX_SCAN"));
    this->m_rows_lookup_algorithm= ROW_LOOKUP_INDEX_SCAN;
    goto end;
  }

TABLE_OR_INDEX_HASH_SCAN:

  /*
     NOTE: Engines like Blackhole cannot use HASH_SCAN, because
           they do not syncronize reads .
   */
  if (!(slave_rows_search_algorithms_options & SLAVE_ROWS_HASH_SCAN) ||
      (table->file->ha_table_flags() & HA_READ_OUT_OF_SYNC))
    goto TABLE_OR_INDEX_FULL_SCAN;

  /* search for a key to see if we can narrow the lookup domain further. */
  this->m_key_index= search_key_in_table(table, cols, (PRI_KEY_FLAG | UNIQUE_KEY_FLAG | MULTIPLE_KEY_FLAG));
  this->m_rows_lookup_algorithm= ROW_LOOKUP_HASH_SCAN;
  if (m_key_index < MAX_KEY)
    m_distinct_key_spare_buf= (uchar*) alloc_root(&m_event_mem_root,
                                                  table->key_info[m_key_index].key_length);
  DBUG_PRINT("info", ("decide_row_lookup_algorithm_and_key: decided - HASH_SCAN"));
  goto end;

TABLE_OR_INDEX_FULL_SCAN:

  this->m_key_index= MAX_KEY;

  /* If we can use an index, try to narrow the scan a bit further. */
  if (slave_rows_search_algorithms_options & SLAVE_ROWS_INDEX_SCAN)
    this->m_key_index= search_key_in_table(table, cols, (PRI_KEY_FLAG | UNIQUE_KEY_FLAG | MULTIPLE_KEY_FLAG));

  if (this->m_key_index != MAX_KEY)
  {
    DBUG_PRINT("info", ("decide_row_lookup_algorithm_and_key: decided - INDEX_SCAN"));
    this->m_rows_lookup_algorithm= ROW_LOOKUP_INDEX_SCAN;
  }
  else
  {
    DBUG_PRINT("info", ("decide_row_lookup_algorithm_and_key: decided - TABLE_SCAN"));
    this->m_rows_lookup_algorithm= ROW_LOOKUP_TABLE_SCAN;
  }

end:

  /* m_key_index is ready, set m_key_info now. */
  m_key_info= m_table->key_info + m_key_index;
  /*
    m_key_info will influence key comparison code in HASH_SCAN mode,
    so the m_distinct_keys set should still be empty.
  */
  DBUG_ASSERT(m_distinct_keys.empty());

#ifndef DBUG_OFF
  const char* s= ((m_rows_lookup_algorithm == Rows_log_event::ROW_LOOKUP_TABLE_SCAN) ? "TABLE_SCAN" :
                  ((m_rows_lookup_algorithm == Rows_log_event::ROW_LOOKUP_HASH_SCAN) ? "HASH_SCAN" :
                   "INDEX_SCAN"));

  // only for testing purposes
  slave_rows_last_search_algorithm_used= m_rows_lookup_algorithm;
  DBUG_PRINT("debug", ("Row lookup method: %s", s));
#endif

  DBUG_VOID_RETURN;
}

/*
  Encapsulates the  operations to be done before applying
  row events for update and delete.

  @ret value error code
             0 success
*/
int
Rows_log_event::row_operations_scan_and_key_setup()
{
  int error= 0;
  DBUG_ENTER("Row_log_event::row_operations_scan_and_key_setup");

  /*
     Prepare memory structures for search operations. If
     search is performed:

     1. using hash search => initialize the hash
     2. using key => decide on key to use and allocate mem structures
     3. using table scan => do nothing
   */
  decide_row_lookup_algorithm_and_key();

  switch (m_rows_lookup_algorithm)
  {
  case ROW_LOOKUP_HASH_SCAN:
    {
      if (m_hash.init())
        error= HA_ERR_OUT_OF_MEM;
      goto err;
    }
  case ROW_LOOKUP_INDEX_SCAN:
    {
      DBUG_ASSERT (m_key_index < MAX_KEY);
      // Allocate buffer for key searches
      m_key= (uchar*)my_malloc(MAX_KEY_LENGTH, MYF(MY_WME));
      if (!m_key)
        error= HA_ERR_OUT_OF_MEM;
      goto err;
    }
  case ROW_LOOKUP_TABLE_SCAN:
  default: break;
  }
err:
  DBUG_RETURN(error);
}

/*
  Encapsulates the  operations to be done after applying
  row events for update and delete.

  @ret value error code
             0 success
*/

int
Rows_log_event::row_operations_scan_and_key_teardown(int error)
{
  DBUG_ENTER("Rows_log_event::row_operations_scan_and_key_teardown");

  DBUG_ASSERT(!m_table->file->inited);
  switch (m_rows_lookup_algorithm)
  {
  case ROW_LOOKUP_HASH_SCAN:
    {
      m_hash.deinit(); // we don't need the hash anymore.
      goto err;
    }

  case ROW_LOOKUP_INDEX_SCAN:
    {
      if (m_table->s->keys > 0)
      {
        my_free(m_key); // Free for multi_malloc
        m_key= NULL;
        m_key_index= MAX_KEY;
        m_key_info= NULL;
      }
     goto err;
    }

  case ROW_LOOKUP_TABLE_SCAN:
  default: break;
  }

err:
  m_rows_lookup_algorithm= ROW_LOOKUP_UNDEFINED;
  DBUG_RETURN(error);
}

/*
  Compares table->record[0] and table->record[1]

  Returns TRUE if different.
*/
static bool record_compare(TABLE *table, MY_BITMAP *cols)
{
  DBUG_ENTER("record_compare");

  /*
    Need to set the X bit and the filler bits in both records since
    there are engines that do not set it correctly.

    In addition, since MyISAM checks that one hasn't tampered with the
    record, it is necessary to restore the old bytes into the record
    after doing the comparison.

    TODO[record format ndb]: Remove it once NDB returns correct
    records. Check that the other engines also return correct records.
   */

  DBUG_DUMP("record[0]", table->record[0], table->s->reclength);
  DBUG_DUMP("record[1]", table->record[1], table->s->reclength);

  bool result= false;
  uchar saved_x[2]= {0, 0}, saved_filler[2]= {0, 0};

  if (table->s->null_bytes > 0)
  {
    for (int i = 0 ; i < 2 ; ++i)
    {
      /*
        If we have an X bit then we need to take care of it.
      */
      if (!(table->s->db_options_in_use & HA_OPTION_PACK_RECORD))
      {
        saved_x[i]= table->record[i][0];
        table->record[i][0]|= 1U;
      }

      /*
         If (last_null_bit_pos == 0 && null_bytes > 1), then:

         X bit (if any) + N nullable fields + M Field_bit fields = 8 bits

         Ie, the entire byte is used.
      */
      if (table->s->last_null_bit_pos > 0)
      {
        saved_filler[i]= table->record[i][table->s->null_bytes - 1];
        table->record[i][table->s->null_bytes - 1]|=
          256U - (1U << table->s->last_null_bit_pos);
      }
    }
  }

  /**
    Compare full record only if:
    - there are no blob fields (otherwise we would also need
      to compare blobs contents as well);
    - there are no varchar fields (otherwise we would also need
      to compare varchar contents as well);
    - there are no null fields, otherwise NULLed fields
      contents (i.e., the don't care bytes) may show arbitrary
      values, depending on how each engine handles internally.
    - if all the bitmap is set (both are full rows)
    */
  if ((table->s->blob_fields +
       table->s->varchar_fields +
       table->s->null_fields) == 0 &&
      bitmap_is_set_all(cols))
  {
    result= cmp_record(table,record[1]);
  }

  /*
    Fallback to field-by-field comparison:
    1. start by checking if the field is signaled:
    2. if it is, first compare the null bit if the field is nullable
    3. then compare the contents of the field, if it is not
       set to null
   */
  else
  {
    for (Field **ptr=table->field ;
         *ptr && ((*ptr)->field_index < cols->n_bits) && !result;
         ptr++)
    {
      Field *field= *ptr;
      if (bitmap_is_set(cols, field->field_index))
      {
        /* compare null bit */
        if (field->is_null() != field->is_null_in_record(table->record[1]))
          result= true;

        /* compare content, only if fields are not set to NULL */
        else if (!field->is_null())
          result= field->cmp_binary_offset(table->s->rec_buff_length);
      }
    }
  }

  /*
    Restore the saved bytes.

    TODO[record format ndb]: Remove this code once NDB returns the
    correct record format.
  */
  if (table->s->null_bytes > 0)
  {
    for (int i = 0 ; i < 2 ; ++i)
    {
      if (!(table->s->db_options_in_use & HA_OPTION_PACK_RECORD))
        table->record[i][0]= saved_x[i];

      if (table->s->last_null_bit_pos)
        table->record[i][table->s->null_bytes - 1]= saved_filler[i];
    }
  }

  DBUG_RETURN(result);
}

void Rows_log_event::do_post_row_operations(Relay_log_info const *rli, int error)
{

  /*
    If m_curr_row_end  was not set during event execution (e.g., because
    of errors) we can't proceed to the next row. If the error is transient
    (i.e., error==0 at this point) we must call unpack_current_row() to set
    m_curr_row_end.
  */

  DBUG_PRINT("info", ("curr_row: 0x%lu; curr_row_end: 0x%lu; rows_end: 0x%lu",
                      (ulong) m_curr_row, (ulong) m_curr_row_end, (ulong) m_rows_end));

  if (!m_curr_row_end && !error)
  {
    error= unpack_current_row(rli, &m_cols);
  }

  // at this moment m_curr_row_end should be set
  DBUG_ASSERT(error || m_curr_row_end != NULL);
  DBUG_ASSERT(error || m_curr_row <= m_curr_row_end);
  DBUG_ASSERT(error || m_curr_row_end <= m_rows_end);

  m_curr_row= m_curr_row_end;

  if (error == 0 && !m_table->file->has_transactions())
  {
    thd->transaction.all.set_unsafe_rollback_flags(TRUE);
    thd->transaction.stmt.set_unsafe_rollback_flags(TRUE);
  }
}

int Rows_log_event::handle_idempotent_and_ignored_errors(Relay_log_info const *rli, int *err)
{
  int error= *err;
  if (error)
  {
    int actual_error= convert_handler_error(error, thd, m_table);
    bool idempotent_error= (idempotent_error_code(error) &&
                           (slave_exec_mode == SLAVE_EXEC_MODE_IDEMPOTENT));
    bool ignored_error= (idempotent_error == 0 ?
                         ignored_error_code(actual_error) : 0);

    if (idempotent_error || ignored_error)
    {
      if ( (idempotent_error && log_warnings) || 
		(ignored_error && log_warnings > 1) )
        slave_rows_error_report(WARNING_LEVEL, error, rli, thd, m_table,
                                get_type_str(),
                                const_cast<Relay_log_info*>(rli)->get_rpl_log_name(),
                                (ulong) log_pos);
      thd->get_stmt_da()->clear_warning_info(thd->query_id);
      clear_all_errors(thd, const_cast<Relay_log_info*>(rli));
      *err= 0;
      if (idempotent_error == 0)
        return ignored_error;
    }
  }

  return *err;
}

int Rows_log_event::do_apply_row(Relay_log_info const *rli)
{
  DBUG_ENTER("Rows_log_event::do_apply_row");

  int error= 0;

  /* in_use can have been set to NULL in close_tables_for_reopen */
  THD* old_thd= m_table->in_use;
  if (!m_table->in_use)
    m_table->in_use= thd;

  error= do_exec_row(rli);

  if(error)
  {
    DBUG_PRINT("info", ("error: %s", HA_ERR(error)));
    DBUG_ASSERT(error != HA_ERR_RECORD_DELETED);
  }

  m_table->in_use = old_thd;

  DBUG_RETURN(error);
}

/**
   Does the cleanup
     -  closes the index if opened by open_record_scan
     -  closes the table if opened for scanning.
*/
int
Rows_log_event::close_record_scan()
{
  DBUG_ENTER("Rows_log_event::close_record_scan");
  int error= 0;

  // if there is something to actually close
  if (m_key_index < MAX_KEY)
  {
    if (m_table->file->inited)
      error= m_table->file->ha_index_end();
  }
  else if (m_table->file->inited)
    error= m_table->file->ha_rnd_end();

  DBUG_RETURN(error);
}

/**
  Fetches next row. If it is a HASH_SCAN over an index, it populates
  table->record[0] with the next row corresponding to the index. If
  the indexes are in non-contigous ranges it fetches record corresponding
  to the key value in the next range.

  @parms: bool first_read : signifying if this is the first time we are reading a row
          over an index.
  @return_value: -  error code when there are no more reeords to be fetched or some other
                    error occured,
                 -  0 otherwise.
*/
int
Rows_log_event::next_record_scan(bool first_read)
{
  DBUG_ENTER("Rows_log_event::next_record_scan");
  DBUG_ASSERT(m_table->file->inited);
  TABLE *table= m_table;
  int error= 0;

  if (m_key_index >= MAX_KEY)
    error= table->file->ha_rnd_next(table->record[0]);
  else
  {
    /*
      We need to set the null bytes to ensure that the filler bit are
      all set when returning.  There are storage engines that just set
      the necessary bits on the bytes and don't set the filler bits
      correctly.
    */
    if (table->s->null_bytes > 0)
      table->record[0][table->s->null_bytes - 1]|=
        256U - (1U << table->s->last_null_bit_pos);

    if (!first_read)
    {
      /*
        if we fail to fetch next record corresponding to an index value, we
        move to the next key value. If we are out of key values as well an error
        will be returned.
       */
      error= table->file->ha_index_next(table->record[0]);
      if(m_rows_lookup_algorithm == ROW_LOOKUP_HASH_SCAN)
        /*
          if we are out of rows for this particular key value
          or we have jumped to the next key value, we reposition the
          marker according to the next key value that we have in the
          list.
         */
        if ((error) ||
            (key_cmp(m_key_info->key_part, m_key, m_key_info->key_length) != 0))
        {
          if (m_itr != m_distinct_keys.end())
          {
            m_key= *m_itr;
            m_itr++;
            first_read= true;
          }
          else
            error= HA_ERR_KEY_NOT_FOUND;
        }
    }

    if (first_read)
      if ((error= table->file->ha_index_read_map(table->record[0], m_key,
                                                 HA_WHOLE_KEY,
                                                 HA_READ_KEY_EXACT)))
      {
        DBUG_PRINT("info",("no record matching the key found in the table"));
        if (error == HA_ERR_RECORD_DELETED)
          error= HA_ERR_KEY_NOT_FOUND;
      }
  }

  DBUG_RETURN(error);
}

/**
  Initializes scanning of rows. Opens an index and initializes an iterator
  over a list of distinct keys (m_distinct_keys) if it is a HASH_SCAN
  over an index or the table if its a HASH_SCAN over the table.
*/
int
Rows_log_event::open_record_scan()
{
  int error= 0;
  TABLE *table= m_table;
  DBUG_ENTER("Rows_log_event::open_record_scan");

  if (m_key_index < MAX_KEY )
  {
    if(m_rows_lookup_algorithm == ROW_LOOKUP_HASH_SCAN)
    {
      /* initialize the iterator over the list of distinct keys that we have */
      m_itr= m_distinct_keys.begin();

      /* get the first element from the list of keys and increment the
         iterator
       */
      m_key= *m_itr;
      m_itr++;
    }
    else {
      /* this is an INDEX_SCAN we need to store the key in m_key */
      DBUG_ASSERT((m_rows_lookup_algorithm == ROW_LOOKUP_INDEX_SCAN) && m_key);
      key_copy(m_key, m_table->record[0], m_key_info, 0);
    }

    /*
      Save copy of the record in table->record[1]. It might be needed
      later if linear search is used to find exact match.
     */
    store_record(table,record[1]);

    DBUG_PRINT("info",("locating record using a key (index_read)"));

    /* The m_key_index'th key is active and usable: search the table using the index */
    if (!table->file->inited && (error= table->file->ha_index_init(m_key_index, FALSE)))
    {
      DBUG_PRINT("info",("ha_index_init returns error %d",error));
      goto end;
    }

    /*
      Don't print debug messages when running valgrind since they can
      trigger false warnings.
     */
#ifndef HAVE_purify
    DBUG_DUMP("key data", m_key, m_key_info->key_length);
#endif
  }
  else
  {
    if ((error= table->file->ha_rnd_init(1)))
    {
      DBUG_PRINT("info",("error initializing table scan"
          " (ha_rnd_init returns %d)",error));
      table->file->print_error(error, MYF(0));
    }
  }

end:
  DBUG_RETURN(error);
}

/**
  Populates the m_distinct_keys with unique keys to be modified
  during HASH_SCAN over keys.
  @return_value -0 success
                -Err_code
*/
int
Rows_log_event::add_key_to_distinct_keyset()
{
  int error= 0;
  DBUG_ENTER("Rows_log_event::add_key_to_distinct_keyset");
  DBUG_ASSERT(m_key_index < MAX_KEY);
  key_copy(m_distinct_key_spare_buf, m_table->record[0], m_key_info, 0);
  std::pair<std::set<uchar *, Key_compare>::iterator,bool> ret=
    m_distinct_keys.insert(m_distinct_key_spare_buf);
  if (ret.second)
  {
    /* Insert is successful, so allocate a new buffer for next key */
    m_distinct_key_spare_buf= (uchar*) alloc_root(&m_event_mem_root,
                                                  m_key_info->key_length);
    if (!m_distinct_key_spare_buf)
    {
      error= HA_ERR_OUT_OF_MEM;
      goto err;
    }
  }
err:
  DBUG_RETURN(error);
}


int Rows_log_event::do_index_scan_and_update(Relay_log_info const *rli)
{
  DBUG_ENTER("Rows_log_event::do_index_scan_and_update");
  DBUG_ASSERT(m_table && m_table->in_use != NULL);

  int error= 0;
  const uchar *saved_m_curr_row= m_curr_row;

  /*
    rpl_row_tabledefs.test specifies that
    if the extra field on the slave does not have a default value
    and this is okay with Delete or Update events.
    Todo: fix wl3228 hld that requires defaults for all types of events
  */

  prepare_record(m_table, &m_cols, FALSE);
  if ((error= unpack_current_row(rli, &m_cols)))
    goto end;

  // Temporary fix to find out why it fails [/Matz]
  memcpy(m_table->read_set->bitmap, m_cols.bitmap, (m_table->read_set->n_bits + 7) / 8);

  /*
    Trying to do an index scan without a usable key
    This is a valid state because we allow the user
    to set Slave_rows_search_algorithm= 'INDEX_SCAN'.

    Therefore on tables with no indexes we will end
    up here.
   */
  if (m_key_index >= MAX_KEY)
  {
    error= HA_ERR_END_OF_FILE;
    goto end;
  }

#ifndef DBUG_OFF
  DBUG_PRINT("info",("looking for the following record"));
  DBUG_DUMP("record[0]", m_table->record[0], m_table->s->reclength);
#endif

  if (m_key_index != m_table->s->primary_key)
    /* we dont have a PK, or PK is not usable */
    goto INDEX_SCAN;

  if ((m_table->file->ha_table_flags() & HA_READ_BEFORE_WRITE_REMOVAL))
  {
    /*
      Read removal is possible since the engine supports write without
      previous read using full primary key
    */
    DBUG_PRINT("info", ("using read before write removal"));
    DBUG_ASSERT(m_key_index == m_table->s->primary_key);

    /*
      Tell the handler to ignore if key exists or not, since it's
      not yet known if the key does exist(when using rbwr)
    */
    m_table->file->extra(HA_EXTRA_IGNORE_NO_KEY);

    goto end;
  }

  if ((m_table->file->ha_table_flags() & HA_PRIMARY_KEY_REQUIRED_FOR_POSITION))
  {
    /*
      Use a more efficient method to fetch the record given by
      table->record[0] if the engine allows it.  We first compute a
      row reference using the position() member function (it will be
      stored in table->file->ref) and then use rnd_pos() to position
      the "cursor" (i.e., record[0] in this case) at the correct row.

      TODO: Check that the correct record has been fetched by
      comparing it with the original record. Take into account that the
      record on the master and slave can be of different
      length. Something along these lines should work:

      ADD>>>  store_record(table,record[1]);
              int error= table->file->rnd_pos(table->record[0], table->file->ref);
      ADD>>>  DBUG_ASSERT(memcmp(table->record[1], table->record[0],
                                 table->s->reclength) == 0);

    */

    DBUG_PRINT("info",("locating record using primary key (position)"));
    if (m_table->file->inited && (error= m_table->file->ha_index_end()))
      goto end;

    if ((error= m_table->file->ha_rnd_init(FALSE)))
      goto end;

    error= m_table->file->rnd_pos_by_record(m_table->record[0]);

    m_table->file->ha_rnd_end();
    if (error)
    {
      DBUG_PRINT("info",("rnd_pos returns error %d",error));
      if (error == HA_ERR_RECORD_DELETED)
        error= HA_ERR_KEY_NOT_FOUND;
    }

    goto end;
  }

  // We can't use position() - try other methods.

INDEX_SCAN:

  /* Use the m_key_index'th key */

  if ((error= open_record_scan()))
    goto end;

  error= next_record_scan(true);
  if (error)
  {
    DBUG_PRINT("info",("no record matching the key found in the table"));
    if (error == HA_ERR_RECORD_DELETED)
      error= HA_ERR_KEY_NOT_FOUND;
    goto end;
  }


  /*
    Don't print debug messages when running valgrind since they can
    trigger false warnings.
   */
#ifndef HAVE_purify
  DBUG_PRINT("info",("found first matching record"));
  DBUG_DUMP("record[0]", m_table->record[0], m_table->s->reclength);
#endif
  /*
    Below is a minor "optimization".  If the key (i.e., key number
    0) has the HA_NOSAME flag set, we know that we have found the
    correct record (since there can be no duplicates); otherwise, we
    have to compare the record with the one found to see if it is
    the correct one.

    CAVEAT! This behaviour is essential for the replication of,
    e.g., the mysql.proc table since the correct record *shall* be
    found using the primary key *only*.  There shall be no
    comparison of non-PK columns to decide if the correct record is
    found.  I can see no scenario where it would be incorrect to
    chose the row to change only using a PK or an UNNI.
  */
  if (m_key_info->flags & HA_NOSAME || m_key_index == m_table->s->primary_key)
  {
    /* Unique does not have non nullable part */
    if (!(m_key_info->flags & (HA_NULL_PART_KEY)))
      goto end;  // record found
    else
    {
      /*
        Unique has nullable part. We need to check if there is any field in the
        BI image that is null and part of UNNI.
      */
      bool null_found= FALSE;
      for (uint i=0; i < m_key_info->user_defined_key_parts && !null_found; i++)
      {
        uint fieldnr= m_key_info->key_part[i].fieldnr - 1;
        Field **f= m_table->field+fieldnr;
        null_found= (*f)->is_null();
      }

      if (!null_found)
        goto end;           // record found

      /* else fall through to index scan */
    }
  }

  /*
    In case key is not unique, we still have to iterate over records found
    and find the one which is identical to the row given. A copy of the
    record we are looking for is stored in record[1].
   */
  DBUG_PRINT("info",("non-unique index, scanning it to find matching record"));

  while (record_compare(m_table, &m_cols))
  {
    while((error= next_record_scan(false)))
    {
      /* We just skip records that has already been deleted */
      if (error == HA_ERR_RECORD_DELETED)
        continue;
      DBUG_PRINT("info",("no record matching the given row found"));
      goto end;
    }
  }

end:

  DBUG_ASSERT(error != HA_ERR_RECORD_DELETED);

  if (error && error != HA_ERR_RECORD_DELETED)
    m_table->file->print_error(error, MYF(0));
  else
    error= do_apply_row(rli);

  if (!error)
    error= close_record_scan();  
  else
    /* 
      we are already with errors. Keep the error code and 
      try to close the scan anyway.
    */
    (void) close_record_scan(); 

  if ((get_general_type_code() == UPDATE_ROWS_EVENT) &&
      (saved_m_curr_row == m_curr_row))
  {
    /* we need to unpack the AI so that positions get updated */
    m_curr_row= m_curr_row_end;
    unpack_current_row(rli, &m_cols);
  }
  m_table->default_column_bitmaps();
  DBUG_RETURN(error);

}

int Rows_log_event::do_hash_row(Relay_log_info const *rli)
{
  DBUG_ENTER("Rows_log_event::do_hash_row");
  DBUG_ASSERT(m_table && m_table->in_use != NULL);
  int error= 0;

  /* create an empty entry to add to the hash table */
  HASH_ROW_ENTRY* entry= m_hash.make_entry();

  /* Prepare the record, unpack and save positions. */
  entry->positions->bi_start= m_curr_row;        // save the bi start pos
  prepare_record(m_table, &m_cols, false);
  if ((error= unpack_current_row(rli, &m_cols)))
    goto end;
  entry->positions->bi_ends= m_curr_row_end;    // save the bi end pos

  /*
    Now that m_table->record[0] is filled in, we can add the entry
    to the hash table. Note that the put operation calculates the
    key based on record[0] contents (including BLOB fields).
   */
  m_hash.put(m_table, &m_cols, entry);

  if (m_key_index < MAX_KEY)
    add_key_to_distinct_keyset();

  /*
    We need to unpack the AI to advance the positions, so we
    know when we have reached m_rows_end and that we do not
    unpack the AI in the next iteration as if it was a BI.
  */
  if (get_general_type_code() == UPDATE_ROWS_EVENT)
  {
    /* Save a copy of the BI. */
    store_record(m_table, record[1]);

     /*
      This is the situation after hashing the BI:

      ===|=== before image ====|=== after image ===|===
         ^                     ^
         m_curr_row            m_curr_row_end
    */

    /* Set the position to the start of the record to be unpacked. */
    m_curr_row= m_curr_row_end;

    /* We shouldn't need this, but lets not leave loose ends */
    prepare_record(m_table, &m_cols, false);
    error= unpack_current_row(rli, &m_cols_ai);

    /*
      This is the situation after unpacking the AI:

      ===|=== before image ====|=== after image ===|===
                               ^                   ^
                               m_curr_row          m_curr_row_end
    */

    /* Restore back the copy of the BI. */
    restore_record(m_table, record[1]);
  }

end:
  DBUG_RETURN(error);
}

int Rows_log_event::do_scan_and_update(Relay_log_info const *rli)
{
  DBUG_ENTER("Rows_log_event::do_scan_and_update");
  DBUG_ASSERT(m_table && m_table->in_use != NULL);
  DBUG_ASSERT(m_hash.is_empty() == false);
  TABLE *table= m_table;
  int error= 0;
  const uchar *saved_last_m_curr_row= NULL;
  const uchar *saved_last_m_curr_row_end= NULL;
  /* create an empty entry to add to the hash table */
  HASH_ROW_ENTRY* entry= NULL;
  int idempotent_errors= 0;
  int i= 0;

  saved_last_m_curr_row=m_curr_row;
  saved_last_m_curr_row_end=m_curr_row_end;

  DBUG_PRINT("info",("Hash was populated with %d records!", m_hash.size()));

  /* open table or index depending on whether we have set m_key_index or not. */
  if ((error= open_record_scan()))
    goto err;

  /*
     Scan the table only once and compare against entries in hash.
     When a match is found, apply the changes.
   */
  do
  {
    /* get the next record from the table */
    error= next_record_scan(i == 0);
    i++;

    if(error)
      DBUG_PRINT("info", ("error: %s", HA_ERR(error)));
    switch (error) {
      case 0:
      {
        entry= m_hash.get(table, &m_cols);
        store_record(table, record[1]);

        /**
           If there are collisions we need to be sure that this is
           indeed the record we want.  Loop through all records for
           the given key and explicitly compare them against the
           record we got from the storage engine.
         */
        while(entry)
        {
          m_curr_row= entry->positions->bi_start;
          m_curr_row_end= entry->positions->bi_ends;

          prepare_record(table, &m_cols, false);
          if ((error= unpack_current_row(rli, &m_cols)))
            goto close_table;

          if (record_compare(table, &m_cols))
            m_hash.next(&entry);
          else
            break;   // we found a match
        }

        /**
           We found the entry we needed, just apply the changes.
         */
        if (entry)
        {
          // just to be safe, copy the record from the SE to table->record[0]
          restore_record(table, record[1]);

          /**
             At this point, both table->record[0] and
             table->record[1] have the SE row that matched the one
             in the hash table.

             Thence if this is a DELETE we wouldn't need to mess
             around with positions anymore, but since this can be an
             update, we need to provide positions so that AI is
             unpacked correctly to table->record[0] in UPDATE
             implementation of do_exec_row().
          */
          m_curr_row= entry->positions->bi_start;
          m_curr_row_end= entry->positions->bi_ends;

          /* we don't need this entry anymore, just delete it */
          if ((error= m_hash.del(entry)))
            goto err;

          if ((error= do_apply_row(rli)))
          {
            if (handle_idempotent_and_ignored_errors(rli, &error))
              goto close_table;

            do_post_row_operations(rli, error);
          }
        }
      }
      break;

      case HA_ERR_RECORD_DELETED:
        // get next
        continue;

      case HA_ERR_KEY_NOT_FOUND:
        /* If the slave exec mode is idempotent or the error is
            skipped error, then don't break */
        if (handle_idempotent_and_ignored_errors(rli, &error))
          goto close_table;
        idempotent_errors++;
        continue;

      case HA_ERR_END_OF_FILE:
      default:
        // exception (hash is not empty and we have reached EOF or
        // other error happened)
        goto close_table;
    }
  }
 /**
   if the slave_exec_mode is set to Idempotent, we cannot expect the hash to
   be empty. In such cases we count the number of idempotent errors and check
   if it is equal to or greater than the number of rows left in the hash.
  */
  while (((idempotent_errors < m_hash.size()) && !m_hash.is_empty()) &&
         (!error || (error == HA_ERR_RECORD_DELETED)));

close_table:
  if (error == HA_ERR_RECORD_DELETED)
    error= 0;

  if (error)
  {
    table->file->print_error(error, MYF(0));
    DBUG_PRINT("info", ("Failed to get next record"
                        " (ha_rnd_next returns %d)",error));
    /*
      we are already with errors. Keep the error code and
      try to close the scan anyway.
    */
    (void) close_record_scan();
  }
  else
    error= close_record_scan();

  DBUG_ASSERT((m_hash.is_empty() && !error) ||
              (!m_hash.is_empty() &&
               ((error) || (idempotent_errors >= m_hash.size()))));

err:

  if ((m_hash.is_empty() && !error) || (idempotent_errors >= m_hash.size()))
  {
    /**
       Reset the last positions, because the positions are lost while
       handling entries in the hash.
     */
    m_curr_row= saved_last_m_curr_row;
    m_curr_row_end= saved_last_m_curr_row_end;
  }

  DBUG_RETURN(error);
}

int Rows_log_event::do_hash_scan_and_update(Relay_log_info const *rli)
{
  DBUG_ENTER("Rows_log_event::do_hash_scan_and_update");
  DBUG_ASSERT(m_table && m_table->in_use != NULL);

  // HASHING PART

  /* unpack the BI (and AI, if it exists) and add it to the hash map. */
  if (int error= this->do_hash_row(rli))
    DBUG_RETURN(error);

  /* We have not yet hashed all rows in the buffer. Do not proceed to the SCAN part. */
  if (m_curr_row_end < m_rows_end)
    DBUG_RETURN (0);

  DBUG_PRINT("info",("Hash was populated with %d records!", m_hash.size()));
  DBUG_ASSERT(m_curr_row_end == m_rows_end);

  // SCANNING & UPDATE PART

  DBUG_RETURN(this->do_scan_and_update(rli));
}

int Rows_log_event::do_table_scan_and_update(Relay_log_info const *rli)
{
  int error= 0;
  const uchar* saved_m_curr_row= m_curr_row;
  TABLE* table= m_table;

  DBUG_ENTER("Rows_log_event::do_table_scan_and_update");
  DBUG_ASSERT(m_curr_row != m_rows_end);
  DBUG_PRINT("info",("locating record using table scan (ha_rnd_next)"));

  saved_m_curr_row= m_curr_row;

  /** unpack the before image */
  prepare_record(table, &m_cols, FALSE);
  if (!(error= unpack_current_row(rli, &m_cols)))
  {
    // Temporary fix to find out why it fails [/Matz]
    memcpy(m_table->read_set->bitmap, m_cols.bitmap, (m_table->read_set->n_bits + 7) / 8);

    /** save a copy so that we can compare against it later */
    store_record(m_table, record[1]);

    int restart_count= 0; // Number of times scanning has restarted from top

    if ((error= m_table->file->ha_rnd_init(1)))
    {
      DBUG_PRINT("info",("error initializing table scan"
                         " (ha_rnd_init returns %d)",error));
      goto end;
    }

    /* Continue until we find the right record or have made a full loop */
    do
    {
  restart_ha_rnd_next:
      error= m_table->file->ha_rnd_next(m_table->record[0]);
      if (error)
        DBUG_PRINT("info", ("error: %s", HA_ERR(error)));
      switch (error) {
      case HA_ERR_END_OF_FILE:
        // restart scan from top
        if (++restart_count < 2)
        {
          if ((error= m_table->file->ha_rnd_init(1)))
            goto end;
          goto restart_ha_rnd_next;
        }
        break;

      case HA_ERR_RECORD_DELETED:
        // fetch next
        goto restart_ha_rnd_next;
      case 0:
        // we're good, check if record matches
        break;

      default:
        // exception
        goto end;
      }
    }
    while (restart_count < 2 && record_compare(m_table, &m_cols));
  }

end:

  DBUG_ASSERT(error != HA_ERR_RECORD_DELETED);

  /* either we report error or apply the changes */
  if (error && error != HA_ERR_RECORD_DELETED)
  {
    DBUG_PRINT("info", ("Failed to get next record"
                        " (ha_rnd_next returns %d)",error));
    m_table->file->print_error(error, MYF(0));
  }
  else
    error= do_apply_row(rli);


  if (!error)
    error= close_record_scan();  
  else
    /* 
      we are already with errors. Keep the error code and 
      try to close the scan anyway.
    */
    (void) close_record_scan(); 

  if ((get_general_type_code() == UPDATE_ROWS_EVENT) &&
      (saved_m_curr_row == m_curr_row)) // we need to unpack the AI
  {
    m_curr_row= m_curr_row_end;
    unpack_current_row(rli, &m_cols);
  }

  table->default_column_bitmaps();
  DBUG_RETURN(error);
}

int Rows_log_event::do_apply_event(Relay_log_info const *rli)
{
  DBUG_ENTER("Rows_log_event::do_apply_event(Relay_log_info*)");
  int error= 0;

  if (opt_bin_log)
  {
    enum_gtid_statement_status state= gtid_pre_statement_checks(thd);
    if (state == GTID_STATEMENT_CANCEL)
      // error has already been printed; don't print anything more here
      DBUG_RETURN(-1);
    else if (state == GTID_STATEMENT_SKIP)
      DBUG_RETURN(0);
  }

  /*
    'thd' has been set by exec_relay_log_event(), just before calling
    do_apply_event(). We still check here to prevent future coding
    errors.
  */
  DBUG_ASSERT(rli->info_thd == thd);

  /*
    If there is no locks taken, this is the first binrow event seen
    after the table map events.  We should then lock all the tables
    used in the transaction and proceed with execution of the actual
    event.
  */
  if (!thd->lock)
  {
    /*
      Lock_tables() reads the contents of thd->lex, so they must be
      initialized.

      We also call the mysql_reset_thd_for_next_command(), since this
      is the logical start of the next "statement". Note that this
      call might reset the value of current_stmt_binlog_format, so
      we need to do any changes to that value after this function.
    */
    lex_start(thd);
    mysql_reset_thd_for_next_command(thd);
    /*
      The current statement is just about to begin and 
      has not yet modified anything. Note, all.modified is reset
      by mysql_reset_thd_for_next_command.
    */
    thd->transaction.stmt.reset_unsafe_rollback_flags();
    /*
      This is a row injection, so we flag the "statement" as
      such. Note that this code is called both when the slave does row
      injections and when the BINLOG statement is used to do row
      injections.
    */
    thd->lex->set_stmt_row_injection();

    /*
      There are a few flags that are replicated with each row event.
      Make sure to set/clear them before executing the main body of
      the event.
    */
    if (get_flags(NO_FOREIGN_KEY_CHECKS_F))
        thd->variables.option_bits|= OPTION_NO_FOREIGN_KEY_CHECKS;
    else
        thd->variables.option_bits&= ~OPTION_NO_FOREIGN_KEY_CHECKS;

    if (get_flags(RELAXED_UNIQUE_CHECKS_F))
        thd->variables.option_bits|= OPTION_RELAXED_UNIQUE_CHECKS;
    else
        thd->variables.option_bits&= ~OPTION_RELAXED_UNIQUE_CHECKS;

    thd->binlog_row_event_extra_data = m_extra_row_data;

    /* A small test to verify that objects have consistent types */
    DBUG_ASSERT(sizeof(thd->variables.option_bits) == sizeof(OPTION_RELAXED_UNIQUE_CHECKS));

    if (open_and_lock_tables(thd, rli->tables_to_lock, FALSE, 0))
    {
      uint actual_error= thd->get_stmt_da()->sql_errno();
      if (thd->is_slave_error || thd->is_fatal_error)
      {
        /*
          Error reporting borrowed from Query_log_event with many excessive
          simplifications. 
          We should not honour --slave-skip-errors at this point as we are
          having severe errors which should not be skiped.
        */
        rli->report(ERROR_LEVEL, actual_error,
                    "Error executing row event: '%s'",
                    (actual_error ? thd->get_stmt_da()->message() :
                     "unexpected success or fatal error"));
        thd->is_slave_error= 1;
      }
      const_cast<Relay_log_info*>(rli)->slave_close_thread_tables(thd);
      DBUG_RETURN(actual_error);
    }

    /*
      When the open and locking succeeded, we check all tables to
      ensure that they still have the correct type.

      We can use a down cast here since we know that every table added
      to the tables_to_lock is a RPL_TABLE_LIST.
    */

    {
      DBUG_PRINT("debug", ("Checking compability of tables to lock - tables_to_lock: %p",
                           rli->tables_to_lock));

      /**
        When using RBR and MyISAM MERGE tables the base tables that make
        up the MERGE table can be appended to the list of tables to lock.
  
        Thus, we just check compatibility for those that tables that have
        a correspondent table map event (ie, those that are actually going
        to be accessed while applying the event). That's why the loop stops
        at rli->tables_to_lock_count .

        NOTE: The base tables are added here are removed when 
              close_thread_tables is called.
       */
      RPL_TABLE_LIST *ptr= rli->tables_to_lock;
      for (uint i= 0 ; ptr && (i < rli->tables_to_lock_count);
           ptr= static_cast<RPL_TABLE_LIST*>(ptr->next_global), i++)
      {
        DBUG_ASSERT(ptr->m_tabledef_valid);
        TABLE *conv_table;
        /*
          Use special mem_root 'Log_event::m_event_mem_root' while doing
          compatiblity check (i.e., while creating temporary table)
         */
        if (!ptr->m_tabledef.compatible_with(thd, const_cast<Relay_log_info*>(rli),
                                             ptr->table,
                                             &conv_table,&m_event_mem_root))
        {
          DBUG_PRINT("debug", ("Table: %s.%s is not compatible with master",
                               ptr->table->s->db.str,
                               ptr->table->s->table_name.str));
          /*
            We should not honour --slave-skip-errors at this point as we are
            having severe errors which should not be skiped.
          */
          thd->is_slave_error= 1;
          const_cast<Relay_log_info*>(rli)->slave_close_thread_tables(thd);
          DBUG_RETURN(ERR_BAD_TABLE_DEF);
        }
        DBUG_PRINT("debug", ("Table: %s.%s is compatible with master"
                             " - conv_table: %p",
                             ptr->table->s->db.str,
                             ptr->table->s->table_name.str, conv_table));
        ptr->m_conv_table= conv_table;
      }
    }

    /*
      ... and then we add all the tables to the table map and but keep
      them in the tables to lock list.

      We also invalidate the query cache for all the tables, since
      they will now be changed.

      TODO [/Matz]: Maybe the query cache should not be invalidated
      here? It might be that a table is not changed, even though it
      was locked for the statement.  We do know that each
      Rows_log_event contain at least one row, so after processing one
      Rows_log_event, we can invalidate the query cache for the
      associated table.
     */
    TABLE_LIST *ptr= rli->tables_to_lock;
    for (uint i=0 ;  ptr && (i < rli->tables_to_lock_count); ptr= ptr->next_global, i++)
      const_cast<Relay_log_info*>(rli)->m_table_map.set_table(ptr->table_id, ptr->table);

#ifdef HAVE_QUERY_CACHE
    query_cache.invalidate_locked_for_write(rli->tables_to_lock);
#endif
  }

  TABLE* 
    table= 
    m_table= const_cast<Relay_log_info*>(rli)->m_table_map.get_table(m_table_id);

  DBUG_PRINT("debug", ("m_table: 0x%lx, m_table_id: %llu", (ulong) m_table,
                       m_table_id.id()));

  /*
    A row event comprising of a P_S table
    - should not be replicated (i.e executed) by the slave SQL thread.
    - should not be executed by the client in the  form BINLOG '...' stmts.
  */
  if (table && table->s->table_category == TABLE_CATEGORY_PERFORMANCE)
    table= NULL;

  if (table)
  {
    /*
      table == NULL means that this table should not be replicated
      (this was set up by Table_map_log_event::do_apply_event()
      which tested replicate-* rules).
    */

    /*
      It's not needed to set_time() but
      1) it continues the property that "Time" in SHOW PROCESSLIST shows how
      much slave is behind
      2) it will be needed when we allow replication from a table with no
      TIMESTAMP column to a table with one.
      So we call set_time(), like in SBR. Presently it changes nothing.
    */
    thd->set_time(&when);

    thd->binlog_row_event_extra_data = m_extra_row_data;

    /*
      Now we are in a statement and will stay in a statement until we
      see a STMT_END_F.

      We set this flag here, before actually applying any rows, in
      case the SQL thread is stopped and we need to detect that we're
      inside a statement and halting abruptly might cause problems
      when restarting.
     */
    const_cast<Relay_log_info*>(rli)->set_flag(Relay_log_info::IN_STMT);

     if ( m_width == table->s->fields && bitmap_is_set_all(&m_cols))
      set_flags(COMPLETE_ROWS_F);

    /*
      Set tables write and read sets.

      Read_set contains all slave columns (in case we are going to fetch
      a complete record from slave)

      Write_set equals the m_cols bitmap sent from master but it can be
      longer if slave has extra columns.
     */

    DBUG_PRINT_BITSET("debug", "Setting table's read_set from: %s", &m_cols);

    bitmap_set_all(table->read_set);
    if (get_general_type_code() == DELETE_ROWS_EVENT ||
        get_general_type_code() == UPDATE_ROWS_EVENT)
        bitmap_intersect(table->read_set,&m_cols);

    bitmap_set_all(table->write_set);

    /* WRITE ROWS EVENTS store the bitmap in m_cols instead of m_cols_ai */
    MY_BITMAP *after_image= ((get_general_type_code() == UPDATE_ROWS_EVENT) ?
                             &m_cols_ai : &m_cols);
    bitmap_intersect(table->write_set, after_image);

    this->slave_exec_mode= slave_exec_mode_options; // fix the mode

    // Do event specific preparations
    error= do_before_row_operations(rli);

    /*
      Bug#56662 Assertion failed: next_insert_id == 0, file handler.cc
      Don't allow generation of auto_increment value when processing
      rows event by setting 'MODE_NO_AUTO_VALUE_ON_ZERO'. The exception
      to this rule happens when the auto_inc column exists on some
      extra columns on the slave. In that case, do not force
      MODE_NO_AUTO_VALUE_ON_ZERO.
    */
    ulong saved_sql_mode= thd->variables.sql_mode;
    if (!is_auto_inc_in_extra_columns())
      thd->variables.sql_mode= MODE_NO_AUTO_VALUE_ON_ZERO;

    // row processing loop

    /*
      set the initial time of this ROWS statement if it was not done
      before in some other ROWS event.
     */
    const_cast<Relay_log_info*>(rli)->set_row_stmt_start_timestamp();

    const uchar *saved_m_curr_row= m_curr_row;

    int (Rows_log_event::*do_apply_row_ptr)(Relay_log_info const *)= NULL;

    /**
       Skip update rows events that don't have data for this slave's
       table.
     */
    if ((get_general_type_code() == UPDATE_ROWS_EVENT) &&
        !is_any_column_signaled_for_table(table, &m_cols_ai))
      goto AFTER_MAIN_EXEC_ROW_LOOP;

    /**
       If there are no columns marked in the read_set for this table,
       that means that we cannot lookup any row using the available BI
       in the binarr log. Thence, we immediatly raise an error:
       HA_ERR_END_OF_FILE.
     */

    if ((m_rows_lookup_algorithm != ROW_LOOKUP_NOT_NEEDED) &&
        !is_any_column_signaled_for_table(table, &m_cols))
    {
      error= HA_ERR_END_OF_FILE;
      goto AFTER_MAIN_EXEC_ROW_LOOP;
    }
    switch (m_rows_lookup_algorithm)
    {
      case ROW_LOOKUP_HASH_SCAN:
        do_apply_row_ptr= &Rows_log_event::do_hash_scan_and_update;
        break;

      case ROW_LOOKUP_INDEX_SCAN:
        do_apply_row_ptr= &Rows_log_event::do_index_scan_and_update;
        break;

      case ROW_LOOKUP_TABLE_SCAN:
        do_apply_row_ptr= &Rows_log_event::do_table_scan_and_update;
        break;

      case ROW_LOOKUP_NOT_NEEDED:
        DBUG_ASSERT(get_general_type_code() == WRITE_ROWS_EVENT);

        /* No need to scan for rows, just apply it */
        do_apply_row_ptr= &Rows_log_event::do_apply_row;
        break;

      default:
        DBUG_ASSERT(0);
        error= 1;
        goto AFTER_MAIN_EXEC_ROW_LOOP;
        break;
    }

    do {

      error= (this->*do_apply_row_ptr)(rli);

      if (handle_idempotent_and_ignored_errors(rli, &error))
        break;

      /* this advances m_curr_row */
      do_post_row_operations(rli, error);

    } while (!error && (m_curr_row != m_rows_end));

AFTER_MAIN_EXEC_ROW_LOOP:

    if (saved_m_curr_row != m_curr_row && !table->file->has_transactions())
    {
      /*
        Usually, the trans_commit_stmt() propagates unsafe_rollback_flags
        from statement to transaction level. However, we cannot rely on
        this when row format is in use as several events can be processed
        before calling this function. This happens because it is called
        only when the latest event generated by a statement is processed.

        There are however upper level functions that execute per event
        and check transaction's status. So if the unsafe_rollback_flags
        are not propagated here, this can lead to errors.

        For example, a transaction that updates non-transactional tables
        may be stopped in the middle thus leading to inconsistencies
        after a restart.
      */
      thd->transaction.stmt.mark_modified_non_trans_table();
      thd->transaction.merge_unsafe_rollback_flags();
    }

    /*
      Restore the sql_mode after the rows event is processed.
    */
    thd->variables.sql_mode= saved_sql_mode;

    {/*
         The following failure injecion works in cooperation with tests
         setting @@global.debug= 'd,stop_slave_middle_group'.
         The sql thread receives the killed status and will proceed
         to shutdown trying to finish incomplete events group.
     */
      DBUG_EXECUTE_IF("stop_slave_middle_group",
                      if (thd->transaction.all.cannot_safely_rollback())
                        const_cast<Relay_log_info*>(rli)->abort_slave= 1;);
    }

    if ((error= do_after_row_operations(rli, error)) &&
        ignored_error_code(convert_handler_error(error, thd, table)))
    {

      if (log_warnings > 1)
        slave_rows_error_report(WARNING_LEVEL, error, rli, thd, table,
                                get_type_str(),
                                const_cast<Relay_log_info*>(rli)->get_rpl_log_name(),
                                (ulong) log_pos);
      thd->get_stmt_da()->clear_warning_info(thd->query_id);
      clear_all_errors(thd, const_cast<Relay_log_info*>(rli));
      error= 0;
    }
  } // if (table)

  if (error)
  {
    slave_rows_error_report(ERROR_LEVEL, error, rli, thd, table,
                             get_type_str(),
                             const_cast<Relay_log_info*>(rli)->get_rpl_log_name(),
                             (ulong) log_pos);
    /*
      @todo We should probably not call
      reset_current_stmt_binlog_format_row() from here.

      Note: this applies to log_event_old.cc too.
      /Sven
    */
    thd->reset_current_stmt_binlog_format_row();
    thd->is_slave_error= 1;
    DBUG_RETURN(error);
  }

  if (get_flags(STMT_END_F) && (error= rows_event_stmt_cleanup(rli, thd)))
    slave_rows_error_report(ERROR_LEVEL,
                            thd->is_error() ? 0 : error,
                            rli, thd, table,
                            get_type_str(),
                            const_cast<Relay_log_info*>(rli)->get_rpl_log_name(),
                            (ulong) log_pos);
  DBUG_RETURN(error);
}

Log_event::enum_skip_reason
Rows_log_event::do_shall_skip(Relay_log_info *rli)
{
  /*
    If the slave skip counter is 1 and this event does not end a
    statement, then we should not start executing on the next event.
    Otherwise, we defer the decision to the normal skipping logic.
  */
  if (rli->slave_skip_counter == 1 && !get_flags(STMT_END_F))
    return Log_event::EVENT_SKIP_IGNORE;
  else
    return Log_event::do_shall_skip(rli);
}

/**
   The function is called at Rows_log_event statement commit time,
   normally from Rows_log_event::do_update_pos() and possibly from
   Query_log_event::do_apply_event() of the COMMIT.
   The function commits the last statement for engines, binlog and
   releases resources have been allocated for the statement.

   @retval  0         Ok.
   @retval  non-zero  Error at the commit.
 */

static int rows_event_stmt_cleanup(Relay_log_info const *rli, THD * thd)
{
  int error;
  {
    /*
      This is the end of a statement or transaction, so close (and
      unlock) the tables we opened when processing the
      Table_map_log_event starting the statement.

      OBSERVER.  This will clear *all* mappings, not only those that
      are open for the table. There is not good handle for on-close
      actions for tables.

      NOTE. Even if we have no table ('table' == 0) we still need to be
      here, so that we increase the group relay log position. If we didn't, we
      could have a group relay log position which lags behind "forever"
      (assume the last master's transaction is ignored by the slave because of
      replicate-ignore rules).
    */
    error= thd->binlog_flush_pending_rows_event(TRUE);

    /*
      If this event is not in a transaction, the call below will, if some
      transactional storage engines are involved, commit the statement into
      them and flush the pending event to binlog.
      If this event is in a transaction, the call will do nothing, but a
      Xid_log_event will come next which will, if some transactional engines
      are involved, commit the transaction and flush the pending event to the
      binlog.
      If there was a deadlock the transaction should have been rolled back
      already. So there should be no need to rollback the transaction.
    */
    DBUG_ASSERT(! thd->transaction_rollback_request);
    error|= (error ? trans_rollback_stmt(thd) : trans_commit_stmt(thd));

    /*
      Now what if this is not a transactional engine? we still need to
      flush the pending event to the binlog; we did it with
      thd->binlog_flush_pending_rows_event(). Note that we imitate
      what is done for real queries: a call to
      ha_autocommit_or_rollback() (sometimes only if involves a
      transactional engine), and a call to be sure to have the pending
      event flushed.
    */

    /*
      @todo We should probably not call
      reset_current_stmt_binlog_format_row() from here.

      Note: this applies to log_event_old.cc too

      Btw, the previous comment about transactional engines does not
      seem related to anything that happens here.
      /Sven
    */
    thd->reset_current_stmt_binlog_format_row();

    const_cast<Relay_log_info*>(rli)->cleanup_context(thd, 0);
  }
  return error;
}

/**
   The method either increments the relay log position or
   commits the current statement and increments the master group
   possition if the event is STMT_END_F flagged and
   the statement corresponds to the autocommit query (i.e replicated
   without wrapping in BEGIN/COMMIT)

   @retval 0         Success
   @retval non-zero  Error in the statement commit
 */
int
Rows_log_event::do_update_pos(Relay_log_info *rli)
{
  DBUG_ENTER("Rows_log_event::do_update_pos");
  int error= 0;

  DBUG_PRINT("info", ("flags: %s",
                      get_flags(STMT_END_F) ? "STMT_END_F " : ""));

  /* Worker does not execute binlog update position logics */
  DBUG_ASSERT(!is_mts_worker(rli->info_thd));

  if (get_flags(STMT_END_F))
  {
    /*
      Indicate that a statement is finished.
      Step the group log position if we are not in a transaction,
      otherwise increase the event log position.
    */
    error= rli->stmt_done(log_pos);
  }
  else
  {
    rli->inc_event_relay_log_pos();
  }

  DBUG_RETURN(error);
}

#endif /* !defined(MYSQL_CLIENT) && defined(HAVE_REPLICATION) */

#ifndef MYSQL_CLIENT
bool Rows_log_event::write_data_header(IO_CACHE *file)
{
  uchar buf[ROWS_HEADER_LEN_V2];	// No need to init the buffer
  DBUG_ASSERT(m_table_id.is_valid());
  DBUG_EXECUTE_IF("old_row_based_repl_4_byte_map_id_master",
                  {
                    int4store(buf + 0, (ulong) m_table_id.id());
                    int2store(buf + 4, m_flags);
                    return (wrapper_my_b_safe_write(file, buf, 6));
                  });
  int6store(buf + RW_MAPID_OFFSET, m_table_id.id());
  int2store(buf + RW_FLAGS_OFFSET, m_flags);
  int rc = 0;
  if (likely(!log_bin_use_v1_row_events))
  {
    /*
       v2 event, with variable header portion.
       Determine length of variable header payload
    */
    uint16 vhlen= 2;
    uint16 vhpayloadlen= 0;
    uint16 extra_data_len= 0;
    if (m_extra_row_data)
    {
      extra_data_len= m_extra_row_data[EXTRA_ROW_INFO_LEN_OFFSET];
      vhpayloadlen= RW_V_TAG_LEN + extra_data_len;
    }

    /* Var-size header len includes len itself */
    int2store(buf + RW_VHLEN_OFFSET, vhlen + vhpayloadlen);
    rc= wrapper_my_b_safe_write(file, buf, ROWS_HEADER_LEN_V2);

    /* Write var-sized payload, if any */
    if ((vhpayloadlen > 0) &&
        (rc == 0))
    {
      /* Add tag and extra row info */
      uchar type_code= RW_V_EXTRAINFO_TAG;
      rc= wrapper_my_b_safe_write(file, &type_code, RW_V_TAG_LEN);
      if (rc==0)
        rc= wrapper_my_b_safe_write(file, m_extra_row_data, extra_data_len);
    }
  }
  else
  {
    rc= wrapper_my_b_safe_write(file, buf, ROWS_HEADER_LEN_V1);
  }

  return (rc != 0);
}

bool Rows_log_event::write_data_body(IO_CACHE*file)
{
  /*
     Note that this should be the number of *bits*, not the number of
     bytes.
  */
  uchar sbuf[sizeof(m_width) + 1];
  my_ptrdiff_t const data_size= m_rows_cur - m_rows_buf;
  bool res= false;
  uchar *const sbuf_end= net_store_length(sbuf, (size_t) m_width);
  DBUG_ASSERT(static_cast<size_t>(sbuf_end - sbuf) <= sizeof(sbuf));

  DBUG_DUMP("m_width", sbuf, (size_t) (sbuf_end - sbuf));
  res= res || wrapper_my_b_safe_write(file, sbuf, (size_t) (sbuf_end - sbuf));

  DBUG_DUMP("m_cols", (uchar*) m_cols.bitmap, no_bytes_in_map(&m_cols));
  res= res || wrapper_my_b_safe_write(file, (uchar*) m_cols.bitmap,
                              no_bytes_in_map(&m_cols));
  /*
    TODO[refactor write]: Remove the "down cast" here (and elsewhere).
   */
  if (get_general_type_code() == UPDATE_ROWS_EVENT)
  {
    DBUG_DUMP("m_cols_ai", (uchar*) m_cols_ai.bitmap,
              no_bytes_in_map(&m_cols_ai));
    res= res || wrapper_my_b_safe_write(file, (uchar*) m_cols_ai.bitmap,
                                no_bytes_in_map(&m_cols_ai));
  }
  DBUG_DUMP("rows", m_rows_buf, data_size);
  res= res || wrapper_my_b_safe_write(file, m_rows_buf, (size_t) data_size);

  return res;

}
#endif

#if defined(HAVE_REPLICATION) && !defined(MYSQL_CLIENT)
int Rows_log_event::pack_info(Protocol *protocol)
{
  char buf[256];
  char const *const flagstr=
    get_flags(STMT_END_F) ? " flags: STMT_END_F" : "";
  size_t bytes= my_snprintf(buf, sizeof(buf),
                            "table_id: %llu%s", m_table_id.id(), flagstr);
  protocol->store(buf, bytes, &my_charset_bin);
  return 0;
}
#endif

#ifdef MYSQL_CLIENT
void Rows_log_event::print_helper(FILE *file,
                                  PRINT_EVENT_INFO *print_event_info,
                                  char const *const name)
{
  IO_CACHE *const head= &print_event_info->head_cache;
  IO_CACHE *const body= &print_event_info->body_cache;
  if (!print_event_info->short_form)
  {
    bool const last_stmt_event= get_flags(STMT_END_F);
    print_header(head, print_event_info, !last_stmt_event);
    my_b_printf(head, "\t%s: table id %llu%s\n",
                name, m_table_id.id(),
                last_stmt_event ? " flags: STMT_END_F" : "");
    print_base64(body, print_event_info, !last_stmt_event);
  }
}
#endif

/**************************************************************************
	Table_map_log_event member functions and support functions
**************************************************************************/

/**
  @page How replication of field metadata works.
  
  When a table map is created, the master first calls 
  Table_map_log_event::save_field_metadata() which calculates how many 
  values will be in the field metadata. Only those fields that require the 
  extra data are added. The method also loops through all of the fields in 
  the table calling the method Field::save_field_metadata() which returns the
  values for the field that will be saved in the metadata and replicated to
  the slave. Once all fields have been processed, the table map is written to
  the binlog adding the size of the field metadata and the field metadata to
  the end of the body of the table map.

  When a table map is read on the slave, the field metadata is read from the 
  table map and passed to the table_def class constructor which saves the 
  field metadata from the table map into an array based on the type of the 
  field. Field metadata values not present (those fields that do not use extra 
  data) in the table map are initialized as zero (0). The array size is the 
  same as the columns for the table on the slave.

  Additionally, values saved for field metadata on the master are saved as a 
  string of bytes (uchar) in the binlog. A field may require 1 or more bytes
  to store the information. In cases where values require multiple bytes 
  (e.g. values > 255), the endian-safe methods are used to properly encode 
  the values on the master and decode them on the slave. When the field
  metadata values are captured on the slave, they are stored in an array of
  type uint16. This allows the least number of casts to prevent casting bugs
  when the field metadata is used in comparisons of field attributes. When
  the field metadata is used for calculating addresses in pointer math, the
  type used is uint32. 
*/

#if !defined(MYSQL_CLIENT)
/**
  Save the field metadata based on the real_type of the field.
  The metadata saved depends on the type of the field. Some fields
  store a single byte for pack_length() while others store two bytes
  for field_length (max length).
  
  @retval  0  Ok.

  @todo
  We may want to consider changing the encoding of the information.
  Currently, the code attempts to minimize the number of bytes written to 
  the tablemap. There are at least two other alternatives; 1) using 
  net_store_length() to store the data allowing it to choose the number of
  bytes that are appropriate thereby making the code much easier to 
  maintain (only 1 place to change the encoding), or 2) use a fixed number
  of bytes for each field. The problem with option 1 is that net_store_length()
  will use one byte if the value < 251, but 3 bytes if it is > 250. Thus,
  for fields like CHAR which can be no larger than 255 characters, the method
  will use 3 bytes when the value is > 250. Further, every value that is
  encoded using 2 parts (e.g., pack_length, field_length) will be numerically
  > 250 therefore will use 3 bytes for eah value. The problem with option 2
  is less wasteful for space but does waste 1 byte for every field that does
  not encode 2 parts. 
*/
int Table_map_log_event::save_field_metadata()
{
  DBUG_ENTER("Table_map_log_event::save_field_metadata");
  int index= 0;
  for (unsigned int i= 0 ; i < m_table->s->fields ; i++)
  {
    DBUG_PRINT("debug", ("field_type: %d", m_coltype[i]));
    index+= m_table->s->field[i]->save_field_metadata(&m_field_metadata[index]);
  }
  DBUG_RETURN(index);
}
#endif /* !defined(MYSQL_CLIENT) */

/*
  Constructor used to build an event for writing to the binary log.
  Mats says tbl->s lives longer than this event so it's ok to copy pointers
  (tbl->s->db etc) and not pointer content.
 */
#if !defined(MYSQL_CLIENT)
Table_map_log_event::Table_map_log_event(THD *thd, TABLE *tbl,
                                         const Table_id& tid,
                                         bool using_trans)
  : Log_event(thd, 0,
              using_trans ? Log_event::EVENT_TRANSACTIONAL_CACHE :
                            Log_event::EVENT_STMT_CACHE,
              Log_event::EVENT_NORMAL_LOGGING),
    m_table(tbl),
    m_dbnam(tbl->s->db.str),
    m_dblen(m_dbnam ? tbl->s->db.length : 0),
    m_tblnam(tbl->s->table_name.str),
    m_tbllen(tbl->s->table_name.length),
    m_colcnt(tbl->s->fields),
    m_memory(NULL),
    m_table_id(tid),
    m_flags(TM_BIT_LEN_EXACT_F),
    m_data_size(0),
    m_field_metadata(0),
    m_field_metadata_size(0),
    m_null_bits(0),
    m_meta_memory(NULL)
{
  uchar cbuf[sizeof(m_colcnt) + 1];
  uchar *cbuf_end;
  DBUG_ASSERT(m_table_id.is_valid());
  /*
    In TABLE_SHARE, "db" and "table_name" are 0-terminated (see this comment in
    table.cc / alloc_table_share():
      Use the fact the key is db/0/table_name/0
    As we rely on this let's assert it.
  */
  DBUG_ASSERT((tbl->s->db.str == 0) ||
              (tbl->s->db.str[tbl->s->db.length] == 0));
  DBUG_ASSERT(tbl->s->table_name.str[tbl->s->table_name.length] == 0);


  m_data_size=  TABLE_MAP_HEADER_LEN;
  DBUG_EXECUTE_IF("old_row_based_repl_4_byte_map_id_master", m_data_size= 6;);
  m_data_size+= m_dblen + 2;	// Include length and terminating \0
  m_data_size+= m_tbllen + 2;	// Include length and terminating \0
  cbuf_end= net_store_length(cbuf, (size_t) m_colcnt);
  DBUG_ASSERT(static_cast<size_t>(cbuf_end - cbuf) <= sizeof(cbuf));
  m_data_size+= (cbuf_end - cbuf) + m_colcnt;	// COLCNT and column types

  /* If malloc fails, caught in is_valid() */
  if ((m_memory= (uchar*) my_malloc(m_colcnt, MYF(MY_WME))))
  {
    m_coltype= reinterpret_cast<uchar*>(m_memory);
    for (unsigned int i= 0 ; i < m_table->s->fields ; ++i)
      m_coltype[i]= m_table->field[i]->binlog_type();
  }

  /*
    Calculate a bitmap for the results of maybe_null() for all columns.
    The bitmap is used to determine when there is a column from the master
    that is not on the slave and is null and thus not in the row data during
    replication.
  */
  uint num_null_bytes= (m_table->s->fields + 7) / 8;
  m_data_size+= num_null_bytes;
  m_meta_memory= (uchar *)my_multi_malloc(MYF(MY_WME),
                                 &m_null_bits, num_null_bytes,
                                 &m_field_metadata, (m_colcnt * 2),
                                 NULL);

  memset(m_field_metadata, 0, (m_colcnt * 2));

  /*
    Create an array for the field metadata and store it.
  */
  m_field_metadata_size= save_field_metadata();
  DBUG_ASSERT(m_field_metadata_size <= (m_colcnt * 2));

  /*
    Now set the size of the data to the size of the field metadata array
    plus one or three bytes (see pack.c:net_store_length) for number of 
    elements in the field metadata array.
  */
  if (m_field_metadata_size < 251)
    m_data_size+= m_field_metadata_size + 1; 
  else
    m_data_size+= m_field_metadata_size + 3; 

  memset(m_null_bits, 0, num_null_bytes);
  for (unsigned int i= 0 ; i < m_table->s->fields ; ++i)
    if (m_table->field[i]->maybe_null())
      m_null_bits[(i / 8)]+= 1 << (i % 8);
  /*
    Marking event to require sequential execution in MTS
    if the query might have updated FK-referenced db.
    Unlike Query_log_event where this fact is encoded through 
    the accessed db list in the Table_map case m_flags is exploited.
  */
  uchar dbs= thd->get_binlog_accessed_db_names() ?
    thd->get_binlog_accessed_db_names()->elements : 0;
  if (dbs == 1)
  {
    char *db_name= thd->get_binlog_accessed_db_names()->head();
    if (!strcmp(db_name, ""))
      m_flags |= TM_REFERRED_FK_DB_F;
  }
}
#endif /* !defined(MYSQL_CLIENT) */

/*
  Constructor used by slave to read the event from the binary log.
 */
#if defined(HAVE_REPLICATION)
Table_map_log_event::Table_map_log_event(const char *buf, uint event_len,
                                         const Format_description_log_event
                                         *description_event)

  : Log_event(buf, description_event),
#ifndef MYSQL_CLIENT
    m_table(NULL),
#endif
    m_dbnam(NULL), m_dblen(0), m_tblnam(NULL), m_tbllen(0),
    m_colcnt(0), m_coltype(0),
    m_memory(NULL), m_table_id(ULONGLONG_MAX), m_flags(0),
    m_data_size(0), m_field_metadata(0), m_field_metadata_size(0),
    m_null_bits(0), m_meta_memory(NULL)
{
  unsigned int bytes_read= 0;
  DBUG_ENTER("Table_map_log_event::Table_map_log_event(const char*,uint,...)");

  uint8 common_header_len= description_event->common_header_len;
  uint8 post_header_len= description_event->post_header_len[TABLE_MAP_EVENT-1];
  DBUG_PRINT("info",("event_len: %u  common_header_len: %d  post_header_len: %d",
                     event_len, common_header_len, post_header_len));

  /*
    Don't print debug messages when running valgrind since they can
    trigger false warnings.
   */
#ifndef HAVE_purify
  DBUG_DUMP("event buffer", (uchar*) buf, event_len);
#endif

  /* Read the post-header */
  const char *post_start= buf + common_header_len;

  post_start+= TM_MAPID_OFFSET;
  if (post_header_len == 6)
  {
    /* Master is of an intermediate source tree before 5.1.4. Id is 4 bytes */
    m_table_id= uint4korr(post_start);
    post_start+= 4;
  }
  else
  {
    DBUG_ASSERT(post_header_len == TABLE_MAP_HEADER_LEN);
    m_table_id= uint6korr(post_start);
    post_start+= TM_FLAGS_OFFSET;
  }

  m_flags= uint2korr(post_start);

  /* Read the variable part of the event */
  const char *const vpart= buf + common_header_len + post_header_len;

  /* Extract the length of the various parts from the buffer */
  uchar const *const ptr_dblen= (uchar const*)vpart + 0;
  m_dblen= *(uchar*) ptr_dblen;

  /* Length of database name + counter + terminating null */
  uchar const *const ptr_tbllen= ptr_dblen + m_dblen + 2;
  m_tbllen= *(uchar*) ptr_tbllen;

  /* Length of table name + counter + terminating null */
  uchar const *const ptr_colcnt= ptr_tbllen + m_tbllen + 2;
  uchar *ptr_after_colcnt= (uchar*) ptr_colcnt;
  m_colcnt= net_field_length(&ptr_after_colcnt);

  DBUG_PRINT("info",("m_dblen: %lu  off: %ld  m_tbllen: %lu  off: %ld  m_colcnt: %lu  off: %ld",
                     (ulong) m_dblen, (long) (ptr_dblen-(const uchar*)vpart), 
                     (ulong) m_tbllen, (long) (ptr_tbllen-(const uchar*)vpart),
                     m_colcnt, (long) (ptr_colcnt-(const uchar*)vpart)));

  /* Allocate mem for all fields in one go. If fails, caught in is_valid() */
  m_memory= (uchar*) my_multi_malloc(MYF(MY_WME),
                                     &m_dbnam, (uint) m_dblen + 1,
                                     &m_tblnam, (uint) m_tbllen + 1,
                                     &m_coltype, (uint) m_colcnt,
                                     NullS);

  if (m_memory)
  {
    /* Copy the different parts into their memory */
    strncpy(const_cast<char*>(m_dbnam), (const char*)ptr_dblen  + 1, m_dblen + 1);
    strncpy(const_cast<char*>(m_tblnam), (const char*)ptr_tbllen + 1, m_tbllen + 1);
    memcpy(m_coltype, ptr_after_colcnt, m_colcnt);

    ptr_after_colcnt= ptr_after_colcnt + m_colcnt;
    bytes_read= (uint) (ptr_after_colcnt - (uchar *)buf);
    DBUG_PRINT("info", ("Bytes read: %d.\n", bytes_read));
    if (bytes_read < event_len)
    {
      m_field_metadata_size= net_field_length(&ptr_after_colcnt);
      DBUG_ASSERT(m_field_metadata_size <= (m_colcnt * 2));
      uint num_null_bytes= (m_colcnt + 7) / 8;
      m_meta_memory= (uchar *)my_multi_malloc(MYF(MY_WME),
                                     &m_null_bits, num_null_bytes,
                                     &m_field_metadata, m_field_metadata_size,
                                     NULL);
      memcpy(m_field_metadata, ptr_after_colcnt, m_field_metadata_size);
      ptr_after_colcnt= (uchar*)ptr_after_colcnt + m_field_metadata_size;
      memcpy(m_null_bits, ptr_after_colcnt, num_null_bytes);
    }
  }

  DBUG_VOID_RETURN;
}
#endif

Table_map_log_event::~Table_map_log_event()
{
  my_free(m_meta_memory);
  my_free(m_memory);
}

/*
  Return value is an error code, one of:

      -1     Failure to open table   [from open_tables()]
       0     Success
       1     No room for more tables [from set_table()]
       2     Out of memory           [from set_table()]
       3     Wrong table definition
       4     Daisy-chaining RBR with SBR not possible
 */

#if !defined(MYSQL_CLIENT) && defined(HAVE_REPLICATION)

enum enum_tbl_map_status
{
  /* no duplicate identifier found */
  OK_TO_PROCESS= 0,

  /* this table map must be filtered out */
  FILTERED_OUT= 1,

  /* identifier mapping table with different properties */
  SAME_ID_MAPPING_DIFFERENT_TABLE= 2,
  
  /* a duplicate identifier was found mapping the same table */
  SAME_ID_MAPPING_SAME_TABLE= 3
};

/*
  Checks if this table map event should be processed or not. First
  it checks the filtering rules, and then looks for duplicate identifiers
  in the existing list of rli->tables_to_lock.

  It checks that there hasn't been any corruption by verifying that there
  are no duplicate entries with different properties.

  In some cases, some binary logs could get corrupted, showing several
  tables mapped to the same table_id, 0 (see: BUG#56226). Thus we do this
  early sanity check for such cases and avoid that the server crashes 
  later.

  In some corner cases, the master logs duplicate table map events, i.e.,
  same id, same database name, same table name (see: BUG#37137). This is
  different from the above as it's the same table that is mapped again 
  to the same identifier. Thus we cannot just check for same ids and 
  assume that the event is corrupted we need to check every property. 

  NOTE: in the event that BUG#37137 ever gets fixed, this extra check 
        will still be valid because we would need to support old binary 
        logs anyway.

  @param rli The relay log info reference.
  @param table_list A list element containing the table to check against.
  @return OK_TO_PROCESS 
            if there was no identifier already in rli->tables_to_lock 
            
          FILTERED_OUT
            if the event is filtered according to the filtering rules

          SAME_ID_MAPPING_DIFFERENT_TABLE 
            if the same identifier already maps a different table in 
            rli->tables_to_lock

          SAME_ID_MAPPING_SAME_TABLE 
            if the same identifier already maps the same table in 
            rli->tables_to_lock.
*/
static enum_tbl_map_status
check_table_map(Relay_log_info const *rli, RPL_TABLE_LIST *table_list)
{
  DBUG_ENTER("check_table_map");
  enum_tbl_map_status res= OK_TO_PROCESS;

  if (rli->info_thd->slave_thread /* filtering is for slave only */ &&
      (!rpl_filter->db_ok(table_list->db) ||
       (rpl_filter->is_on() && !rpl_filter->tables_ok("", table_list))))
    res= FILTERED_OUT;
  else
  {
    RPL_TABLE_LIST *ptr= static_cast<RPL_TABLE_LIST*>(rli->tables_to_lock);
    for(uint i=0 ; ptr && (i< rli->tables_to_lock_count); 
        ptr= static_cast<RPL_TABLE_LIST*>(ptr->next_local), i++)
    {
      if (ptr->table_id == table_list->table_id)
      {

        if (strcmp(ptr->db, table_list->db) || 
            strcmp(ptr->alias, table_list->table_name) || 
            ptr->lock_type != TL_WRITE) // the ::do_apply_event always sets TL_WRITE
          res= SAME_ID_MAPPING_DIFFERENT_TABLE;
        else
          res= SAME_ID_MAPPING_SAME_TABLE;

        break;
      }
    }
  }

  DBUG_PRINT("debug", ("check of table map ended up with: %u", res));

  DBUG_RETURN(res);
}

int Table_map_log_event::do_apply_event(Relay_log_info const *rli)
{
  RPL_TABLE_LIST *table_list;
  char *db_mem, *tname_mem, *ptr;
  size_t dummy_len;
  void *memory;
  DBUG_ENTER("Table_map_log_event::do_apply_event(Relay_log_info*)");
  DBUG_ASSERT(rli->info_thd == thd);

  /* Step the query id to mark what columns that are actually used. */
  thd->set_query_id(next_query_id());

  if (!(memory= my_multi_malloc(MYF(MY_WME),
                                &table_list, (uint) sizeof(RPL_TABLE_LIST),
                                &db_mem, (uint) NAME_LEN + 1,
                                &tname_mem, (uint) NAME_LEN + 1,
                                NullS)))
    DBUG_RETURN(HA_ERR_OUT_OF_MEM);

  strmov(db_mem, m_dbnam);
  strmov(tname_mem, m_tblnam);

  if (lower_case_table_names == 1)
  {
    my_casedn_str(system_charset_info, db_mem);
    my_casedn_str(system_charset_info, tname_mem);
  }

  /* rewrite rules changed the database */
  if (((ptr= (char*) rpl_filter->get_rewrite_db(db_mem, &dummy_len)) != db_mem))
    strmov(db_mem, ptr);

  table_list->init_one_table(db_mem, strlen(db_mem),
                             tname_mem, strlen(tname_mem),
                             tname_mem, TL_WRITE);

  table_list->table_id=
    DBUG_EVALUATE_IF("inject_tblmap_same_id_maps_diff_table", 0, m_table_id.id());
  table_list->updating= 1;
  table_list->required_type= FRMTYPE_TABLE;
  DBUG_PRINT("debug", ("table: %s is mapped to %llu", table_list->table_name,
                       table_list->table_id.id()));

  enum_tbl_map_status tblmap_status= check_table_map(rli, table_list);
  if (tblmap_status == OK_TO_PROCESS)
  {
    DBUG_ASSERT(thd->lex->query_tables != table_list);

    /*
      Use placement new to construct the table_def instance in the
      memory allocated for it inside table_list.

      The memory allocated by the table_def structure (i.e., not the
      memory allocated *for* the table_def structure) is released
      inside Relay_log_info::clear_tables_to_lock() by calling the
      table_def destructor explicitly.
    */
    new (&table_list->m_tabledef)
      table_def(m_coltype, m_colcnt,
                m_field_metadata, m_field_metadata_size,
                m_null_bits, m_flags);
    table_list->m_tabledef_valid= TRUE;
    table_list->m_conv_table= NULL;
    table_list->open_type= OT_BASE_ONLY;

    /*
      We record in the slave's information that the table should be
      locked by linking the table into the list of tables to lock.
    */
    table_list->next_global= table_list->next_local= rli->tables_to_lock;
    const_cast<Relay_log_info*>(rli)->tables_to_lock= table_list;
    const_cast<Relay_log_info*>(rli)->tables_to_lock_count++;
    /* 'memory' is freed in clear_tables_to_lock */
  }
  else  // FILTERED_OUT, SAME_ID_MAPPING_*
  {
    /*
      If mapped already but with different properties, we raise an
      error.
      If mapped already but with same properties we skip the event.
      If filtered out we skip the event.

      In all three cases, we need to free the memory previously 
      allocated.
     */
    if (tblmap_status == SAME_ID_MAPPING_DIFFERENT_TABLE)
    {
      /*
        Something bad has happened. We need to stop the slave as strange things
        could happen if we proceed: slave crash, wrong table being updated, ...
        As a consequence we push an error in this case.
       */

      char buf[256];

      my_snprintf(buf, sizeof(buf), 
                  "Found table map event mapping table id %llu which "
                  "was already mapped but with different settings.",
                  table_list->table_id.id());

      if (thd->slave_thread)
        rli->report(ERROR_LEVEL, ER_SLAVE_FATAL_ERROR, 
                    ER(ER_SLAVE_FATAL_ERROR), buf);
      else
        /* 
          For the cases in which a 'BINLOG' statement is set to 
          execute in a user session 
         */
        my_printf_error(ER_SLAVE_FATAL_ERROR, ER(ER_SLAVE_FATAL_ERROR), 
                        MYF(0), buf);
    } 
    
    my_free(memory);
  }

  DBUG_RETURN(tblmap_status == SAME_ID_MAPPING_DIFFERENT_TABLE);
}

Log_event::enum_skip_reason
Table_map_log_event::do_shall_skip(Relay_log_info *rli)
{
  /*
    If the slave skip counter is 1, then we should not start executing
    on the next event.
  */
  return continue_group(rli);
}

int Table_map_log_event::do_update_pos(Relay_log_info *rli)
{
  rli->inc_event_relay_log_pos();
  return 0;
}

#endif /* !defined(MYSQL_CLIENT) && defined(HAVE_REPLICATION) */

#ifndef MYSQL_CLIENT
bool Table_map_log_event::write_data_header(IO_CACHE *file)
{
  DBUG_ASSERT(m_table_id.is_valid());
  uchar buf[TABLE_MAP_HEADER_LEN];
  DBUG_EXECUTE_IF("old_row_based_repl_4_byte_map_id_master",
                  {
                    int4store(buf + 0, m_table_id.id());
                    int2store(buf + 4, m_flags);
                    return (wrapper_my_b_safe_write(file, buf, 6));
                  });
  int6store(buf + TM_MAPID_OFFSET, m_table_id.id());
  int2store(buf + TM_FLAGS_OFFSET, m_flags);
  return (wrapper_my_b_safe_write(file, buf, TABLE_MAP_HEADER_LEN));
}

bool Table_map_log_event::write_data_body(IO_CACHE *file)
{
  DBUG_ASSERT(m_dbnam != NULL);
  DBUG_ASSERT(m_tblnam != NULL);
  /* We use only one byte per length for storage in event: */
  DBUG_ASSERT(m_dblen < 128);
  DBUG_ASSERT(m_tbllen < 128);

  uchar const dbuf[]= { (uchar) m_dblen };
  uchar const tbuf[]= { (uchar) m_tbllen };

  uchar cbuf[sizeof(m_colcnt) + 1];
  uchar *const cbuf_end= net_store_length(cbuf, (size_t) m_colcnt);
  DBUG_ASSERT(static_cast<size_t>(cbuf_end - cbuf) <= sizeof(cbuf));

  /*
    Store the size of the field metadata.
  */
  uchar mbuf[sizeof(m_field_metadata_size)];
  uchar *const mbuf_end= net_store_length(mbuf, m_field_metadata_size);

  return (wrapper_my_b_safe_write(file, dbuf,      sizeof(dbuf)) ||
          wrapper_my_b_safe_write(file, (const uchar*)m_dbnam,   m_dblen+1) ||
          wrapper_my_b_safe_write(file, tbuf,      sizeof(tbuf)) ||
          wrapper_my_b_safe_write(file, (const uchar*)m_tblnam,  m_tbllen+1) ||
          wrapper_my_b_safe_write(file, cbuf, (size_t) (cbuf_end - cbuf)) ||
          wrapper_my_b_safe_write(file, m_coltype, m_colcnt) ||
          wrapper_my_b_safe_write(file, mbuf, (size_t) (mbuf_end - mbuf)) ||
          wrapper_my_b_safe_write(file, m_field_metadata, m_field_metadata_size),
          wrapper_my_b_safe_write(file, m_null_bits, (m_colcnt + 7) / 8));
 }
#endif

#if defined(HAVE_REPLICATION) && !defined(MYSQL_CLIENT)

/*
  Print some useful information for the SHOW BINARY LOG information
  field.
 */

#if defined(HAVE_REPLICATION) && !defined(MYSQL_CLIENT)
int Table_map_log_event::pack_info(Protocol *protocol)
{
  char buf[256];
  size_t bytes= my_snprintf(buf, sizeof(buf),
                            "table_id: %llu (%s.%s)",
                            m_table_id.id(), m_dbnam, m_tblnam);
  protocol->store(buf, bytes, &my_charset_bin);
  return 0;
}
#endif


#endif


#ifdef MYSQL_CLIENT
void Table_map_log_event::print(FILE *, PRINT_EVENT_INFO *print_event_info)
{
  if (!print_event_info->short_form)
  {
    print_header(&print_event_info->head_cache, print_event_info, TRUE);
    my_b_printf(&print_event_info->head_cache,
                "\tTable_map: `%s`.`%s` mapped to number %llu\n",
                m_dbnam, m_tblnam, m_table_id.id());
    print_base64(&print_event_info->body_cache, print_event_info, TRUE);
  }
}
#endif

/**************************************************************************
	Write_rows_log_event member functions
**************************************************************************/

/*
  Constructor used to build an event for writing to the binary log.
 */
#if !defined(MYSQL_CLIENT)
Write_rows_log_event::Write_rows_log_event(THD *thd_arg, TABLE *tbl_arg,
                                           const Table_id& tid_arg,
                                           bool is_transactional,
                                           const uchar* extra_row_info)
  : Rows_log_event(thd_arg, tbl_arg, tid_arg, tbl_arg->write_set, is_transactional,
                   log_bin_use_v1_row_events?
                   WRITE_ROWS_EVENT_V1:
                   WRITE_ROWS_EVENT,
                   extra_row_info)
{
}
#endif

/*
  Constructor used by slave to read the event from the binary log.
 */
#ifdef HAVE_REPLICATION
Write_rows_log_event::Write_rows_log_event(const char *buf, uint event_len,
                                           const Format_description_log_event
                                           *description_event)
: Rows_log_event(buf, event_len, description_event)
{
}
#endif

#if !defined(MYSQL_CLIENT) && defined(HAVE_REPLICATION)
int 
Write_rows_log_event::do_before_row_operations(const Slave_reporting_capability *const)
{
  int error= 0;

  /*
    Increment the global status insert count variable
  */
  if (get_flags(STMT_END_F))
    status_var_increment(thd->status_var.com_stat[SQLCOM_INSERT]);

  /**
     todo: to introduce a property for the event (handler?) which forces
     applying the event in the replace (idempotent) fashion.
  */
  if ((slave_exec_mode == SLAVE_EXEC_MODE_IDEMPOTENT) ||
      (m_table->s->db_type()->db_type == DB_TYPE_NDBCLUSTER))
  {
    /*
      We are using REPLACE semantics and not INSERT IGNORE semantics
      when writing rows, that is: new rows replace old rows.  We need to
      inform the storage engine that it should use this behaviour.
    */
    
    /* Tell the storage engine that we are using REPLACE semantics. */
    thd->lex->duplicates= DUP_REPLACE;
    
    /*
      Pretend we're executing a REPLACE command: this is needed for
      InnoDB and NDB Cluster since they are not (properly) checking the
      lex->duplicates flag.
    */
    thd->lex->sql_command= SQLCOM_REPLACE;
    /* 
       Do not raise the error flag in case of hitting to an unique attribute
    */
    m_table->file->extra(HA_EXTRA_IGNORE_DUP_KEY);
    /* 
       NDB specific: update from ndb master wrapped as Write_rows
       so that the event should be applied to replace slave's row
    */
    m_table->file->extra(HA_EXTRA_WRITE_CAN_REPLACE);
    /* 
       NDB specific: if update from ndb master wrapped as Write_rows
       does not find the row it's assumed idempotent binlog applying
       is taking place; don't raise the error.
    */
    m_table->file->extra(HA_EXTRA_IGNORE_NO_KEY);
    /*
      TODO: the cluster team (Tomas?) says that it's better if the engine knows
      how many rows are going to be inserted, then it can allocate needed memory
      from the start.
    */
  }

 
  /* Honor next number column if present */
  m_table->next_number_field= m_table->found_next_number_field;
  /*
   * Fixed Bug#45999, In RBR, Store engine of Slave auto-generates new
   * sequence numbers for auto_increment fields if the values of them are 0.
   * If generateing a sequence number is decided by the values of
   * table->auto_increment_field_not_null and SQL_MODE(if includes
   * MODE_NO_AUTO_VALUE_ON_ZERO) in update_auto_increment function.
   * SQL_MODE of slave sql thread is always consistency with master's.
   * In RBR, auto_increment fields never are NULL, except if the auto_inc
   * column exists only on the slave side (i.e., in an extra column
   * on the slave's table).
   */
  if (!is_auto_inc_in_extra_columns())
    m_table->auto_increment_field_not_null= TRUE;
  else
  {
    /*
      Here we have checked that there is an extra field
      on this server's table that has an auto_inc column.

      Mark that the auto_increment field is null and mark
      the read and write set bits.

      (There can only be one AUTO_INC column, it is always
       indexed and it cannot have a DEFAULT value).
    */
    m_table->auto_increment_field_not_null= FALSE;
    m_table->mark_auto_increment_column();
  }

  /**
     Sets it to ROW_LOOKUP_NOT_NEEDED.
   */
  decide_row_lookup_algorithm_and_key();
  DBUG_ASSERT(m_rows_lookup_algorithm==ROW_LOOKUP_NOT_NEEDED);

  return error;
}

int 
Write_rows_log_event::do_after_row_operations(const Slave_reporting_capability *const,
                                              int error)
{
  int local_error= 0;

  /**
    Clear the write_set bit for auto_inc field that only
    existed on the destination table as an extra column.
   */
  if (is_auto_inc_in_extra_columns())
  {
    bitmap_clear_bit(m_table->write_set, m_table->next_number_field->field_index);
    bitmap_clear_bit( m_table->read_set, m_table->next_number_field->field_index);

    if (get_flags(STMT_END_F))
      m_table->file->ha_release_auto_increment();
  }
  m_table->next_number_field=0;
  m_table->auto_increment_field_not_null= FALSE;
  if ((slave_exec_mode == SLAVE_EXEC_MODE_IDEMPOTENT) ||
      m_table->s->db_type()->db_type == DB_TYPE_NDBCLUSTER)
  {
    m_table->file->extra(HA_EXTRA_NO_IGNORE_DUP_KEY);
    m_table->file->extra(HA_EXTRA_WRITE_CANNOT_REPLACE);
    /*
      resetting the extra with 
      table->file->extra(HA_EXTRA_NO_IGNORE_NO_KEY); 
      fires bug#27077
      explanation: file->reset() performs this duty
      ultimately. Still todo: fix
    */
  }
  if ((local_error= m_table->file->ha_end_bulk_insert()))
  {
    m_table->file->print_error(local_error, MYF(0));
  }

  m_rows_lookup_algorithm= ROW_LOOKUP_UNDEFINED;

  return error? error : local_error;
}

#if !defined(MYSQL_CLIENT) && defined(HAVE_REPLICATION)

/*
  Check if there are more UNIQUE keys after the given key.
*/
static int
last_uniq_key(TABLE *table, uint keyno)
{
  while (++keyno < table->s->keys)
    if (table->key_info[keyno].flags & HA_NOSAME)
      return 0;
  return 1;
}

/**
   Check if an error is a duplicate key error.

   This function is used to check if an error code is one of the
   duplicate key error, i.e., and error code for which it is sensible
   to do a <code>get_dup_key()</code> to retrieve the duplicate key.

   @param errcode The error code to check.

   @return <code>true</code> if the error code is such that
   <code>get_dup_key()</code> will return true, <code>false</code>
   otherwise.
 */
bool
is_duplicate_key_error(int errcode)
{
  switch (errcode)
  {
  case HA_ERR_FOUND_DUPP_KEY:
  case HA_ERR_FOUND_DUPP_UNIQUE:
    return true;
  }
  return false;
}

/**
  Write the current row into event's table.

  The row is located in the row buffer, pointed by @c m_curr_row member.
  Number of columns of the row is stored in @c m_width member (it can be 
  different from the number of columns in the table to which we insert). 
  Bitmap @c m_cols indicates which columns are present in the row. It is assumed 
  that event's table is already open and pointed by @c m_table.

  If the same record already exists in the table it can be either overwritten 
  or an error is reported depending on the value of @c overwrite flag 
  (error reporting not yet implemented). Note that the matching record can be
  different from the row we insert if we use primary keys to identify records in
  the table.

  The row to be inserted can contain values only for selected columns. The 
  missing columns are filled with default values using @c prepare_record() 
  function. If a matching record is found in the table and @c overwritte is
  true, the missing columns are taken from it.

  @param  rli   Relay log info (needed for row unpacking).
  @param  overwrite  
                Shall we overwrite if the row already exists or signal 
                error (currently ignored).

  @returns Error code on failure, 0 on success.

  This method, if successful, sets @c m_curr_row_end pointer to point at the
  next row in the rows buffer. This is done when unpacking the row to be 
  inserted.

  @note If a matching record is found, it is either updated using 
  @c ha_update_row() or first deleted and then new record written.
*/ 

int
Write_rows_log_event::write_row(const Relay_log_info *const rli,
                                const bool overwrite)
{
  DBUG_ENTER("write_row");
  DBUG_ASSERT(m_table != NULL && thd != NULL);

  TABLE *table= m_table;  // pointer to event's table
  int error;
  int UNINIT_VAR(keynum);
  auto_afree_ptr<char> key(NULL);

  prepare_record(table, &m_cols,
                 table->file->ht->db_type != DB_TYPE_NDBCLUSTER);

  /* unpack row into table->record[0] */
  if ((error= unpack_current_row(rli, &m_cols)))
    DBUG_RETURN(error);

  if (m_curr_row == m_rows_buf)
  {
    /* this is the first row to be inserted, we estimate the rows with
       the size of the first row and use that value to initialize
       storage engine for bulk insertion */
    DBUG_ASSERT(!(m_curr_row > m_curr_row_end));
    ulong estimated_rows= 0;
    if (m_curr_row < m_curr_row_end)
      estimated_rows= (m_rows_end - m_curr_row) / (m_curr_row_end - m_curr_row);
    else if (m_curr_row == m_curr_row_end)
      estimated_rows= 1;

    m_table->file->ha_start_bulk_insert(estimated_rows);
  }

  /*
    Explicitly set the auto_inc to null to make sure that
    it gets an auto_generated value.
  */
  if (is_auto_inc_in_extra_columns())
    m_table->next_number_field->set_null();
  
#ifndef DBUG_OFF
  DBUG_DUMP("record[0]", table->record[0], table->s->reclength);
  DBUG_PRINT_BITSET("debug", "write_set = %s", table->write_set);
  DBUG_PRINT_BITSET("debug", "read_set = %s", table->read_set);
#endif

  /* 
    Try to write record. If a corresponding record already exists in the table,
    we try to change it using ha_update_row() if possible. Otherwise we delete
    it and repeat the whole process again. 

    TODO: Add safety measures against infinite looping. 
   */

  m_table->mark_columns_per_binlog_row_image();

  while ((error= table->file->ha_write_row(table->record[0])))
  {
    if (error == HA_ERR_LOCK_DEADLOCK ||
        error == HA_ERR_LOCK_WAIT_TIMEOUT ||
        (keynum= table->file->get_dup_key(error)) < 0 ||
        !overwrite)
    {
      DBUG_PRINT("info",("get_dup_key returns %d)", keynum));
      /*
        Deadlock, waiting for lock or just an error from the handler
        such as HA_ERR_FOUND_DUPP_KEY when overwrite is false.
        Retrieval of the duplicate key number may fail
        - either because the error was not "duplicate key" error
        - or because the information which key is not available
      */
      table->file->print_error(error, MYF(0));
      goto error;
    }
    /*
       We need to retrieve the old row into record[1] to be able to
       either update or delete the offending record.  We either:

       - use ha_rnd_pos() with a row-id (available as dupp_row) to the
         offending row, if that is possible (MyISAM and Blackhole), or else

       - use ha_index_read_idx_map() with the key that is duplicated, to
         retrieve the offending row.
     */
    if (table->file->ha_table_flags() & HA_DUPLICATE_POS)
    {
      DBUG_PRINT("info",("Locating offending record using ha_rnd_pos()"));

      if (table->file->inited && (error= table->file->ha_index_end()))
      {
        table->file->print_error(error, MYF(0));
        goto error;
      }
      if ((error= table->file->ha_rnd_init(FALSE)))
      {
        table->file->print_error(error, MYF(0));
        goto error;
      }

      error= table->file->ha_rnd_pos(table->record[1], table->file->dup_ref);

      table->file->ha_rnd_end();
      if (error)
      {
        DBUG_PRINT("info",("ha_rnd_pos() returns error %d",error));
        if (error == HA_ERR_RECORD_DELETED)
          error= HA_ERR_KEY_NOT_FOUND;
        table->file->print_error(error, MYF(0));
        goto error;
      }
    }
    else
    {
      DBUG_PRINT("info",("Locating offending record using index_read_idx()"));

      if (table->file->extra(HA_EXTRA_FLUSH_CACHE))
      {
        DBUG_PRINT("info",("Error when setting HA_EXTRA_FLUSH_CACHE"));
        error= my_errno;
        goto error;
      }

      if (key.get() == NULL)
      {
        key.assign(static_cast<char*>(my_alloca(table->s->max_unique_length)));
        if (key.get() == NULL)
        {
          DBUG_PRINT("info",("Can't allocate key buffer"));
          error= ENOMEM;
          goto error;
        }
      }

      key_copy((uchar*)key.get(), table->record[0], table->key_info + keynum,
               0);
      error= table->file->ha_index_read_idx_map(table->record[1], keynum,
                                                (const uchar*)key.get(),
                                                HA_WHOLE_KEY,
                                                HA_READ_KEY_EXACT);
      if (error)
      {
        DBUG_PRINT("info",("ha_index_read_idx_map() returns %s", HA_ERR(error)));
        if (error == HA_ERR_RECORD_DELETED)
          error= HA_ERR_KEY_NOT_FOUND;
        table->file->print_error(error, MYF(0));
        goto error;
      }
    }

    /*
       Now, record[1] should contain the offending row.  That
       will enable us to update it or, alternatively, delete it (so
       that we can insert the new row afterwards).
     */

    /*
      If row is incomplete we will use the record found to fill
      missing columns.
    */
    if (!get_flags(COMPLETE_ROWS_F))
    {
      restore_record(table,record[1]);
      error= unpack_current_row(rli, &m_cols);
    }

#ifndef DBUG_OFF
    DBUG_PRINT("debug",("preparing for update: before and after image"));
    DBUG_DUMP("record[1] (before)", table->record[1], table->s->reclength);
    DBUG_DUMP("record[0] (after)", table->record[0], table->s->reclength);
#endif

    /*
       REPLACE is defined as either INSERT or DELETE + INSERT.  If
       possible, we can replace it with an UPDATE, but that will not
       work on InnoDB if FOREIGN KEY checks are necessary.

       I (Matz) am not sure of the reason for the last_uniq_key()
       check as, but I'm guessing that it's something along the
       following lines.

       Suppose that we got the duplicate key to be a key that is not
       the last unique key for the table and we perform an update:
       then there might be another key for which the unique check will
       fail, so we're better off just deleting the row and inserting
       the correct row.
     */
    if (last_uniq_key(table, keynum) &&
        !table->file->referenced_by_foreign_key())
    {
      DBUG_PRINT("info",("Updating row using ha_update_row()"));
      error=table->file->ha_update_row(table->record[1],
                                       table->record[0]);
      switch (error) {
                
      case HA_ERR_RECORD_IS_THE_SAME:
        DBUG_PRINT("info",("ignoring HA_ERR_RECORD_IS_THE_SAME error from"
                           " ha_update_row()"));
        error= 0;
      
      case 0:
        break;
        
      default:    
        DBUG_PRINT("info",("ha_update_row() returns error %d",error));
        table->file->print_error(error, MYF(0));
      }
      
      goto error;
    }
    else
    {
      DBUG_PRINT("info",("Deleting offending row and trying to write new one again"));
      if ((error= table->file->ha_delete_row(table->record[1])))
      {
        DBUG_PRINT("info",("ha_delete_row() returns error %d",error));
        table->file->print_error(error, MYF(0));
        goto error;
      }
      /* Will retry ha_write_row() with the offending row removed. */
    }
  }

error:
  m_table->default_column_bitmaps();
  DBUG_RETURN(error);
}

#endif

int
Write_rows_log_event::do_exec_row(const Relay_log_info *const rli)
{
  DBUG_ASSERT(m_table != NULL);
  int error= write_row(rli, slave_exec_mode == SLAVE_EXEC_MODE_IDEMPOTENT);

  if (error && !thd->is_error())
  {
    DBUG_ASSERT(0);
    my_error(ER_UNKNOWN_ERROR, MYF(0));
  }

  return error;
}

#endif /* !defined(MYSQL_CLIENT) && defined(HAVE_REPLICATION) */

#ifdef MYSQL_CLIENT
void Write_rows_log_event::print(FILE *file, PRINT_EVENT_INFO* print_event_info)
{
  DBUG_EXECUTE_IF("simulate_cache_read_error",
                  {DBUG_SET("+d,simulate_my_b_fill_error");});
  Rows_log_event::print_helper(file, print_event_info, "Write_rows");
}
#endif

/**************************************************************************
	Delete_rows_log_event member functions
**************************************************************************/

/*
  Constructor used to build an event for writing to the binary log.
 */

#ifndef MYSQL_CLIENT
Delete_rows_log_event::Delete_rows_log_event(THD *thd_arg, TABLE *tbl_arg,
                                             const Table_id& tid,
                                             bool is_transactional,
                                             const uchar* extra_row_info)
  : Rows_log_event(thd_arg, tbl_arg, tid, tbl_arg->read_set, is_transactional,
                   log_bin_use_v1_row_events?
                   DELETE_ROWS_EVENT_V1:
                   DELETE_ROWS_EVENT,
                   extra_row_info)
{
}
#endif /* #if !defined(MYSQL_CLIENT) */

/*
  Constructor used by slave to read the event from the binary log.
 */
#ifdef HAVE_REPLICATION
Delete_rows_log_event::Delete_rows_log_event(const char *buf, uint event_len,
                                             const Format_description_log_event
                                             *description_event)
  : Rows_log_event(buf, event_len, description_event)
{
}
#endif

#if !defined(MYSQL_CLIENT) && defined(HAVE_REPLICATION)

int
Delete_rows_log_event::do_before_row_operations(const Slave_reporting_capability *const)
{
  int error= 0;
  DBUG_ENTER("Delete_rows_log_event::do_before_row_operations");
  /*
    Increment the global status delete count variable
   */
  if (get_flags(STMT_END_F))
    status_var_increment(thd->status_var.com_stat[SQLCOM_DELETE]);  
  error= row_operations_scan_and_key_setup();
  DBUG_RETURN(error);

}

int
Delete_rows_log_event::do_after_row_operations(const Slave_reporting_capability *const,
                                               int error)
{
  DBUG_ENTER("Delete_rows_log_event::do_after_row_operations");
  error= row_operations_scan_and_key_teardown(error);
  DBUG_RETURN(error);
}

int Delete_rows_log_event::do_exec_row(const Relay_log_info *const rli)
{
  int error;
  DBUG_ASSERT(m_table != NULL);
  /* m_table->record[0] contains the BI */
  m_table->mark_columns_per_binlog_row_image();
  error= m_table->file->ha_delete_row(m_table->record[0]);
  m_table->default_column_bitmaps();
  return error;
}

#endif /* !defined(MYSQL_CLIENT) && defined(HAVE_REPLICATION) */

#ifdef MYSQL_CLIENT
void Delete_rows_log_event::print(FILE *file,
                                  PRINT_EVENT_INFO* print_event_info)
{
  Rows_log_event::print_helper(file, print_event_info, "Delete_rows");
}
#endif


/**************************************************************************
	Update_rows_log_event member functions
**************************************************************************/

/*
  Constructor used to build an event for writing to the binary log.
 */
#if !defined(MYSQL_CLIENT)
Update_rows_log_event::Update_rows_log_event(THD *thd_arg, TABLE *tbl_arg,
                                             const Table_id& tid,
                                             bool is_transactional,
                                             const uchar* extra_row_info)
: Rows_log_event(thd_arg, tbl_arg, tid, tbl_arg->read_set, is_transactional,
                 log_bin_use_v1_row_events?
                 UPDATE_ROWS_EVENT_V1:
                 UPDATE_ROWS_EVENT,
                 extra_row_info)
{
  init(tbl_arg->write_set);
}

void Update_rows_log_event::init(MY_BITMAP const *cols)
{
  /* if bitmap_init fails, caught in is_valid() */
  if (likely(!bitmap_init(&m_cols_ai,
                          m_width <= sizeof(m_bitbuf_ai)*8 ? m_bitbuf_ai : NULL,
                          m_width,
                          false)))
  {
    /* Cols can be zero if this is a dummy binrows event */
    if (likely(cols != NULL))
    {
      memcpy(m_cols_ai.bitmap, cols->bitmap, no_bytes_in_map(cols));
      create_last_word_mask(&m_cols_ai);
    }
  }
}
#endif /* !defined(MYSQL_CLIENT) */


Update_rows_log_event::~Update_rows_log_event()
{
  if (m_cols_ai.bitmap == m_bitbuf_ai) // no my_malloc happened
    m_cols_ai.bitmap= 0; // so no my_free in bitmap_free
  bitmap_free(&m_cols_ai); // To pair with bitmap_init().
}


/*
  Constructor used by slave to read the event from the binary log.
 */
#ifdef HAVE_REPLICATION
Update_rows_log_event::Update_rows_log_event(const char *buf, uint event_len,
                                             const
                                             Format_description_log_event
                                             *description_event)
  : Rows_log_event(buf, event_len, description_event)
{
}
#endif

#if !defined(MYSQL_CLIENT) && defined(HAVE_REPLICATION)

int
Update_rows_log_event::do_before_row_operations(const Slave_reporting_capability *const)
{
  int error= 0;
  DBUG_ENTER("Update_rows_log_event::do_before_row_operations");
  /*
    Increment the global status update count variable
  */
  if (get_flags(STMT_END_F))
    status_var_increment(thd->status_var.com_stat[SQLCOM_UPDATE]);
  error= row_operations_scan_and_key_setup();
  DBUG_RETURN(error);

}

int
Update_rows_log_event::do_after_row_operations(const Slave_reporting_capability *const,
                                               int error)
{
  DBUG_ENTER("Update_rows_log_event::do_after_row_operations");
  error= row_operations_scan_and_key_teardown(error);
  DBUG_RETURN(error);
}

int
Update_rows_log_event::do_exec_row(const Relay_log_info *const rli)
{
  DBUG_ASSERT(m_table != NULL);
  int error= 0;

  /*
    This is the situation after locating BI:

    ===|=== before image ====|=== after image ===|===
       ^                     ^
       m_curr_row            m_curr_row_end

    BI found in the table is stored in record[0]. We copy it to record[1]
    and unpack AI to record[0].
   */

  store_record(m_table,record[1]);

  m_curr_row= m_curr_row_end;
  /* this also updates m_curr_row_end */
  if ((error= unpack_current_row(rli, &m_cols_ai)))
    return error;

  /*
    Now we have the right row to update.  The old row (the one we're
    looking for) is in record[1] and the new row is in record[0].
  */
#ifndef HAVE_purify
  /*
    Don't print debug messages when running valgrind since they can
    trigger false warnings.
   */
  DBUG_PRINT("info",("Updating row in table"));
  DBUG_DUMP("old record", m_table->record[1], m_table->s->reclength);
  DBUG_DUMP("new values", m_table->record[0], m_table->s->reclength);
#endif

  // Temporary fix to find out why it fails [/Matz]
  memcpy(m_table->read_set->bitmap, m_cols.bitmap, (m_table->read_set->n_bits + 7) / 8);
  memcpy(m_table->write_set->bitmap, m_cols_ai.bitmap, (m_table->write_set->n_bits + 7) / 8);

  m_table->mark_columns_per_binlog_row_image();
  error= m_table->file->ha_update_row(m_table->record[1], m_table->record[0]);
  if (error == HA_ERR_RECORD_IS_THE_SAME)
    error= 0;
  m_table->default_column_bitmaps();

  return error;
}

#endif /* !defined(MYSQL_CLIENT) && defined(HAVE_REPLICATION) */

#ifdef MYSQL_CLIENT
void Update_rows_log_event::print(FILE *file,
				  PRINT_EVENT_INFO* print_event_info)
{
  Rows_log_event::print_helper(file, print_event_info, "Update_rows");
}
#endif


Incident_log_event::Incident_log_event(const char *buf, uint event_len,
                                       const Format_description_log_event *descr_event)
  : Log_event(buf, descr_event)
{
  DBUG_ENTER("Incident_log_event::Incident_log_event");
  uint8 const common_header_len=
    descr_event->common_header_len;
  uint8 const post_header_len=
    descr_event->post_header_len[INCIDENT_EVENT-1];

  DBUG_PRINT("info",("event_len: %u; common_header_len: %d; post_header_len: %d",
                     event_len, common_header_len, post_header_len));

  m_message.str= NULL;
  m_message.length= 0;
  int incident_number= uint2korr(buf + common_header_len);
  if (incident_number >= INCIDENT_COUNT ||
      incident_number <= INCIDENT_NONE)
  {
    // If the incident is not recognized, this binlog event is
    // invalid.  If we set incident_number to INCIDENT_NONE, the
    // invalidity will be detected by is_valid().
    m_incident= INCIDENT_NONE;
    DBUG_VOID_RETURN;
  }
  m_incident= static_cast<Incident>(incident_number);
  char const *ptr= buf + common_header_len + post_header_len;
  char const *const str_end= buf + event_len;
  uint8 len= 0;                   // Assignment to keep compiler happy
  const char *str= NULL;          // Assignment to keep compiler happy
  read_str_at_most_255_bytes(&ptr, str_end, &str, &len);
  if (!(m_message.str= (char*) my_malloc(len+1, MYF(MY_WME))))
  {
    /* Mark this event invalid */
    m_incident= INCIDENT_NONE;
    DBUG_VOID_RETURN;
  }
  strmake(m_message.str, str, len);
  m_message.length= len;
  DBUG_PRINT("info", ("m_incident: %d", m_incident));
  DBUG_VOID_RETURN;
}


Incident_log_event::~Incident_log_event()
{
  if (m_message.str)
    my_free(m_message.str);
}


const char *
Incident_log_event::description() const
{
  static const char *const description[]= {
    "NOTHING",                                  // Not used
    "LOST_EVENTS"
  };

  DBUG_PRINT("info", ("m_incident: %d", m_incident));

  return description[m_incident];
}


#ifndef MYSQL_CLIENT
int Incident_log_event::pack_info(Protocol *protocol)
{
  char buf[256];
  size_t bytes;
  if (m_message.length > 0)
    bytes= my_snprintf(buf, sizeof(buf), "#%d (%s)",
                       m_incident, description());
  else
    bytes= my_snprintf(buf, sizeof(buf), "#%d (%s): %s",
                       m_incident, description(), m_message.str);
  protocol->store(buf, bytes, &my_charset_bin);
  return 0;
}
#endif


#ifdef MYSQL_CLIENT
void
Incident_log_event::print(FILE *file,
                          PRINT_EVENT_INFO *print_event_info)
{
  if (print_event_info->short_form)
    return;

  print_header(&print_event_info->head_cache, print_event_info, FALSE);
  my_b_printf(&print_event_info->head_cache,
              "\n# Incident: %s\nRELOAD DATABASE; # Shall generate syntax error\n",
              description());
}
#endif

#if defined(HAVE_REPLICATION) && !defined(MYSQL_CLIENT)
int
Incident_log_event::do_apply_event(Relay_log_info const *rli)
{
  DBUG_ENTER("Incident_log_event::do_apply_event");

  if (ignored_error_code(ER_SLAVE_INCIDENT))
  {
    DBUG_PRINT("info", ("Ignoring Incident"));
    DBUG_RETURN(0);
  }
   
  rli->report(ERROR_LEVEL, ER_SLAVE_INCIDENT,
              ER(ER_SLAVE_INCIDENT),
              description(),
              m_message.length > 0 ? m_message.str : "<none>");
  DBUG_RETURN(1);
}
#endif

bool
Incident_log_event::write_data_header(IO_CACHE *file)
{
  DBUG_ENTER("Incident_log_event::write_data_header");
  DBUG_PRINT("enter", ("m_incident: %d", m_incident));
  uchar buf[sizeof(int16)];
  int2store(buf, (int16) m_incident);
#ifndef MYSQL_CLIENT
  DBUG_RETURN(wrapper_my_b_safe_write(file, buf, sizeof(buf)));
#else
   DBUG_RETURN(my_b_safe_write(file, buf, sizeof(buf)));
#endif
}

bool
Incident_log_event::write_data_body(IO_CACHE *file)
{
  uchar tmp[1];
  DBUG_ENTER("Incident_log_event::write_data_body");
  tmp[0]= (uchar) m_message.length;
  crc= my_checksum(crc, (uchar*) tmp, 1);
  if (m_message.length > 0)
  {
    crc= my_checksum(crc, (uchar*) m_message.str, m_message.length);
    // todo: report a bug on write_str accepts uint but treats it as uchar
  }
  DBUG_RETURN(write_str_at_most_255_bytes(file, m_message.str, (uint) m_message.length));
}


Ignorable_log_event::Ignorable_log_event(const char *buf,
                                         const Format_description_log_event *descr_event)
  : Log_event(buf, descr_event)
{
  DBUG_ENTER("Ignorable_log_event::Ignorable_log_event");
  DBUG_VOID_RETURN;
}

Ignorable_log_event::~Ignorable_log_event()
{
}

#ifndef MYSQL_CLIENT
/* Pack info for its unrecognized ignorable event */
int Ignorable_log_event::pack_info(Protocol *protocol)
{
  char buf[256];
  size_t bytes;
  bytes= my_snprintf(buf, sizeof(buf), "# Unrecognized ignorable event");
  protocol->store(buf, bytes, &my_charset_bin);
  return 0;
}
#endif

#ifdef MYSQL_CLIENT
/* Print for its unrecognized ignorable event */
void
Ignorable_log_event::print(FILE *file,
                           PRINT_EVENT_INFO *print_event_info)
{
  if (print_event_info->short_form)
    return;

  print_header(&print_event_info->head_cache, print_event_info, FALSE);
  my_b_printf(&print_event_info->head_cache, "\tIgnorable\n");
  my_b_printf(&print_event_info->head_cache,
              "# Unrecognized ignorable event\n");
}
#endif


Rows_query_log_event::Rows_query_log_event(const char *buf, uint event_len,
                                           const Format_description_log_event *descr_event)
  : Ignorable_log_event(buf, descr_event)
{
  DBUG_ENTER("Rows_query_log_event::Rows_query_log_event");
  uint8 const common_header_len=
    descr_event->common_header_len;
  uint8 const post_header_len=
    descr_event->post_header_len[ROWS_QUERY_LOG_EVENT-1];

  DBUG_PRINT("info",("event_len: %u; common_header_len: %d; post_header_len: %d",
                     event_len, common_header_len, post_header_len));

  /*
   m_rows_query length is stored using only one byte, but that length is
   ignored and the complete query is read.
  */
  int offset= common_header_len + post_header_len + 1;
  int len= event_len - offset;
  if (!(m_rows_query= (char*) my_malloc(len+1, MYF(MY_WME))))
    return;
  strmake(m_rows_query, buf + offset, len);
  DBUG_PRINT("info", ("m_rows_query: %s", m_rows_query));
  DBUG_VOID_RETURN;
}

Rows_query_log_event::~Rows_query_log_event()
{
  my_free(m_rows_query);
}

#ifndef MYSQL_CLIENT
int Rows_query_log_event::pack_info(Protocol *protocol)
{
  char *buf;
  size_t bytes;
  ulong len= sizeof("# ") + (ulong) strlen(m_rows_query);
  if (!(buf= (char*) my_malloc(len, MYF(MY_WME))))
    return 1;
  bytes= my_snprintf(buf, len, "# %s", m_rows_query);
  protocol->store(buf, bytes, &my_charset_bin);
  my_free(buf);
  return 0;
}
#endif

#ifdef MYSQL_CLIENT
void
Rows_query_log_event::print(FILE *file,
                            PRINT_EVENT_INFO *print_event_info)
{
  if (!print_event_info->short_form && print_event_info->verbose > 1)
  {
    IO_CACHE *const head= &print_event_info->head_cache;
    IO_CACHE *const body= &print_event_info->body_cache;
    char *token= NULL, *saveptr= NULL;
    char *rows_query_copy= NULL;
    if (!(rows_query_copy= my_strdup(m_rows_query, MYF(MY_WME))))
      return;

    print_header(head, print_event_info, FALSE);
    my_b_printf(head, "\tRows_query\n");
    /*
      Prefix every line of a multi-line query with '#' to prevent the
      statement from being executed when binary log will be processed
      using 'mysqlbinlog --verbose --verbose'.
    */
    for (token= strtok_r(rows_query_copy, "\n", &saveptr); token;
         token= strtok_r(NULL, "\n", &saveptr))
      my_b_printf(head, "# %s\n", token);
    my_free(rows_query_copy);
    print_base64(body, print_event_info, true);
  }
}
#endif

bool
Rows_query_log_event::write_data_body(IO_CACHE *file)
{
  DBUG_ENTER("Rows_query_log_event::write_data_body");
  /*
   m_rows_query length will be stored using only one byte, but on read
   that length will be ignored and the complete query will be read.
  */
  DBUG_RETURN(write_str_at_most_255_bytes(file, m_rows_query,
              (uint) strlen(m_rows_query)));
}

#if defined(MYSQL_SERVER) && defined(HAVE_REPLICATION)
int Rows_query_log_event::do_apply_event(Relay_log_info const *rli)
{
  DBUG_ENTER("Rows_query_log_event::do_apply_event");
  DBUG_ASSERT(rli->info_thd == thd);
  /* Set query for writing Rows_query log event into binlog later.*/
  thd->set_query(m_rows_query, (uint32) strlen(m_rows_query));

  DBUG_ASSERT(rli->rows_query_ev == NULL);

  const_cast<Relay_log_info*>(rli)->rows_query_ev= this;

  DBUG_RETURN(0);
}
#endif


const char *Gtid_log_event::SET_STRING_PREFIX= "SET @@SESSION.GTID_NEXT= '";


Gtid_log_event::Gtid_log_event(const char *buffer, uint event_len,
                               const Format_description_log_event *descr_event)
  : Log_event(buffer, descr_event)
{
  DBUG_ENTER("Gtid_log_event::Gtid_log_event(const char *, uint, const Format_description_log_event *");
  uint8 const common_header_len=
    descr_event->common_header_len;

#ifndef DBUG_OFF
  uint8 const post_header_len=
    buffer[EVENT_TYPE_OFFSET] == ANONYMOUS_GTID_LOG_EVENT ?
    descr_event->post_header_len[ANONYMOUS_GTID_LOG_EVENT - 1] :
    descr_event->post_header_len[GTID_LOG_EVENT - 1];
  DBUG_PRINT("info",("event_len: %u; common_header_len: %d; post_header_len: %d",
                     event_len, common_header_len, post_header_len));
#endif

  char const *ptr_buffer= buffer + common_header_len;

  spec.type= buffer[EVENT_TYPE_OFFSET] == ANONYMOUS_GTID_LOG_EVENT ? 
    ANONYMOUS_GROUP : GTID_GROUP;

  commit_flag= *ptr_buffer != 0;
  ptr_buffer+= ENCODED_FLAG_LENGTH;

  sid.copy_from((uchar *)ptr_buffer);
  ptr_buffer+= ENCODED_SID_LENGTH;

  // SIDNO is only generated if needed, in get_sidno().
  spec.gtid.sidno= -1;

  spec.gtid.gno= uint8korr(ptr_buffer);
  ptr_buffer+= ENCODED_GNO_LENGTH;

  DBUG_VOID_RETURN;
}

#ifndef MYSQL_CLIENT
Gtid_log_event::Gtid_log_event(THD* thd_arg, bool using_trans,
                               const Gtid_specification *spec_arg)
: Log_event(thd_arg, thd_arg->variables.gtid_next.type == ANONYMOUS_GROUP ?
            LOG_EVENT_IGNORABLE_F : 0,
            using_trans ? Log_event::EVENT_TRANSACTIONAL_CACHE :
            Log_event::EVENT_STMT_CACHE, Log_event::EVENT_NORMAL_LOGGING),
  commit_flag(true)
{
  DBUG_ENTER("Gtid_log_event::Gtid_log_event(THD *)");
  spec= spec_arg ? *spec_arg : thd_arg->variables.gtid_next;
  if (spec.type == GTID_GROUP)
  {
    global_sid_lock->rdlock();
    sid= global_sid_map->sidno_to_sid(spec.gtid.sidno);
    global_sid_lock->unlock();
  }
  else
    sid.clear();
#ifndef DBUG_OFF
  char buf[MAX_SET_STRING_LENGTH + 1];
  to_string(buf);
  DBUG_PRINT("info", ("%s", buf));
#endif
  DBUG_VOID_RETURN;
}
#endif

#ifndef MYSQL_CLIENT
int Gtid_log_event::pack_info(Protocol *protocol)
{
  char buffer[MAX_SET_STRING_LENGTH + 1];
  size_t len= to_string(buffer);
  protocol->store(buffer, len, &my_charset_bin);
  return 0;
}
#endif

size_t Gtid_log_event::to_string(char *buf) const
{
  char *p= buf;
  DBUG_ASSERT(strlen(SET_STRING_PREFIX) == SET_STRING_PREFIX_LENGTH);
  strcpy(p, SET_STRING_PREFIX);
  p+= SET_STRING_PREFIX_LENGTH;
  p+= spec.to_string(&sid, p);
  *p++= '\'';
  *p= '\0';
  return p - buf;
}

#ifdef MYSQL_CLIENT
void
Gtid_log_event::print(FILE *file, PRINT_EVENT_INFO *print_event_info)
{
  char buffer[MAX_SET_STRING_LENGTH + 1];
  IO_CACHE *const head= &print_event_info->head_cache;
  if (!print_event_info->short_form)
  {
    print_header(head, print_event_info, FALSE);
    my_b_printf(head, "\tGTID [commit=%s]\n", commit_flag ? "yes" : "no");
  }
  to_string(buffer);
  my_b_printf(head, "%s%s\n", buffer, print_event_info->delimiter);
}
#endif

#ifdef MYSQL_SERVER
bool Gtid_log_event::write_data_header(IO_CACHE *file)
{
  DBUG_ENTER("Gtid_log_event::write_data_header");
  char buffer[POST_HEADER_LENGTH];
  char* ptr_buffer= buffer;

  *ptr_buffer= commit_flag ? 1 : 0;
  ptr_buffer+= ENCODED_FLAG_LENGTH;

#ifndef DBUG_OFF
  char buf[rpl_sid::TEXT_LENGTH + 1];
  sid.to_string(buf);
  DBUG_PRINT("info", ("sid=%s sidno=%d gno=%lld",
                      buf, spec.gtid.sidno, spec.gtid.gno));
#endif

  sid.copy_to((uchar *)ptr_buffer);
  ptr_buffer+= ENCODED_SID_LENGTH;

  int8store(ptr_buffer, spec.gtid.gno);
  ptr_buffer+= ENCODED_GNO_LENGTH;

  DBUG_ASSERT(ptr_buffer == (buffer + sizeof(buffer)));
  DBUG_RETURN(wrapper_my_b_safe_write(file, (uchar *) buffer, sizeof(buffer)));
}
#endif // MYSQL_SERVER

#if defined(MYSQL_SERVER) && defined(HAVE_REPLICATION)
int Gtid_log_event::do_apply_event(Relay_log_info const *rli)
{
  DBUG_ENTER("Gtid_log_event::do_apply_event");
  DBUG_ASSERT(rli->info_thd == thd);

  // Gtid_log_events should be filtered out at earlier stages if gtid_mode == 0
  DBUG_ASSERT(gtid_mode > 0);

  rpl_sidno sidno= get_sidno(true);
  if (sidno < 0)
    DBUG_RETURN(1); // out of memory
  if (thd->owned_gtid.sidno)
  {
    /*
      Slave will execute this code if a previous Gtid_log_event was applied
      but the GTID wasn't consumed yet (the transaction was not committed
      nor rolled back).
      On a client session we cannot do consecutive SET GTID_NEXT without
      a COMMIT or a ROLLBACK in the middle.
      Applying this event without rolling back the current transaction may
      lead to problems, as a "BEGIN" event following this GTID will
      implicitly commit the "partial transaction" and will consume the
      GTID. If this "partial transaction" was left in the relay log by the
      IO thread restarting in the middle of a transaction, you could have
      the partial transaction being logged with the GTID on the slave,
      causing data corruption on replication.
    */
    if (thd->transaction.all.ha_list)
    {
      /* This is not an error (XA is safe), just an information */
      rli->report(INFORMATION_LEVEL, 0,
                  "Rolling back unfinished transaction (no COMMIT "
                  "or ROLLBACK in relay log). A probable cause is partial "
                  "transaction left on relay log because of restarting IO "
                  "thread with auto-positioning protocol.");
      const_cast<Relay_log_info*>(rli)->cleanup_context(thd, 1);
    }
    gtid_rollback(thd);
  }
  thd->variables.gtid_next.set(sidno, spec.gtid.gno);
  DBUG_PRINT("info", ("setting gtid_next=%d:%lld",
                      sidno, spec.gtid.gno));

  if (gtid_acquire_ownership_single(thd))
    DBUG_RETURN(1);

  DBUG_RETURN(0);
}

int Gtid_log_event::do_update_pos(Relay_log_info *rli)
{
  /*
    This event does not increment group positions. This means
    that if there is a failure after it has been processed,
    it will be automatically re-executed.
  */
  rli->inc_event_relay_log_pos();
  DBUG_EXECUTE_IF("crash_after_update_pos_gtid",
                  sql_print_information("Crashing crash_after_update_pos_gtid.");
                  DBUG_SUICIDE(););
  return 0;
}
#endif

Previous_gtids_log_event::Previous_gtids_log_event(
  const char *buffer, uint event_len,
  const Format_description_log_event *descr_event)
  : Log_event(buffer, descr_event)
{
  DBUG_ENTER("Previous_gtids_log_event::Previous_gtids_log_event");
  uint8 const common_header_len=
    descr_event->common_header_len;
  uint8 const post_header_len=
    descr_event->post_header_len[PREVIOUS_GTIDS_LOG_EVENT - 1];

  DBUG_PRINT("info",("event_len: %u; common_header_len: %d; post_header_len: %d",
                     event_len, common_header_len, post_header_len));

  buf= (const uchar *)buffer + common_header_len + post_header_len;
  buf_size= (const uchar *)buffer + event_len - buf;
  DBUG_PRINT("info", ("data size of the event: %d", buf_size));
  DBUG_VOID_RETURN;
}

#ifndef MYSQL_CLIENT
Previous_gtids_log_event::Previous_gtids_log_event(const Gtid_set *set)
: Log_event(Log_event::EVENT_NO_CACHE,
            Log_event::EVENT_IMMEDIATE_LOGGING)
{
  DBUG_ENTER("Previous_gtids_log_event::Previous_gtids_log_event(THD *, const Gtid_set *)");
  global_sid_lock->assert_some_lock();
  buf_size= set->get_encoded_length();
  uchar *buffer= (uchar *) my_malloc(buf_size, MYF(MY_WME));
  if (buffer != NULL)
  {
    set->encode(buffer);
    register_temp_buf((char *)buffer);
  }
  this->buf= buffer;
  // if buf == NULL, is_valid will return false
  DBUG_VOID_RETURN;
}
#endif

#ifndef MYSQL_CLIENT
int Previous_gtids_log_event::pack_info(Protocol *protocol)
{
  size_t length= 0;
  global_sid_lock->rdlock();
  char *str= get_str(&length, &Gtid_set::default_string_format);
  global_sid_lock->unlock();
  if (str == NULL)
    return 1;
  protocol->store(str, length, &my_charset_bin);
  my_free(str);
  return 0;
}
#endif

#ifdef MYSQL_CLIENT
void Previous_gtids_log_event::print(FILE *file,
                                     PRINT_EVENT_INFO *print_event_info)
{
  IO_CACHE *const head= &print_event_info->head_cache;

  global_sid_lock->rdlock();
  char *str= get_str(NULL, &Gtid_set::commented_string_format);
  global_sid_lock->unlock();
  if (str != NULL)
  {
    if (!print_event_info->short_form)
    {
      print_header(head, print_event_info, FALSE);
      my_b_printf(head, "\tPrevious-GTIDs\n");
    }
    my_b_printf(head, "%s\n", str);
    my_free(str);
  }
}
#endif

int Previous_gtids_log_event::add_to_set(Gtid_set *target) const
{
  DBUG_ENTER("Previous_gtids_log_event::add_to_set(Gtid_set *)");
  size_t end_pos= 0;
  size_t add_size= DBUG_EVALUATE_IF("gtid_has_extra_data", 10, 0);
  /* Silently ignore additional unknown data at the end of the encoding */
  PROPAGATE_REPORTED_ERROR_INT(target->add_gtid_encoding(buf,
                                                         buf_size + add_size,
                                                         &end_pos));
  DBUG_ASSERT(end_pos <= (size_t) buf_size);
  DBUG_RETURN(0);
}

char *Previous_gtids_log_event::get_str(
  size_t *length_p, const Gtid_set::String_format *string_format) const
{
  DBUG_ENTER("Previous_gtids_log_event::get_str(size_t *)");
  Sid_map sid_map(NULL);
  Gtid_set set(&sid_map, NULL);
  DBUG_PRINT("info", ("temp_buf=%p buf=%p", temp_buf, buf));
  if (set.add_gtid_encoding(buf, buf_size) != RETURN_STATUS_OK)
    DBUG_RETURN(NULL);
  set.dbug_print("set");
  size_t length= set.get_string_length(string_format);
  DBUG_PRINT("info", ("string length= %lu", (ulong) length));
  char* str= (char *)my_malloc(length + 1, MYF(MY_WME));
  if (str != NULL)
  {
    set.to_string(str, string_format);
    if (length_p != NULL)
      *length_p= length;
  }
  DBUG_RETURN(str);
}

#ifndef MYSQL_CLIENT
bool Previous_gtids_log_event::write_data_body(IO_CACHE *file)
{
  DBUG_ENTER("Previous_gtids_log_event::write_data_body");
  DBUG_PRINT("info", ("size=%d", buf_size));
  bool ret= wrapper_my_b_safe_write(file, buf, buf_size);
  DBUG_RETURN(ret);
}
#endif

#if defined(MYSQL_SERVER) && defined(HAVE_REPLICATION)
int Previous_gtids_log_event::do_update_pos(Relay_log_info *rli)
{
  rli->inc_event_relay_log_pos();
  return 0;
}
#endif


#ifdef MYSQL_CLIENT
/**
  The default values for these variables should be values that are
  *incorrect*, i.e., values that cannot occur in an event.  This way,
  they will always be printed for the first event.
*/
st_print_event_info::st_print_event_info()
  :flags2_inited(0), sql_mode_inited(0), sql_mode(0),
   auto_increment_increment(0),auto_increment_offset(0), charset_inited(0),
   lc_time_names_number(~0),
   charset_database_number(ILLEGAL_CHARSET_INFO_NUMBER),
   thread_id(0), thread_id_printed(false),
   base64_output_mode(BASE64_OUTPUT_UNSPEC), printed_fd_event(FALSE),
   have_unflushed_events(false), skipped_event_in_transaction(false),
   is_gtid_next_set(false), is_gtid_next_valid(true)
{
  /*
    Currently we only use static PRINT_EVENT_INFO objects, so zeroed at
    program's startup, but these explicit memset() is for the day someone
    creates dynamic instances.
  */
  memset(db, 0, sizeof(db));
  memset(charset, 0, sizeof(charset));
  memset(time_zone_str, 0, sizeof(time_zone_str));
  delimiter[0]= ';';
  delimiter[1]= 0;
  myf const flags = MYF(MY_WME | MY_NABP);
  open_cached_file(&head_cache, NULL, NULL, 0, flags);
  open_cached_file(&body_cache, NULL, NULL, 0, flags);
}
#endif


#if defined(HAVE_REPLICATION) && !defined(MYSQL_CLIENT)
Heartbeat_log_event::Heartbeat_log_event(const char* buf, uint event_len,
                    const Format_description_log_event* description_event)
  :Log_event(buf, description_event)
{
  uint8 header_size= description_event->common_header_len;
  ident_len = event_len - header_size;
  set_if_smaller(ident_len,FN_REFLEN-1);
  log_ident= buf + header_size;
}
#endif

#ifdef MYSQL_SERVER
/*
  This is a utility function that adds a quoted identifier into the a buffer.
  This also escapes any existance of the quote string inside the identifier.

  SYNOPSIS
    my_strmov_quoted_identifier
    thd                   thread handler
    buffer                target buffer
    identifier            the identifier to be quoted
    length                length of the identifier
*/
size_t my_strmov_quoted_identifier(THD* thd, char *buffer,
                                   const char* identifier,
                                   uint length)
{
  int q= thd ? get_quote_char_for_identifier(thd, identifier, length) : '`';
  return my_strmov_quoted_identifier_helper(q, buffer, identifier, length);
}
#else
size_t my_strmov_quoted_identifier(char *buffer,  const char* identifier)
{
  int q= '`';
  return my_strmov_quoted_identifier_helper(q, buffer, identifier, 0);
}

#endif

size_t my_strmov_quoted_identifier_helper(int q, char *buffer,
                                          const char* identifier,
                                          uint length)
{
  size_t written= 0;
  char quote_char;
  uint id_length= (length) ? length : strlen(identifier);

  if (q == EOF)
  {
    (void) strncpy(buffer, identifier, id_length);
    return id_length;
  }
  quote_char= (char) q;
  *buffer++= quote_char;
  written++;
  while (id_length--)
  {
    if (*identifier == quote_char)
    {
      *buffer++= quote_char;
      written++;
    }
    *buffer++= *identifier++;
    written++;
  }
  *buffer++= quote_char;
  return ++written;
}
<|MERGE_RESOLUTION|>--- conflicted
+++ resolved
@@ -2591,20 +2591,8 @@
   */
   time_t ts_tmp= ts ? *ts : (ulong)when.tv_sec;
   DBUG_ENTER("Log_event::print_timestamp");
-<<<<<<< HEAD
-#ifdef MYSQL_SERVER				// This is always false
   struct tm tm_tmp;
   localtime_r(&ts_tmp, (res= &tm_tmp));
-#else
-  res= localtime(&ts_tmp);
-#endif
-
-=======
-  if (!ts)
-    ts = &when;
-  struct tm tm_tmp;
-  localtime_r(ts,(res= &tm_tmp));
->>>>>>> a3cc647d
   my_b_printf(file,"%02d%02d%02d %2d:%02d:%02d",
               res->tm_year % 100,
               res->tm_mon+1,
