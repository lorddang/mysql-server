--- conflicted
+++ resolved
@@ -224,16 +224,11 @@
      IF(SIGNCODE AND SIGNCODE_ENABLED)
       SIGN_TARGET(${target})
     ENDIF()
-<<<<<<< HEAD
-=======
-    # For Windows, add version info to executables
-    ADD_VERSION_INFO(${target})
     # Install man pages on Unix
     IF(UNIX)
       GET_TARGET_PROPERTY(target_location ${target} LOCATION)
       INSTALL_MANPAGE(${target_location})
     ENDIF()
->>>>>>> bba0a92d
   ENDFOREACH()
   IF(ARG_COMPONENT)
     SET(COMP COMPONENT ${ARG_COMPONENT})
