--- conflicted
+++ resolved
@@ -903,16 +903,12 @@
     */
     else if (!thd->is_error())
       table->file->unlock_row();
-<<<<<<< HEAD
-    thd->get_stmt_da()->inc_current_row_for_condition();
-=======
     else
     {
       error= 1;
       break;
     }
-    thd->get_stmt_da()->inc_current_row_for_warning();
->>>>>>> e8706c02
+    thd->get_stmt_da()->inc_current_row_for_condition();
     if (thd->is_error())
     {
       error= 1;
