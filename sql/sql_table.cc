/*
   Copyright (c) 2000, 2011, Oracle and/or its affiliates. All rights reserved.

   This program is free software; you can redistribute it and/or modify
   it under the terms of the GNU General Public License as published by
   the Free Software Foundation; version 2 of the License.

   This program is distributed in the hope that it will be useful,
   but WITHOUT ANY WARRANTY; without even the implied warranty of
   MERCHANTABILITY or FITNESS FOR A PARTICULAR PURPOSE.  See the
   GNU General Public License for more details.

   You should have received a copy of the GNU General Public License
   along with this program; if not, write to the Free Software
   Foundation, Inc., 51 Franklin St, Fifth Floor, Boston, MA 02110-1301  USA
*/
/* drop and alter of tables */

#include "sql_priv.h"
#include "unireg.h"
#include "debug_sync.h"
#include "sql_table.h"
#include "sql_rename.h" // do_rename
#include "sql_parse.h"                        // test_if_data_home_dir
#include "sql_cache.h"                          // query_cache_*
#include "sql_base.h"   // open_table_uncached, lock_table_names
#include "lock.h"       // mysql_unlock_tables
#include "strfunc.h"    // find_type2, find_set
#include "sql_view.h" // view_checksum 
#include "sql_truncate.h"                       // regenerate_locked_table 
#include "sql_partition.h"                      // mem_alloc_error,
                                                // generate_partition_syntax,
                                                // partition_info
#include "sql_db.h"                             // load_db_opt_by_name
#include "sql_time.h"                  // make_truncated_value_warning
#include "records.h"             // init_read_record, end_read_record
#include "filesort.h"            // filesort_free_buffers
#include "sql_select.h"                // setup_order,
                                       // make_unireg_sortorder
#include "sql_handler.h"               // mysql_ha_rm_tables
#include "discover.h"                  // readfrm
#include "my_pthread.h"                // pthread_mutex_t
#include "log_event.h"                 // Query_log_event
#include <hash.h>
#include <myisam.h>
#include <my_dir.h>
#include "sp_head.h"
#include "sp.h"
#include "sql_trigger.h"
#include "sql_parse.h"
#include "sql_show.h"
#include "transaction.h"
#include "datadict.h"  // dd_frm_type()

#ifdef __WIN__
#include <io.h>
#endif

const char *primary_key_name="PRIMARY";

static bool check_if_keyname_exists(const char *name,KEY *start, KEY *end);
static char *make_unique_key_name(const char *field_name,KEY *start,KEY *end);
static int copy_data_between_tables(TABLE *from,TABLE *to,
                                    List<Create_field> &create, bool ignore,
				    uint order_num, ORDER *order,
				    ha_rows *copied,ha_rows *deleted,
                                    enum enum_enable_or_disable keys_onoff,
                                    bool error_if_not_empty);

static bool prepare_blob_field(THD *thd, Create_field *sql_field);
static bool check_engine(THD *, const char *, HA_CREATE_INFO *);
static int
mysql_prepare_create_table(THD *thd, HA_CREATE_INFO *create_info,
                           Alter_info *alter_info,
                           bool tmp_table,
                           uint *db_options,
                           handler *file, KEY **key_info_buffer,
                           uint *key_count, int select_field_count);


/**
  @brief Helper function for explain_filename
  @param thd          Thread handle
  @param to_p         Explained name in system_charset_info
  @param end_p        End of the to_p buffer
  @param name         Name to be converted
  @param name_len     Length of the name, in bytes
*/
static char* add_identifier(THD* thd, char *to_p, const char * end_p,
                            const char* name, uint name_len)
{
  uint res;
  uint errors;
  const char *conv_name;
  char tmp_name[FN_REFLEN];
  char conv_string[FN_REFLEN];
  int quote;

  DBUG_ENTER("add_identifier");
  if (!name[name_len])
    conv_name= name;
  else
  {
    strnmov(tmp_name, name, name_len);
    tmp_name[name_len]= 0;
    conv_name= tmp_name;
  }
  res= strconvert(&my_charset_filename, conv_name, system_charset_info,
                  conv_string, FN_REFLEN, &errors);
  if (!res || errors)
  {
    DBUG_PRINT("error", ("strconvert of '%s' failed with %u (errors: %u)", conv_name, res, errors));
    conv_name= name;
  }
  else
  {
    DBUG_PRINT("info", ("conv '%s' -> '%s'", conv_name, conv_string));
    conv_name= conv_string;
  }

  quote = thd ? get_quote_char_for_identifier(thd, conv_name, res - 1) : '"';

  if (quote != EOF && (end_p - to_p > 2))
  {
    *(to_p++)= (char) quote;
    while (*conv_name && (end_p - to_p - 1) > 0)
    {
      uint length= my_mbcharlen(system_charset_info, *conv_name);
      if (!length)
        length= 1;
      if (length == 1 && *conv_name == (char) quote)
      { 
        if ((end_p - to_p) < 3)
          break;
        *(to_p++)= (char) quote;
        *(to_p++)= *(conv_name++);
      }
      else if (((long) length) < (end_p - to_p))
      {
        to_p= strnmov(to_p, conv_name, length);
        conv_name+= length;
      }
      else
        break;                               /* string already filled */
    }
    if (end_p > to_p) {
      *(to_p++)= (char) quote;
      if (end_p > to_p)
	*to_p= 0; /* terminate by NUL, but do not include it in the count */
    }
  }
  else
    to_p= strnmov(to_p, conv_name, end_p - to_p);
  DBUG_RETURN(to_p);
}


/**
  @brief Explain a path name by split it to database, table etc.
  
  @details Break down the path name to its logic parts
  (database, table, partition, subpartition).
  filename_to_tablename cannot be used on partitions, due to the #P# part.
  There can be up to 6 '#', #P# for partition, #SP# for subpartition
  and #TMP# or #REN# for temporary or renamed partitions.
  This should be used when something should be presented to a user in a
  diagnostic, error etc. when it would be useful to know what a particular
  file [and directory] means. Such as SHOW ENGINE STATUS, error messages etc.

   @param      thd          Thread handle
   @param      from         Path name in my_charset_filename
                            Null terminated in my_charset_filename, normalized
                            to use '/' as directory separation character.
   @param      to           Explained name in system_charset_info
   @param      to_length    Size of to buffer
   @param      explain_mode Requested output format.
                            EXPLAIN_ALL_VERBOSE ->
                            [Database `db`, ]Table `tbl`[,[ Temporary| Renamed]
                            Partition `p` [, Subpartition `sp`]]
                            EXPLAIN_PARTITIONS_VERBOSE -> `db`.`tbl`
                            [[ Temporary| Renamed] Partition `p`
                            [, Subpartition `sp`]]
                            EXPLAIN_PARTITIONS_AS_COMMENT -> `db`.`tbl` |*
                            [,[ Temporary| Renamed] Partition `p`
                            [, Subpartition `sp`]] *|
                            (| is really a /, and it is all in one line)

   @retval     Length of returned string
*/

uint explain_filename(THD* thd,
		      const char *from,
                      char *to,
                      uint to_length,
                      enum_explain_filename_mode explain_mode)
{
  uint res= 0;
  char *to_p= to;
  char *end_p= to_p + to_length;
  const char *db_name= NULL;
  int  db_name_len= 0;
  const char *table_name;
  int  table_name_len= 0;
  const char *part_name= NULL;
  int  part_name_len= 0;
  const char *subpart_name= NULL;
  int  subpart_name_len= 0;
  enum enum_file_name_type {NORMAL, TEMP, RENAMED} name_type= NORMAL;
  const char *tmp_p;
  DBUG_ENTER("explain_filename");
  DBUG_PRINT("enter", ("from '%s'", from));
  tmp_p= from;
  table_name= from;
  /*
    If '/' then take last directory part as database.
    '/' is the directory separator, not FN_LIB_CHAR
  */
  while ((tmp_p= strchr(tmp_p, '/')))
  {
    db_name= table_name;
    /* calculate the length */
    db_name_len= tmp_p - db_name;
    tmp_p++;
    table_name= tmp_p;
  }
  tmp_p= table_name;
  while (!res && (tmp_p= strchr(tmp_p, '#')))
  {
    tmp_p++;
    switch (tmp_p[0]) {
    case 'P':
    case 'p':
      if (tmp_p[1] == '#')
        part_name= tmp_p + 2;
      else
        res= 1;
      tmp_p+= 2;
      break;
    case 'S':
    case 's':
      if ((tmp_p[1] == 'P' || tmp_p[1] == 'p') && tmp_p[2] == '#')
      {
        part_name_len= tmp_p - part_name - 1;
        subpart_name= tmp_p + 3;
      }
      else
        res= 2;
      tmp_p+= 3;
      break;
    case 'T':
    case 't':
      if ((tmp_p[1] == 'M' || tmp_p[1] == 'm') &&
          (tmp_p[2] == 'P' || tmp_p[2] == 'p') &&
          tmp_p[3] == '#' && !tmp_p[4])
        name_type= TEMP;
      else
        res= 3;
      tmp_p+= 4;
      break;
    case 'R':
    case 'r':
      if ((tmp_p[1] == 'E' || tmp_p[1] == 'e') &&
          (tmp_p[2] == 'N' || tmp_p[2] == 'n') &&
          tmp_p[3] == '#' && !tmp_p[4])
        name_type= RENAMED;
      else
        res= 4;
      tmp_p+= 4;
      break;
    default:
      res= 5;
    }
  }
  if (res)
  {
    /* Better to give something back if we fail parsing, than nothing at all */
    DBUG_PRINT("info", ("Error in explain_filename: %u", res));
    sql_print_warning("Invalid (old?) table or database name '%s'", from);
    DBUG_RETURN(my_snprintf(to, to_length,
                            "<result %u when explaining filename '%s'>",
                            res, from));
  }
  if (part_name)
  {
    table_name_len= part_name - table_name - 3;
    if (subpart_name)
      subpart_name_len= strlen(subpart_name);
    else
      part_name_len= strlen(part_name);
    if (name_type != NORMAL)
    {
      if (subpart_name)
        subpart_name_len-= 5;
      else
        part_name_len-= 5;
    }
  }
  else
    table_name_len= strlen(table_name);
  if (db_name)
  {
    if (explain_mode == EXPLAIN_ALL_VERBOSE)
    {
      to_p= strnmov(to_p, ER_THD_OR_DEFAULT(thd, ER_DATABASE_NAME),
                                            end_p - to_p);
      *(to_p++)= ' ';
      to_p= add_identifier(thd, to_p, end_p, db_name, db_name_len);
      to_p= strnmov(to_p, ", ", end_p - to_p);
    }
    else
    {
      to_p= add_identifier(thd, to_p, end_p, db_name, db_name_len);
      to_p= strnmov(to_p, ".", end_p - to_p);
    }
  }
  if (explain_mode == EXPLAIN_ALL_VERBOSE)
  {
    to_p= strnmov(to_p, ER_THD_OR_DEFAULT(thd, ER_TABLE_NAME), end_p - to_p);
    *(to_p++)= ' ';
    to_p= add_identifier(thd, to_p, end_p, table_name, table_name_len);
  }
  else
    to_p= add_identifier(thd, to_p, end_p, table_name, table_name_len);
  if (part_name)
  {
    if (explain_mode == EXPLAIN_PARTITIONS_AS_COMMENT)
      to_p= strnmov(to_p, " /* ", end_p - to_p);
    else if (explain_mode == EXPLAIN_PARTITIONS_VERBOSE)
      to_p= strnmov(to_p, " ", end_p - to_p);
    else
      to_p= strnmov(to_p, ", ", end_p - to_p);
    if (name_type != NORMAL)
    {
      if (name_type == TEMP)
        to_p= strnmov(to_p, ER_THD_OR_DEFAULT(thd, ER_TEMPORARY_NAME),
                      end_p - to_p);
      else
        to_p= strnmov(to_p, ER_THD_OR_DEFAULT(thd, ER_RENAMED_NAME),
                      end_p - to_p);
      to_p= strnmov(to_p, " ", end_p - to_p);
    }
    to_p= strnmov(to_p, ER_THD_OR_DEFAULT(thd, ER_PARTITION_NAME),
                  end_p - to_p);
    *(to_p++)= ' ';
    to_p= add_identifier(thd, to_p, end_p, part_name, part_name_len);
    if (subpart_name)
    {
      to_p= strnmov(to_p, ", ", end_p - to_p);
      to_p= strnmov(to_p, ER_THD_OR_DEFAULT(thd, ER_SUBPARTITION_NAME),
                    end_p - to_p);
      *(to_p++)= ' ';
      to_p= add_identifier(thd, to_p, end_p, subpart_name, subpart_name_len);
    }
    if (explain_mode == EXPLAIN_PARTITIONS_AS_COMMENT)
      to_p= strnmov(to_p, " */", end_p - to_p);
  }
  DBUG_PRINT("exit", ("to '%s'", to));
  DBUG_RETURN(to_p - to);
}


/*
  Translate a file name to a table name (WL #1324).

  SYNOPSIS
    filename_to_tablename()
      from                      The file name in my_charset_filename.
      to                OUT     The table name in system_charset_info.
      to_length                 The size of the table name buffer.

  RETURN
    Table name length.
*/

uint filename_to_tablename(const char *from, char *to, uint to_length
#ifndef DBUG_OFF
                           , bool stay_quiet
#endif /* DBUG_OFF */
                           )
{
  uint errors;
  size_t res;
  DBUG_ENTER("filename_to_tablename");
  DBUG_PRINT("enter", ("from '%s'", from));

  if (!memcmp(from, tmp_file_prefix, tmp_file_prefix_length))
  {
    /* Temporary table name. */
    res= (strnmov(to, from, to_length) - to);
  }
  else
  {
    res= strconvert(&my_charset_filename, from,
                    system_charset_info,  to, to_length, &errors);
    if (errors) // Old 5.0 name
    {
      res= (strxnmov(to, to_length, MYSQL50_TABLE_NAME_PREFIX,  from, NullS) -
            to);
#ifndef DBUG_OFF
      if (!stay_quiet) {
#endif /* DBUG_OFF */
        sql_print_error("Invalid (old?) table or database name '%s'", from);
#ifndef DBUG_OFF
      }
#endif /* DBUG_OFF */
      /*
        TODO: add a stored procedure for fix table and database names,
        and mention its name in error log.
      */
    }
  }

  DBUG_PRINT("exit", ("to '%s'", to));
  DBUG_RETURN(res);
}


/**
  Check if given string begins with "#mysql50#" prefix
  
  @param   name          string to check cut 
  
  @retval
    FALSE  no prefix found
  @retval
    TRUE   prefix found
*/

bool check_mysql50_prefix(const char *name)
{
  return (name[0] == '#' && 
         !strncmp(name, MYSQL50_TABLE_NAME_PREFIX,
                  MYSQL50_TABLE_NAME_PREFIX_LENGTH));
}


/**
  Check if given string begins with "#mysql50#" prefix, cut it if so.
  
  @param   from          string to check and cut 
  @param   to[out]       buffer for result string
  @param   to_length     its size
  
  @retval
    0      no prefix found
  @retval
    non-0  result string length
*/

uint check_n_cut_mysql50_prefix(const char *from, char *to, uint to_length)
{
  if (check_mysql50_prefix(from))
    return (uint) (strmake(to, from + MYSQL50_TABLE_NAME_PREFIX_LENGTH,
                           to_length - 1) - to);
  return 0;
}


/*
  Translate a table name to a file name (WL #1324).

  SYNOPSIS
    tablename_to_filename()
      from                      The table name in system_charset_info.
      to                OUT     The file name in my_charset_filename.
      to_length                 The size of the file name buffer.

  RETURN
    File name length.
*/

uint tablename_to_filename(const char *from, char *to, uint to_length)
{
  uint errors, length;
  DBUG_ENTER("tablename_to_filename");
  DBUG_PRINT("enter", ("from '%s'", from));

  if ((length= check_n_cut_mysql50_prefix(from, to, to_length)))
  {
    /*
      Check if the name supplied is a valid mysql 5.0 name and 
      make the name a zero length string if it's not.
      Note that just returning zero length is not enough : 
      a lot of places don't check the return value and expect 
      a zero terminated string.
    */  
    if (check_table_name(to, length, TRUE))
    {
      to[0]= 0;
      length= 0;
    }
    DBUG_RETURN(length);
  }
  length= strconvert(system_charset_info, from,
                     &my_charset_filename, to, to_length, &errors);
  if (check_if_legal_tablename(to) &&
      length + 4 < to_length)
  {
    memcpy(to + length, "@@@", 4);
    length+= 3;
  }
  DBUG_PRINT("exit", ("to '%s'", to));
  DBUG_RETURN(length);
}


/*
  Creates path to a file: mysql_data_dir/db/table.ext

  SYNOPSIS
   build_table_filename()
     buff                       Where to write result in my_charset_filename.
                                This may be the same as table_name.
     bufflen                    buff size
     db                         Database name in system_charset_info.
     table_name                 Table name in system_charset_info.
     ext                        File extension.
     flags                      FN_FROM_IS_TMP or FN_TO_IS_TMP or FN_IS_TMP
                                table_name is temporary, do not change.

  NOTES

    Uses database and table name, and extension to create
    a file name in mysql_data_dir. Database and table
    names are converted from system_charset_info into "fscs".
    Unless flags indicate a temporary table name.
    'db' is always converted.
    'ext' is not converted.

    The conversion suppression is required for ALTER TABLE. This
    statement creates intermediate tables. These are regular
    (non-temporary) tables with a temporary name. Their path names must
    be derivable from the table name. So we cannot use
    build_tmptable_filename() for them.

  RETURN
    path length
*/

uint build_table_filename(char *buff, size_t bufflen, const char *db,
                          const char *table_name, const char *ext, uint flags)
{
  char dbbuff[FN_REFLEN];
  char tbbuff[FN_REFLEN];
  DBUG_ENTER("build_table_filename");
  DBUG_PRINT("enter", ("db: '%s'  table_name: '%s'  ext: '%s'  flags: %x",
                       db, table_name, ext, flags));

  if (flags & FN_IS_TMP) // FN_FROM_IS_TMP | FN_TO_IS_TMP
    strnmov(tbbuff, table_name, sizeof(tbbuff));
  else
    (void) tablename_to_filename(table_name, tbbuff, sizeof(tbbuff));

  (void) tablename_to_filename(db, dbbuff, sizeof(dbbuff));

  char *end = buff + bufflen;
  /* Don't add FN_ROOTDIR if mysql_data_home already includes it */
  char *pos = strnmov(buff, mysql_data_home, bufflen);
  size_t rootdir_len= strlen(FN_ROOTDIR);
  if (pos - rootdir_len >= buff &&
      memcmp(pos - rootdir_len, FN_ROOTDIR, rootdir_len) != 0)
    pos= strnmov(pos, FN_ROOTDIR, end - pos);
  pos= strxnmov(pos, end - pos, dbbuff, FN_ROOTDIR, NullS);
#ifdef USE_SYMDIR
  unpack_dirname(buff, buff);
  pos= strend(buff);
#endif
  pos= strxnmov(pos, end - pos, tbbuff, ext, NullS);

  DBUG_PRINT("exit", ("buff: '%s'", buff));
  DBUG_RETURN(pos - buff);
}


/*
  Creates path to a file: mysql_tmpdir/#sql1234_12_1.ext

  SYNOPSIS
   build_tmptable_filename()
     thd                        The thread handle.
     buff                       Where to write result in my_charset_filename.
     bufflen                    buff size

  NOTES

    Uses current_pid, thread_id, and tmp_table counter to create
    a file name in mysql_tmpdir.

  RETURN
    path length
*/

uint build_tmptable_filename(THD* thd, char *buff, size_t bufflen)
{
  DBUG_ENTER("build_tmptable_filename");

  char *p= strnmov(buff, mysql_tmpdir, bufflen);
  my_snprintf(p, bufflen - (p - buff), "/%s%lx_%lx_%x%s",
              tmp_file_prefix, current_pid,
              thd->thread_id, thd->tmp_table++, reg_ext);

  if (lower_case_table_names)
  {
    /* Convert all except tmpdir to lower case */
    my_casedn_str(files_charset_info, p);
  }

  size_t length= unpack_filename(buff, buff);
  DBUG_PRINT("exit", ("buff: '%s'", buff));
  DBUG_RETURN(length);
}

/*
--------------------------------------------------------------------------

   MODULE: DDL log
   -----------------

   This module is used to ensure that we can recover from crashes that occur
   in the middle of a meta-data operation in MySQL. E.g. DROP TABLE t1, t2;
   We need to ensure that both t1 and t2 are dropped and not only t1 and
   also that each table drop is entirely done and not "half-baked".

   To support this we create log entries for each meta-data statement in the
   ddl log while we are executing. These entries are dropped when the
   operation is completed.

   At recovery those entries that were not completed will be executed.

   There is only one ddl log in the system and it is protected by a mutex
   and there is a global struct that contains information about its current
   state.

   History:
   First version written in 2006 by Mikael Ronstrom
--------------------------------------------------------------------------
*/


struct st_global_ddl_log
{
  /*
    We need to adjust buffer size to be able to handle downgrades/upgrades
    where IO_SIZE has changed. We'll set the buffer size such that we can
    handle that the buffer size was upto 4 times bigger in the version
    that wrote the DDL log.
  */
  char file_entry_buf[4*IO_SIZE];
  char file_name_str[FN_REFLEN];
  char *file_name;
  DDL_LOG_MEMORY_ENTRY *first_free;
  DDL_LOG_MEMORY_ENTRY *first_used;
  uint num_entries;
  File file_id;
  uint name_len;
  uint io_size;
  bool inited;
  bool do_release;
  bool recovery_phase;
  st_global_ddl_log() : inited(false), do_release(false) {}
};

st_global_ddl_log global_ddl_log;

mysql_mutex_t LOCK_gdl;

#define DDL_LOG_ENTRY_TYPE_POS 0
#define DDL_LOG_ACTION_TYPE_POS 1
#define DDL_LOG_PHASE_POS 2
#define DDL_LOG_NEXT_ENTRY_POS 4
#define DDL_LOG_NAME_POS 8

#define DDL_LOG_NUM_ENTRY_POS 0
#define DDL_LOG_NAME_LEN_POS 4
#define DDL_LOG_IO_SIZE_POS 8

/*
  Read one entry from ddl log file
  SYNOPSIS
    read_ddl_log_file_entry()
    entry_no                     Entry number to read
  RETURN VALUES
    TRUE                         Error
    FALSE                        Success
*/

static bool read_ddl_log_file_entry(uint entry_no)
{
  bool error= FALSE;
  File file_id= global_ddl_log.file_id;
  uchar *file_entry_buf= (uchar*)global_ddl_log.file_entry_buf;
  uint io_size= global_ddl_log.io_size;
  DBUG_ENTER("read_ddl_log_file_entry");

  if (mysql_file_pread(file_id, file_entry_buf, io_size, io_size * entry_no,
                       MYF(MY_WME)) != io_size)
    error= TRUE;
  DBUG_RETURN(error);
}


/*
  Write one entry from ddl log file
  SYNOPSIS
    write_ddl_log_file_entry()
    entry_no                     Entry number to write
  RETURN VALUES
    TRUE                         Error
    FALSE                        Success
*/

static bool write_ddl_log_file_entry(uint entry_no)
{
  bool error= FALSE;
  File file_id= global_ddl_log.file_id;
  char *file_entry_buf= (char*)global_ddl_log.file_entry_buf;
  DBUG_ENTER("write_ddl_log_file_entry");

  if (mysql_file_pwrite(file_id, (uchar*)file_entry_buf,
                        IO_SIZE, IO_SIZE * entry_no, MYF(MY_WME)) != IO_SIZE)
    error= TRUE;
  DBUG_RETURN(error);
}


/*
  Write ddl log header
  SYNOPSIS
    write_ddl_log_header()
  RETURN VALUES
    TRUE                      Error
    FALSE                     Success
*/

static bool write_ddl_log_header()
{
  uint16 const_var;
  bool error= FALSE;
  DBUG_ENTER("write_ddl_log_header");

  int4store(&global_ddl_log.file_entry_buf[DDL_LOG_NUM_ENTRY_POS],
            global_ddl_log.num_entries);
  const_var= FN_LEN;
  int4store(&global_ddl_log.file_entry_buf[DDL_LOG_NAME_LEN_POS],
            (ulong) const_var);
  const_var= IO_SIZE;
  int4store(&global_ddl_log.file_entry_buf[DDL_LOG_IO_SIZE_POS],
            (ulong) const_var);
  if (write_ddl_log_file_entry(0UL))
  {
    sql_print_error("Error writing ddl log header");
    DBUG_RETURN(TRUE);
  }
  (void) sync_ddl_log();
  DBUG_RETURN(error);
}


/*
  Create ddl log file name
  SYNOPSIS
    create_ddl_log_file_name()
    file_name                   Filename setup
  RETURN VALUES
    NONE
*/

static inline void create_ddl_log_file_name(char *file_name)
{
  strxmov(file_name, mysql_data_home, "/", "ddl_log.log", NullS);
}


/*
  Read header of ddl log file
  SYNOPSIS
    read_ddl_log_header()
  RETURN VALUES
    > 0                  Last entry in ddl log
    0                    No entries in ddl log
  DESCRIPTION
    When we read the ddl log header we get information about maximum sizes
    of names in the ddl log and we also get information about the number
    of entries in the ddl log.
*/

static uint read_ddl_log_header()
{
  char *file_entry_buf= (char*)global_ddl_log.file_entry_buf;
  char file_name[FN_REFLEN];
  uint entry_no;
  bool successful_open= FALSE;
  DBUG_ENTER("read_ddl_log_header");

  create_ddl_log_file_name(file_name);
  if ((global_ddl_log.file_id= mysql_file_open(key_file_global_ddl_log,
                                               file_name,
                                               O_RDWR | O_BINARY, MYF(0))) >= 0)
  {
    if (read_ddl_log_file_entry(0UL))
    {
      /* Write message into error log */
      sql_print_error("Failed to read ddl log file in recovery");
    }
    else
      successful_open= TRUE;
  }
  if (successful_open)
  {
    entry_no= uint4korr(&file_entry_buf[DDL_LOG_NUM_ENTRY_POS]);
    global_ddl_log.name_len= uint4korr(&file_entry_buf[DDL_LOG_NAME_LEN_POS]);
    global_ddl_log.io_size= uint4korr(&file_entry_buf[DDL_LOG_IO_SIZE_POS]);
    DBUG_ASSERT(global_ddl_log.io_size <=
                sizeof(global_ddl_log.file_entry_buf));
  }
  else
  {
    entry_no= 0;
  }
  global_ddl_log.first_free= NULL;
  global_ddl_log.first_used= NULL;
  global_ddl_log.num_entries= 0;
  mysql_mutex_init(key_LOCK_gdl, &LOCK_gdl, MY_MUTEX_INIT_FAST);
  global_ddl_log.do_release= true;
  DBUG_RETURN(entry_no);
}


/*
  Read a ddl log entry
  SYNOPSIS
    read_ddl_log_entry()
    read_entry               Number of entry to read
    out:entry_info           Information from entry
  RETURN VALUES
    TRUE                     Error
    FALSE                    Success
  DESCRIPTION
    Read a specified entry in the ddl log
*/

bool read_ddl_log_entry(uint read_entry, DDL_LOG_ENTRY *ddl_log_entry)
{
  char *file_entry_buf= (char*)&global_ddl_log.file_entry_buf;
  uint inx;
  uchar single_char;
  DBUG_ENTER("read_ddl_log_entry");

  if (read_ddl_log_file_entry(read_entry))
  {
    DBUG_RETURN(TRUE);
  }
  ddl_log_entry->entry_pos= read_entry;
  single_char= file_entry_buf[DDL_LOG_ENTRY_TYPE_POS];
  ddl_log_entry->entry_type= (enum ddl_log_entry_code)single_char;
  single_char= file_entry_buf[DDL_LOG_ACTION_TYPE_POS];
  ddl_log_entry->action_type= (enum ddl_log_action_code)single_char;
  ddl_log_entry->phase= file_entry_buf[DDL_LOG_PHASE_POS];
  ddl_log_entry->next_entry= uint4korr(&file_entry_buf[DDL_LOG_NEXT_ENTRY_POS]);
  ddl_log_entry->name= &file_entry_buf[DDL_LOG_NAME_POS];
  inx= DDL_LOG_NAME_POS + global_ddl_log.name_len;
  ddl_log_entry->from_name= &file_entry_buf[inx];
  inx+= global_ddl_log.name_len;
  ddl_log_entry->handler_name= &file_entry_buf[inx];
  DBUG_RETURN(FALSE);
}


/*
  Initialise ddl log
  SYNOPSIS
    init_ddl_log()

  DESCRIPTION
    Write the header of the ddl log file and length of names. Also set
    number of entries to zero.

  RETURN VALUES
    TRUE                     Error
    FALSE                    Success
*/

static bool init_ddl_log()
{
  char file_name[FN_REFLEN];
  DBUG_ENTER("init_ddl_log");

  if (global_ddl_log.inited)
    goto end;

  global_ddl_log.io_size= IO_SIZE;
  global_ddl_log.name_len= FN_LEN;
  create_ddl_log_file_name(file_name);
  if ((global_ddl_log.file_id= mysql_file_create(key_file_global_ddl_log,
                                                 file_name, CREATE_MODE,
                                                 O_RDWR | O_TRUNC | O_BINARY,
                                                 MYF(MY_WME))) < 0)
  {
    /* Couldn't create ddl log file, this is serious error */
    sql_print_error("Failed to open ddl log file");
    DBUG_RETURN(TRUE);
  }
  global_ddl_log.inited= TRUE;
  if (write_ddl_log_header())
  {
    (void) mysql_file_close(global_ddl_log.file_id, MYF(MY_WME));
    global_ddl_log.inited= FALSE;
    DBUG_RETURN(TRUE);
  }

end:
  DBUG_RETURN(FALSE);
}


/*
  Execute one action in a ddl log entry
  SYNOPSIS
    execute_ddl_log_action()
    ddl_log_entry              Information in action entry to execute
  RETURN VALUES
    TRUE                       Error
    FALSE                      Success
*/

static int execute_ddl_log_action(THD *thd, DDL_LOG_ENTRY *ddl_log_entry)
{
  bool frm_action= FALSE;
  LEX_STRING handler_name;
  handler *file= NULL;
  MEM_ROOT mem_root;
  int error= TRUE;
  char to_path[FN_REFLEN];
  char from_path[FN_REFLEN];
#ifdef WITH_PARTITION_STORAGE_ENGINE
  char *par_ext= (char*)".par";
#endif
  handlerton *hton;
  DBUG_ENTER("execute_ddl_log_action");

  if (ddl_log_entry->entry_type == DDL_IGNORE_LOG_ENTRY_CODE)
  {
    DBUG_RETURN(FALSE);
  }
  DBUG_PRINT("ddl_log",
             ("execute type %c next %u name '%s' from_name '%s' handler '%s'",
             ddl_log_entry->action_type,
             ddl_log_entry->next_entry,
             ddl_log_entry->name,
             ddl_log_entry->from_name,
             ddl_log_entry->handler_name));
  handler_name.str= (char*)ddl_log_entry->handler_name;
  handler_name.length= strlen(ddl_log_entry->handler_name);
  init_sql_alloc(&mem_root, TABLE_ALLOC_BLOCK_SIZE, 0); 
  if (!strcmp(ddl_log_entry->handler_name, reg_ext))
    frm_action= TRUE;
  else
  {
    plugin_ref plugin= ha_resolve_by_name(thd, &handler_name);
    if (!plugin)
    {
      my_error(ER_ILLEGAL_HA, MYF(0), ddl_log_entry->handler_name);
      goto error;
    }
    hton= plugin_data(plugin, handlerton*);
    file= get_new_handler((TABLE_SHARE*)0, &mem_root, hton);
    if (!file)
    {
      mem_alloc_error(sizeof(handler));
      goto error;
    }
  }
  switch (ddl_log_entry->action_type)
  {
    case DDL_LOG_REPLACE_ACTION:
    case DDL_LOG_DELETE_ACTION:
    {
      if (ddl_log_entry->phase == 0)
      {
        if (frm_action)
        {
          strxmov(to_path, ddl_log_entry->name, reg_ext, NullS);
          if ((error= mysql_file_delete(key_file_frm, to_path, MYF(MY_WME))))
          {
            if (my_errno != ENOENT)
              break;
          }
#ifdef WITH_PARTITION_STORAGE_ENGINE
          strxmov(to_path, ddl_log_entry->name, par_ext, NullS);
          (void) mysql_file_delete(key_file_partition, to_path, MYF(MY_WME));
#endif
        }
        else
        {
          if ((error= file->ha_delete_table(ddl_log_entry->name)))
          {
            if (error != ENOENT && error != HA_ERR_NO_SUCH_TABLE)
              break;
          }
        }
        if ((deactivate_ddl_log_entry(ddl_log_entry->entry_pos)))
          break;
        (void) sync_ddl_log();
        error= FALSE;
        if (ddl_log_entry->action_type == DDL_LOG_DELETE_ACTION)
          break;
      }
      DBUG_ASSERT(ddl_log_entry->action_type == DDL_LOG_REPLACE_ACTION);
      /*
        Fall through and perform the rename action of the replace
        action. We have already indicated the success of the delete
        action in the log entry by stepping up the phase.
      */
    }
    case DDL_LOG_RENAME_ACTION:
    {
      error= TRUE;
      if (frm_action)
      {
        strxmov(to_path, ddl_log_entry->name, reg_ext, NullS);
        strxmov(from_path, ddl_log_entry->from_name, reg_ext, NullS);
        if (mysql_file_rename(key_file_frm, from_path, to_path, MYF(MY_WME)))
          break;
#ifdef WITH_PARTITION_STORAGE_ENGINE
        strxmov(to_path, ddl_log_entry->name, par_ext, NullS);
        strxmov(from_path, ddl_log_entry->from_name, par_ext, NullS);
        (void) mysql_file_rename(key_file_partition, from_path, to_path, MYF(MY_WME));
#endif
      }
      else
      {
        if (file->ha_rename_table(ddl_log_entry->from_name,
                                  ddl_log_entry->name))
          break;
      }
      if ((deactivate_ddl_log_entry(ddl_log_entry->entry_pos)))
        break;
      (void) sync_ddl_log();
      error= FALSE;
      break;
    }
    default:
      DBUG_ASSERT(0);
      break;
  }
  delete file;
error:
  free_root(&mem_root, MYF(0)); 
  DBUG_RETURN(error);
}


/*
  Get a free entry in the ddl log
  SYNOPSIS
    get_free_ddl_log_entry()
    out:active_entry                A ddl log memory entry returned
  RETURN VALUES
    TRUE                       Error
    FALSE                      Success
*/

static bool get_free_ddl_log_entry(DDL_LOG_MEMORY_ENTRY **active_entry,
                                   bool *write_header)
{
  DDL_LOG_MEMORY_ENTRY *used_entry;
  DDL_LOG_MEMORY_ENTRY *first_used= global_ddl_log.first_used;
  DBUG_ENTER("get_free_ddl_log_entry");

  if (global_ddl_log.first_free == NULL)
  {
    if (!(used_entry= (DDL_LOG_MEMORY_ENTRY*)my_malloc(
                              sizeof(DDL_LOG_MEMORY_ENTRY), MYF(MY_WME))))
    {
      sql_print_error("Failed to allocate memory for ddl log free list");
      DBUG_RETURN(TRUE);
    }
    global_ddl_log.num_entries++;
    used_entry->entry_pos= global_ddl_log.num_entries;
    *write_header= TRUE;
  }
  else
  {
    used_entry= global_ddl_log.first_free;
    global_ddl_log.first_free= used_entry->next_log_entry;
    *write_header= FALSE;
  }
  /*
    Move from free list to used list
  */
  used_entry->next_log_entry= first_used;
  used_entry->prev_log_entry= NULL;
  used_entry->next_active_log_entry= NULL;
  global_ddl_log.first_used= used_entry;
  if (first_used)
    first_used->prev_log_entry= used_entry;

  *active_entry= used_entry;
  DBUG_RETURN(FALSE);
}


/*
  External interface methods for the DDL log Module
  ---------------------------------------------------
*/

/*
  SYNOPSIS
    write_ddl_log_entry()
    ddl_log_entry         Information about log entry
    out:entry_written     Entry information written into   

  RETURN VALUES
    TRUE                      Error
    FALSE                     Success

  DESCRIPTION
    A careful write of the ddl log is performed to ensure that we can
    handle crashes occurring during CREATE and ALTER TABLE processing.
*/

bool write_ddl_log_entry(DDL_LOG_ENTRY *ddl_log_entry,
                         DDL_LOG_MEMORY_ENTRY **active_entry)
{
  bool error, write_header;
  DBUG_ENTER("write_ddl_log_entry");

  if (init_ddl_log())
  {
    DBUG_RETURN(TRUE);
  }
  global_ddl_log.file_entry_buf[DDL_LOG_ENTRY_TYPE_POS]=
                                    (char)DDL_LOG_ENTRY_CODE;
  global_ddl_log.file_entry_buf[DDL_LOG_ACTION_TYPE_POS]=
                                    (char)ddl_log_entry->action_type;
  global_ddl_log.file_entry_buf[DDL_LOG_PHASE_POS]= 0;
  int4store(&global_ddl_log.file_entry_buf[DDL_LOG_NEXT_ENTRY_POS],
            ddl_log_entry->next_entry);
  DBUG_ASSERT(strlen(ddl_log_entry->name) < FN_LEN);
  strmake(&global_ddl_log.file_entry_buf[DDL_LOG_NAME_POS],
          ddl_log_entry->name, FN_LEN - 1);
  if (ddl_log_entry->action_type == DDL_LOG_RENAME_ACTION ||
      ddl_log_entry->action_type == DDL_LOG_REPLACE_ACTION)
  {
    DBUG_ASSERT(strlen(ddl_log_entry->from_name) < FN_LEN);
    strmake(&global_ddl_log.file_entry_buf[DDL_LOG_NAME_POS + FN_LEN],
          ddl_log_entry->from_name, FN_LEN - 1);
  }
  else
    global_ddl_log.file_entry_buf[DDL_LOG_NAME_POS + FN_LEN]= 0;
  DBUG_ASSERT(strlen(ddl_log_entry->handler_name) < FN_LEN);
  strmake(&global_ddl_log.file_entry_buf[DDL_LOG_NAME_POS + (2*FN_LEN)],
          ddl_log_entry->handler_name, FN_LEN - 1);
  if (get_free_ddl_log_entry(active_entry, &write_header))
  {
    DBUG_RETURN(TRUE);
  }
  error= FALSE;
  DBUG_PRINT("ddl_log",
             ("write type %c next %u name '%s' from_name '%s' handler '%s'",
             (char) global_ddl_log.file_entry_buf[DDL_LOG_ACTION_TYPE_POS],
             ddl_log_entry->next_entry,
             (char*) &global_ddl_log.file_entry_buf[DDL_LOG_NAME_POS],
             (char*) &global_ddl_log.file_entry_buf[DDL_LOG_NAME_POS
                                                    + FN_LEN],
             (char*) &global_ddl_log.file_entry_buf[DDL_LOG_NAME_POS
                                                    + (2*FN_LEN)]));
  if (write_ddl_log_file_entry((*active_entry)->entry_pos))
  {
    error= TRUE;
    sql_print_error("Failed to write entry_no = %u",
                    (*active_entry)->entry_pos);
  }
  if (write_header && !error)
  {
    (void) sync_ddl_log();
    if (write_ddl_log_header())
      error= TRUE;
  }
  if (error)
    release_ddl_log_memory_entry(*active_entry);
  DBUG_RETURN(error);
}


/*
  Write final entry in the ddl log
  SYNOPSIS
    write_execute_ddl_log_entry()
    first_entry                    First entry in linked list of entries
                                   to execute, if 0 = NULL it means that
                                   the entry is removed and the entries
                                   are put into the free list.
    complete                       Flag indicating we are simply writing
                                   info about that entry has been completed
    in:out:active_entry            Entry to execute, 0 = NULL if the entry
                                   is written first time and needs to be
                                   returned. In this case the entry written
                                   is returned in this parameter
  RETURN VALUES
    TRUE                           Error
    FALSE                          Success

  DESCRIPTION
    This is the last write in the ddl log. The previous log entries have
    already been written but not yet synched to disk.
    We write a couple of log entries that describes action to perform.
    This entries are set-up in a linked list, however only when a first
    execute entry is put as the first entry these will be executed.
    This routine writes this first 
*/ 

bool write_execute_ddl_log_entry(uint first_entry,
                                 bool complete,
                                 DDL_LOG_MEMORY_ENTRY **active_entry)
{
  bool write_header= FALSE;
  char *file_entry_buf= (char*)global_ddl_log.file_entry_buf;
  DBUG_ENTER("write_execute_ddl_log_entry");

  if (init_ddl_log())
  {
    DBUG_RETURN(TRUE);
  }
  if (!complete)
  {
    /*
      We haven't synched the log entries yet, we synch them now before
      writing the execute entry. If complete is true we haven't written
      any log entries before, we are only here to write the execute
      entry to indicate it is done.
    */
    (void) sync_ddl_log();
    file_entry_buf[DDL_LOG_ENTRY_TYPE_POS]= (char)DDL_LOG_EXECUTE_CODE;
  }
  else
    file_entry_buf[DDL_LOG_ENTRY_TYPE_POS]= (char)DDL_IGNORE_LOG_ENTRY_CODE;
  file_entry_buf[DDL_LOG_ACTION_TYPE_POS]= 0; /* Ignored for execute entries */
  file_entry_buf[DDL_LOG_PHASE_POS]= 0;
  int4store(&file_entry_buf[DDL_LOG_NEXT_ENTRY_POS], first_entry);
  file_entry_buf[DDL_LOG_NAME_POS]= 0;
  file_entry_buf[DDL_LOG_NAME_POS + FN_LEN]= 0;
  file_entry_buf[DDL_LOG_NAME_POS + 2*FN_LEN]= 0;
  if (!(*active_entry))
  {
    if (get_free_ddl_log_entry(active_entry, &write_header))
    {
      DBUG_RETURN(TRUE);
    }
  }
  if (write_ddl_log_file_entry((*active_entry)->entry_pos))
  {
    sql_print_error("Error writing execute entry in ddl log");
    release_ddl_log_memory_entry(*active_entry);
    DBUG_RETURN(TRUE);
  }
  (void) sync_ddl_log();
  if (write_header)
  {
    if (write_ddl_log_header())
    {
      release_ddl_log_memory_entry(*active_entry);
      DBUG_RETURN(TRUE);
    }
  }
  DBUG_RETURN(FALSE);
}


/*
  For complex rename operations we need to deactivate individual entries.
  SYNOPSIS
    deactivate_ddl_log_entry()
    entry_no                      Entry position of record to change
  RETURN VALUES
    TRUE                         Error
    FALSE                        Success
  DESCRIPTION
    During replace operations where we start with an existing table called
    t1 and a replacement table called t1#temp or something else and where
    we want to delete t1 and rename t1#temp to t1 this is not possible to
    do in a safe manner unless the ddl log is informed of the phases in
    the change.

    Delete actions are 1-phase actions that can be ignored immediately after
    being executed.
    Rename actions from x to y is also a 1-phase action since there is no
    interaction with any other handlers named x and y.
    Replace action where drop y and x -> y happens needs to be a two-phase
    action. Thus the first phase will drop y and the second phase will
    rename x -> y.
*/

bool deactivate_ddl_log_entry(uint entry_no)
{
  char *file_entry_buf= (char*)global_ddl_log.file_entry_buf;
  DBUG_ENTER("deactivate_ddl_log_entry");

  if (!read_ddl_log_file_entry(entry_no))
  {
    if (file_entry_buf[DDL_LOG_ENTRY_TYPE_POS] == DDL_LOG_ENTRY_CODE)
    {
      if (file_entry_buf[DDL_LOG_ACTION_TYPE_POS] == DDL_LOG_DELETE_ACTION ||
          file_entry_buf[DDL_LOG_ACTION_TYPE_POS] == DDL_LOG_RENAME_ACTION ||
          (file_entry_buf[DDL_LOG_ACTION_TYPE_POS] == DDL_LOG_REPLACE_ACTION &&
           file_entry_buf[DDL_LOG_PHASE_POS] == 1))
        file_entry_buf[DDL_LOG_ENTRY_TYPE_POS]= DDL_IGNORE_LOG_ENTRY_CODE;
      else if (file_entry_buf[DDL_LOG_ACTION_TYPE_POS] == DDL_LOG_REPLACE_ACTION)
      {
        DBUG_ASSERT(file_entry_buf[DDL_LOG_PHASE_POS] == 0);
        file_entry_buf[DDL_LOG_PHASE_POS]= 1;
      }
      else
      {
        DBUG_ASSERT(0);
      }
      if (write_ddl_log_file_entry(entry_no))
      {
        sql_print_error("Error in deactivating log entry. Position = %u",
                        entry_no);
        DBUG_RETURN(TRUE);
      }
    }
  }
  else
  {
    sql_print_error("Failed in reading entry before deactivating it");
    DBUG_RETURN(TRUE);
  }
  DBUG_RETURN(FALSE);
}


/*
  Sync ddl log file
  SYNOPSIS
    sync_ddl_log()
  RETURN VALUES
    TRUE                      Error
    FALSE                     Success
*/

bool sync_ddl_log()
{
  bool error= FALSE;
  DBUG_ENTER("sync_ddl_log");

  if ((!global_ddl_log.recovery_phase) &&
      init_ddl_log())
  {
    DBUG_RETURN(TRUE);
  }
  if (mysql_file_sync(global_ddl_log.file_id, MYF(0)))
  {
    /* Write to error log */
    sql_print_error("Failed to sync ddl log");
    error= TRUE;
  }
  DBUG_RETURN(error);
}


/*
  Release a log memory entry
  SYNOPSIS
    release_ddl_log_memory_entry()
    log_memory_entry                Log memory entry to release
  RETURN VALUES
    NONE
*/

void release_ddl_log_memory_entry(DDL_LOG_MEMORY_ENTRY *log_entry)
{
  DDL_LOG_MEMORY_ENTRY *first_free= global_ddl_log.first_free;
  DDL_LOG_MEMORY_ENTRY *next_log_entry= log_entry->next_log_entry;
  DDL_LOG_MEMORY_ENTRY *prev_log_entry= log_entry->prev_log_entry;
  DBUG_ENTER("release_ddl_log_memory_entry");

  global_ddl_log.first_free= log_entry;
  log_entry->next_log_entry= first_free;

  if (prev_log_entry)
    prev_log_entry->next_log_entry= next_log_entry;
  else
    global_ddl_log.first_used= next_log_entry;
  if (next_log_entry)
    next_log_entry->prev_log_entry= prev_log_entry;
  DBUG_VOID_RETURN;
}


/*
  Execute one entry in the ddl log. Executing an entry means executing
  a linked list of actions.
  SYNOPSIS
    execute_ddl_log_entry()
    first_entry                Reference to first action in entry
  RETURN VALUES
    TRUE                       Error
    FALSE                      Success
*/

bool execute_ddl_log_entry(THD *thd, uint first_entry)
{
  DDL_LOG_ENTRY ddl_log_entry;
  uint read_entry= first_entry;
  DBUG_ENTER("execute_ddl_log_entry");

  mysql_mutex_lock(&LOCK_gdl);
  do
  {
    if (read_ddl_log_entry(read_entry, &ddl_log_entry))
    {
      /* Write to error log and continue with next log entry */
      sql_print_error("Failed to read entry = %u from ddl log",
                      read_entry);
      break;
    }
    DBUG_ASSERT(ddl_log_entry.entry_type == DDL_LOG_ENTRY_CODE ||
                ddl_log_entry.entry_type == DDL_IGNORE_LOG_ENTRY_CODE);

    if (execute_ddl_log_action(thd, &ddl_log_entry))
    {
      /* Write to error log and continue with next log entry */
      sql_print_error("Failed to execute action for entry = %u from ddl log",
                      read_entry);
      break;
    }
    read_entry= ddl_log_entry.next_entry;
  } while (read_entry);
  mysql_mutex_unlock(&LOCK_gdl);
  DBUG_RETURN(FALSE);
}


/*
  Close the ddl log
  SYNOPSIS
    close_ddl_log()
  RETURN VALUES
    NONE
*/

static void close_ddl_log()
{
  DBUG_ENTER("close_ddl_log");
  if (global_ddl_log.file_id >= 0)
  {
    (void) mysql_file_close(global_ddl_log.file_id, MYF(MY_WME));
    global_ddl_log.file_id= (File) -1;
  }
  DBUG_VOID_RETURN;
}


/*
  Execute the ddl log at recovery of MySQL Server
  SYNOPSIS
    execute_ddl_log_recovery()
  RETURN VALUES
    NONE
*/

void execute_ddl_log_recovery()
{
  uint num_entries, i;
  THD *thd;
  DDL_LOG_ENTRY ddl_log_entry;
  char file_name[FN_REFLEN];
  DBUG_ENTER("execute_ddl_log_recovery");

  /*
    Initialise global_ddl_log struct
  */
  bzero(global_ddl_log.file_entry_buf, sizeof(global_ddl_log.file_entry_buf));
  global_ddl_log.inited= FALSE;
  global_ddl_log.recovery_phase= TRUE;
  global_ddl_log.io_size= IO_SIZE;
  global_ddl_log.file_id= (File) -1;

  /*
    To be able to run this from boot, we allocate a temporary THD
  */
  if (!(thd=new THD))
    DBUG_VOID_RETURN;
  thd->thread_stack= (char*) &thd;
  thd->store_globals();

  num_entries= read_ddl_log_header();
  for (i= 1; i < num_entries + 1; i++)
  {
    if (read_ddl_log_entry(i, &ddl_log_entry))
    {
      sql_print_error("Failed to read entry no = %u from ddl log",
                       i);
      continue;
    }
    if (ddl_log_entry.entry_type == DDL_LOG_EXECUTE_CODE)
    {
      if (execute_ddl_log_entry(thd, ddl_log_entry.next_entry))
      {
        /* Real unpleasant scenario but we continue anyways.  */
        continue;
      }
    }
  }
  close_ddl_log();
  create_ddl_log_file_name(file_name);
  (void) mysql_file_delete(key_file_global_ddl_log, file_name, MYF(0));
  global_ddl_log.recovery_phase= FALSE;
  delete thd;
  /* Remember that we don't have a THD */
  my_pthread_setspecific_ptr(THR_THD,  0);
  DBUG_VOID_RETURN;
}


/*
  Release all memory allocated to the ddl log
  SYNOPSIS
    release_ddl_log()
  RETURN VALUES
    NONE
*/

void release_ddl_log()
{
  DDL_LOG_MEMORY_ENTRY *free_list= global_ddl_log.first_free;
  DDL_LOG_MEMORY_ENTRY *used_list= global_ddl_log.first_used;
  DBUG_ENTER("release_ddl_log");

  if (!global_ddl_log.do_release)
    DBUG_VOID_RETURN;

  mysql_mutex_lock(&LOCK_gdl);
  while (used_list)
  {
    DDL_LOG_MEMORY_ENTRY *tmp= used_list->next_log_entry;
    my_free(used_list);
    used_list= tmp;
  }
  while (free_list)
  {
    DDL_LOG_MEMORY_ENTRY *tmp= free_list->next_log_entry;
    my_free(free_list);
    free_list= tmp;
  }
  close_ddl_log();
  global_ddl_log.inited= 0;
  mysql_mutex_unlock(&LOCK_gdl);
  mysql_mutex_destroy(&LOCK_gdl);
  global_ddl_log.do_release= false;
  DBUG_VOID_RETURN;
}


/*
---------------------------------------------------------------------------

  END MODULE DDL log
  --------------------

---------------------------------------------------------------------------
*/


/**
   @brief construct a temporary shadow file name.

   @details Make a shadow file name used by ALTER TABLE to construct the
   modified table (with keeping the original). The modified table is then
   moved back as original table. The name must start with the temp file
   prefix so it gets filtered out by table files listing routines. 
    
   @param[out] buff      buffer to receive the constructed name
   @param      bufflen   size of buff
   @param      lpt       alter table data structure

   @retval     path length
*/

uint build_table_shadow_filename(char *buff, size_t bufflen, 
                                 ALTER_PARTITION_PARAM_TYPE *lpt)
{
  char tmp_name[FN_REFLEN];
  my_snprintf (tmp_name, sizeof (tmp_name), "%s-%s", tmp_file_prefix,
               lpt->table_name);
  return build_table_filename(buff, bufflen, lpt->db, tmp_name, "", FN_IS_TMP);
}


/*
  SYNOPSIS
    mysql_write_frm()
    lpt                    Struct carrying many parameters needed for this
                           method
    flags                  Flags as defined below
      WFRM_INITIAL_WRITE        If set we need to prepare table before
                                creating the frm file
      WFRM_INSTALL_SHADOW       If set we should install the new frm
      WFRM_KEEP_SHARE           If set we know that the share is to be
                                retained and thus we should ensure share
                                object is correct, if not set we don't
                                set the new partition syntax string since
                                we know the share object is destroyed.
      WFRM_PACK_FRM             If set we should pack the frm file and delete
                                the frm file

  RETURN VALUES
    TRUE                   Error
    FALSE                  Success

  DESCRIPTION
    A support method that creates a new frm file and in this process it
    regenerates the partition data. It works fine also for non-partitioned
    tables since it only handles partitioned data if it exists.
*/

bool mysql_write_frm(ALTER_PARTITION_PARAM_TYPE *lpt, uint flags)
{
  /*
    Prepare table to prepare for writing a new frm file where the
    partitions in add/drop state have temporarily changed their state
    We set tmp_table to avoid get errors on naming of primary key index.
  */
  int error= 0;
  char path[FN_REFLEN+1];
  char shadow_path[FN_REFLEN+1];
  char shadow_frm_name[FN_REFLEN+1];
  char frm_name[FN_REFLEN+1];
#ifdef WITH_PARTITION_STORAGE_ENGINE
  char *part_syntax_buf;
  uint syntax_len;
#endif
  DBUG_ENTER("mysql_write_frm");

  /*
    Build shadow frm file name
  */
  build_table_shadow_filename(shadow_path, sizeof(shadow_path) - 1, lpt);
  strxmov(shadow_frm_name, shadow_path, reg_ext, NullS);
  if (flags & WFRM_WRITE_SHADOW)
  {
    if (mysql_prepare_create_table(lpt->thd, lpt->create_info,
                                   lpt->alter_info,
                                   /*tmp_table*/ 1,
                                   &lpt->db_options,
                                   lpt->table->file,
                                   &lpt->key_info_buffer,
                                   &lpt->key_count,
                                   /*select_field_count*/ 0))
    {
      DBUG_RETURN(TRUE);
    }
#ifdef WITH_PARTITION_STORAGE_ENGINE
    {
      partition_info *part_info= lpt->table->part_info;
      if (part_info)
      {
        if (!(part_syntax_buf= generate_partition_syntax(part_info,
                                                         &syntax_len,
                                                         TRUE, TRUE,
                                                         lpt->create_info,
                                                         lpt->alter_info)))
        {
          DBUG_RETURN(TRUE);
        }
        part_info->part_info_string= part_syntax_buf;
        part_info->part_info_len= syntax_len;
      }
    }
#endif
    /* Write shadow frm file */
    lpt->create_info->table_options= lpt->db_options;
    if ((mysql_create_frm(lpt->thd, shadow_frm_name, lpt->db,
                          lpt->table_name, lpt->create_info,
                          lpt->alter_info->create_list, lpt->key_count,
                          lpt->key_info_buffer, lpt->table->file)) ||
        lpt->table->file->ha_create_handler_files(shadow_path, NULL,
                                                  CHF_CREATE_FLAG,
                                                  lpt->create_info))
    {
      mysql_file_delete(key_file_frm, shadow_frm_name, MYF(0));
      error= 1;
      goto end;
    }
  }
  if (flags & WFRM_PACK_FRM)
  {
    /*
      We need to pack the frm file and after packing it we delete the
      frm file to ensure it doesn't get used. This is only used for
      handlers that have the main version of the frm file stored in the
      handler.
    */
    uchar *data;
    size_t length;
    if (readfrm(shadow_path, &data, &length) ||
        packfrm(data, length, &lpt->pack_frm_data, &lpt->pack_frm_len))
    {
      my_free(data);
      my_free(lpt->pack_frm_data);
      mem_alloc_error(length);
      error= 1;
      goto end;
    }
    error= mysql_file_delete(key_file_frm, shadow_frm_name, MYF(MY_WME));
  }
  if (flags & WFRM_INSTALL_SHADOW)
  {
#ifdef WITH_PARTITION_STORAGE_ENGINE
    partition_info *part_info= lpt->part_info;
#endif
    /*
      Build frm file name
    */
    build_table_filename(path, sizeof(path) - 1, lpt->db,
                         lpt->table_name, "", 0);
    strxmov(frm_name, path, reg_ext, NullS);
    /*
      When we are changing to use new frm file we need to ensure that we
      don't collide with another thread in process to open the frm file.
      We start by deleting the .frm file and possible .par file. Then we
      write to the DDL log that we have completed the delete phase by
      increasing the phase of the log entry. Next step is to rename the
      new .frm file and the new .par file to the real name. After
      completing this we write a new phase to the log entry that will
      deactivate it.
    */
    if (mysql_file_delete(key_file_frm, frm_name, MYF(MY_WME)) ||
#ifdef WITH_PARTITION_STORAGE_ENGINE
        lpt->table->file->ha_create_handler_files(path, shadow_path,
                                                  CHF_DELETE_FLAG, NULL) ||
        deactivate_ddl_log_entry(part_info->frm_log_entry->entry_pos) ||
        (sync_ddl_log(), FALSE) ||
        mysql_file_rename(key_file_frm,
                          shadow_frm_name, frm_name, MYF(MY_WME)) ||
        lpt->table->file->ha_create_handler_files(path, shadow_path,
                                                  CHF_RENAME_FLAG, NULL))
#else
        mysql_file_rename(key_file_frm,
                          shadow_frm_name, frm_name, MYF(MY_WME)))
#endif
    {
      error= 1;
      goto err;
    }
#ifdef WITH_PARTITION_STORAGE_ENGINE
    if (part_info && (flags & WFRM_KEEP_SHARE))
    {
      TABLE_SHARE *share= lpt->table->s;
      char *tmp_part_syntax_str;
      if (!(part_syntax_buf= generate_partition_syntax(part_info,
                                                       &syntax_len,
                                                       TRUE, TRUE,
                                                       lpt->create_info,
                                                       lpt->alter_info)))
      {
        error= 1;
        goto err;
      }
      if (share->partition_info_buffer_size < syntax_len + 1)
      {
        share->partition_info_buffer_size= syntax_len+1;
        if (!(tmp_part_syntax_str= (char*) strmake_root(&share->mem_root,
                                                        part_syntax_buf,
                                                        syntax_len)))
        {
          error= 1;
          goto err;
        }
        share->partition_info_str= tmp_part_syntax_str;
      }
      else
        memcpy((char*) share->partition_info_str, part_syntax_buf,
               syntax_len + 1);
      share->partition_info_str_len= part_info->part_info_len= syntax_len;
      part_info->part_info_string= part_syntax_buf;
    }
#endif

err:
#ifdef WITH_PARTITION_STORAGE_ENGINE
    deactivate_ddl_log_entry(part_info->frm_log_entry->entry_pos);
    part_info->frm_log_entry= NULL;
    (void) sync_ddl_log();
#endif
    ;
  }

end:
  DBUG_RETURN(error);
}


/*
  SYNOPSIS
    write_bin_log()
    thd                           Thread object
    clear_error                   is clear_error to be called
    query                         Query to log
    query_length                  Length of query
    is_trans                      if the event changes either
                                  a trans or non-trans engine.

  RETURN VALUES
    NONE

  DESCRIPTION
    Write the binlog if open, routine used in multiple places in this
    file
*/

int write_bin_log(THD *thd, bool clear_error,
                  char const *query, ulong query_length, bool is_trans)
{
  int error= 0;
  if (mysql_bin_log.is_open())
  {
    int errcode= 0;
    if (clear_error)
      thd->clear_error();
    else
      errcode= query_error_code(thd, TRUE);
    error= thd->binlog_query(THD::STMT_QUERY_TYPE,
                             query, query_length, is_trans, FALSE, FALSE,
                             errcode);
  }
  return error;
}


/*
 delete (drop) tables.

  SYNOPSIS
   mysql_rm_table()
   thd			Thread handle
   tables		List of tables to delete
   if_exists		If 1, don't give error if one table doesn't exists

  NOTES
    Will delete all tables that can be deleted and give a compact error
    messages for tables that could not be deleted.
    If a table is in use, we will wait for all users to free the table
    before dropping it

    Wait if global_read_lock (FLUSH TABLES WITH READ LOCK) is set, but
    not if under LOCK TABLES.

  RETURN
    FALSE OK.  In this case ok packet is sent to user
    TRUE  Error

*/

bool mysql_rm_table(THD *thd,TABLE_LIST *tables, my_bool if_exists,
                    my_bool drop_temporary)
{
  bool error;
  Drop_table_error_handler err_handler;
  TABLE_LIST *table;

  DBUG_ENTER("mysql_rm_table");

#ifndef MCP_GLOBAL_SCHEMA_LOCK
  Ha_global_schema_lock_guard global_schema_lock(thd);
#endif

  /* Disable drop of enabled log tables, must be done before name locking */
  for (table= tables; table; table= table->next_local)
  {
    if (check_if_log_table(table->db_length, table->db,
                           table->table_name_length, table->table_name, true))
    {
      my_error(ER_BAD_LOG_STATEMENT, MYF(0), "DROP");
      DBUG_RETURN(true);
    }
  }

  mysql_ha_rm_tables(thd, tables);

  if (!drop_temporary)
  {
#ifndef MCP_GLOBAL_SCHEMA_LOCK
    (void)global_schema_lock.lock();
#endif

    if (!thd->locked_tables_mode)
    {
      if (lock_table_names(thd, tables, NULL, thd->variables.lock_wait_timeout,
                           MYSQL_OPEN_SKIP_TEMPORARY))
        DBUG_RETURN(true);

      for (table= tables; table; table= table->next_local)
        tdc_remove_table(thd, TDC_RT_REMOVE_ALL, table->db, table->table_name,
                         false);
    }
    else
    {
      for (table= tables; table; table= table->next_local)
        if (table->open_type != OT_BASE_ONLY &&
	    find_temporary_table(thd, table))
        {
          /*
            A temporary table.

            Don't try to find a corresponding MDL lock or assign it
            to table->mdl_request.ticket. There can't be metadata
            locks for temporary tables: they are local to the session.

            Later in this function we release the MDL lock only if
            table->mdl_requeset.ticket is not NULL. Thus here we
            ensure that we won't release the metadata lock on the base
            table locked with LOCK TABLES as a side effect of temporary
            table drop.
          */
          DBUG_ASSERT(table->mdl_request.ticket == NULL);
        }
        else
        {
          /*
            Not a temporary table.

            Since 'tables' list can't contain duplicates (this is ensured
            by parser) it is safe to cache pointer to the TABLE instances
            in its elements.
          */
          table->table= find_table_for_mdl_upgrade(thd, table->db,
                                                   table->table_name, false);
          if (!table->table)
            DBUG_RETURN(true);
          table->mdl_request.ticket= table->table->mdl_ticket;
       }
    }
  }

  /* mark for close and remove all cached entries */
  thd->push_internal_handler(&err_handler);
  error= mysql_rm_table_no_locks(thd, tables, if_exists, drop_temporary,
                                 false, false);
  thd->pop_internal_handler();

  if (error)
    DBUG_RETURN(TRUE);
  my_ok(thd);
  DBUG_RETURN(FALSE);
}


/**
  Execute the drop of a normal or temporary table.

  @param  thd             Thread handler
  @param  tables          Tables to drop
  @param  if_exists       If set, don't give an error if table doesn't exists.
                          In this case we give an warning of level 'NOTE'
  @param  drop_temporary  Only drop temporary tables
  @param  drop_view       Allow to delete VIEW .frm
  @param  dont_log_query  Don't write query to log files. This will also not
                          generate warnings if the handler files doesn't exists

  @retval  0  ok
  @retval  1  Error
  @retval -1  Thread was killed

  @note This function assumes that metadata locks have already been taken.
        It is also assumed that the tables have been removed from TDC.

  @todo When logging to the binary log, we should log
        tmp_tables and transactional tables as separate statements if we
        are in a transaction;  This is needed to get these tables into the
        cached binary log that is only written on COMMIT.
        The current code only writes DROP statements that only uses temporary
        tables to the cache binary log.  This should be ok on most cases, but
        not all.
*/

int mysql_rm_table_no_locks(THD *thd, TABLE_LIST *tables, bool if_exists,
                            bool drop_temporary, bool drop_view,
                            bool dont_log_query)
{
  TABLE_LIST *table;
  char path[FN_REFLEN + 1], *alias= NULL;
  uint path_length= 0;
  String wrong_tables;
  int error= 0;
  int non_temp_tables_count= 0;
  bool foreign_key_error=0;
  bool non_tmp_error= 0;
  bool trans_tmp_table_deleted= 0, non_trans_tmp_table_deleted= 0;
  bool non_tmp_table_deleted= 0;
  String built_query;
  String built_trans_tmp_query, built_non_trans_tmp_query;
  DBUG_ENTER("mysql_rm_table_no_locks");

  /*
    Prepares the drop statements that will be written into the binary
    log as follows:

    1 - If we are not processing a "DROP TEMPORARY" it prepares a
    "DROP".

    2 - A "DROP" may result in a "DROP TEMPORARY" but the opposite is
    not true.

    3 - If the current format is row, the IF EXISTS token needs to be
    appended because one does not know if CREATE TEMPORARY was previously
    written to the binary log.

    4 - Add the IF_EXISTS token if necessary, i.e. if_exists is TRUE.

    5 - For temporary tables, there is a need to differentiate tables
    in transactional and non-transactional storage engines. For that,
    reason, two types of drop statements are prepared.

    The need to different the type of tables when dropping a temporary
    table stems from the fact that such drop does not commit an ongoing
    transaction and changes to non-transactional tables must be written
    ahead of the transaction in some circumstances.
  */
  if (!dont_log_query)
  {
    if (!drop_temporary)
    {
      built_query.set_charset(system_charset_info);
      if (if_exists)
        built_query.append("DROP TABLE IF EXISTS ");
      else
        built_query.append("DROP TABLE ");
    }

    if (thd->is_current_stmt_binlog_format_row() || if_exists)
    {
      built_trans_tmp_query.set_charset(system_charset_info);
      built_trans_tmp_query.append("DROP TEMPORARY TABLE IF EXISTS ");
      built_non_trans_tmp_query.set_charset(system_charset_info);
      built_non_trans_tmp_query.append("DROP TEMPORARY TABLE IF EXISTS ");
    }
    else
    {
      built_trans_tmp_query.set_charset(system_charset_info);
      built_trans_tmp_query.append("DROP TEMPORARY TABLE ");
      built_non_trans_tmp_query.set_charset(system_charset_info);
      built_non_trans_tmp_query.append("DROP TEMPORARY TABLE ");
    }
  }

  for (table= tables; table; table= table->next_local)
  {
    bool is_trans;
    char *db=table->db;
    handlerton *table_type;
    enum legacy_db_type frm_db_type= DB_TYPE_UNKNOWN;

    DBUG_PRINT("table", ("table_l: '%s'.'%s'  table: 0x%lx  s: 0x%lx",
                         table->db, table->table_name, (long) table->table,
                         table->table ? (long) table->table->s : (long) -1));

    /*
      If we are in locked tables mode and are dropping a temporary table,
      the ticket should be NULL to ensure that we don't release a lock
      on a base table later.
    */
    DBUG_ASSERT(!(thd->locked_tables_mode &&
                  table->open_type != OT_BASE_ONLY &&
                  find_temporary_table(thd, table) &&
                  table->mdl_request.ticket != NULL));

    /*
      drop_temporary_table may return one of the following error codes:
      .  0 - a temporary table was successfully dropped.
      .  1 - a temporary table was not found.
      . -1 - a temporary table is used by an outer statement.
    */
    if (table->open_type == OT_BASE_ONLY)
      error= 1;
    else if ((error= drop_temporary_table(thd, table, &is_trans)) == -1)
    {
      DBUG_ASSERT(thd->in_sub_stmt);
      goto err;
    }

    if ((drop_temporary && if_exists) || !error)
    {
      /*
        This handles the case of temporary tables. We have the following cases:

          . "DROP TEMPORARY" was executed and a temporary table was affected
          (i.e. drop_temporary && !error) or the if_exists was specified (i.e.
          drop_temporary && if_exists).

          . "DROP" was executed but a temporary table was affected (.i.e
          !error).
      */
      if (!dont_log_query)
      {
        /*
          If there is an error, we don't know the type of the engine
          at this point. So, we keep it in the trx-cache.
        */
        is_trans= error ? TRUE : is_trans;
        if (is_trans)
          trans_tmp_table_deleted= TRUE;
        else
          non_trans_tmp_table_deleted= TRUE;

        String *built_ptr_query=
          (is_trans ? &built_trans_tmp_query : &built_non_trans_tmp_query);
        /*
          Don't write the database name if it is the current one (or if
          thd->db is NULL).
        */
        built_ptr_query->append("`");
        if (thd->db == NULL || strcmp(db,thd->db) != 0)
        {
          built_ptr_query->append(db);
          built_ptr_query->append("`.`");
        }
        built_ptr_query->append(table->table_name);
        built_ptr_query->append("`,");
      }
      /*
        This means that a temporary table was droped and as such there
        is no need to proceed with the code that tries to drop a regular
        table.
      */
      if (!error) continue;
    }
    else if (!drop_temporary)
    {
      non_temp_tables_count++;

      if (thd->locked_tables_mode)
      {
        if (wait_while_table_is_used(thd, table->table, HA_EXTRA_FORCE_REOPEN))
        {
          error= -1;
          goto err;
        }
        close_all_tables_for_name(thd, table->table->s, TRUE);
        table->table= 0;
      }

      /* Check that we have an exclusive lock on the table to be dropped. */
      DBUG_ASSERT(thd->mdl_context.is_lock_owner(MDL_key::TABLE, table->db,
                                                 table->table_name,
                                                 MDL_EXCLUSIVE));
      if (thd->killed)
      {
        error= -1;
        goto err;
      }
      alias= (lower_case_table_names == 2) ? table->alias : table->table_name;
      /* remove .frm file and engine files */
      path_length= build_table_filename(path, sizeof(path) - 1, db, alias,
                                        reg_ext,
                                        table->internal_tmp_table ?
                                        FN_IS_TMP : 0);

      /*
        This handles the case where a "DROP" was executed and a regular
        table "may be" dropped as drop_temporary is FALSE and error is
        TRUE. If the error was FALSE a temporary table was dropped and
        regardless of the status of drop_tempoary a "DROP TEMPORARY"
        must be used.
      */
      if (!dont_log_query)
      {
        /*
          Note that unless if_exists is TRUE or a temporary table was deleted, 
          there is no means to know if the statement should be written to the
          binary log. See further information on this variable in what follows.
        */
        non_tmp_table_deleted= (if_exists ? TRUE : non_tmp_table_deleted);
        /*
          Don't write the database name if it is the current one (or if
          thd->db is NULL).
        */
        built_query.append("`");
        if (thd->db == NULL || strcmp(db,thd->db) != 0)
        {
          built_query.append(db);
          built_query.append("`.`");
        }

        built_query.append(table->table_name);
        built_query.append("`,");
      }
    }
    DEBUG_SYNC(thd, "rm_table_no_locks_before_delete_table");
    DBUG_EXECUTE_IF("sleep_before_no_locks_delete_table",
                    my_sleep(100000););
    error= 0;
    if (drop_temporary ||
        ((access(path, F_OK) &&
          ha_create_table_from_engine(thd, db, alias)) ||
         (!drop_view &&
          dd_frm_type(thd, path, &frm_db_type) != FRMTYPE_TABLE)))
    {
      /*
        One of the following cases happened:
          . "DROP TEMPORARY" but a temporary table was not found.
          . "DROP" but table was not found on disk and table can't be
            created from engine.
          . ./sql/datadict.cc +32 /Alfranio - TODO: We need to test this.
      */
      if (if_exists)
	push_warning_printf(thd, MYSQL_ERROR::WARN_LEVEL_NOTE,
			    ER_BAD_TABLE_ERROR, ER(ER_BAD_TABLE_ERROR),
			    table->table_name);
      else
      {
        non_tmp_error = (drop_temporary ? non_tmp_error : TRUE);
        error= 1;
      }
    }
    else
    {
      char *end;
      /*
        Cannot use the db_type from the table, since that might have changed
        while waiting for the exclusive name lock.
      */
      if (frm_db_type == DB_TYPE_UNKNOWN)
      {
        dd_frm_type(thd, path, &frm_db_type);
        DBUG_PRINT("info", ("frm_db_type %d from %s", frm_db_type, path));
      }
      table_type= ha_resolve_by_legacy_type(thd, frm_db_type);
      // Remove extension for delete
      *(end= path + path_length - reg_ext_length)= '\0';
      DBUG_PRINT("info", ("deleting table of type %d",
                          (table_type ? table_type->db_type : 0)));
      error= ha_delete_table(thd, table_type, path, db, table->table_name,
                             !dont_log_query);

      /* No error if non existent table and 'IF EXIST' clause or view */
      if ((error == ENOENT || error == HA_ERR_NO_SUCH_TABLE) && 
	  (if_exists || table_type == NULL))
      {
	error= 0;
        thd->clear_error();
      }
      if (error == HA_ERR_ROW_IS_REFERENCED)
      {
	/* the table is referenced by a foreign key constraint */
	foreign_key_error= 1;
      }
      if (!error || error == ENOENT || error == HA_ERR_NO_SUCH_TABLE)
      {
        int new_error;
	/* Delete the table definition file */
	strmov(end,reg_ext);
        if (!(new_error= mysql_file_delete(key_file_frm, path, MYF(MY_WME))))
        {
          non_tmp_table_deleted= TRUE;
          new_error= Table_triggers_list::drop_all_triggers(thd, db,
                                                            table->table_name);
        }
        error|= new_error;
      }
       non_tmp_error= error ? TRUE : non_tmp_error;
    }
    if (error)
    {
      if (wrong_tables.length())
	wrong_tables.append(',');
      wrong_tables.append(String(table->table_name,system_charset_info));
    }
    DBUG_PRINT("table", ("table: 0x%lx  s: 0x%lx", (long) table->table,
                         table->table ? (long) table->table->s : (long) -1));

    DBUG_EXECUTE_IF("bug43138",
                    my_printf_error(ER_BAD_TABLE_ERROR,
                                    ER(ER_BAD_TABLE_ERROR), MYF(0),
                                    table->table_name););
  }
  DEBUG_SYNC(thd, "rm_table_no_locks_before_binlog");
  thd->thread_specific_used|= (trans_tmp_table_deleted ||
                               non_trans_tmp_table_deleted);
  error= 0;
err:
  if (wrong_tables.length())
  {
    if (!foreign_key_error)
      my_printf_error(ER_BAD_TABLE_ERROR, ER(ER_BAD_TABLE_ERROR), MYF(0),
                      wrong_tables.c_ptr());
    else
      my_message(ER_ROW_IS_REFERENCED, ER(ER_ROW_IS_REFERENCED), MYF(0));
    error= 1;
  }

  if (non_trans_tmp_table_deleted ||
      trans_tmp_table_deleted || non_tmp_table_deleted)
  {
    query_cache_invalidate3(thd, tables, 0);
    if (!dont_log_query && mysql_bin_log.is_open())
    {
      if (non_trans_tmp_table_deleted)
      {
          /* Chop of the last comma */
          built_non_trans_tmp_query.chop();
          built_non_trans_tmp_query.append(" /* generated by server */");
          error |= thd->binlog_query(THD::STMT_QUERY_TYPE,
                                     built_non_trans_tmp_query.ptr(),
                                     built_non_trans_tmp_query.length(),
                                     FALSE, FALSE, FALSE, 0);
      }
      if (trans_tmp_table_deleted)
      {
          /* Chop of the last comma */
          built_trans_tmp_query.chop();
          built_trans_tmp_query.append(" /* generated by server */");
          error |= thd->binlog_query(THD::STMT_QUERY_TYPE,
                                     built_trans_tmp_query.ptr(),
                                     built_trans_tmp_query.length(),
                                     TRUE, FALSE, FALSE, 0);
      }
      if (non_tmp_table_deleted)
      {
          /* Chop of the last comma */
          built_query.chop();
          built_query.append(" /* generated by server */");
          int error_code = (non_tmp_error ?
            (foreign_key_error ? ER_ROW_IS_REFERENCED : ER_BAD_TABLE_ERROR) : 0);
          error |= thd->binlog_query(THD::STMT_QUERY_TYPE,
                                     built_query.ptr(),
                                     built_query.length(),
                                     TRUE, FALSE, FALSE,
                                     error_code);
      }
    }
  }

  if (!drop_temporary)
  {
    /*
      Under LOCK TABLES we should release meta-data locks on the tables
      which were dropped.

      Leave LOCK TABLES mode if we managed to drop all tables which were
      locked. Additional check for 'non_temp_tables_count' is to avoid
      leaving LOCK TABLES mode if we have dropped only temporary tables.
    */
    if (thd->locked_tables_mode)
    {
      if (thd->lock && thd->lock->table_count == 0 && non_temp_tables_count > 0)
      {
        thd->locked_tables_list.unlock_locked_tables(thd);
        goto end;
      }
      for (table= tables; table; table= table->next_local)
      {
        /* Drop locks for all successfully dropped tables. */
        if (table->table == NULL && table->mdl_request.ticket)
        {
          /*
            Under LOCK TABLES we may have several instances of table open
            and locked and therefore have to remove several metadata lock
            requests associated with them.
          */
          thd->mdl_context.release_all_locks_for_name(table->mdl_request.ticket);
        }
      }
    }
    /*
      Rely on the caller to implicitly commit the transaction
      and release metadata locks.
    */
  }

end:
  DBUG_RETURN(error);
}


/*
  Quickly remove a table.

  SYNOPSIS
    quick_rm_table()
      base                      The handlerton handle.
      db                        The database name.
      table_name                The table name.
      flags                     flags for build_table_filename().

  RETURN
    0           OK
    != 0        Error
*/

bool quick_rm_table(handlerton *base,const char *db,
                    const char *table_name, uint flags)
{
  char path[FN_REFLEN + 1];
  bool error= 0;
  DBUG_ENTER("quick_rm_table");

  uint path_length= build_table_filename(path, sizeof(path) - 1,
                                         db, table_name, reg_ext, flags);
  if (mysql_file_delete(key_file_frm, path, MYF(0)))
    error= 1; /* purecov: inspected */
  path[path_length - reg_ext_length]= '\0'; // Remove reg_ext
  if (!(flags & FRM_ONLY))
    error|= ha_delete_table(current_thd, base, path, db, table_name, 0);
  DBUG_RETURN(error);
}

/*
  Sort keys in the following order:
  - PRIMARY KEY
  - UNIQUE keys where all column are NOT NULL
  - UNIQUE keys that don't contain partial segments
  - Other UNIQUE keys
  - Normal keys
  - Fulltext keys

  This will make checking for duplicated keys faster and ensure that
  PRIMARY keys are prioritized.
*/

static int sort_keys(KEY *a, KEY *b)
{
  ulong a_flags= a->flags, b_flags= b->flags;
  
  if (a_flags & HA_NOSAME)
  {
    if (!(b_flags & HA_NOSAME))
      return -1;
    if ((a_flags ^ b_flags) & HA_NULL_PART_KEY)
    {
      /* Sort NOT NULL keys before other keys */
      return (a_flags & HA_NULL_PART_KEY) ? 1 : -1;
    }
    if (a->name == primary_key_name)
      return -1;
    if (b->name == primary_key_name)
      return 1;
    /* Sort keys don't containing partial segments before others */
    if ((a_flags ^ b_flags) & HA_KEY_HAS_PART_KEY_SEG)
      return (a_flags & HA_KEY_HAS_PART_KEY_SEG) ? 1 : -1;
  }
  else if (b_flags & HA_NOSAME)
    return 1;					// Prefer b

  if ((a_flags ^ b_flags) & HA_FULLTEXT)
  {
    return (a_flags & HA_FULLTEXT) ? 1 : -1;
  }
  /*
    Prefer original key order.	usable_key_parts contains here
    the original key position.
  */
  return ((a->usable_key_parts < b->usable_key_parts) ? -1 :
	  (a->usable_key_parts > b->usable_key_parts) ? 1 :
	  0);
}

/*
  Check TYPELIB (set or enum) for duplicates

  SYNOPSIS
    check_duplicates_in_interval()
    set_or_name   "SET" or "ENUM" string for warning message
    name	  name of the checked column
    typelib	  list of values for the column
    dup_val_count  returns count of duplicate elements

  DESCRIPTION
    This function prints an warning for each value in list
    which has some duplicates on its right

  RETURN VALUES
    0             ok
    1             Error
*/

bool check_duplicates_in_interval(const char *set_or_name,
                                  const char *name, TYPELIB *typelib,
                                  CHARSET_INFO *cs, unsigned int *dup_val_count)
{
  TYPELIB tmp= *typelib;
  const char **cur_value= typelib->type_names;
  unsigned int *cur_length= typelib->type_lengths;
  *dup_val_count= 0;  
  
  for ( ; tmp.count > 1; cur_value++, cur_length++)
  {
    tmp.type_names++;
    tmp.type_lengths++;
    tmp.count--;
    if (find_type2(&tmp, (const char*)*cur_value, *cur_length, cs))
    {
      THD *thd= current_thd;
      ErrConvString err(*cur_value, *cur_length, cs);
      if ((current_thd->variables.sql_mode &
         (MODE_STRICT_TRANS_TABLES | MODE_STRICT_ALL_TABLES)))
      {
        my_error(ER_DUPLICATED_VALUE_IN_TYPE, MYF(0),
                 name, err.ptr(), set_or_name);
        return 1;
      }
      push_warning_printf(thd,MYSQL_ERROR::WARN_LEVEL_NOTE,
                          ER_DUPLICATED_VALUE_IN_TYPE,
                          ER(ER_DUPLICATED_VALUE_IN_TYPE),
                          name, err.ptr(), set_or_name);
      (*dup_val_count)++;
    }
  }
  return 0;
}


/*
  Check TYPELIB (set or enum) max and total lengths

  SYNOPSIS
    calculate_interval_lengths()
    cs            charset+collation pair of the interval
    typelib       list of values for the column
    max_length    length of the longest item
    tot_length    sum of the item lengths

  DESCRIPTION
    After this function call:
    - ENUM uses max_length
    - SET uses tot_length.

  RETURN VALUES
    void
*/
void calculate_interval_lengths(CHARSET_INFO *cs, TYPELIB *interval,
                                uint32 *max_length, uint32 *tot_length)
{
  const char **pos;
  uint *len;
  *max_length= *tot_length= 0;
  for (pos= interval->type_names, len= interval->type_lengths;
       *pos ; pos++, len++)
  {
    size_t length= cs->cset->numchars(cs, *pos, *pos + *len);
    *tot_length+= length;
    set_if_bigger(*max_length, (uint32)length);
  }
}


/*
  Prepare a create_table instance for packing

  SYNOPSIS
    prepare_create_field()
    sql_field     field to prepare for packing
    blob_columns  count for BLOBs
    timestamps    count for timestamps
    table_flags   table flags

  DESCRIPTION
    This function prepares a Create_field instance.
    Fields such as pack_flag are valid after this call.

  RETURN VALUES
   0	ok
   1	Error
*/

int prepare_create_field(Create_field *sql_field, 
			 uint *blob_columns, 
			 int *timestamps, int *timestamps_with_niladic,
			 longlong table_flags)
{
  unsigned int dup_val_count;
  DBUG_ENTER("prepare_field");

  /*
    This code came from mysql_prepare_create_table.
    Indent preserved to make patching easier
  */
  DBUG_ASSERT(sql_field->charset);

  switch (sql_field->sql_type) {
  case MYSQL_TYPE_BLOB:
  case MYSQL_TYPE_MEDIUM_BLOB:
  case MYSQL_TYPE_TINY_BLOB:
  case MYSQL_TYPE_LONG_BLOB:
    sql_field->pack_flag=FIELDFLAG_BLOB |
      pack_length_to_packflag(sql_field->pack_length -
                              portable_sizeof_char_ptr);
    if (sql_field->charset->state & MY_CS_BINSORT)
      sql_field->pack_flag|=FIELDFLAG_BINARY;
    sql_field->length=8;			// Unireg field length
    sql_field->unireg_check=Field::BLOB_FIELD;
    (*blob_columns)++;
    break;
  case MYSQL_TYPE_GEOMETRY:
#ifdef HAVE_SPATIAL
    if (!(table_flags & HA_CAN_GEOMETRY))
    {
      my_printf_error(ER_CHECK_NOT_IMPLEMENTED, ER(ER_CHECK_NOT_IMPLEMENTED),
                      MYF(0), "GEOMETRY");
      DBUG_RETURN(1);
    }
    sql_field->pack_flag=FIELDFLAG_GEOM |
      pack_length_to_packflag(sql_field->pack_length -
                              portable_sizeof_char_ptr);
    if (sql_field->charset->state & MY_CS_BINSORT)
      sql_field->pack_flag|=FIELDFLAG_BINARY;
    sql_field->length=8;			// Unireg field length
    sql_field->unireg_check=Field::BLOB_FIELD;
    (*blob_columns)++;
    break;
#else
    my_printf_error(ER_FEATURE_DISABLED,ER(ER_FEATURE_DISABLED), MYF(0),
                    sym_group_geom.name, sym_group_geom.needed_define);
    DBUG_RETURN(1);
#endif /*HAVE_SPATIAL*/
  case MYSQL_TYPE_VARCHAR:
#ifndef QQ_ALL_HANDLERS_SUPPORT_VARCHAR
    if (table_flags & HA_NO_VARCHAR)
    {
      /* convert VARCHAR to CHAR because handler is not yet up to date */
      sql_field->sql_type=    MYSQL_TYPE_VAR_STRING;
      sql_field->pack_length= calc_pack_length(sql_field->sql_type,
                                               (uint) sql_field->length);
      if ((sql_field->length / sql_field->charset->mbmaxlen) >
          MAX_FIELD_CHARLENGTH)
      {
        my_printf_error(ER_TOO_BIG_FIELDLENGTH, ER(ER_TOO_BIG_FIELDLENGTH),
                        MYF(0), sql_field->field_name,
                        static_cast<ulong>(MAX_FIELD_CHARLENGTH));
        DBUG_RETURN(1);
      }
    }
#endif
    /* fall through */
  case MYSQL_TYPE_STRING:
    sql_field->pack_flag=0;
    if (sql_field->charset->state & MY_CS_BINSORT)
      sql_field->pack_flag|=FIELDFLAG_BINARY;
    break;
  case MYSQL_TYPE_ENUM:
    sql_field->pack_flag=pack_length_to_packflag(sql_field->pack_length) |
      FIELDFLAG_INTERVAL;
    if (sql_field->charset->state & MY_CS_BINSORT)
      sql_field->pack_flag|=FIELDFLAG_BINARY;
    sql_field->unireg_check=Field::INTERVAL_FIELD;
    if (check_duplicates_in_interval("ENUM",sql_field->field_name,
                                     sql_field->interval,
                                     sql_field->charset, &dup_val_count))
      DBUG_RETURN(1);
    break;
  case MYSQL_TYPE_SET:
    sql_field->pack_flag=pack_length_to_packflag(sql_field->pack_length) |
      FIELDFLAG_BITFIELD;
    if (sql_field->charset->state & MY_CS_BINSORT)
      sql_field->pack_flag|=FIELDFLAG_BINARY;
    sql_field->unireg_check=Field::BIT_FIELD;
    if (check_duplicates_in_interval("SET",sql_field->field_name,
                                     sql_field->interval,
                                     sql_field->charset, &dup_val_count))
      DBUG_RETURN(1);
    /* Check that count of unique members is not more then 64 */
    if (sql_field->interval->count -  dup_val_count > sizeof(longlong)*8)
    {
       my_error(ER_TOO_BIG_SET, MYF(0), sql_field->field_name);
       DBUG_RETURN(1);
    }
    break;
  case MYSQL_TYPE_DATE:			// Rest of string types
  case MYSQL_TYPE_NEWDATE:
  case MYSQL_TYPE_TIME:
  case MYSQL_TYPE_DATETIME:
  case MYSQL_TYPE_NULL:
    sql_field->pack_flag=f_settype((uint) sql_field->sql_type);
    break;
  case MYSQL_TYPE_BIT:
    /* 
      We have sql_field->pack_flag already set here, see
      mysql_prepare_create_table().
    */
    break;
  case MYSQL_TYPE_NEWDECIMAL:
    sql_field->pack_flag=(FIELDFLAG_NUMBER |
                          (sql_field->flags & UNSIGNED_FLAG ? 0 :
                           FIELDFLAG_DECIMAL) |
                          (sql_field->flags & ZEROFILL_FLAG ?
                           FIELDFLAG_ZEROFILL : 0) |
                          (sql_field->decimals << FIELDFLAG_DEC_SHIFT));
    break;
  case MYSQL_TYPE_TIMESTAMP:
    /* We should replace old TIMESTAMP fields with their newer analogs */
    if (sql_field->unireg_check == Field::TIMESTAMP_OLD_FIELD)
    {
      if (!*timestamps)
      {
        sql_field->unireg_check= Field::TIMESTAMP_DNUN_FIELD;
        (*timestamps_with_niladic)++;
      }
      else
        sql_field->unireg_check= Field::NONE;
    }
    else if (sql_field->unireg_check != Field::NONE)
      (*timestamps_with_niladic)++;

    (*timestamps)++;
    /* fall-through */
  default:
    sql_field->pack_flag=(FIELDFLAG_NUMBER |
                          (sql_field->flags & UNSIGNED_FLAG ? 0 :
                           FIELDFLAG_DECIMAL) |
                          (sql_field->flags & ZEROFILL_FLAG ?
                           FIELDFLAG_ZEROFILL : 0) |
                          f_settype((uint) sql_field->sql_type) |
                          (sql_field->decimals << FIELDFLAG_DEC_SHIFT));
    break;
  }
  if (!(sql_field->flags & NOT_NULL_FLAG))
    sql_field->pack_flag|= FIELDFLAG_MAYBE_NULL;
  if (sql_field->flags & NO_DEFAULT_VALUE_FLAG)
    sql_field->pack_flag|= FIELDFLAG_NO_DEFAULT;
  DBUG_RETURN(0);
}


/*
  Get character set from field object generated by parser using
  default values when not set.

  SYNOPSIS
    get_sql_field_charset()
    sql_field                 The sql_field object
    create_info               Info generated by parser

  RETURN VALUES
    cs                        Character set
*/

CHARSET_INFO* get_sql_field_charset(Create_field *sql_field,
                                    HA_CREATE_INFO *create_info)
{
  CHARSET_INFO *cs= sql_field->charset;

  if (!cs)
    cs= create_info->default_table_charset;
  /*
    table_charset is set only in ALTER TABLE t1 CONVERT TO CHARACTER SET csname
    if we want change character set for all varchar/char columns.
    But the table charset must not affect the BLOB fields, so don't
    allow to change my_charset_bin to somethig else.
  */
  if (create_info->table_charset && cs != &my_charset_bin)
    cs= create_info->table_charset;
  return cs;
}


bool check_duplicate_warning(THD *thd, char *msg, ulong length)
{
  List_iterator_fast<MYSQL_ERROR> it(thd->warning_info->warn_list());
  MYSQL_ERROR *err;
  while ((err= it++))
  {
    if (strncmp(msg, err->get_message_text(), length) == 0)
    {
      return true;
    }
  }
  return false;
}


/*
  Preparation for table creation

  SYNOPSIS
    mysql_prepare_create_table()
      thd                       Thread object.
      create_info               Create information (like MAX_ROWS).
      alter_info                List of columns and indexes to create
      tmp_table                 If a temporary table is to be created.
      db_options          INOUT Table options (like HA_OPTION_PACK_RECORD).
      file                      The handler for the new table.
      key_info_buffer     OUT   An array of KEY structs for the indexes.
      key_count           OUT   The number of elements in the array.
      select_field_count        The number of fields coming from a select table.

  DESCRIPTION
    Prepares the table and key structures for table creation.

  NOTES
    sets create_info->varchar if the table has a varchar

  RETURN VALUES
    FALSE    OK
    TRUE     error
*/

static int
mysql_prepare_create_table(THD *thd, HA_CREATE_INFO *create_info,
                           Alter_info *alter_info,
                           bool tmp_table,
                           uint *db_options,
                           handler *file, KEY **key_info_buffer,
                           uint *key_count, int select_field_count)
{
  const char	*key_name;
  Create_field	*sql_field,*dup_field;
  uint		field,null_fields,blob_columns,max_key_length;
  ulong		record_offset= 0;
  KEY		*key_info;
  KEY_PART_INFO *key_part_info;
  int		timestamps= 0, timestamps_with_niladic= 0;
  int		field_no,dup_no;
  int		select_field_pos,auto_increment=0;
  List_iterator<Create_field> it(alter_info->create_list);
  List_iterator<Create_field> it2(alter_info->create_list);
  uint total_uneven_bit_length= 0;
  DBUG_ENTER("mysql_prepare_create_table");

  select_field_pos= alter_info->create_list.elements - select_field_count;
  null_fields=blob_columns=0;
  create_info->varchar= 0;
  max_key_length= file->max_key_length();

  for (field_no=0; (sql_field=it++) ; field_no++)
  {
    CHARSET_INFO *save_cs;

    /*
      Initialize length from its original value (number of characters),
      which was set in the parser. This is necessary if we're
      executing a prepared statement for the second time.
    */
    sql_field->length= sql_field->char_length;
    save_cs= sql_field->charset= get_sql_field_charset(sql_field,
                                                       create_info);
    if ((sql_field->flags & BINCMP_FLAG) &&
	!(sql_field->charset= get_charset_by_csname(sql_field->charset->csname,
						    MY_CS_BINSORT,MYF(0))))
    {
      char tmp[65];
      strmake(strmake(tmp, save_cs->csname, sizeof(tmp)-4),
              STRING_WITH_LEN("_bin"));
      my_error(ER_UNKNOWN_COLLATION, MYF(0), tmp);
      DBUG_RETURN(TRUE);
    }

    /*
      Convert the default value from client character
      set into the column character set if necessary.
    */
    if (sql_field->def && 
        save_cs != sql_field->def->collation.collation &&
        (sql_field->sql_type == MYSQL_TYPE_VAR_STRING ||
         sql_field->sql_type == MYSQL_TYPE_STRING ||
         sql_field->sql_type == MYSQL_TYPE_SET ||
         sql_field->sql_type == MYSQL_TYPE_ENUM))
    {
      /*
        Starting from 5.1 we work here with a copy of Create_field
        created by the caller, not with the instance that was
        originally created during parsing. It's OK to create
        a temporary item and initialize with it a member of the
        copy -- this item will be thrown away along with the copy
        at the end of execution, and thus not introduce a dangling
        pointer in the parsed tree of a prepared statement or a
        stored procedure statement.
      */
      sql_field->def= sql_field->def->safe_charset_converter(save_cs);

      if (sql_field->def == NULL)
      {
        /* Could not convert */
        my_error(ER_INVALID_DEFAULT, MYF(0), sql_field->field_name);
        DBUG_RETURN(TRUE);
      }
    }

    if (sql_field->sql_type == MYSQL_TYPE_SET ||
        sql_field->sql_type == MYSQL_TYPE_ENUM)
    {
      uint32 dummy;
      CHARSET_INFO *cs= sql_field->charset;
      TYPELIB *interval= sql_field->interval;

      /*
        Create typelib from interval_list, and if necessary
        convert strings from client character set to the
        column character set.
      */
      if (!interval)
      {
        /*
          Create the typelib in runtime memory - we will free the
          occupied memory at the same time when we free this
          sql_field -- at the end of execution.
        */
        interval= sql_field->interval= typelib(thd->mem_root,
                                               sql_field->interval_list);
        List_iterator<String> int_it(sql_field->interval_list);
        String conv, *tmp;
        char comma_buf[4]; /* 4 bytes for utf32 */
        int comma_length= cs->cset->wc_mb(cs, ',', (uchar*) comma_buf,
                                          (uchar*) comma_buf + 
                                          sizeof(comma_buf));
        DBUG_ASSERT(comma_length > 0);
        for (uint i= 0; (tmp= int_it++); i++)
        {
          size_t lengthsp;
          if (String::needs_conversion(tmp->length(), tmp->charset(),
                                       cs, &dummy))
          {
            uint cnv_errs;
            conv.copy(tmp->ptr(), tmp->length(), tmp->charset(), cs, &cnv_errs);
            interval->type_names[i]= strmake_root(thd->mem_root, conv.ptr(),
                                                  conv.length());
            interval->type_lengths[i]= conv.length();
          }

          // Strip trailing spaces.
          lengthsp= cs->cset->lengthsp(cs, interval->type_names[i],
                                       interval->type_lengths[i]);
          interval->type_lengths[i]= lengthsp;
          ((uchar *)interval->type_names[i])[lengthsp]= '\0';
          if (sql_field->sql_type == MYSQL_TYPE_SET)
          {
            if (cs->coll->instr(cs, interval->type_names[i], 
                                interval->type_lengths[i], 
                                comma_buf, comma_length, NULL, 0))
            {
              ErrConvString err(tmp->ptr(), tmp->length(), cs);
              my_error(ER_ILLEGAL_VALUE_FOR_TYPE, MYF(0), "set", err.ptr());
              DBUG_RETURN(TRUE);
            }
          }
        }
        sql_field->interval_list.empty(); // Don't need interval_list anymore
      }

      if (sql_field->sql_type == MYSQL_TYPE_SET)
      {
        uint32 field_length;
        if (sql_field->def != NULL)
        {
          char *not_used;
          uint not_used2;
          bool not_found= 0;
          String str, *def= sql_field->def->val_str(&str);
          if (def == NULL) /* SQL "NULL" maps to NULL */
          {
            if ((sql_field->flags & NOT_NULL_FLAG) != 0)
            {
              my_error(ER_INVALID_DEFAULT, MYF(0), sql_field->field_name);
              DBUG_RETURN(TRUE);
            }

            /* else, NULL is an allowed value */
            (void) find_set(interval, NULL, 0,
                            cs, &not_used, &not_used2, &not_found);
          }
          else /* not NULL */
          {
            (void) find_set(interval, def->ptr(), def->length(),
                            cs, &not_used, &not_used2, &not_found);
          }

          if (not_found)
          {
            my_error(ER_INVALID_DEFAULT, MYF(0), sql_field->field_name);
            DBUG_RETURN(TRUE);
          }
        }
        calculate_interval_lengths(cs, interval, &dummy, &field_length);
        sql_field->length= field_length + (interval->count - 1);
      }
      else  /* MYSQL_TYPE_ENUM */
      {
        uint32 field_length;
        DBUG_ASSERT(sql_field->sql_type == MYSQL_TYPE_ENUM);
        if (sql_field->def != NULL)
        {
          String str, *def= sql_field->def->val_str(&str);
          if (def == NULL) /* SQL "NULL" maps to NULL */
          {
            if ((sql_field->flags & NOT_NULL_FLAG) != 0)
            {
              my_error(ER_INVALID_DEFAULT, MYF(0), sql_field->field_name);
              DBUG_RETURN(TRUE);
            }

            /* else, the defaults yield the correct length for NULLs. */
          } 
          else /* not NULL */
          {
            def->length(cs->cset->lengthsp(cs, def->ptr(), def->length()));
            if (find_type2(interval, def->ptr(), def->length(), cs) == 0) /* not found */
            {
              my_error(ER_INVALID_DEFAULT, MYF(0), sql_field->field_name);
              DBUG_RETURN(TRUE);
            }
          }
        }
        calculate_interval_lengths(cs, interval, &field_length, &dummy);
        sql_field->length= field_length;
      }
      set_if_smaller(sql_field->length, MAX_FIELD_WIDTH-1);
    }

    if (sql_field->sql_type == MYSQL_TYPE_BIT)
    { 
      sql_field->pack_flag= FIELDFLAG_NUMBER;
      if (file->ha_table_flags() & HA_CAN_BIT_FIELD)
        total_uneven_bit_length+= sql_field->length & 7;
      else
        sql_field->pack_flag|= FIELDFLAG_TREAT_BIT_AS_CHAR;
    }

    sql_field->create_length_to_internal_length();
    if (prepare_blob_field(thd, sql_field))
      DBUG_RETURN(TRUE);

    if (!(sql_field->flags & NOT_NULL_FLAG))
      null_fields++;

    if (check_column_name(sql_field->field_name))
    {
      my_error(ER_WRONG_COLUMN_NAME, MYF(0), sql_field->field_name);
      DBUG_RETURN(TRUE);
    }

    /* Check if we have used the same field name before */
    for (dup_no=0; (dup_field=it2++) != sql_field; dup_no++)
    {
      if (my_strcasecmp(system_charset_info,
			sql_field->field_name,
			dup_field->field_name) == 0)
      {
	/*
	  If this was a CREATE ... SELECT statement, accept a field
	  redefinition if we are changing a field in the SELECT part
	*/
	if (field_no < select_field_pos || dup_no >= select_field_pos)
	{
	  my_error(ER_DUP_FIELDNAME, MYF(0), sql_field->field_name);
	  DBUG_RETURN(TRUE);
	}
	else
	{
	  /* Field redefined */
	  sql_field->def=		dup_field->def;
	  sql_field->sql_type=		dup_field->sql_type;
	  sql_field->charset=		(dup_field->charset ?
					 dup_field->charset :
					 create_info->default_table_charset);
	  sql_field->length=		dup_field->char_length;
          sql_field->pack_length=	dup_field->pack_length;
          sql_field->key_length=	dup_field->key_length;
	  sql_field->decimals=		dup_field->decimals;
	  sql_field->create_length_to_internal_length();
	  sql_field->unireg_check=	dup_field->unireg_check;
          /* 
            We're making one field from two, the result field will have
            dup_field->flags as flags. If we've incremented null_fields
            because of sql_field->flags, decrement it back.
          */
          if (!(sql_field->flags & NOT_NULL_FLAG))
            null_fields--;
	  sql_field->flags=		dup_field->flags;
          sql_field->interval=          dup_field->interval;
	  it2.remove();			// Remove first (create) definition
	  select_field_pos--;
	  break;
	}
      }
    }
    /* Don't pack rows in old tables if the user has requested this */
    if ((sql_field->flags & BLOB_FLAG) ||
	(sql_field->sql_type == MYSQL_TYPE_VARCHAR &&
	create_info->row_type != ROW_TYPE_FIXED))
      (*db_options)|= HA_OPTION_PACK_RECORD;
    it2.rewind();
  }

  /* record_offset will be increased with 'length-of-null-bits' later */
  record_offset= 0;
  null_fields+= total_uneven_bit_length;

  it.rewind();
  while ((sql_field=it++))
  {
    DBUG_ASSERT(sql_field->charset != 0);

    if (prepare_create_field(sql_field, &blob_columns, 
			     &timestamps, &timestamps_with_niladic,
			     file->ha_table_flags()))
      DBUG_RETURN(TRUE);
    if (sql_field->sql_type == MYSQL_TYPE_VARCHAR)
      create_info->varchar= TRUE;
    sql_field->offset= record_offset;
    if (MTYP_TYPENR(sql_field->unireg_check) == Field::NEXT_NUMBER)
      auto_increment++;
    record_offset+= sql_field->pack_length;
  }
  if (timestamps_with_niladic > 1)
  {
    my_message(ER_TOO_MUCH_AUTO_TIMESTAMP_COLS,
               ER(ER_TOO_MUCH_AUTO_TIMESTAMP_COLS), MYF(0));
    DBUG_RETURN(TRUE);
  }
  if (auto_increment > 1)
  {
    my_message(ER_WRONG_AUTO_KEY, ER(ER_WRONG_AUTO_KEY), MYF(0));
    DBUG_RETURN(TRUE);
  }
  if (auto_increment &&
      (file->ha_table_flags() & HA_NO_AUTO_INCREMENT))
  {
    my_message(ER_TABLE_CANT_HANDLE_AUTO_INCREMENT,
               ER(ER_TABLE_CANT_HANDLE_AUTO_INCREMENT), MYF(0));
    DBUG_RETURN(TRUE);
  }

  if (blob_columns && (file->ha_table_flags() & HA_NO_BLOBS))
  {
    my_message(ER_TABLE_CANT_HANDLE_BLOB, ER(ER_TABLE_CANT_HANDLE_BLOB),
               MYF(0));
    DBUG_RETURN(TRUE);
  }

  /* Create keys */

  List_iterator<Key> key_iterator(alter_info->key_list);
  List_iterator<Key> key_iterator2(alter_info->key_list);
  uint key_parts=0, fk_key_count=0;
  bool primary_key=0,unique_key=0;
  Key *key, *key2;
  uint tmp, key_number;
  /* special marker for keys to be ignored */
  static char ignore_key[1];

  /* Calculate number of key segements */
  *key_count= 0;

  while ((key=key_iterator++))
  {
    DBUG_PRINT("info", ("key name: '%s'  type: %d", key->name.str ? key->name.str :
                        "(none)" , key->type));
    if (key->type == Key::FOREIGN_KEY)
    {
      fk_key_count++;
      Foreign_key *fk_key= (Foreign_key*) key;
      if (fk_key->ref_columns.elements &&
	  fk_key->ref_columns.elements != fk_key->columns.elements)
      {
        my_error(ER_WRONG_FK_DEF, MYF(0),
                 (fk_key->name.str ? fk_key->name.str :
                                     "foreign key without name"),
                 ER(ER_KEY_REF_DO_NOT_MATCH_TABLE_REF));
	DBUG_RETURN(TRUE);
      }
      continue;
    }
    (*key_count)++;
    tmp=file->max_key_parts();
    if (key->columns.elements > tmp)
    {
      my_error(ER_TOO_MANY_KEY_PARTS,MYF(0),tmp);
      DBUG_RETURN(TRUE);
    }
    if (check_string_char_length(&key->name, "", NAME_CHAR_LEN,
                                 system_charset_info, 1))
    {
      my_error(ER_TOO_LONG_IDENT, MYF(0), key->name.str);
      DBUG_RETURN(TRUE);
    }
    key_iterator2.rewind ();
    if (key->type != Key::FOREIGN_KEY)
    {
      while ((key2 = key_iterator2++) != key)
      {
	/*
          foreign_key_prefix(key, key2) returns 0 if key or key2, or both, is
          'generated', and a generated key is a prefix of the other key.
          Then we do not need the generated shorter key.
        */
        if ((key2->type != Key::FOREIGN_KEY &&
             key2->name.str != ignore_key &&
             !foreign_key_prefix(key, key2)))
        {
          /* TODO: issue warning message */
          /* mark that the generated key should be ignored */
          if (!key2->generated ||
              (key->generated && key->columns.elements <
               key2->columns.elements))
            key->name.str= ignore_key;
          else
          {
            key2->name.str= ignore_key;
            key_parts-= key2->columns.elements;
            (*key_count)--;
          }
          break;
        }
      }
    }
    if (key->name.str != ignore_key)
      key_parts+=key->columns.elements;
    else
      (*key_count)--;
    if (key->name.str && !tmp_table && (key->type != Key::PRIMARY) &&
	!my_strcasecmp(system_charset_info, key->name.str, primary_key_name))
    {
      my_error(ER_WRONG_NAME_FOR_INDEX, MYF(0), key->name.str);
      DBUG_RETURN(TRUE);
    }
  }
  tmp=file->max_keys();
  if (*key_count > tmp)
  {
    my_error(ER_TOO_MANY_KEYS,MYF(0),tmp);
    DBUG_RETURN(TRUE);
  }

  (*key_info_buffer)= key_info= (KEY*) sql_calloc(sizeof(KEY) * (*key_count));
  key_part_info=(KEY_PART_INFO*) sql_calloc(sizeof(KEY_PART_INFO)*key_parts);
  if (!*key_info_buffer || ! key_part_info)
    DBUG_RETURN(TRUE);				// Out of memory

  key_iterator.rewind();
  key_number=0;
  for (; (key=key_iterator++) ; key_number++)
  {
    uint key_length=0;
    Key_part_spec *column;

    if (key->name.str == ignore_key)
    {
      /* ignore redundant keys */
      do
	key=key_iterator++;
      while (key && key->name.str == ignore_key);
      if (!key)
	break;
    }

    switch (key->type) {
    case Key::MULTIPLE:
	key_info->flags= 0;
	break;
    case Key::FULLTEXT:
	key_info->flags= HA_FULLTEXT;
	if ((key_info->parser_name= &key->key_create_info.parser_name)->str)
          key_info->flags|= HA_USES_PARSER;
        else
          key_info->parser_name= 0;
	break;
    case Key::SPATIAL:
#ifdef HAVE_SPATIAL
	key_info->flags= HA_SPATIAL;
	break;
#else
	my_error(ER_FEATURE_DISABLED, MYF(0),
                 sym_group_geom.name, sym_group_geom.needed_define);
	DBUG_RETURN(TRUE);
#endif
    case Key::FOREIGN_KEY:
      key_number--;				// Skip this key
      continue;
    default:
      key_info->flags = HA_NOSAME;
      break;
    }
    if (key->generated)
      key_info->flags|= HA_GENERATED_KEY;

    key_info->key_parts=(uint8) key->columns.elements;
    key_info->key_part=key_part_info;
    key_info->usable_key_parts= key_number;
    key_info->algorithm= key->key_create_info.algorithm;

    if (key->type == Key::FULLTEXT)
    {
      if (!(file->ha_table_flags() & HA_CAN_FULLTEXT))
      {
	my_message(ER_TABLE_CANT_HANDLE_FT, ER(ER_TABLE_CANT_HANDLE_FT),
                   MYF(0));
	DBUG_RETURN(TRUE);
      }
    }
    /*
       Make SPATIAL to be RTREE by default
       SPATIAL only on BLOB or at least BINARY, this
       actually should be replaced by special GEOM type
       in near future when new frm file is ready
       checking for proper key parts number:
    */

    /* TODO: Add proper checks if handler supports key_type and algorithm */
    if (key_info->flags & HA_SPATIAL)
    {
      if (!(file->ha_table_flags() & HA_CAN_RTREEKEYS))
      {
        my_message(ER_TABLE_CANT_HANDLE_SPKEYS, ER(ER_TABLE_CANT_HANDLE_SPKEYS),
                   MYF(0));
        DBUG_RETURN(TRUE);
      }
      if (key_info->key_parts != 1)
      {
	my_error(ER_WRONG_ARGUMENTS, MYF(0), "SPATIAL INDEX");
	DBUG_RETURN(TRUE);
      }
    }
    else if (key_info->algorithm == HA_KEY_ALG_RTREE)
    {
#ifdef HAVE_RTREE_KEYS
      if ((key_info->key_parts & 1) == 1)
      {
	my_error(ER_WRONG_ARGUMENTS, MYF(0), "RTREE INDEX");
	DBUG_RETURN(TRUE);
      }
      /* TODO: To be deleted */
      my_error(ER_NOT_SUPPORTED_YET, MYF(0), "RTREE INDEX");
      DBUG_RETURN(TRUE);
#else
      my_error(ER_FEATURE_DISABLED, MYF(0),
               sym_group_rtree.name, sym_group_rtree.needed_define);
      DBUG_RETURN(TRUE);
#endif
    }

    /* Take block size from key part or table part */
    /*
      TODO: Add warning if block size changes. We can't do it here, as
      this may depend on the size of the key
    */
    key_info->block_size= (key->key_create_info.block_size ?
                           key->key_create_info.block_size :
                           create_info->key_block_size);

    if (key_info->block_size)
      key_info->flags|= HA_USES_BLOCK_SIZE;

    List_iterator<Key_part_spec> cols(key->columns), cols2(key->columns);
    CHARSET_INFO *ft_key_charset=0;  // for FULLTEXT
    for (uint column_nr=0 ; (column=cols++) ; column_nr++)
    {
      uint length;
      Key_part_spec *dup_column;

      it.rewind();
      field=0;
      while ((sql_field=it++) &&
	     my_strcasecmp(system_charset_info,
			   column->field_name.str,
			   sql_field->field_name))
	field++;
      if (!sql_field)
      {
	my_error(ER_KEY_COLUMN_DOES_NOT_EXITS, MYF(0), column->field_name.str);
	DBUG_RETURN(TRUE);
      }
      while ((dup_column= cols2++) != column)
      {
        if (!my_strcasecmp(system_charset_info,
	     	           column->field_name.str, dup_column->field_name.str))
	{
	  my_printf_error(ER_DUP_FIELDNAME,
			  ER(ER_DUP_FIELDNAME),MYF(0),
			  column->field_name.str);
	  DBUG_RETURN(TRUE);
	}
      }
      cols2.rewind();
      if (key->type == Key::FULLTEXT)
      {
	if ((sql_field->sql_type != MYSQL_TYPE_STRING &&
	     sql_field->sql_type != MYSQL_TYPE_VARCHAR &&
	     !f_is_blob(sql_field->pack_flag)) ||
	    sql_field->charset == &my_charset_bin ||
	    sql_field->charset->mbminlen > 1 || // ucs2 doesn't work yet
	    (ft_key_charset && sql_field->charset != ft_key_charset))
	{
	    my_error(ER_BAD_FT_COLUMN, MYF(0), column->field_name.str);
	    DBUG_RETURN(-1);
	}
	ft_key_charset=sql_field->charset;
	/*
	  for fulltext keys keyseg length is 1 for blobs (it's ignored in ft
	  code anyway, and 0 (set to column width later) for char's. it has
	  to be correct col width for char's, as char data are not prefixed
	  with length (unlike blobs, where ft code takes data length from a
	  data prefix, ignoring column->length).
	*/
	column->length=test(f_is_blob(sql_field->pack_flag));
      }
      else
      {
	column->length*= sql_field->charset->mbmaxlen;

        if (key->type == Key::SPATIAL)
        {
          if (column->length)
          {
            my_error(ER_WRONG_SUB_KEY, MYF(0));
            DBUG_RETURN(TRUE);
          }
          if (!f_is_geom(sql_field->pack_flag))
          {
            my_error(ER_SPATIAL_MUST_HAVE_GEOM_COL, MYF(0));
            DBUG_RETURN(TRUE);
          }
        }

	if (f_is_blob(sql_field->pack_flag) ||
            (f_is_geom(sql_field->pack_flag) && key->type != Key::SPATIAL))
	{
	  if (!(file->ha_table_flags() & HA_CAN_INDEX_BLOBS))
	  {
	    my_error(ER_BLOB_USED_AS_KEY, MYF(0), column->field_name.str);
	    DBUG_RETURN(TRUE);
	  }
          if (f_is_geom(sql_field->pack_flag) && sql_field->geom_type ==
              Field::GEOM_POINT)
            column->length= 25;
	  if (!column->length)
	  {
	    my_error(ER_BLOB_KEY_WITHOUT_LENGTH, MYF(0), column->field_name.str);
	    DBUG_RETURN(TRUE);
	  }
	}
#ifdef HAVE_SPATIAL
	if (key->type == Key::SPATIAL)
	{
	  if (!column->length)
	  {
	    /*
              4 is: (Xmin,Xmax,Ymin,Ymax), this is for 2D case
              Lately we'll extend this code to support more dimensions
	    */
	    column->length= 4*sizeof(double);
	  }
	}
#endif
	if (!(sql_field->flags & NOT_NULL_FLAG))
	{
	  if (key->type == Key::PRIMARY)
	  {
	    /* Implicitly set primary key fields to NOT NULL for ISO conf. */
	    sql_field->flags|= NOT_NULL_FLAG;
	    sql_field->pack_flag&= ~FIELDFLAG_MAYBE_NULL;
            null_fields--;
	  }
	  else
          {
            key_info->flags|= HA_NULL_PART_KEY;
            if (!(file->ha_table_flags() & HA_NULL_IN_KEY))
            {
              my_error(ER_NULL_COLUMN_IN_INDEX, MYF(0), column->field_name.str);
              DBUG_RETURN(TRUE);
            }
            if (key->type == Key::SPATIAL)
            {
              my_message(ER_SPATIAL_CANT_HAVE_NULL,
                         ER(ER_SPATIAL_CANT_HAVE_NULL), MYF(0));
              DBUG_RETURN(TRUE);
            }
          }
	}
	if (MTYP_TYPENR(sql_field->unireg_check) == Field::NEXT_NUMBER)
	{
	  if (column_nr == 0 || (file->ha_table_flags() & HA_AUTO_PART_KEY))
	    auto_increment--;			// Field is used
	}
      }

      key_part_info->fieldnr= field;
      key_part_info->offset=  (uint16) sql_field->offset;
      key_part_info->key_type=sql_field->pack_flag;
      length= sql_field->key_length;

      if (column->length)
      {
	if (f_is_blob(sql_field->pack_flag))
	{
	  if ((length=column->length) > max_key_length ||
	      length > file->max_key_part_length())
	  {
	    length=min(max_key_length, file->max_key_part_length());
	    if (key->type == Key::MULTIPLE)
	    {
	      /* not a critical problem */
	      char warn_buff[MYSQL_ERRMSG_SIZE];
	      my_snprintf(warn_buff, sizeof(warn_buff), ER(ER_TOO_LONG_KEY),
			  length);
	      push_warning(thd, MYSQL_ERROR::WARN_LEVEL_WARN,
			   ER_TOO_LONG_KEY, warn_buff);
              /* Align key length to multibyte char boundary */
              length-= length % sql_field->charset->mbmaxlen;
	    }
	    else
	    {
	      my_error(ER_TOO_LONG_KEY,MYF(0),length);
	      DBUG_RETURN(TRUE);
	    }
	  }
	}
        // Catch invalid use of partial keys 
	else if (!f_is_geom(sql_field->pack_flag) &&
                 // is the key partial? 
                 column->length != length &&
                 // is prefix length bigger than field length? 
                 (column->length > length ||
                  // can the field have a partial key? 
                  !Field::type_can_have_key_part (sql_field->sql_type) ||
                  // a packed field can't be used in a partial key
                  f_is_packed(sql_field->pack_flag) ||
                  // does the storage engine allow prefixed search?
                  ((file->ha_table_flags() & HA_NO_PREFIX_CHAR_KEYS) &&
                   // and is this a 'unique' key?
                   (key_info->flags & HA_NOSAME))))
        {         
	  my_message(ER_WRONG_SUB_KEY, ER(ER_WRONG_SUB_KEY), MYF(0));
	  DBUG_RETURN(TRUE);
	}
	else if (!(file->ha_table_flags() & HA_NO_PREFIX_CHAR_KEYS))
	  length=column->length;
      }
      else if (length == 0)
      {
	my_error(ER_WRONG_KEY_COLUMN, MYF(0), column->field_name.str);
	  DBUG_RETURN(TRUE);
      }
      if (length > file->max_key_part_length() && key->type != Key::FULLTEXT)
      {
        length= file->max_key_part_length();
	if (key->type == Key::MULTIPLE)
	{
	  /* not a critical problem */
	  char warn_buff[MYSQL_ERRMSG_SIZE];
	  my_snprintf(warn_buff, sizeof(warn_buff), ER(ER_TOO_LONG_KEY),
		      length);
	  push_warning(thd, MYSQL_ERROR::WARN_LEVEL_WARN,
		       ER_TOO_LONG_KEY, warn_buff);
          /* Align key length to multibyte char boundary */
          length-= length % sql_field->charset->mbmaxlen;
	}
	else
	{
	  my_error(ER_TOO_LONG_KEY,MYF(0),length);
	  DBUG_RETURN(TRUE);
	}
      }
      key_part_info->length=(uint16) length;
      /* Use packed keys for long strings on the first column */
      if (!((*db_options) & HA_OPTION_NO_PACK_KEYS) &&
          !((create_info->table_options & HA_OPTION_NO_PACK_KEYS)) &&
	  (length >= KEY_DEFAULT_PACK_LENGTH &&
	   (sql_field->sql_type == MYSQL_TYPE_STRING ||
	    sql_field->sql_type == MYSQL_TYPE_VARCHAR ||
	    sql_field->pack_flag & FIELDFLAG_BLOB)))
      {
	if ((column_nr == 0 && (sql_field->pack_flag & FIELDFLAG_BLOB)) ||
            sql_field->sql_type == MYSQL_TYPE_VARCHAR)
	  key_info->flags|= HA_BINARY_PACK_KEY | HA_VAR_LENGTH_KEY;
	else
	  key_info->flags|= HA_PACK_KEY;
      }
      /* Check if the key segment is partial, set the key flag accordingly */
      if (length != sql_field->key_length)
        key_info->flags|= HA_KEY_HAS_PART_KEY_SEG;

      key_length+=length;
      key_part_info++;

      /* Create the key name based on the first column (if not given) */
      if (column_nr == 0)
      {
	if (key->type == Key::PRIMARY)
	{
	  if (primary_key)
	  {
	    my_message(ER_MULTIPLE_PRI_KEY, ER(ER_MULTIPLE_PRI_KEY),
                       MYF(0));
	    DBUG_RETURN(TRUE);
	  }
	  key_name=primary_key_name;
	  primary_key=1;
	}
	else if (!(key_name= key->name.str))
	  key_name=make_unique_key_name(sql_field->field_name,
					*key_info_buffer, key_info);
	if (check_if_keyname_exists(key_name, *key_info_buffer, key_info))
	{
	  my_error(ER_DUP_KEYNAME, MYF(0), key_name);
	  DBUG_RETURN(TRUE);
	}
	key_info->name=(char*) key_name;
      }
    }
    if (!key_info->name || check_column_name(key_info->name))
    {
      my_error(ER_WRONG_NAME_FOR_INDEX, MYF(0), key_info->name);
      DBUG_RETURN(TRUE);
    }
    if (!(key_info->flags & HA_NULL_PART_KEY))
      unique_key=1;
    key_info->key_length=(uint16) key_length;
    if (key_length > max_key_length && key->type != Key::FULLTEXT)
    {
      my_error(ER_TOO_LONG_KEY,MYF(0),max_key_length);
      DBUG_RETURN(TRUE);
    }

    uint tmp_len= system_charset_info->cset->charpos(system_charset_info,
                                           key->key_create_info.comment.str,
                                           key->key_create_info.comment.str +
                                           key->key_create_info.comment.length,
                                           INDEX_COMMENT_MAXLEN);

    if (tmp_len < key->key_create_info.comment.length)
    {
      if ((thd->variables.sql_mode &
           (MODE_STRICT_TRANS_TABLES | MODE_STRICT_ALL_TABLES)))
      {
        my_error(ER_TOO_LONG_INDEX_COMMENT, MYF(0),
                 key_info->name, static_cast<ulong>(INDEX_COMMENT_MAXLEN));
        DBUG_RETURN(-1);
      }
      char warn_buff[MYSQL_ERRMSG_SIZE];
      my_snprintf(warn_buff, sizeof(warn_buff), ER(ER_TOO_LONG_INDEX_COMMENT),
                  key_info->name, static_cast<ulong>(INDEX_COMMENT_MAXLEN));
      /* do not push duplicate warnings */
      if (!check_duplicate_warning(thd, warn_buff, strlen(warn_buff)))
        push_warning(thd, MYSQL_ERROR::WARN_LEVEL_WARN,
                     ER_TOO_LONG_INDEX_COMMENT, warn_buff);

      key->key_create_info.comment.length= tmp_len;
    }

    key_info->comment.length= key->key_create_info.comment.length;
    if (key_info->comment.length > 0)
    {
      key_info->flags|= HA_USES_COMMENT;
      key_info->comment.str= key->key_create_info.comment.str;
    }

    key_info++;
  }
  if (!unique_key && !primary_key &&
      (file->ha_table_flags() & HA_REQUIRE_PRIMARY_KEY))
  {
    my_message(ER_REQUIRES_PRIMARY_KEY, ER(ER_REQUIRES_PRIMARY_KEY), MYF(0));
    DBUG_RETURN(TRUE);
  }
  if (auto_increment > 0)
  {
    my_message(ER_WRONG_AUTO_KEY, ER(ER_WRONG_AUTO_KEY), MYF(0));
    DBUG_RETURN(TRUE);
  }
  /* Sort keys in optimized order */
  my_qsort((uchar*) *key_info_buffer, *key_count, sizeof(KEY),
	   (qsort_cmp) sort_keys);
  create_info->null_bits= null_fields;

  /* Check fields. */
  it.rewind();
  while ((sql_field=it++))
  {
    Field::utype type= (Field::utype) MTYP_TYPENR(sql_field->unireg_check);

    if (thd->variables.sql_mode & MODE_NO_ZERO_DATE &&
        !sql_field->def &&
        sql_field->sql_type == MYSQL_TYPE_TIMESTAMP &&
        (sql_field->flags & NOT_NULL_FLAG) &&
        (type == Field::NONE || type == Field::TIMESTAMP_UN_FIELD))
    {
      /*
        An error should be reported if:
          - NO_ZERO_DATE SQL mode is active;
          - there is no explicit DEFAULT clause (default column value);
          - this is a TIMESTAMP column;
          - the column is not NULL;
          - this is not the DEFAULT CURRENT_TIMESTAMP column.

        In other words, an error should be reported if
          - NO_ZERO_DATE SQL mode is active;
          - the column definition is equivalent to
            'column_name TIMESTAMP DEFAULT 0'.
      */

      my_error(ER_INVALID_DEFAULT, MYF(0), sql_field->field_name);
      DBUG_RETURN(TRUE);
    }
  }

  DBUG_RETURN(FALSE);
}


/*
  Set table default charset, if not set

  SYNOPSIS
    set_table_default_charset()
    create_info        Table create information

  DESCRIPTION
    If the table character set was not given explicitely,
    let's fetch the database default character set and
    apply it to the table.
*/

static void set_table_default_charset(THD *thd,
				      HA_CREATE_INFO *create_info, char *db)
{
  /*
    If the table character set was not given explicitly,
    let's fetch the database default character set and
    apply it to the table.
  */
  if (!create_info->default_table_charset)
  {
    HA_CREATE_INFO db_info;

    load_db_opt_by_name(thd, db, &db_info);

    create_info->default_table_charset= db_info.default_table_charset;
  }
}


/*
  Extend long VARCHAR fields to blob & prepare field if it's a blob

  SYNOPSIS
    prepare_blob_field()
    sql_field		Field to check

  RETURN
    0	ok
    1	Error (sql_field can't be converted to blob)
        In this case the error is given
*/

static bool prepare_blob_field(THD *thd, Create_field *sql_field)
{
  DBUG_ENTER("prepare_blob_field");

  if (sql_field->length > MAX_FIELD_VARCHARLENGTH &&
      !(sql_field->flags & BLOB_FLAG))
  {
    /* Convert long VARCHAR columns to TEXT or BLOB */
    char warn_buff[MYSQL_ERRMSG_SIZE];

    if (sql_field->def || (thd->variables.sql_mode & (MODE_STRICT_TRANS_TABLES |
                                                      MODE_STRICT_ALL_TABLES)))
    {
      my_error(ER_TOO_BIG_FIELDLENGTH, MYF(0), sql_field->field_name,
               static_cast<ulong>(MAX_FIELD_VARCHARLENGTH /
                                  sql_field->charset->mbmaxlen));
      DBUG_RETURN(1);
    }
    sql_field->sql_type= MYSQL_TYPE_BLOB;
    sql_field->flags|= BLOB_FLAG;
    my_snprintf(warn_buff, sizeof(warn_buff), ER(ER_AUTO_CONVERT), sql_field->field_name,
            (sql_field->charset == &my_charset_bin) ? "VARBINARY" : "VARCHAR",
            (sql_field->charset == &my_charset_bin) ? "BLOB" : "TEXT");
    push_warning(thd, MYSQL_ERROR::WARN_LEVEL_NOTE, ER_AUTO_CONVERT,
                 warn_buff);
  }

  if ((sql_field->flags & BLOB_FLAG) && sql_field->length)
  {
    if (sql_field->sql_type == FIELD_TYPE_BLOB ||
        sql_field->sql_type == FIELD_TYPE_TINY_BLOB ||
        sql_field->sql_type == FIELD_TYPE_MEDIUM_BLOB)
    {
      /* The user has given a length to the blob column */
      sql_field->sql_type= get_blob_type_from_length(sql_field->length);
      sql_field->pack_length= calc_pack_length(sql_field->sql_type, 0);
    }
    sql_field->length= 0;
  }
  DBUG_RETURN(0);
}


/*
  Preparation of Create_field for SP function return values.
  Based on code used in the inner loop of mysql_prepare_create_table()
  above.

  SYNOPSIS
    sp_prepare_create_field()
    thd			Thread object
    sql_field		Field to prepare

  DESCRIPTION
    Prepares the field structures for field creation.

*/

void sp_prepare_create_field(THD *thd, Create_field *sql_field)
{
  if (sql_field->sql_type == MYSQL_TYPE_SET ||
      sql_field->sql_type == MYSQL_TYPE_ENUM)
  {
    uint32 field_length, dummy;
    if (sql_field->sql_type == MYSQL_TYPE_SET)
    {
      calculate_interval_lengths(sql_field->charset,
                                 sql_field->interval, &dummy, 
                                 &field_length);
      sql_field->length= field_length + 
                         (sql_field->interval->count - 1);
    }
    else /* MYSQL_TYPE_ENUM */
    {
      calculate_interval_lengths(sql_field->charset,
                                 sql_field->interval,
                                 &field_length, &dummy);
      sql_field->length= field_length;
    }
    set_if_smaller(sql_field->length, MAX_FIELD_WIDTH-1);
  }

  if (sql_field->sql_type == MYSQL_TYPE_BIT)
  {
    sql_field->pack_flag= FIELDFLAG_NUMBER |
                          FIELDFLAG_TREAT_BIT_AS_CHAR;
  }
  sql_field->create_length_to_internal_length();
  DBUG_ASSERT(sql_field->def == 0);
  /* Can't go wrong as sql_field->def is not defined */
  (void) prepare_blob_field(thd, sql_field);
}


/**
  Auxiliary function which allows to check if freshly created .FRM
  file for table can be opened.

  @retval FALSE - Success.
  @retval TRUE  - Failure.
*/

static bool check_if_created_table_can_be_opened(THD *thd,
                                                 const char *path,
                                                 const char *db,
                                                 const char *table_name,
                                                 HA_CREATE_INFO *create_info,
                                                 handler *file)
{
  TABLE table;
  TABLE_SHARE share;
  bool result;

#ifdef MCP_WL3749
  /*
    It is impossible to open definition of partitioned table without .par file.
  */
  if (file->ha_create_handler_files(path, NULL, CHF_CREATE_FLAG, create_info))
    return TRUE;
#endif

  init_tmp_table_share(thd, &share, db, 0, table_name, path);

  result= (open_table_def(thd, &share, 0) ||
#ifndef MCP_WL3749
           open_table_from_share(thd, &share, "", 0, (uint) READ_ALL,
                                 0, &table, OTM_CREATE));
#else
           open_table_from_share(thd, &share, "", 0, (uint) READ_ALL,
                                 0, &table, TRUE));
#endif
  if (! result)
    (void) closefrm(&table, 0);

  free_table_share(&share);
#ifdef MCP_WL3749
  (void) file->ha_create_handler_files(path, NULL, CHF_DELETE_FLAG, create_info);
#endif

  return result;
}


/*
  Create a table

  SYNOPSIS
    mysql_create_table_no_lock()
    thd			Thread object
    db			Database
    table_name		Table name
    create_info	        Create information (like MAX_ROWS)
    fields		List of fields to create
    keys		List of keys to create
    internal_tmp_table  Set to 1 if this is an internal temporary table
			(From ALTER TABLE)
    select_field_count
    is_trans            identifies the type of engine where the table
                        was created: either trans or non-trans.

  DESCRIPTION
    If one creates a temporary table, this is automatically opened

    Note that this function assumes that caller already have taken
    exclusive metadata lock on table being created or used some other
    way to ensure that concurrent operations won't intervene.
    mysql_create_table() is a wrapper that can be used for this.

    no_log is needed for the case of CREATE ... SELECT,
    as the logging will be done later in sql_insert.cc
    select_field_count is also used for CREATE ... SELECT,
    and must be zero for standard create of table.

  RETURN VALUES
    FALSE OK
    TRUE  error
*/

bool mysql_create_table_no_lock(THD *thd,
                                const char *db, const char *table_name,
                                HA_CREATE_INFO *create_info,
                                Alter_info *alter_info,
                                bool internal_tmp_table,
                                uint select_field_count,
                                bool *is_trans)
{
  char		path[FN_REFLEN + 1];
  uint          path_length;
  const char	*alias;
  uint		db_options, key_count;
  KEY		*key_info_buffer;
  handler	*file;
  bool		error= TRUE;
  DBUG_ENTER("mysql_create_table_no_lock");
  DBUG_PRINT("enter", ("db: '%s'  table: '%s'  tmp: %d",
                       db, table_name, internal_tmp_table));


  /* Check for duplicate fields and check type of table to create */
  if (!alter_info->create_list.elements)
  {
    my_message(ER_TABLE_MUST_HAVE_COLUMNS, ER(ER_TABLE_MUST_HAVE_COLUMNS),
               MYF(0));
    DBUG_RETURN(TRUE);
  }
  if (check_engine(thd, table_name, create_info))
    DBUG_RETURN(TRUE);

  set_table_default_charset(thd, create_info, (char*) db);

  db_options= create_info->table_options;
  if (create_info->row_type == ROW_TYPE_DYNAMIC)
    db_options|=HA_OPTION_PACK_RECORD;
  alias= table_case_name(create_info, table_name);
  if (!(file= get_new_handler((TABLE_SHARE*) 0, thd->mem_root,
                              create_info->db_type)))
  {
    mem_alloc_error(sizeof(handler));
    DBUG_RETURN(TRUE);
  }
#ifdef WITH_PARTITION_STORAGE_ENGINE
  partition_info *part_info= thd->work_part_info;

  if (!part_info && create_info->db_type->partition_flags &&
      (create_info->db_type->partition_flags() & HA_USE_AUTO_PARTITION))
  {
    /*
      Table is not defined as a partitioned table but the engine handles
      all tables as partitioned. The handler will set up the partition info
      object with the default settings.
    */
    thd->work_part_info= part_info= new partition_info();
    if (!part_info)
    {
      mem_alloc_error(sizeof(partition_info));
      DBUG_RETURN(TRUE);
    }
    file->set_auto_partitions(part_info);
    part_info->default_engine_type= create_info->db_type;
    part_info->is_auto_partitioned= TRUE;
  }
  if (part_info)
  {
    /*
      The table has been specified as a partitioned table.
      If this is part of an ALTER TABLE the handler will be the partition
      handler but we need to specify the default handler to use for
      partitions also in the call to check_partition_info. We transport
      this information in the default_db_type variable, it is either
      DB_TYPE_DEFAULT or the engine set in the ALTER TABLE command.

      Check that we don't use foreign keys in the table since it won't
      work even with InnoDB beneath it.
    */
    List_iterator<Key> key_iterator(alter_info->key_list);
    Key *key;
    handlerton *part_engine_type= create_info->db_type;
    char *part_syntax_buf;
    uint syntax_len;
    handlerton *engine_type;
    if (create_info->options & HA_LEX_CREATE_TMP_TABLE)
    {
      my_error(ER_PARTITION_NO_TEMPORARY, MYF(0));
      goto err;
    }
    while ((key= key_iterator++))
    {
      if (key->type == Key::FOREIGN_KEY &&
          !part_info->is_auto_partitioned)
      {
        my_error(ER_FOREIGN_KEY_ON_PARTITIONED, MYF(0));
        goto err;
      }
    }
    if ((part_engine_type == partition_hton) &&
        part_info->default_engine_type)
    {
      /*
        This only happens at ALTER TABLE.
        default_engine_type was assigned from the engine set in the ALTER
        TABLE command.
      */
      ;
    }
    else
    {
      if (create_info->used_fields & HA_CREATE_USED_ENGINE)
      {
        part_info->default_engine_type= create_info->db_type;
      }
      else
      {
        if (part_info->default_engine_type == NULL)
        {
          part_info->default_engine_type= ha_checktype(thd,
                                          DB_TYPE_DEFAULT, 0, 0);
        }
      }
    }
    DBUG_PRINT("info", ("db_type = %s create_info->db_type = %s",
             ha_resolve_storage_engine_name(part_info->default_engine_type),
             ha_resolve_storage_engine_name(create_info->db_type)));
    if (part_info->check_partition_info(thd, &engine_type, file,
                                        create_info, FALSE))
      goto err;
    part_info->default_engine_type= engine_type;

    /*
      We reverse the partitioning parser and generate a standard format
      for syntax stored in frm file.
    */
    if (!(part_syntax_buf= generate_partition_syntax(part_info,
                                                     &syntax_len,
                                                     TRUE, TRUE,
                                                     create_info,
                                                     alter_info)))
      goto err;
    part_info->part_info_string= part_syntax_buf;
    part_info->part_info_len= syntax_len;
    if ((!(engine_type->partition_flags &&
           engine_type->partition_flags() & HA_CAN_PARTITION)) ||
        create_info->db_type == partition_hton)
    {
      /*
        The handler assigned to the table cannot handle partitioning.
        Assign the partition handler as the handler of the table.
      */
      DBUG_PRINT("info", ("db_type: %s",
                        ha_resolve_storage_engine_name(create_info->db_type)));
      delete file;
      create_info->db_type= partition_hton;
      if (!(file= get_ha_partition(part_info)))
      {
        DBUG_RETURN(TRUE);
      }
      /*
        If we have default number of partitions or subpartitions we
        might require to set-up the part_info object such that it
        creates a proper .par file. The current part_info object is
        only used to create the frm-file and .par-file.
      */
      if (part_info->use_default_num_partitions &&
          part_info->num_parts &&
          (int)part_info->num_parts !=
          file->get_default_no_partitions(create_info))
      {
        uint i;
        List_iterator<partition_element> part_it(part_info->partitions);
        part_it++;
        DBUG_ASSERT(thd->lex->sql_command != SQLCOM_CREATE_TABLE);
        for (i= 1; i < part_info->partitions.elements; i++)
          (part_it++)->part_state= PART_TO_BE_DROPPED;
      }
      else if (part_info->is_sub_partitioned() &&
               part_info->use_default_num_subpartitions &&
               part_info->num_subparts &&
               (int)part_info->num_subparts !=
                 file->get_default_no_partitions(create_info))
      {
        DBUG_ASSERT(thd->lex->sql_command != SQLCOM_CREATE_TABLE);
        part_info->num_subparts= file->get_default_no_partitions(create_info);
      }
    }
    else if (create_info->db_type != engine_type)
    {
      /*
        We come here when we don't use a partitioned handler.
        Since we use a partitioned table it must be "native partitioned".
        We have switched engine from defaults, most likely only specified
        engines in partition clauses.
      */
      delete file;
      if (!(file= get_new_handler((TABLE_SHARE*) 0, thd->mem_root,
                                  engine_type)))
      {
        mem_alloc_error(sizeof(handler));
        DBUG_RETURN(TRUE);
      }
    }
  }
#endif

  if (mysql_prepare_create_table(thd, create_info, alter_info,
                                 internal_tmp_table,
                                 &db_options, file,
                                 &key_info_buffer, &key_count,
                                 select_field_count))
    goto err;

      /* Check if table exists */
  if (create_info->options & HA_LEX_CREATE_TMP_TABLE)
  {
    path_length= build_tmptable_filename(thd, path, sizeof(path));
    create_info->table_options|=HA_CREATE_DELAY_KEY_WRITE;
  }
  else  
  {
    path_length= build_table_filename(path, sizeof(path) - 1, db, alias, reg_ext,
                                      internal_tmp_table ? FN_IS_TMP : 0);
  }

  /* Check if table already exists */
  if ((create_info->options & HA_LEX_CREATE_TMP_TABLE) &&
      find_temporary_table(thd, db, table_name))
  {
    if (create_info->options & HA_LEX_CREATE_IF_NOT_EXISTS)
    {
      push_warning_printf(thd, MYSQL_ERROR::WARN_LEVEL_NOTE,
                          ER_TABLE_EXISTS_ERROR, ER(ER_TABLE_EXISTS_ERROR),
                          alias);
      error= 0;
      goto err;
    }
    my_error(ER_TABLE_EXISTS_ERROR, MYF(0), alias);
    goto err;
  }

  if (!internal_tmp_table && !(create_info->options & HA_LEX_CREATE_TMP_TABLE))
  {
    if (!access(path,F_OK))
    {
      if (create_info->options & HA_LEX_CREATE_IF_NOT_EXISTS)
        goto warn;
      my_error(ER_TABLE_EXISTS_ERROR,MYF(0),table_name);
      goto err;
    }
    /*
      We don't assert here, but check the result, because the table could be
      in the table definition cache and in the same time the .frm could be
      missing from the disk, in case of manual intervention which deletes
      the .frm file. The user has to use FLUSH TABLES; to clear the cache.
      Then she could create the table. This case is pretty obscure and
      therefore we don't introduce a new error message only for it.
    */
    mysql_mutex_lock(&LOCK_open);
    if (get_cached_table_share(db, table_name))
    {
      mysql_mutex_unlock(&LOCK_open);
      my_error(ER_TABLE_EXISTS_ERROR, MYF(0), table_name);
      goto err;
    }
    mysql_mutex_unlock(&LOCK_open);
  }

  /*
    Check that table with given name does not already
    exist in any storage engine. In such a case it should
    be discovered and the error ER_TABLE_EXISTS_ERROR be returned
    unless user specified CREATE TABLE IF EXISTS
    An exclusive metadata lock ensures that no
    one else is attempting to discover the table. Since
    it's not on disk as a frm file, no one could be using it!
  */
  if (!(create_info->options & HA_LEX_CREATE_TMP_TABLE))
  {
    bool create_if_not_exists =
      create_info->options & HA_LEX_CREATE_IF_NOT_EXISTS;
    int retcode = ha_table_exists_in_engine(thd, db, table_name);
    DBUG_PRINT("info", ("exists_in_engine: %u",retcode));
    switch (retcode)
    {
      case HA_ERR_NO_SUCH_TABLE:
        /* Normal case, no table exists. we can go and create it */
        break;
      case HA_ERR_TABLE_EXIST:
        DBUG_PRINT("info", ("Table existed in handler"));

        if (create_if_not_exists)
          goto warn;
        my_error(ER_TABLE_EXISTS_ERROR,MYF(0),table_name);
        goto err;
        break;
      default:
        DBUG_PRINT("info", ("error: %u from storage engine", retcode));
        my_error(retcode, MYF(0),table_name);
        goto err;
    }
  }

  thd_proc_info(thd, "creating table");

#ifdef HAVE_READLINK
  {
    size_t dirlen;
    char   dirpath[FN_REFLEN];

    /*
      data_file_name and index_file_name include the table name without
      extension. Mostly this does not refer to an existing file. When
      comparing data_file_name or index_file_name against the data
      directory, we try to resolve all symbolic links. On some systems,
      we use realpath(3) for the resolution. This returns ENOENT if the
      resolved path does not refer to an existing file. my_realpath()
      does then copy the requested path verbatim, without symlink
      resolution. Thereafter the comparison can fail even if the
      requested path is within the data directory. E.g. if symlinks to
      another file system are used. To make realpath(3) return the
      resolved path, we strip the table name and compare the directory
      path only. If the directory doesn't exist either, table creation
      will fail anyway.
    */
    if (create_info->data_file_name)
    {
      dirname_part(dirpath, create_info->data_file_name, &dirlen);
      if (test_if_data_home_dir(dirpath))
      {
        my_error(ER_WRONG_ARGUMENTS, MYF(0), "DATA DIRECTORY");
        goto err;
      }
    }
    if (create_info->index_file_name)
    {
      dirname_part(dirpath, create_info->index_file_name, &dirlen);
      if (test_if_data_home_dir(dirpath))
      {
        my_error(ER_WRONG_ARGUMENTS, MYF(0), "INDEX DIRECTORY");
        goto err;
      }
    }
  }

#ifdef WITH_PARTITION_STORAGE_ENGINE
  if (check_partition_dirs(thd->lex->part_info))
  {
    goto err;
  }
#endif /* WITH_PARTITION_STORAGE_ENGINE */

  if (!my_use_symdir || (thd->variables.sql_mode & MODE_NO_DIR_IN_CREATE))
#endif /* HAVE_READLINK */
  {
    if (create_info->data_file_name)
      push_warning_printf(thd, MYSQL_ERROR::WARN_LEVEL_WARN,
                          WARN_OPTION_IGNORED, ER(WARN_OPTION_IGNORED),
                          "DATA DIRECTORY");
    if (create_info->index_file_name)
      push_warning_printf(thd, MYSQL_ERROR::WARN_LEVEL_WARN,
                          WARN_OPTION_IGNORED, ER(WARN_OPTION_IGNORED),
                          "INDEX DIRECTORY");
    create_info->data_file_name= create_info->index_file_name= 0;
  }
  create_info->table_options=db_options;

  path[path_length - reg_ext_length]= '\0'; // Remove .frm extension
  if (rea_create_table(thd, path, db, table_name,
                       create_info, alter_info->create_list,
                       key_count, key_info_buffer, file))
    goto err;

  if (create_info->options & HA_LEX_CREATE_TMP_TABLE)
  {
    /*
      Open a table (skipping table cache) and add it into
      THD::temporary_tables list.
    */

    TABLE *table= open_table_uncached(thd, path, db, table_name, TRUE);
    if (!table)
    {
#ifndef MCP_WL3749
      (void) rm_temporary_table(create_info->db_type, path, false);
#else
      (void) rm_temporary_table(create_info->db_type, path);
#endif
      goto err;
    }

    if (is_trans != NULL)
      *is_trans= table->file->has_transactions();

    thd->thread_specific_used= TRUE;
  }
#ifdef WITH_PARTITION_STORAGE_ENGINE
  else if (part_info && create_info->frm_only)
  {
    /*
      For partitioned tables we can't find some problems with table
      until table is opened. Therefore in order to disallow creation
      of corrupted tables we have to try to open table as the part
      of its creation process.
      In cases when both .FRM and SE part of table are created table
      is implicitly open in ha_create_table() call.
      In cases when we create .FRM without SE part we have to open
      table explicitly.
    */
    if (check_if_created_table_can_be_opened(thd, path, db, table_name,
                                             create_info, file))
    {
      char frm_name[FN_REFLEN];
      strxmov(frm_name, path, reg_ext, NullS);
      (void) mysql_file_delete(key_file_frm, frm_name, MYF(0));
#ifndef MCP_WL3749
  {
    char* ext;
    for (const char **pext=file->bas_ext(); *pext ; pext++)
    {
      strmov(ext= strend(path), *pext);
      if (mysql_file_delete(key_file_partition, path, MYF(0)))
        DBUG_PRINT("info", ("Failed to delete file %s", ext));
      *ext= 0;                         // remove extension
    }
  }
#endif
      goto err;
    }
  }
#endif

  error= FALSE;
err:
  thd_proc_info(thd, "After create");
  delete file;
  DBUG_RETURN(error);

warn:
  error= FALSE;
  push_warning_printf(thd, MYSQL_ERROR::WARN_LEVEL_NOTE,
                      ER_TABLE_EXISTS_ERROR, ER(ER_TABLE_EXISTS_ERROR),
                      alias);
  goto err;
}


/**
  Implementation of SQLCOM_CREATE_TABLE.

  Take the metadata locks (including a shared lock on the affected
  schema) and create the table. Is written to be called from
  mysql_execute_command(), to which it delegates the common parts
  with other commands (i.e. implicit commit before and after,
  close of thread tables.
*/

bool mysql_create_table(THD *thd, TABLE_LIST *create_table,
                        HA_CREATE_INFO *create_info,
                        Alter_info *alter_info)
{
  bool result;
  bool is_trans= FALSE;
  DBUG_ENTER("mysql_create_table");

#ifndef MCP_GLOBAL_SCHEMA_LOCK
  Ha_global_schema_lock_guard global_schema_lock(thd);
  if (!(create_info->options & HA_LEX_CREATE_TMP_TABLE) &&
      !create_info->frm_only)
  {
    (void)global_schema_lock.lock();
  }
#endif

  /*
    Open or obtain an exclusive metadata lock on table being created.
  */
  if (open_and_lock_tables(thd, thd->lex->query_tables, FALSE, 0))
  {
    result= TRUE;
    goto end;
  }

  /* Got lock. */
  DEBUG_SYNC(thd, "locked_table_name");

  result= mysql_create_table_no_lock(thd, create_table->db,
                                     create_table->table_name, create_info,
                                     alter_info, FALSE, 0, &is_trans);

  /*
    Don't write statement if:
    - Table creation has failed
    - Row-based logging is used and we are creating a temporary table
    Otherwise, the statement shall be binlogged.
  */
  if (!result &&
      (!thd->is_current_stmt_binlog_format_row() ||
       (thd->is_current_stmt_binlog_format_row() &&
        !(create_info->options & HA_LEX_CREATE_TMP_TABLE))))
    result= write_bin_log(thd, TRUE, thd->query(), thd->query_length(), is_trans);

end:
  DBUG_RETURN(result);
}


/*
** Give the key name after the first field with an optional '_#' after
**/

static bool
check_if_keyname_exists(const char *name, KEY *start, KEY *end)
{
  for (KEY *key=start ; key != end ; key++)
    if (!my_strcasecmp(system_charset_info,name,key->name))
      return 1;
  return 0;
}


static char *
make_unique_key_name(const char *field_name,KEY *start,KEY *end)
{
  char buff[MAX_FIELD_NAME],*buff_end;

  if (!check_if_keyname_exists(field_name,start,end) &&
      my_strcasecmp(system_charset_info,field_name,primary_key_name))
    return (char*) field_name;			// Use fieldname
  buff_end=strmake(buff,field_name, sizeof(buff)-4);

  /*
    Only 3 chars + '\0' left, so need to limit to 2 digit
    This is ok as we can't have more than 100 keys anyway
  */
  for (uint i=2 ; i< 100; i++)
  {
    *buff_end= '_';
    int10_to_str(i, buff_end+1, 10);
    if (!check_if_keyname_exists(buff,start,end))
      return sql_strdup(buff);
  }
  return (char*) "not_specified";		// Should never happen
}


/****************************************************************************
** Alter a table definition
****************************************************************************/


/*
  Rename a table.

  SYNOPSIS
    mysql_rename_table()
      base                      The handlerton handle.
      old_db                    The old database name.
      old_name                  The old table name.
      new_db                    The new database name.
      new_name                  The new table name.
      flags                     flags for build_table_filename().
                                FN_FROM_IS_TMP old_name is temporary.
                                FN_TO_IS_TMP   new_name is temporary.
                                NO_FRM_RENAME  Don't rename the FRM file
                                but only the table in the storage engine.

  RETURN
    FALSE   OK
    TRUE    Error
*/

bool
mysql_rename_table(handlerton *base, const char *old_db,
                   const char *old_name, const char *new_db,
                   const char *new_name, uint flags)
{
  THD *thd= current_thd;
  char from[FN_REFLEN + 1], to[FN_REFLEN + 1],
    lc_from[FN_REFLEN + 1], lc_to[FN_REFLEN + 1];
  char *from_base= from, *to_base= to;
  char tmp_name[NAME_LEN+1];
  handler *file;
  int error=0;
  DBUG_ENTER("mysql_rename_table");
  DBUG_PRINT("enter", ("old: '%s'.'%s'  new: '%s'.'%s'",
                       old_db, old_name, new_db, new_name));

  file= (base == NULL ? 0 :
         get_new_handler((TABLE_SHARE*) 0, thd->mem_root, base));

  build_table_filename(from, sizeof(from) - 1, old_db, old_name, "",
                       flags & FN_FROM_IS_TMP);
  build_table_filename(to, sizeof(to) - 1, new_db, new_name, "",
                       flags & FN_TO_IS_TMP);

  /*
    If lower_case_table_names == 2 (case-preserving but case-insensitive
    file system) and the storage is not HA_FILE_BASED, we need to provide
    a lowercase file name, but we leave the .frm in mixed case.
   */
  if (lower_case_table_names == 2 && file &&
      !(file->ha_table_flags() & HA_FILE_BASED))
  {
    strmov(tmp_name, old_name);
    my_casedn_str(files_charset_info, tmp_name);
    build_table_filename(lc_from, sizeof(lc_from) - 1, old_db, tmp_name, "",
                         flags & FN_FROM_IS_TMP);
    from_base= lc_from;

    strmov(tmp_name, new_name);
    my_casedn_str(files_charset_info, tmp_name);
    build_table_filename(lc_to, sizeof(lc_to) - 1, new_db, tmp_name, "",
                         flags & FN_TO_IS_TMP);
    to_base= lc_to;
  }

#ifndef MCP_WL3749
  if (flags & FRM_ONLY)
  {
    if (rename_file_ext(from,to,reg_ext))
      error= my_errno;
#ifdef WITH_PARTITION_STORAGE_ENGINE
    if (file && (base == partition_hton))
    {
      for (const char **ext=file->bas_ext(); *ext ; ext++)
      {
        if (rename_file_ext(from,to,*ext))
          error= my_errno;
      }
    }
#endif
  }
  else
#endif
  if (!file || !(error=file->ha_rename_table(from_base, to_base)))
  {
    if (!(flags & NO_FRM_RENAME) && rename_file_ext(from,to,reg_ext))
    {
      error=my_errno;
      /* Restore old file name */
      if (file)
        file->ha_rename_table(to_base, from_base);
    }
  }
  delete file;
  if (error == HA_ERR_WRONG_COMMAND)
    my_error(ER_NOT_SUPPORTED_YET, MYF(0), "ALTER TABLE");
  else if (error)
    my_error(ER_ERROR_ON_RENAME, MYF(0), from, to, error);
  DBUG_RETURN(error != 0);
}


/*
  Create a table identical to the specified table

  SYNOPSIS
    mysql_create_like_table()
    thd		Thread object
    table       Table list element for target table
    src_table   Table list element for source table
    create_info Create info

  RETURN VALUES
    FALSE OK
    TRUE  error
*/

bool mysql_create_like_table(THD* thd, TABLE_LIST* table, TABLE_LIST* src_table,
                             HA_CREATE_INFO *create_info)
{
  HA_CREATE_INFO local_create_info;
  Alter_info local_alter_info;
  bool res= TRUE;
  bool is_trans= FALSE;
  uint not_used;
  DBUG_ENTER("mysql_create_like_table");

#ifndef MCP_GLOBAL_SCHEMA_LOCK 
  Ha_global_schema_lock_guard global_schema_lock(thd);
 
  if (!(create_info->options & HA_LEX_CREATE_TMP_TABLE))
    (void)global_schema_lock.lock();
#endif

  /*
    We the open source table to get its description in HA_CREATE_INFO
    and Alter_info objects. This also acquires a shared metadata lock
    on this table which ensures that no concurrent DDL operation will
    mess with it.
    Also in case when we create non-temporary table open_tables()
    call obtains an exclusive metadata lock on target table ensuring
    that we can safely perform table creation.
    Thus by holding both these locks we ensure that our statement is
    properly isolated from all concurrent operations which matter.
  */
  if (open_tables(thd, &thd->lex->query_tables, &not_used, 0))
    goto err;
  src_table->table->use_all_columns();

  DEBUG_SYNC(thd, "create_table_like_after_open");

  /* Fill HA_CREATE_INFO and Alter_info with description of source table. */
  bzero((char*) &local_create_info, sizeof(local_create_info));
  local_create_info.db_type= src_table->table->s->db_type();
  local_create_info.row_type= src_table->table->s->row_type;
  if (mysql_prepare_alter_table(thd, src_table->table, &local_create_info,
                                &local_alter_info))
    goto err;
#ifdef WITH_PARTITION_STORAGE_ENGINE
  /* Partition info is not handled by mysql_prepare_alter_table() call. */
  if (src_table->table->part_info)
    thd->work_part_info= src_table->table->part_info->get_clone();
#endif

  /*
    Adjust description of source table before using it for creation of
    target table.

    Similarly to SHOW CREATE TABLE we ignore MAX_ROWS attribute of
    temporary table which represents I_S table.
  */
  if (src_table->schema_table)
    local_create_info.max_rows= 0;
  /* Set IF NOT EXISTS option as in the CREATE TABLE LIKE statement. */
  local_create_info.options|= create_info->options&HA_LEX_CREATE_IF_NOT_EXISTS;
  /* Replace type of source table with one specified in the statement. */
  local_create_info.options&= ~HA_LEX_CREATE_TMP_TABLE;
  local_create_info.options|= create_info->options & HA_LEX_CREATE_TMP_TABLE;
  /* Reset auto-increment counter for the new table. */
  local_create_info.auto_increment_value= 0;
  /*
    Do not inherit values of DATA and INDEX DIRECTORY options from
    the original table. This is documented behavior.
  */
  local_create_info.data_file_name= local_create_info.index_file_name= NULL;

  if ((res= mysql_create_table_no_lock(thd, table->db, table->table_name,
                                       &local_create_info, &local_alter_info,
                                       FALSE, 0, &is_trans)))
    goto err;

  /*
    Ensure that we have an exclusive lock on target table if we are creating
    non-temporary table.
  */
  DBUG_ASSERT((create_info->options & HA_LEX_CREATE_TMP_TABLE) ||
              thd->mdl_context.is_lock_owner(MDL_key::TABLE, table->db,
                                             table->table_name,
                                             MDL_EXCLUSIVE));

  DEBUG_SYNC(thd, "create_table_like_before_binlog");

  /*
    We have to write the query before we unlock the tables.
  */
  if (thd->is_current_stmt_binlog_format_row())
  {
    /*
       Since temporary tables are not replicated under row-based
       replication, CREATE TABLE ... LIKE ... needs special
       treatement.  We have four cases to consider, according to the
       following decision table:

           ==== ========= ========= ==============================
           Case    Target    Source Write to binary log
           ==== ========= ========= ==============================
           1       normal    normal Original statement
           2       normal temporary Generated statement
           3    temporary    normal Nothing
           4    temporary temporary Nothing
           ==== ========= ========= ==============================
    */
    if (!(create_info->options & HA_LEX_CREATE_TMP_TABLE))
    {
      if (src_table->table->s->tmp_table)               // Case 2
      {
        char buf[2048];
        String query(buf, sizeof(buf), system_charset_info);
        query.length(0);  // Have to zero it since constructor doesn't
        Open_table_context ot_ctx(thd, MYSQL_OPEN_REOPEN);

        /*
          The condition avoids a crash as described in BUG#48506. Other
          binlogging problems related to CREATE TABLE IF NOT EXISTS LIKE
          when the existing object is a view will be solved by BUG 47442.
        */
        if (!table->view)
        {
          /*
            Here we open the destination table, on which we already have
            exclusive metadata lock. This is needed for store_create_info()
            to work. The table will be closed by close_thread_table() at
            the end of this branch.
          */
          if (open_table(thd, table, thd->mem_root, &ot_ctx))
            goto err;

          int result __attribute__((unused))=
            store_create_info(thd, table, &query,
                              create_info, FALSE /* show_database */);

          DBUG_ASSERT(result == 0); // store_create_info() always return 0
          if (write_bin_log(thd, TRUE, query.ptr(), query.length()))
            goto err;

          DBUG_ASSERT(thd->open_tables == table->table);
          /*
            When opening the table, we ignored the locked tables
            (MYSQL_OPEN_GET_NEW_TABLE). Now we can close the table without
            risking to close some locked table.
          */
          close_thread_table(thd, &thd->open_tables);
        }
      }
      else                                      // Case 1
        if (write_bin_log(thd, TRUE, thd->query(), thd->query_length()))
          goto err;
    }
    /*
      Case 3 and 4 does nothing under RBR
    */
  }
  else if (write_bin_log(thd, TRUE, thd->query(), thd->query_length(), is_trans))
    goto err;

err:
  DBUG_RETURN(res);
}


/* table_list should contain just one table */
static int
mysql_discard_or_import_tablespace(THD *thd,
                                   TABLE_LIST *table_list,
                                   enum tablespace_op_type tablespace_op)
{
  TABLE *table;
  my_bool discard;
  int error;
  DBUG_ENTER("mysql_discard_or_import_tablespace");

  /*
    Note that DISCARD/IMPORT TABLESPACE always is the only operation in an
    ALTER TABLE
  */

  thd_proc_info(thd, "discard_or_import_tablespace");

  discard= test(tablespace_op == DISCARD_TABLESPACE);

 /*
   We set this flag so that ha_innobase::open and ::external_lock() do
   not complain when we lock the table
 */
  thd->tablespace_op= TRUE;
  table_list->mdl_request.set_type(MDL_SHARED_WRITE);
  if (!(table=open_ltable(thd, table_list, TL_WRITE, 0)))
  {
    thd->tablespace_op=FALSE;
    DBUG_RETURN(-1);
  }

  error= table->file->ha_discard_or_import_tablespace(discard);

  thd_proc_info(thd, "end");

  if (error)
    goto err;

  /*
    The 0 in the call below means 'not in a transaction', which means
    immediate invalidation; that is probably what we wish here
  */
  query_cache_invalidate3(thd, table_list, 0);

  /* The ALTER TABLE is always in its own transaction */
  error= trans_commit_stmt(thd);
  if (trans_commit_implicit(thd))
    error=1;
  if (error)
    goto err;
  error= write_bin_log(thd, FALSE, thd->query(), thd->query_length());

err:
  trans_rollback_stmt(thd);
  thd->tablespace_op=FALSE;

  if (error == 0)
  {
    my_ok(thd);
    DBUG_RETURN(0);
  }

  table->file->print_error(error, MYF(0));

  DBUG_RETURN(-1);
}

#ifdef MCP_WL3749
/**
  @brief Check if both DROP and CREATE are present for an index in ALTER TABLE
 
  @details Checks if any index is being modified (present as both DROP INDEX 
    and ADD INDEX) in the current ALTER TABLE statement. Needed for disabling 
    in-place ALTER TABLE.
  
  @param table       The table being altered
  @param alter_info  The ALTER TABLE structure
  @return presence of index being altered  
  @retval FALSE  No such index
  @retval TRUE   Have at least 1 index modified
*/

static bool
is_index_maintenance_unique (TABLE *table, Alter_info *alter_info)
{
  List_iterator<Key> key_it(alter_info->key_list);
  List_iterator<Alter_drop> drop_it(alter_info->drop_list);
  Key *key;

  while ((key= key_it++))
  {
    if (key->name.str)
    {
      Alter_drop *drop;

      drop_it.rewind();
      while ((drop= drop_it++))
      {
        if (drop->type == Alter_drop::KEY &&
            !my_strcasecmp(system_charset_info, key->name.str, drop->name))
          return TRUE;
      }
    }
  }
  return FALSE;
}
#endif /* MCP_WL3749 */

#ifndef MCP_WL3749
/**
  Copy all changes detected by parser to the HA_ALTER_FLAGS
*/

void setup_ha_alter_flags(TABLE *table,
                          HA_CREATE_INFO *create_info,
                          Alter_info *alter_info,
                          HA_ALTER_FLAGS *alter_flags)
{
  uint flags= alter_info->flags;

  if (ALTER_ADD_COLUMN & flags)
    *alter_flags|= HA_ADD_COLUMN;
  if (ALTER_DROP_COLUMN & flags)
    *alter_flags|= HA_DROP_COLUMN;
  if (ALTER_RENAME & flags)
    *alter_flags|= HA_RENAME_TABLE;
  if (ALTER_CHANGE_COLUMN & flags)
    *alter_flags|= HA_CHANGE_COLUMN;
  if (ALTER_COLUMN_DEFAULT & flags)
    *alter_flags|= HA_COLUMN_DEFAULT_VALUE;
  if (ALTER_COLUMN_STORAGE & flags)
    *alter_flags|= HA_COLUMN_STORAGE;
  if (ALTER_COLUMN_FORMAT & flags)
    *alter_flags|= HA_COLUMN_FORMAT;
  if (ALTER_COLUMN_ORDER & flags)
    *alter_flags|= HA_ALTER_COLUMN_ORDER;
  if (ALTER_STORAGE & flags)
    *alter_flags|= HA_ALTER_STORAGE;
  if (ALTER_ROW_FORMAT & flags)
    *alter_flags|= HA_ALTER_ROW_FORMAT;
  if (ALTER_RECREATE & flags)
    *alter_flags|= HA_RECREATE;
  if (ALTER_ADD_PARTITION & flags)
    *alter_flags|= HA_ADD_PARTITION;
  if (ALTER_DROP_PARTITION & flags)
    *alter_flags|= HA_DROP_PARTITION;
  if (ALTER_COALESCE_PARTITION & flags)
    *alter_flags|= HA_COALESCE_PARTITION;
  if (ALTER_REORGANIZE_PARTITION & flags)
    *alter_flags|= HA_REORGANIZE_PARTITION;
  if (ALTER_PARTITION & flags)
    *alter_flags|= HA_ALTER_PARTITION;
  if (ALTER_FOREIGN_KEY & flags)
    *alter_flags|= HA_ALTER_FOREIGN_KEY;
  if (create_info->auto_increment_value !=
      table->file->stats.auto_increment_value)
    *alter_flags|= HA_CHANGE_AUTOINCREMENT_VALUE;
  if (ALTER_TABLE_REORG & flags)
    *alter_flags|= HA_ALTER_TABLE_REORG;
}


/**
   @param       thd                Thread
   @param       table              The original table.
   @param       alter_info         Alter options, fields and keys for the new
                                   table.
   @param       create_info        Create options for the new table.
   @param       order_num          Number of order list elements.
   @param[out]  ha_alter_flags  Flags that indicate what will be changed
   @param[out]  ha_alter_info      Data structures needed for on-line alter
   @param[out]  table_changes      Information about particular change

   First argument 'table' contains information of the original
   table, which includes all corresponding parts that the new
   table has in arguments create_list, key_list and create_info.

   By comparing the changes between the original and new table
   we can determine how much it has changed after ALTER TABLE
   and whether we need to make a copy of the table, or just change
   the .frm file.

   Mark any changes detected in the ha_alter_flags.

   If there are no data changes, but index changes, 'index_drop_buffer'
   and/or 'index_add_buffer' are populated with offsets into
   table->key_info or key_info_buffer respectively for the indexes
   that need to be dropped and/or (re-)created.

   @retval TRUE  error
   @retval FALSE success
*/

static
bool
compare_tables(THD *thd,
               TABLE *table,
               Alter_info *alter_info,
               HA_CREATE_INFO *create_info,
               uint order_num,
               HA_ALTER_FLAGS *alter_flags,
               HA_ALTER_INFO *ha_alter_info,
               uint *table_changes)
{
  Field **f_ptr, *field;
  uint table_changes_local= 0;
  List_iterator_fast<Create_field> new_field_it, tmp_new_field_it;
  Create_field *new_field, *tmp_new_field;
  KEY_PART_INFO *key_part;
  KEY_PART_INFO *end;
  /*
    Remember if the new definition has new VARCHAR column;
    create_info->varchar will be reset in mysql_prepare_create_table.
  */
  bool varchar= create_info->varchar;
  uint candidate_key_count= 0;
  bool not_nullable= true;
  DBUG_ENTER("compare_tables");

  /*
    Create a copy of alter_info.
    To compare the new and old table definitions, we need to "prepare"
    the new definition - transform it from parser output to a format
    that describes the final table layout (all column defaults are
    initialized, duplicate columns are removed). This is done by
    mysql_prepare_create_table.  Unfortunately,
    mysql_prepare_create_table performs its transformations
    "in-place", that is, modifies the argument.  Since we would
    like to keep compare_tables() idempotent (not altering any
    of the arguments) we create a copy of alter_info here and
    pass it to mysql_prepare_create_table, then use the result
    to evaluate possibility of fast ALTER TABLE, and then
    destroy the copy.
  */
  Alter_info tmp_alter_info(*alter_info, thd->mem_root);
  uint db_options= 0; /* not used */

  /* Create the prepared information. */
  if (mysql_prepare_create_table(thd, create_info,
                                 &tmp_alter_info,
                                 (table->s->tmp_table != NO_TMP_TABLE),
                                 &db_options,
                                 table->file,
                                 &ha_alter_info->key_info_buffer,
                                 &ha_alter_info->key_count,
                                 /* select_field_count */ 0))
    DBUG_RETURN(TRUE);
  /* Allocate result buffers. */
  if (! (ha_alter_info->index_drop_buffer=
          (uint*) thd->alloc(sizeof(uint) * table->s->keys)) ||
      ! (ha_alter_info->index_add_buffer=
          (uint*) thd->alloc(sizeof(uint) *
                            tmp_alter_info.key_list.elements)))
    DBUG_RETURN(TRUE);

  /*
    First we setup ha_alter_flags based on what was detected
    by parser
  */
  setup_ha_alter_flags(table, create_info, alter_info, alter_flags);

#ifndef DBUG_OFF
  {
    char dbug_string[HA_MAX_ALTER_FLAGS+1];
    alter_flags->print(dbug_string);
    DBUG_PRINT("info", ("alter_flags:  %s", (char *) dbug_string));
  }
#endif

  /*
    Some very basic checks. If number of fields changes, or the
    handler, we need to run full ALTER TABLE. In the future
    new fields can be added and old dropped without copy, but
    not yet.

    Test also that engine was not given during ALTER TABLE, or
    we are force to run regular alter table (copy).
    E.g. ALTER TABLE tbl_name ENGINE=MyISAM.

    For the following ones we also want to run regular alter table:
    ALTER TABLE tbl_name ORDER BY ..
    ALTER TABLE tbl_name CONVERT TO CHARACTER SET ..

    At the moment we can't handle altering temporary tables without a copy.
    We also test if OPTIMIZE TABLE was given and was mapped to alter table.
    In that case we always do full copy.

    There was a bug prior to mysql-4.0.25. Number of null fields was
    calculated incorrectly. As a result frm and data files gets out of
    sync after fast alter table. There is no way to determine by which
    mysql version (in 4.0 and 4.1 branches) table was created, thus we
    disable fast alter table for all tables created by mysql versions
    prior to 5.0 branch.
    See BUG#6236.
  */
  if (table->s->fields != alter_info->create_list.elements ||
      table->s->db_type() != create_info->db_type ||
      table->s->tmp_table ||
      create_info->used_fields & HA_CREATE_USED_ENGINE ||
      create_info->used_fields & HA_CREATE_USED_CHARSET ||
      create_info->used_fields & HA_CREATE_USED_DEFAULT_CHARSET ||
      (table->s->row_type != create_info->row_type) ||
      create_info->used_fields & HA_CREATE_USED_PACK_KEYS ||
      create_info->used_fields & HA_CREATE_USED_MAX_ROWS ||
      (alter_info->flags & (ALTER_RECREATE | ALTER_FOREIGN_KEY)) ||
      order_num ||
      !table->s->mysql_version ||
      (table->s->frm_version < FRM_VER_TRUE_VARCHAR && varchar))
  {
    *table_changes= IS_EQUAL_NO;
    /*
      Check what has changed and set alter_flags
    */
    if (table->s->fields < alter_info->create_list.elements)
      *alter_flags|= HA_ADD_COLUMN;
    else if (table->s->fields > alter_info->create_list.elements)
      *alter_flags|= HA_DROP_COLUMN;
    if (create_info->db_type != table->s->db_type() ||
        create_info->used_fields & HA_CREATE_USED_ENGINE)
      *alter_flags|= HA_ALTER_STORAGE_ENGINE;
    if (create_info->used_fields & HA_CREATE_USED_CHARSET)
      *alter_flags|= HA_CHANGE_CHARACTER_SET;
    if (create_info->used_fields & HA_CREATE_USED_DEFAULT_CHARSET)
      *alter_flags|= HA_SET_DEFAULT_CHARACTER_SET;
    if (alter_info->flags & ALTER_RECREATE)
      *alter_flags|= HA_RECREATE;
    /* TODO check for ADD/DROP FOREIGN KEY */
    if (alter_info->flags & ALTER_FOREIGN_KEY)
      *alter_flags|=  HA_ALTER_FOREIGN_KEY;
    if (!table->s->mysql_version ||
        (table->s->frm_version < FRM_VER_TRUE_VARCHAR && varchar))
      *alter_flags|=  HA_ALTER_COLUMN_TYPE;
  }
  /*
    Use transformed info to evaluate possibility of fast ALTER TABLE
    but use the preserved field to persist modifications.
  */
  new_field_it.init(alter_info->create_list);
  tmp_new_field_it.init(tmp_alter_info.create_list);

  /*
    Go through fields and check if the original ones are compatible
    with new table.
  */
  for (f_ptr= table->field, new_field= new_field_it++,
       tmp_new_field= tmp_new_field_it++;
       (new_field && (field= *f_ptr));
       f_ptr++, new_field= new_field_it++,
       tmp_new_field= tmp_new_field_it++)
  {
    /* Make sure we have at least the default charset in use. */
    if (!new_field->charset)
      new_field->charset= create_info->default_table_charset;

    /* Don't pack rows in old tables if the user has requested this. */
    if (create_info->row_type == ROW_TYPE_DYNAMIC ||
	(tmp_new_field->flags & BLOB_FLAG) ||
	(tmp_new_field->sql_type == MYSQL_TYPE_VARCHAR &&
	create_info->row_type != ROW_TYPE_FIXED))
      create_info->table_options|= HA_OPTION_PACK_RECORD;

    /* Check how fields have been modified */
    if (alter_info->flags & ALTER_CHANGE_COLUMN)
    {
      /* Evaluate changes bitmap and send to check_if_incompatible_data() */
      if (!(table_changes_local= field->is_equal(tmp_new_field)))
        *alter_flags|= HA_ALTER_COLUMN_TYPE;

      /* Check if field was renamed */
      field->flags&= ~FIELD_IS_RENAMED;
      if (my_strcasecmp(system_charset_info,
                        field->field_name,
                        tmp_new_field->field_name))
      {
        field->flags|= FIELD_IS_RENAMED;
        *alter_flags|= HA_ALTER_COLUMN_NAME;
      }

      *table_changes&= table_changes_local;
      if (table_changes_local == IS_EQUAL_PACK_LENGTH)
        *alter_flags|= HA_ALTER_COLUMN_TYPE;

      /* Check that NULL behavior is same for old and new fields */
      if ((tmp_new_field->flags & NOT_NULL_FLAG) !=
          (uint) (field->flags & NOT_NULL_FLAG))
      {
        *table_changes= IS_EQUAL_NO;
        *alter_flags|= HA_ALTER_COLUMN_NULLABLE;
      }
    }

    /* Clear indexed marker */
    field->flags&= ~FIELD_IN_ADD_INDEX;
  }

  /*
    Go through keys and check if the original ones are compatible
    with new table.
  */
  KEY *table_key;
  KEY *table_key_end= table->key_info + table->s->keys;
  KEY *new_key;
  KEY *new_key_end=
       ha_alter_info->key_info_buffer + ha_alter_info->key_count;

  DBUG_PRINT("info", ("index count old: %d  new: %d",
                      table->s->keys, ha_alter_info->key_count));

  /* Count all candidate keys. */

  for (table_key= table->key_info; table_key < table_key_end; table_key++)
  {
    KEY_PART_INFO *table_part;
    KEY_PART_INFO *table_part_end= table_key->key_part + table_key->key_parts;

    /*
      Check if key is a candidate key, i.e. a unique index with no index
      fields nullable, then key is either already primary key or could
      be promoted to primary key if the original primary key is dropped.
    */
    not_nullable= true;
    for (table_part= table_key->key_part;
         table_part < table_part_end;
         table_part++)
    {
      not_nullable= not_nullable && (! table_part->field->maybe_null());
    }
    if ((table_key->flags & HA_NOSAME) && not_nullable)
      candidate_key_count++;
  }

  /*
    Step through all keys of the old table and search matching new keys.
  */
  ha_alter_info->index_drop_count= 0;
  ha_alter_info->index_add_count= 0;
  for (table_key= table->key_info; table_key < table_key_end; table_key++)
  {
    KEY_PART_INFO *table_part;
    KEY_PART_INFO *table_part_end= table_key->key_part + table_key->key_parts;
    KEY_PART_INFO *new_part;

    /* Search a new key with the same name. */
    for (new_key= ha_alter_info->key_info_buffer;
         new_key < new_key_end;
         new_key++)
    {
      if (! strcmp(table_key->name, new_key->name))
        break;
    }
    if (new_key >= new_key_end)
    {
      /* Key not found. Add the offset of the key to the drop buffer. */
      ha_alter_info->index_drop_buffer
           [ha_alter_info->index_drop_count++]=
           table_key - table->key_info;
      if (table_key->flags & HA_NOSAME)
      {
        /* Unique key. Check for "PRIMARY". */
        if ((uint) (table_key - table->key_info) == table->s->primary_key)
        {
          *alter_flags|= HA_DROP_PK_INDEX;
          candidate_key_count--;
        }
        else
        {
          bool is_not_null= true;

          *alter_flags|= HA_DROP_UNIQUE_INDEX;
          key_part= table_key->key_part;
          end= key_part + table_key->key_parts;

         /*
            Check if all fields in key are declared
            NOT NULL and adjust candidate_key_count
          */
          for(; key_part != end; key_part++)
          {
            is_not_null=
              (is_not_null &&
               (!table->field[key_part->fieldnr-1]->maybe_null()));
          }
          if (is_not_null)
            candidate_key_count--;
        }
      }
      else
        *alter_flags|= HA_DROP_INDEX;
      *table_changes= IS_EQUAL_NO;
      DBUG_PRINT("info", ("index dropped: '%s'", table_key->name));
      continue;
    }

    bool is_not_null= true;
    bool no_pk= ((table->s->primary_key == MAX_KEY) ||
                 alter_flags->is_set(HA_DROP_PK_INDEX));
    key_part= new_key->key_part;
    end= key_part + new_key->key_parts;
    for(; key_part != end; key_part++)
    {
      /*
        Check if all fields in key are declared
        NOT NULL
      */
      if (key_part->fieldnr < table->s->fields)
      {
        /* Mark field to be part of new key */
        field= table->field[key_part->fieldnr];
        field->flags|= FIELD_IN_ADD_INDEX;
        is_not_null= (is_not_null && (!field->maybe_null()));
      }
      else
      {
        /* Index is defined over a newly added column */
        List_iterator_fast<Create_field>
          new_field_it(alter_info->create_list);
        Create_field *new_field;
        uint fieldnr;
        
        for (fieldnr= 0, new_field= new_field_it++;
             fieldnr != key_part->fieldnr;
             fieldnr++, new_field= new_field_it++);
        is_not_null=
          (is_not_null && (new_field->flags & NOT_NULL_FLAG));
      }
    }

    /* Check that the key types are compatible between old and new tables. */
    if ((table_key->algorithm != new_key->algorithm) ||
        ((table_key->flags & HA_KEYFLAG_MASK) !=
         (new_key->flags & HA_KEYFLAG_MASK)) ||
        (table_key->key_parts != new_key->key_parts))
    {
      if (table_key->flags & HA_NOSAME)
      {
        /* Unique key. Check for "PRIMARY". */
        if ((uint) (table_key - table->key_info) == table->s->primary_key)
        {
          if (new_key->flags & HA_NOSAME)
            *alter_flags|= HA_ALTER_PK_INDEX;
          else
          {
            *alter_flags|= HA_ALTER_PK_INDEX;
            *alter_flags|= HA_DROP_PK_INDEX | HA_ADD_INDEX;
          }
        }
        else
        {
          if (new_key->flags & HA_NOSAME)
            *alter_flags|= HA_ALTER_UNIQUE_INDEX;
          else
          {
            *alter_flags|= HA_ALTER_UNIQUE_INDEX;
            *alter_flags|= HA_DROP_UNIQUE_INDEX | HA_ADD_INDEX;
          }
        }
      }
      else
      {
        if (new_key->flags & HA_NOSAME)
        {
          *alter_flags|= HA_ALTER_INDEX;
          *alter_flags|= HA_DROP_INDEX;
          if ((!my_strcasecmp(system_charset_info,
                              new_key->name, primary_key_name)) ||
              (no_pk && candidate_key_count == 0 && is_not_null))
            *alter_flags|= HA_ADD_PK_INDEX;
          else
            *alter_flags|= HA_ADD_UNIQUE_INDEX;
        }
        else
          *alter_flags|= HA_ALTER_INDEX;
      }
      goto index_changed;
    }

    /*
      Check that the key parts remain compatible between the old and
      new tables.
    */
    for (table_part= table_key->key_part, new_part= new_key->key_part;
         table_part < table_part_end;
         table_part++, new_part++)
    {
      /*
        Key definition has changed if we are using a different field or
	if the used key part length is different. We know that the fields
        did not change. Comparing field numbers is sufficient.
      */
      if ((table_part->length != new_part->length) ||
          (table_part->fieldnr - 1 != new_part->fieldnr))
      {
        if (table_key->flags & HA_NOSAME)
        {
          /* Unique key. Check for "PRIMARY" */
          if ((uint) (table_key - table->key_info) ==  table->s->primary_key)
            *alter_flags|= HA_ALTER_PK_INDEX;
          else
            *alter_flags|= HA_ALTER_UNIQUE_INDEX;
        }
        else
          *alter_flags|= HA_ALTER_INDEX;
        goto index_changed;
      }
    }
    continue;

  index_changed:
    /* Key modified. Add the offset of the key to both buffers. */
    ha_alter_info->index_drop_buffer
         [ha_alter_info->index_drop_count++]=
         table_key - table->key_info;
    ha_alter_info->index_add_buffer
         [ha_alter_info->index_add_count++]=
         new_key - ha_alter_info->key_info_buffer;
    key_part= new_key->key_part;
    end= key_part + new_key->key_parts;
    for(; key_part != end; key_part++)
    {
      /* Mark field to be part of new key */
      if ((field= table->field[key_part->fieldnr]))
        field->flags|= FIELD_IN_ADD_INDEX;
    }
    *table_changes= IS_EQUAL_NO;
    DBUG_PRINT("info", ("index changed: '%s'", table_key->name));
  }
  /*end of for (; table_key < table_key_end;) */

  /*
    Step through all keys of the new table and find matching old keys.
  */
  for (new_key= ha_alter_info->key_info_buffer;
       new_key < new_key_end;
       new_key++)
  {
    /* Search an old key with the same name. */
    for (table_key= table->key_info; table_key < table_key_end; table_key++)
    {
      if (! strcmp(table_key->name, new_key->name))
        break;
    }
    if (table_key >= table_key_end)
    {
      bool is_not_null= true;
      bool no_pk= ((table->s->primary_key == MAX_KEY) ||
                   alter_flags->is_set(HA_DROP_PK_INDEX));

      /* Key not found. Add the offset of the key to the add buffer. */
      ha_alter_info->index_add_buffer
           [ha_alter_info->index_add_count++]=
           new_key - ha_alter_info->key_info_buffer;
      key_part= new_key->key_part;
      end= key_part + new_key->key_parts;
      for(; key_part != end; key_part++)
      {
        /*
          Check if all fields in key are declared
          NOT NULL
         */
        if (key_part->fieldnr < table->s->fields)
        {
          /* Mark field to be part of new key */
          field= table->field[key_part->fieldnr];
          field->flags|= FIELD_IN_ADD_INDEX;
          is_not_null= (is_not_null && (!field->maybe_null()));
        }
        else
        {
          /* Index is defined over a newly added column */
          List_iterator_fast<Create_field>
            new_field_it(alter_info->create_list);
          Create_field *new_field;
          uint fieldnr;

          for (fieldnr= 0, new_field= new_field_it++;
               fieldnr != key_part->fieldnr;
               fieldnr++, new_field= new_field_it++);
          is_not_null=
            (is_not_null && (new_field->flags & NOT_NULL_FLAG));
        }
      }
      if (new_key->flags & HA_NOSAME)
      {
        /* Unique key. Check for "PRIMARY"
           or if adding first unique key
           defined on non-nullable
        */
        DBUG_PRINT("info",("no_pk %s, candidate_key_count %u, is_not_null %s", (no_pk)?"yes":"no", candidate_key_count, (is_not_null)?"yes":"no"));
        if ((!my_strcasecmp(system_charset_info,
                            new_key->name, primary_key_name)) ||
            (no_pk && candidate_key_count == 0 && is_not_null))
          *alter_flags|= HA_ADD_PK_INDEX;
        else
          *alter_flags|= HA_ADD_UNIQUE_INDEX;
      }
      else
        *alter_flags|= HA_ADD_INDEX;
      *table_changes= IS_EQUAL_NO;
      DBUG_PRINT("info", ("index added: '%s'", new_key->name));
    }
  }
  if (ha_alter_info->index_drop_count || ha_alter_info->index_add_count)
    alter_info->change_level= ALTER_TABLE_INDEX_CHANGED;
  ha_alter_info->candidate_key_count= candidate_key_count;
#ifndef DBUG_OFF
  {
    char dbug_string[HA_MAX_ALTER_FLAGS+1];
    alter_flags->print(dbug_string);
    DBUG_PRINT("info", ("alter_flags:  %s", (char *) dbug_string));
  }
#endif

  DBUG_RETURN(FALSE);
}
#else
/*
  SYNOPSIS
    mysql_compare_tables()
      table                     The original table.
      alter_info                Alter options, fields and keys for the new
                                table.
      create_info               Create options for the new table.
      order_num                 Number of order list elements.
      need_copy_table     OUT   Result of the comparison. Undefined if error.
                                Otherwise is one of:
                                ALTER_TABLE_METADATA_ONLY  No copy needed
                                ALTER_TABLE_DATA_CHANGED   Data changes,
                                                           copy needed
                                ALTER_TABLE_INDEX_CHANGED  Index changes,
                                                           copy might be needed
      key_info_buffer     OUT   An array of KEY structs for new indexes
      index_drop_buffer   OUT   An array of offsets into table->key_info.
      index_drop_count    OUT   The number of elements in the array.
      index_add_buffer    OUT   An array of offsets into key_info_buffer.
      index_add_count     OUT   The number of elements in the array.
      candidate_key_count OUT   The number of candidate keys in original table.

  DESCRIPTION
    'table' (first argument) contains information of the original
    table, which includes all corresponding parts that the new
    table has in arguments create_list, key_list and create_info.

    By comparing the changes between the original and new table
    we can determine how much it has changed after ALTER TABLE
    and whether we need to make a copy of the table, or just change
    the .frm file.

    If there are no data changes, but index changes, 'index_drop_buffer'
    and/or 'index_add_buffer' are populated with offsets into
    table->key_info or key_info_buffer respectively for the indexes
    that need to be dropped and/or (re-)created.

  RETURN VALUES
    TRUE   error
    FALSE  success
*/

bool
mysql_compare_tables(TABLE *table,
                     Alter_info *alter_info,
                     HA_CREATE_INFO *create_info,
                     uint order_num,
                     enum_alter_table_change_level *need_copy_table,
                     KEY **key_info_buffer,
                     uint **index_drop_buffer, uint *index_drop_count,
                     uint **index_add_buffer, uint *index_add_count,
                     uint *candidate_key_count)
{
  Field **f_ptr, *field;
  uint changes= 0, tmp;
  uint key_count;
  List_iterator_fast<Create_field> new_field_it, tmp_new_field_it;
  Create_field *new_field, *tmp_new_field;
  KEY_PART_INFO *key_part;
  KEY_PART_INFO *end;
  THD *thd= table->in_use;
  /*
    Remember if the new definition has new VARCHAR column;
    create_info->varchar will be reset in mysql_prepare_create_table.
  */
  bool varchar= create_info->varchar;
  bool not_nullable= true;
  DBUG_ENTER("mysql_compare_tables");

  /*
    Create a copy of alter_info.
    To compare the new and old table definitions, we need to "prepare"
    the new definition - transform it from parser output to a format
    that describes the final table layout (all column defaults are
    initialized, duplicate columns are removed). This is done by
    mysql_prepare_create_table.  Unfortunately,
    mysql_prepare_create_table performs its transformations
    "in-place", that is, modifies the argument.  Since we would
    like to keep mysql_compare_tables() idempotent (not altering any
    of the arguments) we create a copy of alter_info here and
    pass it to mysql_prepare_create_table, then use the result
    to evaluate possibility of in-place ALTER TABLE, and then
    destroy the copy.
  */
  Alter_info tmp_alter_info(*alter_info, thd->mem_root);
  uint db_options= 0; /* not used */

  /* Create the prepared information. */
  if (mysql_prepare_create_table(thd, create_info,
                                 &tmp_alter_info,
                                 (table->s->tmp_table != NO_TMP_TABLE),
                                 &db_options,
                                 table->file, key_info_buffer,
                                 &key_count, 0))
    DBUG_RETURN(1);
  /* Allocate result buffers. */
  if (! (*index_drop_buffer=
         (uint*) thd->alloc(sizeof(uint) * table->s->keys)) ||
      ! (*index_add_buffer=
         (uint*) thd->alloc(sizeof(uint) * tmp_alter_info.key_list.elements)))
    DBUG_RETURN(1);
  
  /*
    Some very basic checks. If number of fields changes, or the
    handler, we need to run full ALTER TABLE. In the future
    new fields can be added and old dropped without copy, but
    not yet.

    Test also that engine was not given during ALTER TABLE, or
    we are force to run regular alter table (copy).
    E.g. ALTER TABLE tbl_name ENGINE=MyISAM.

    For the following ones we also want to run regular alter table:
    ALTER TABLE tbl_name ORDER BY ..
    ALTER TABLE tbl_name CONVERT TO CHARACTER SET ..

    At the moment we can't handle altering temporary tables without a copy.
    We also test if OPTIMIZE TABLE was given and was mapped to alter table.
    In that case we always do full copy.

    There was a bug prior to mysql-4.0.25. Number of null fields was
    calculated incorrectly. As a result frm and data files gets out of
    sync after in-place alter table. There is no way to determine by which
    mysql version (in 4.0 and 4.1 branches) table was created, thus we
    disable in-place alter table for all tables created by mysql versions
    prior to 5.0 branch.
    See BUG#6236.
  */
  if (table->s->fields != alter_info->create_list.elements ||
      table->s->db_type() != create_info->db_type ||
      table->s->tmp_table ||
      create_info->used_fields & HA_CREATE_USED_ENGINE ||
      create_info->used_fields & HA_CREATE_USED_CHARSET ||
      create_info->used_fields & HA_CREATE_USED_DEFAULT_CHARSET ||
      (table->s->row_type != create_info->row_type) ||
      create_info->used_fields & HA_CREATE_USED_PACK_KEYS ||
      create_info->used_fields & HA_CREATE_USED_MAX_ROWS ||
      (alter_info->flags & (ALTER_RECREATE | ALTER_FOREIGN_KEY)) ||
      order_num ||
      !table->s->mysql_version ||
      (table->s->frm_version < FRM_VER_TRUE_VARCHAR && varchar))
  {
<<<<<<< HEAD
    *need_copy_table= ALTER_TABLE_DATA_CHANGED;
    DBUG_RETURN(0);
=======
    *table_changes= IS_EQUAL_NO;
    /*
      Check what has changed and set alter_flags
    */
    if (table->s->fields < alter_info->create_list.elements)
      *alter_flags|= HA_ADD_COLUMN;
    else if (table->s->fields > alter_info->create_list.elements)
      *alter_flags|= HA_DROP_COLUMN;
    if (create_info->db_type != table->s->db_type() ||
        create_info->used_fields & HA_CREATE_USED_ENGINE)
      *alter_flags|= HA_ALTER_STORAGE_ENGINE;
    if (create_info->used_fields & HA_CREATE_USED_CHARSET)
      *alter_flags|= HA_CHANGE_CHARACTER_SET;
    if (create_info->used_fields & HA_CREATE_USED_DEFAULT_CHARSET)
      *alter_flags|= HA_SET_DEFAULT_CHARACTER_SET;
    if (alter_info->flags & ALTER_RECREATE)
      *alter_flags|= HA_RECREATE;
    if (create_info->used_fields & HA_CREATE_USED_MAX_ROWS)
      *alter_flags|= HA_ALTER_MAX_ROWS;
    /* TODO check for ADD/DROP FOREIGN KEY */
    if (alter_info->flags & ALTER_FOREIGN_KEY)
      *alter_flags|=  HA_ALTER_FOREIGN_KEY;
    if (!table->s->mysql_version ||
        (table->s->frm_version < FRM_VER_TRUE_VARCHAR && varchar))
      *alter_flags|=  HA_ALTER_COLUMN_TYPE;
>>>>>>> 34c15430
  }

  /*
    Use transformed info to evaluate possibility of in-place ALTER TABLE
    but use the preserved field to persist modifications.
  */
  new_field_it.init(alter_info->create_list);
  tmp_new_field_it.init(tmp_alter_info.create_list);

  /*
    Go through fields and check if the original ones are compatible
    with new table.
  */
  for (f_ptr= table->field, new_field= new_field_it++,
       tmp_new_field= tmp_new_field_it++;
       (field= *f_ptr);
       f_ptr++, new_field= new_field_it++,
       tmp_new_field= tmp_new_field_it++)
  {
    /* Make sure we have at least the default charset in use. */
    if (!new_field->charset)
      new_field->charset= create_info->default_table_charset;

    /* Check that NULL behavior is same for old and new fields */
    if ((tmp_new_field->flags & NOT_NULL_FLAG) !=
	(uint) (field->flags & NOT_NULL_FLAG))
    {
      *need_copy_table= ALTER_TABLE_DATA_CHANGED;
      DBUG_RETURN(0);
    }

    /* Don't pack rows in old tables if the user has requested this. */
    if (create_info->row_type == ROW_TYPE_DYNAMIC ||
	(tmp_new_field->flags & BLOB_FLAG) ||
	(tmp_new_field->sql_type == MYSQL_TYPE_VARCHAR &&
	create_info->row_type != ROW_TYPE_FIXED))
      create_info->table_options|= HA_OPTION_PACK_RECORD;

    /* Check if field was renamed */
    field->flags&= ~FIELD_IS_RENAMED;
    if (my_strcasecmp(system_charset_info,
		      field->field_name,
		      tmp_new_field->field_name))
      field->flags|= FIELD_IS_RENAMED;      

    /* Evaluate changes bitmap and send to check_if_incompatible_data() */
    if (!(tmp= field->is_equal(tmp_new_field)))
    {
      *need_copy_table= ALTER_TABLE_DATA_CHANGED;
      DBUG_RETURN(0);
    }
    // Clear indexed marker
    field->flags&= ~FIELD_IN_ADD_INDEX;
    changes|= tmp;
  }

  /*
    Go through keys and check if the original ones are compatible
    with new table.
  */
  KEY *table_key;
  KEY *table_key_end= table->key_info + table->s->keys;
  KEY *new_key;
  KEY *new_key_end= *key_info_buffer + key_count;

  DBUG_PRINT("info", ("index count old: %d  new: %d",
                      table->s->keys, key_count));
  /*
    Step through all keys of the old table and search matching new keys.
  */
  *index_drop_count= 0;
  *index_add_count= 0;
  *candidate_key_count= 0;
  for (table_key= table->key_info; table_key < table_key_end; table_key++)
  {
    KEY_PART_INFO *table_part;
    KEY_PART_INFO *table_part_end= table_key->key_part + table_key->key_parts;
    KEY_PART_INFO *new_part;

   /*
      Check if key is a candidate key, i.e. a unique index with no index
      fields nullable, then key is either already primary key or could
      be promoted to primary key if the original primary key is dropped.
      Count all candidate keys.
    */
    not_nullable= true;
    for (table_part= table_key->key_part;
         table_part < table_part_end;
         table_part++)
    {
      not_nullable= not_nullable && (! table_part->field->maybe_null());
    }
    if ((table_key->flags & HA_NOSAME) && not_nullable)
      (*candidate_key_count)++;

    /* Search a new key with the same name. */
    for (new_key= *key_info_buffer; new_key < new_key_end; new_key++)
    {
      if (! strcmp(table_key->name, new_key->name))
        break;
    }
    if (new_key >= new_key_end)
    {
      /* Key not found. Add the offset of the key to the drop buffer. */
      (*index_drop_buffer)[(*index_drop_count)++]= table_key - table->key_info;
      DBUG_PRINT("info", ("index dropped: '%s'", table_key->name));
      continue;
    }

    /* Check that the key types are compatible between old and new tables. */
    if ((table_key->algorithm != new_key->algorithm) ||
	((table_key->flags & HA_KEYFLAG_MASK) !=
         (new_key->flags & HA_KEYFLAG_MASK)) ||
        (table_key->key_parts != new_key->key_parts))
      goto index_changed;

    /*
      Check that the key parts remain compatible between the old and
      new tables.
    */
    for (table_part= table_key->key_part, new_part= new_key->key_part;
         table_part < table_part_end;
         table_part++, new_part++)
    {
      /*
	Key definition has changed if we are using a different field or
	if the used key part length is different. We know that the fields
        did not change. Comparing field numbers is sufficient.
      */
      if ((table_part->length != new_part->length) ||
          (table_part->fieldnr - 1 != new_part->fieldnr))
	goto index_changed;
    }
    continue;

  index_changed:
    /* Key modified. Add the offset of the key to both buffers. */
    (*index_drop_buffer)[(*index_drop_count)++]= table_key - table->key_info;
    (*index_add_buffer)[(*index_add_count)++]= new_key - *key_info_buffer;
    key_part= new_key->key_part;
    end= key_part + new_key->key_parts;
    for(; key_part != end; key_part++)
    {
      // Mark field to be part of new key 
      field= table->field[key_part->fieldnr];
      field->flags|= FIELD_IN_ADD_INDEX;
    }
    DBUG_PRINT("info", ("index changed: '%s'", table_key->name));
  }
  /*end of for (; table_key < table_key_end;) */

  /*
    Step through all keys of the new table and find matching old keys.
  */
  for (new_key= *key_info_buffer; new_key < new_key_end; new_key++)
  {
    /* Search an old key with the same name. */
    for (table_key= table->key_info; table_key < table_key_end; table_key++)
    {
      if (! strcmp(table_key->name, new_key->name))
        break;
    }
    if (table_key >= table_key_end)
    {
      /* Key not found. Add the offset of the key to the add buffer. */
      (*index_add_buffer)[(*index_add_count)++]= new_key - *key_info_buffer;
      key_part= new_key->key_part;
      end= key_part + new_key->key_parts;
      for(; key_part != end; key_part++)
      {
        // Mark field to be part of new key 
        field= table->field[key_part->fieldnr];
        field->flags|= FIELD_IN_ADD_INDEX;
      }
      DBUG_PRINT("info", ("index added: '%s'", new_key->name));
    }
  }

  /* Check if changes are compatible with current handler without a copy */
  if (table->file->check_if_incompatible_data(create_info, changes))
  {
    *need_copy_table= ALTER_TABLE_DATA_CHANGED;
    DBUG_RETURN(0);
  }

  if (*index_drop_count || *index_add_count)
  {
    *need_copy_table= ALTER_TABLE_INDEX_CHANGED;
    DBUG_RETURN(0);
  }

  *need_copy_table= ALTER_TABLE_METADATA_ONLY; // Tables are compatible
  DBUG_RETURN(0);
}
#endif

/*
  Manages enabling/disabling of indexes for ALTER TABLE

  SYNOPSIS
    alter_table_manage_keys()
      table                  Target table
      indexes_were_disabled  Whether the indexes of the from table
                             were disabled
      keys_onoff             ENABLE | DISABLE | LEAVE_AS_IS

  RETURN VALUES
    FALSE  OK
    TRUE   Error
*/

static
bool alter_table_manage_keys(TABLE *table, int indexes_were_disabled,
                             enum enum_enable_or_disable keys_onoff)
{
  int error= 0;
  DBUG_ENTER("alter_table_manage_keys");
  DBUG_PRINT("enter", ("table=%p were_disabled=%d on_off=%d",
             table, indexes_were_disabled, keys_onoff));

  switch (keys_onoff) {
  case ENABLE:
    error= table->file->ha_enable_indexes(HA_KEY_SWITCH_NONUNIQ_SAVE);
    break;
  case LEAVE_AS_IS:
    if (!indexes_were_disabled)
      break;
    /* fall-through: disabled indexes */
  case DISABLE:
    error= table->file->ha_disable_indexes(HA_KEY_SWITCH_NONUNIQ_SAVE);
  }

  if (error == HA_ERR_WRONG_COMMAND)
  {
    push_warning_printf(current_thd, MYSQL_ERROR::WARN_LEVEL_NOTE,
                        ER_ILLEGAL_HA, ER(ER_ILLEGAL_HA),
                        table->s->table_name.str);
    error= 0;
  } else if (error)
    table->file->print_error(error, MYF(0));

  DBUG_RETURN(error);
}

#ifndef MCP_WL3749
int create_temporary_table(THD *thd,
                           TABLE *table,
                           char *new_db,
                           char *tmp_name,
                           HA_CREATE_INFO *create_info,
                           Alter_info *alter_info,
                           bool db_changed)
{
  int error;
  char index_file[FN_REFLEN], data_file[FN_REFLEN];
  handlerton *old_db_type, *new_db_type;
  DBUG_ENTER("create_temporary_table");
  old_db_type= table->s->db_type();
  new_db_type= create_info->db_type;
  /*
    Handling of symlinked tables:
    If no rename:
      Create new data file and index file on the same disk as the
      old data and index files.
      Copy data.
      Rename new data file over old data file and new index file over
      old index file.
      Symlinks are not changed.

   If rename:
      Create new data file and index file on the same disk as the
      old data and index files.  Create also symlinks to point at
      the new tables.
      Copy data.
      At end, rename intermediate tables, and symlinks to intermediate
      table, to final table name.
      Remove old table and old symlinks

    If rename is made to another database:
      Create new tables in new database.
      Copy data.
      Remove old table and symlinks.
  */
  if (db_changed)               // Ignore symlink if db changed
  {
    if (create_info->index_file_name)
    {
      /* Fix index_file_name to have 'tmp_name' as basename */
      strmov(index_file, tmp_name);
      create_info->index_file_name=fn_same(index_file,
                                           create_info->index_file_name,
                                           1);
    }
    if (create_info->data_file_name)
    {
      /* Fix data_file_name to have 'tmp_name' as basename */
      strmov(data_file, tmp_name);
      create_info->data_file_name=fn_same(data_file,
                                          create_info->data_file_name,
                                          1);
    }
  }
  else
    create_info->data_file_name=create_info->index_file_name=0;

  DEBUG_SYNC(thd, "alter_table_before_create_table_no_lock");
  /*
    Create a table with a temporary name.
    With create_info->frm_only == 1 this creates a .frm file only.
    We don't log the statement, it will be logged later.
  */
  tmp_disable_binlog(thd);
  error= mysql_create_table_no_lock(thd, new_db, tmp_name,
                                    create_info,
                                    alter_info,
                                    1, 0, NULL);
  reenable_binlog(thd);

  DBUG_RETURN(error);
}

/*
  Create a temporary table that reflects what an alter table operation
  will accomplish.

  SYNOPSIS
    create_altered_table()
      thd              Thread handle
      table            The original table
      create_info      Information from the parsing phase about new
                       table properties.
      alter_info       Lists of fields, keys to be changed, added
                       or dropped.
      db_change        Specifies if the table is moved to another database
  RETURN
    A temporary table with all changes
    NULL if error
  NOTES
    The temporary table is created without storing it in any storage engine
    and is opened only to get the table struct and frm file reference.
*/
TABLE *create_altered_table(THD *thd,
                            TABLE *table,
                            char *new_db,
                            HA_CREATE_INFO *create_info,
                            Alter_info *alter_info,
                            bool db_change)
{
  int error;
  HA_CREATE_INFO altered_create_info(*create_info);
  TABLE *altered_table;
  char tmp_name[80];
  char path[FN_REFLEN];
  DBUG_ENTER("create_altered_table");

  my_snprintf(tmp_name, sizeof(tmp_name), "%s-%lx_%lx_%x",
              tmp_file_prefix, current_pid,
              thd->thread_id, thd->tmp_table++);
  /* Safety fix for InnoDB */
  if (lower_case_table_names)
    my_casedn_str(files_charset_info, tmp_name);
  
  altered_create_info.options&= ~HA_LEX_CREATE_TMP_TABLE;
  altered_create_info.frm_only= 1;
  if ((error= create_temporary_table(thd, table, new_db, tmp_name,
                                     &altered_create_info,
                                     alter_info, db_change)))
  {
    DBUG_PRINT("info", ("Error %u while creating temporary table", error));
    DBUG_RETURN(NULL);
  };

  build_table_filename(path, sizeof(path), new_db, tmp_name, "",
                       FN_IS_TMP);
  altered_table= open_table_uncached(thd, path, new_db, tmp_name, TRUE,
                                     OTM_ALTER);
  DBUG_RETURN(altered_table);

  DBUG_RETURN(NULL);
}

/*
  Perform a fast or on-line alter table

  SYNOPSIS
    mysql_fast_or_online_alter_table()
      thd              Thread handle
      table            The original table
      altered_table    A temporary table showing how we will change table
      create_info      Information from the parsing phase about new
                       table properties.
      alter_info       Storage place for data used during different phases
      ha_alter_flags   Bitmask that shows what will be changed
      keys_onoff       Specifies if keys are to be enabled/disabled
  RETURN
     0  OK
    >0  An error occured during the on-line alter table operation
    -1  Error when re-opening table
  NOTES
    If mysql_alter_table does not need to copy the table, it is
    either a fast alter table where the storage engine does not
    need to know about the change, only the frm will change,
    or the storage engine supports performing the alter table
    operation directly, on-line without mysql having to copy
    the table.
*/
int mysql_fast_or_online_alter_table(THD *thd,
                                     TABLE *table,
                                     TABLE *altered_table,
                                     HA_CREATE_INFO *create_info,
                                     HA_ALTER_INFO *alter_info,
                                     HA_ALTER_FLAGS *ha_alter_flags,
                                     enum enum_enable_or_disable keys_onoff,
                                     bool need_lock_for_indexes,
                                     MDL_request *target_mdl_request)
{
  int error= 0;
  bool online= (table->file->ha_table_flags() & HA_ONLINE_ALTER ||
                table->file->alter_table_flags(0))? true:false;
  char table_name[FN_REFLEN + 1];
  char db[FN_REFLEN + 1];
  char new_name[FN_REFLEN + 1];
  char new_db[FN_REFLEN + 1];
  TABLE *t_table;
  Open_table_context ot_ctx(thd, MYSQL_OPEN_REOPEN);
  TABLE tab;
  TABLE_LIST tbl;
  handlerton *db_type= table->s->db_type();

  DBUG_ENTER(" mysql_fast_or_online_alter_table");
  //VOID(pthread_mutex_lock(&LOCK_open));
  if (!table->s->tmp_table && need_lock_for_indexes &&
      (wait_while_table_is_used(thd, table, HA_EXTRA_FORCE_REOPEN)))
  {
    error= -1;
    goto err;
  }
  //VOID(pthread_mutex_unlock(&LOCK_open));
  thd_proc_info(thd, "manage keys");
  DEBUG_SYNC(thd, "alter_table_manage_keys");
  alter_table_manage_keys(table, table->file->indexes_are_disabled(),
                          keys_onoff);
  error= trans_commit_stmt(thd);
  if (trans_commit_implicit(thd))
    error= 1;
/*
  error= ha_autocommit_or_rollback(thd, 0);

  if (end_active_trans(thd))
    error=1;
*/
  if (error)
    goto err;
  if (online)
  {
   /*
      Tell the handler to prepare for the online alter
    */
    if ((error= table->file->alter_table_phase1(thd,
                                                altered_table,
                                                create_info,
                                                alter_info,
                                                ha_alter_flags)))
    {
      goto err;
    }

    /*
       Tell the storage engine to perform the online alter table
       TODO:
       if check_if_supported_alter() returned HA_ALTER_SUPPORTED_WAIT_LOCK
       we need to wrap the next call with a DDL lock.
     */


    /*
      Wait for users of the table before continuing with next phase
     */
    if (wait_while_table_is_used(thd, table, HA_EXTRA_PREPARE_FOR_RENAME))
    {
      if ((error= table->file->alter_table_abort(thd,
                                                 alter_info,
                                                 ha_alter_flags)))
      {
        goto err;
      }

      error= my_errno;
      goto err;
    }

    if ((error= table->file->alter_table_phase2(thd,
                                                altered_table,
                                                create_info,
                                                alter_info,
                                                ha_alter_flags)))
    {
      goto err;
    }
  }
  /*
    The final .frm file is already created as a temporary file
    and will be renamed to the original table name.
  */
  //VOID(pthread_mutex_lock(&LOCK_open));

  strcpy(table_name, altered_table->s->table_name.str);
  strcpy(db, altered_table->s->db.str);
  strcpy(new_name, table->s->table_name.str);
  strcpy(new_db, table->s->db.str);
  close_all_tables_for_name(thd, table->s, FALSE);
                            // new_name != table_name || new_db != db);
/*
  wait_while_table_is_used(thd, table, HA_EXTRA_PREPARE_FOR_RENAME);
  close_data_files_and_morph_locks(thd,
                                   table->pos_in_table_list->db,
                                   table->pos_in_table_list->table_name);
*/
  if (mysql_rename_table(db_type,
                         altered_table->s->db.str,
                         altered_table->s->table_name.str,
                         new_db,
                         new_name, FN_FROM_IS_TMP | FRM_ONLY))
  {
    error= 1;
    //VOID(pthread_mutex_unlock(&LOCK_open));
    goto err;
  }
  //broadcast_refresh();
  //VOID(pthread_mutex_unlock(&LOCK_open));

  /*
    The ALTER TABLE is always in its own transaction.
    Commit must not be called while LOCK_open is locked. It could call
    wait_if_global_read_lock(), which could create a deadlock if called
    with LOCK_open.
  */
  error= trans_commit_stmt(thd);
  if (trans_commit_implicit(thd))
    error= 1;
/*
  error= ha_autocommit_or_rollback(thd, 0);

  if (end_active_trans(thd))
    error=1;
*/
  if (error)
    goto err;
  if (online)
  {
    tbl.table= &tab;
    tbl.alias= new_name;
    tbl.table_name= new_name;
    tbl.table_name_length= strlen(new_name);
    tbl.db= new_db;
    tbl.db_length= strlen(new_db);
    tbl.open_type= OT_TEMPORARY_OR_BASE;
    tbl.i_s_requested_object= OPEN_TABLE_ONLY;
    tbl.open_strategy= TABLE_LIST::OPEN_NORMAL;
    tbl.mdl_request.ticket= target_mdl_request->ticket;
    if (open_table(thd, &tbl, thd->mem_root, &ot_ctx))
    {
      error= -1;
      goto err;
    }
    t_table= tbl.table;

   /*
      Tell the handler that the changed frm is on disk and table
      has been re-opened
   */
    if ((error= t_table->file->alter_table_phase3(thd, t_table,
                                                  create_info,
                                                  alter_info,
                                                  ha_alter_flags)))
    {
      goto err;
    }

    /*
      We are going to reopen table down on the road, so we have to restore
      state of the TABLE object which we used for obtaining of handler
      object to make it suitable for reopening.
    */
    //DBUG_ASSERT(t_table == table);
    //table->open_placeholder= 1;
    //VOID(pthread_mutex_lock(&LOCK_open));
    //close_handle_and_leave_table_as_lock(table);
    //VOID(pthread_mutex_unlock(&LOCK_open));
  }

 err:
  if (error)
    DBUG_PRINT("info", ("Got error %u", error));
  DBUG_RETURN(error);
}
#endif

/**
  maximum possible length for certain blob types.

  @param[in]      type        Blob type (e.g. MYSQL_TYPE_TINY_BLOB)

  @return
    length
*/

static uint
blob_length_by_type(enum_field_types type)
{
  switch (type)
  {
  case MYSQL_TYPE_TINY_BLOB:
    return 255;
  case MYSQL_TYPE_BLOB:
    return 65535;
  case MYSQL_TYPE_MEDIUM_BLOB:
    return 16777215;
  case MYSQL_TYPE_LONG_BLOB:
    return 4294967295U;
  default:
    DBUG_ASSERT(0); // we should never go here
    return 0;
  }
}


/**
  Prepare column and key definitions for CREATE TABLE in ALTER TABLE.

  This function transforms parse output of ALTER TABLE - lists of
  columns and keys to add, drop or modify into, essentially,
  CREATE TABLE definition - a list of columns and keys of the new
  table. While doing so, it also performs some (bug not all)
  semantic checks.

  This function is invoked when we know that we're going to
  perform ALTER TABLE via a temporary table -- i.e. in-place ALTER TABLE
  is not possible, perhaps because the ALTER statement contains
  instructions that require change in table data, not only in
  table definition or indexes.

  @param[in,out]  thd         thread handle. Used as a memory pool
                              and source of environment information.
  @param[in]      table       the source table, open and locked
                              Used as an interface to the storage engine
                              to acquire additional information about
                              the original table.
  @param[in,out]  create_info A blob with CREATE/ALTER TABLE
                              parameters
  @param[in,out]  alter_info  Another blob with ALTER/CREATE parameters.
                              Originally create_info was used only in
                              CREATE TABLE and alter_info only in ALTER TABLE.
                              But since ALTER might end-up doing CREATE,
                              this distinction is gone and we just carry
                              around two structures.

  @return
    Fills various create_info members based on information retrieved
    from the storage engine.
    Sets create_info->varchar if the table has a VARCHAR column.
    Prepares alter_info->create_list and alter_info->key_list with
    columns and keys of the new table.
  @retval TRUE   error, out of memory or a semantical error in ALTER
                 TABLE instructions
  @retval FALSE  success
*/

bool
mysql_prepare_alter_table(THD *thd, TABLE *table,
                          HA_CREATE_INFO *create_info,
                          Alter_info *alter_info)
{
  /* New column definitions are added here */
  List<Create_field> new_create_list;
  /* New key definitions are added here */
  List<Key> new_key_list;
  List_iterator<Alter_drop> drop_it(alter_info->drop_list);
  List_iterator<Create_field> def_it(alter_info->create_list);
  List_iterator<Alter_column> alter_it(alter_info->alter_list);
  List_iterator<Key> key_it(alter_info->key_list);
  List_iterator<Create_field> find_it(new_create_list);
  List_iterator<Create_field> field_it(new_create_list);
  List<Key_part_spec> key_parts;
  uint db_create_options= (table->s->db_create_options
                           & ~(HA_OPTION_PACK_RECORD));
  uint used_fields= create_info->used_fields;
  KEY *key_info=table->key_info;
  bool rc= TRUE;

  DBUG_ENTER("mysql_prepare_alter_table");

  create_info->varchar= FALSE;
  /* Let new create options override the old ones */
  if (!(used_fields & HA_CREATE_USED_MIN_ROWS))
    create_info->min_rows= table->s->min_rows;
  if (!(used_fields & HA_CREATE_USED_MAX_ROWS))
    create_info->max_rows= table->s->max_rows;
  if (!(used_fields & HA_CREATE_USED_AVG_ROW_LENGTH))
    create_info->avg_row_length= table->s->avg_row_length;
  if (!(used_fields & HA_CREATE_USED_DEFAULT_CHARSET))
    create_info->default_table_charset= table->s->table_charset;
  if (!(used_fields & HA_CREATE_USED_AUTO) && table->found_next_number_field)
  {
    /* Table has an autoincrement, copy value to new table */
    table->file->info(HA_STATUS_AUTO);
    create_info->auto_increment_value= table->file->stats.auto_increment_value;
  }
  if (!(used_fields & HA_CREATE_USED_KEY_BLOCK_SIZE))
    create_info->key_block_size= table->s->key_block_size;

  if (!create_info->tablespace)
    create_info->tablespace= table->s->tablespace;

  if (create_info->storage_media == HA_SM_DEFAULT)
    create_info->storage_media= table->s->default_storage_media;

  restore_record(table, s->default_values);     // Empty record for DEFAULT
  Create_field *def;

  /*
    First collect all fields from table which isn't in drop_list
  */
  Field **f_ptr,*field;
  for (f_ptr=table->field ; (field= *f_ptr) ; f_ptr++)
  {
    if (field->type() == MYSQL_TYPE_STRING)
      create_info->varchar= TRUE;
    /* Check if field should be dropped */
    Alter_drop *drop;
    drop_it.rewind();
    while ((drop=drop_it++))
    {
      if (drop->type == Alter_drop::COLUMN &&
	  !my_strcasecmp(system_charset_info,field->field_name, drop->name))
      {
	/* Reset auto_increment value if it was dropped */
	if (MTYP_TYPENR(field->unireg_check) == Field::NEXT_NUMBER &&
	    !(used_fields & HA_CREATE_USED_AUTO))
	{
	  create_info->auto_increment_value=0;
	  create_info->used_fields|=HA_CREATE_USED_AUTO;
	}
	break;
      }
    }
    if (drop)
    {
      drop_it.remove();
      /*
        ALTER TABLE DROP COLUMN always changes table data even in cases
        when new version of the table has the same structure as the old
        one.
      */
      alter_info->change_level= ALTER_TABLE_DATA_CHANGED;
      continue;
    }
    /* Check if field is changed */
    def_it.rewind();
    while ((def=def_it++))
    {
      if (def->change &&
	  !my_strcasecmp(system_charset_info,field->field_name, def->change))
	break;
    }
    if (def)
    {						// Field is changed
      def->field=field;
      if (!def->after)
      {
	new_create_list.push_back(def);
	def_it.remove();
      }
    }
    else
    {
      /*
        This field was not dropped and not changed, add it to the list
        for the new table.
      */
      def= new Create_field(field, field);
      new_create_list.push_back(def);
      alter_it.rewind();			// Change default if ALTER
      Alter_column *alter;
      while ((alter=alter_it++))
      {
	if (!my_strcasecmp(system_charset_info,field->field_name, alter->name))
	  break;
      }
      if (alter)
      {
	if (def->sql_type == MYSQL_TYPE_BLOB)
	{
	  my_error(ER_BLOB_CANT_HAVE_DEFAULT, MYF(0), def->change);
          goto err;
	}
	if ((def->def=alter->def))              // Use new default
          def->flags&= ~NO_DEFAULT_VALUE_FLAG;
        else
          def->flags|= NO_DEFAULT_VALUE_FLAG;
	alter_it.remove();
      }
    }
  }
  def_it.rewind();
  while ((def=def_it++))			// Add new columns
  {
    if (def->change && ! def->field)
    {
      my_error(ER_BAD_FIELD_ERROR, MYF(0), def->change, table->s->table_name.str);
      goto err;
    }
    /*
      Check that the DATE/DATETIME not null field we are going to add is
      either has a default value or the '0000-00-00' is allowed by the
      set sql mode.
      If the '0000-00-00' value isn't allowed then raise the error_if_not_empty
      flag to allow ALTER TABLE only if the table to be altered is empty.
    */
    if ((def->sql_type == MYSQL_TYPE_DATE ||
         def->sql_type == MYSQL_TYPE_NEWDATE ||
         def->sql_type == MYSQL_TYPE_DATETIME) &&
         !alter_info->datetime_field &&
         !(~def->flags & (NO_DEFAULT_VALUE_FLAG | NOT_NULL_FLAG)) &&
         thd->variables.sql_mode & MODE_NO_ZERO_DATE)
    {
        alter_info->datetime_field= def;
        alter_info->error_if_not_empty= TRUE;
    }
    if (!def->after)
      new_create_list.push_back(def);
    else if (def->after == first_keyword)
    {
      new_create_list.push_front(def);
      /*
        Re-ordering columns in table can't be done using in-place algorithm
        as it always changes table data.
      */
      alter_info->change_level= ALTER_TABLE_DATA_CHANGED;
    }
    else
    {
      Create_field *find;
      find_it.rewind();
      while ((find=find_it++))			// Add new columns
      {
	if (!my_strcasecmp(system_charset_info,def->after, find->field_name))
	  break;
      }
      if (!find)
      {
	my_error(ER_BAD_FIELD_ERROR, MYF(0), def->after, table->s->table_name.str);
        goto err;
      }
      find_it.after(def);			// Put element after this
      /*
        Re-ordering columns in table can't be done using in-place algorithm
        as it always changes table data.
      */
      alter_info->change_level= ALTER_TABLE_DATA_CHANGED;
    }
  }
  if (alter_info->alter_list.elements)
  {
    my_error(ER_BAD_FIELD_ERROR, MYF(0),
             alter_info->alter_list.head()->name, table->s->table_name.str);
    goto err;
  }
  if (!new_create_list.elements)
  {
    my_message(ER_CANT_REMOVE_ALL_FIELDS, ER(ER_CANT_REMOVE_ALL_FIELDS),
               MYF(0));
    goto err;
  }

  /*
    Collect all keys which isn't in drop list. Add only those
    for which some fields exists.
  */

  for (uint i=0 ; i < table->s->keys ; i++,key_info++)
  {
    char *key_name= key_info->name;
    Alter_drop *drop;
    drop_it.rewind();
    while ((drop=drop_it++))
    {
      if (drop->type == Alter_drop::KEY &&
	  !my_strcasecmp(system_charset_info,key_name, drop->name))
	break;
    }
    if (drop)
    {
      drop_it.remove();
      continue;
    }

    KEY_PART_INFO *key_part= key_info->key_part;
    key_parts.empty();
    for (uint j=0 ; j < key_info->key_parts ; j++,key_part++)
    {
      if (!key_part->field)
	continue;				// Wrong field (from UNIREG)
      const char *key_part_name=key_part->field->field_name;
      Create_field *cfield;
      field_it.rewind();
      while ((cfield=field_it++))
      {
	if (cfield->change)
	{
	  if (!my_strcasecmp(system_charset_info, key_part_name,
			     cfield->change))
	    break;
	}
	else if (!my_strcasecmp(system_charset_info,
				key_part_name, cfield->field_name))
	  break;
      }
      if (!cfield)
	continue;				// Field is removed
      uint key_part_length=key_part->length;
      if (cfield->field)			// Not new field
      {
        /*
          If the field can't have only a part used in a key according to its
          new type, or should not be used partially according to its
          previous type, or the field length is less than the key part
          length, unset the key part length.

          We also unset the key part length if it is the same as the
          old field's length, so the whole new field will be used.

          BLOBs may have cfield->length == 0, which is why we test it before
          checking whether cfield->length < key_part_length (in chars).
          
          In case of TEXTs we check the data type maximum length *in bytes*
          to key part length measured *in characters* (i.e. key_part_length
          devided to mbmaxlen). This is because it's OK to have:
          CREATE TABLE t1 (a tinytext, key(a(254)) character set utf8);
          In case of this example:
          - data type maximum length is 255.
          - key_part_length is 1016 (=254*4, where 4 is mbmaxlen)
         */
        if (!Field::type_can_have_key_part(cfield->field->type()) ||
            !Field::type_can_have_key_part(cfield->sql_type) ||
            /* spatial keys can't have sub-key length */
            (key_info->flags & HA_SPATIAL) ||
            (cfield->field->field_length == key_part_length &&
             !f_is_blob(key_part->key_type)) ||
            (cfield->length && (((cfield->sql_type >= MYSQL_TYPE_TINY_BLOB &&
                                  cfield->sql_type <= MYSQL_TYPE_BLOB) ? 
                                blob_length_by_type(cfield->sql_type) :
                                cfield->length) <
	     key_part_length / key_part->field->charset()->mbmaxlen)))
	  key_part_length= 0;			// Use whole field
      }
      key_part_length /= key_part->field->charset()->mbmaxlen;
      key_parts.push_back(new Key_part_spec(cfield->field_name,
                                            strlen(cfield->field_name),
					    key_part_length));
    }
    if (key_parts.elements)
    {
      KEY_CREATE_INFO key_create_info;
      Key *key;
      enum Key::Keytype key_type;
      bzero((char*) &key_create_info, sizeof(key_create_info));

      key_create_info.algorithm= key_info->algorithm;
      if (key_info->flags & HA_USES_BLOCK_SIZE)
        key_create_info.block_size= key_info->block_size;
      if (key_info->flags & HA_USES_PARSER)
        key_create_info.parser_name= *plugin_name(key_info->parser);
      if (key_info->flags & HA_USES_COMMENT)
        key_create_info.comment= key_info->comment;

      if (key_info->flags & HA_SPATIAL)
        key_type= Key::SPATIAL;
      else if (key_info->flags & HA_NOSAME)
      {
        if (! my_strcasecmp(system_charset_info, key_name, primary_key_name))
          key_type= Key::PRIMARY;
        else
          key_type= Key::UNIQUE;
      }
      else if (key_info->flags & HA_FULLTEXT)
        key_type= Key::FULLTEXT;
      else
        key_type= Key::MULTIPLE;

      key= new Key(key_type, key_name, strlen(key_name),
                   &key_create_info,
                   test(key_info->flags & HA_GENERATED_KEY),
                   key_parts);
      new_key_list.push_back(key);
    }
  }
  {
    Key *key;
    while ((key=key_it++))			// Add new keys
    {
      if (key->type != Key::FOREIGN_KEY)
        new_key_list.push_back(key);
      if (key->name.str &&
	  !my_strcasecmp(system_charset_info, key->name.str, primary_key_name))
      {
	my_error(ER_WRONG_NAME_FOR_INDEX, MYF(0), key->name.str);
        goto err;
      }
    }
  }

  if (alter_info->drop_list.elements)
  {
    my_error(ER_CANT_DROP_FIELD_OR_KEY, MYF(0),
             alter_info->drop_list.head()->name);
    goto err;
  }
  if (alter_info->alter_list.elements)
  {
    my_error(ER_CANT_DROP_FIELD_OR_KEY, MYF(0),
             alter_info->alter_list.head()->name);
    goto err;
  }

  if (!create_info->comment.str)
  {
    create_info->comment.str= table->s->comment.str;
    create_info->comment.length= table->s->comment.length;
  }

  table->file->update_create_info(create_info);
  if ((create_info->table_options &
       (HA_OPTION_PACK_KEYS | HA_OPTION_NO_PACK_KEYS)) ||
      (used_fields & HA_CREATE_USED_PACK_KEYS))
    db_create_options&= ~(HA_OPTION_PACK_KEYS | HA_OPTION_NO_PACK_KEYS);
  if (create_info->table_options &
      (HA_OPTION_CHECKSUM | HA_OPTION_NO_CHECKSUM))
    db_create_options&= ~(HA_OPTION_CHECKSUM | HA_OPTION_NO_CHECKSUM);
  if (create_info->table_options &
      (HA_OPTION_DELAY_KEY_WRITE | HA_OPTION_NO_DELAY_KEY_WRITE))
    db_create_options&= ~(HA_OPTION_DELAY_KEY_WRITE |
			  HA_OPTION_NO_DELAY_KEY_WRITE);
  create_info->table_options|= db_create_options;

  if (table->s->tmp_table)
    create_info->options|=HA_LEX_CREATE_TMP_TABLE;

  rc= FALSE;
  alter_info->create_list.swap(new_create_list);
  alter_info->key_list.swap(new_key_list);
err:
  DBUG_RETURN(rc);
}


/*
  Alter table

  SYNOPSIS
    mysql_alter_table()
      thd              Thread handle
      new_db           If there is a RENAME clause
      new_name         If there is a RENAME clause
      create_info      Information from the parsing phase about new
                       table properties.
      table_list       The table to change.
      alter_info       Lists of fields, keys to be changed, added
                       or dropped.
      order_num        How many ORDER BY fields has been specified.
      order            List of fields to ORDER BY.
      ignore           Whether we have ALTER IGNORE TABLE

  DESCRIPTION
    This is a veery long function and is everything but the kitchen sink :)
    It is used to alter a table and not only by ALTER TABLE but also
    CREATE|DROP INDEX are mapped on this function.

    When the ALTER TABLE statement just does a RENAME or ENABLE|DISABLE KEYS,
    or both, then this function short cuts its operation by renaming
    the table and/or enabling/disabling the keys. In this case, the FRM is
    not changed, directly by mysql_alter_table. However, if there is a
    RENAME + change of a field, or an index, the short cut is not used.
    See how `create_list` is used to generate the new FRM regarding the
    structure of the fields. The same is done for the indices of the table.

    Important is the fact, that this function tries to do as little work as
    possible, by finding out whether a intermediate table is needed to copy
    data into and when finishing the altering to use it as the original table.
    For this reason the function mysql_compare_tables() is called, which decides
    based on all kind of data how similar are the new and the original
    tables.

  RETURN VALUES
    FALSE  OK
    TRUE   Error
*/

bool mysql_alter_table(THD *thd,char *new_db, char *new_name,
                       HA_CREATE_INFO *create_info,
                       TABLE_LIST *table_list,
                       Alter_info *alter_info,
                       uint order_num, ORDER *order, bool ignore)
{
  TABLE *table, *new_table= 0;
  MDL_ticket *mdl_ticket;
  MDL_request target_mdl_request;
  int error= 0;
  char tmp_name[80],old_name[32],new_name_buff[FN_REFLEN + 1];
  char new_alias_buff[FN_REFLEN], *table_name, *db, *new_alias, *alias;
  char index_file[FN_REFLEN], data_file[FN_REFLEN];
  char path[FN_REFLEN + 1];
  char reg_path[FN_REFLEN+1];
#ifndef MCP_WL3749
  ha_rows copied=0,deleted=0;
#else
  ha_rows copied,deleted;
#endif
  handlerton *old_db_type, *new_db_type, *save_old_db_type;
#ifndef MCP_WL3749
  bool need_copy_table= TRUE;
  alter_info->change_level= ALTER_TABLE_METADATA_ONLY;
#else
  enum_alter_table_change_level need_copy_table= ALTER_TABLE_METADATA_ONLY;
#endif
#ifdef WITH_PARTITION_STORAGE_ENGINE
  TABLE *table_for_fast_alter_partition= NULL;
#ifndef MCP_WL3749
  bool is_fast_alter_partitioning= FALSE;
#endif
  bool partition_changed= FALSE;
#endif
  bool need_lock_for_indexes= TRUE;
#ifdef MCP_WL3749
  KEY  *key_info_buffer;
  uint index_drop_count= 0;
  uint *index_drop_buffer= NULL;
  uint index_add_count= 0;
  uint *index_add_buffer= NULL;
  uint candidate_key_count= 0;
  bool no_pk;
#endif
  handler_add_index *add= NULL;
  bool pending_inplace_add_index= false;
#ifndef MCP_WL3749
  int alter_supported= HA_ALTER_NOT_SUPPORTED;
  List<Alter_drop> drop_list;
  List<Create_field> create_list;
  List<Alter_column> alter_list;
  List<Key> key_list;
  List<Alter_drop> drop_list_orig(alter_info->drop_list, thd->mem_root);
  List<Create_field> create_list_orig(alter_info->create_list, thd->mem_root);
  List<Alter_column> alter_list_orig(alter_info->alter_list, thd->mem_root);
  List<Key> key_list_orig(alter_info->key_list, thd->mem_root);
#endif
  DBUG_ENTER("mysql_alter_table");

  DBUG_PRINT("info", ("alter_info->build_method %u", alter_info->build_method));
  DBUG_PRINT("info", ("thd->lex->alter_info.build_method %u", thd->lex->alter_info.build_method));

  /*
    Check if we attempt to alter mysql.slow_log or
    mysql.general_log table and return an error if
    it is the case.
    TODO: this design is obsolete and will be removed.
  */
  if (table_list && table_list->db && table_list->table_name)
  {
    int table_kind= 0;

    table_kind= check_if_log_table(table_list->db_length, table_list->db,
                                   table_list->table_name_length,
                                   table_list->table_name, 0);

    if (table_kind)
    {
      /* Disable alter of enabled log tables */
      if (logger.is_log_table_enabled(table_kind))
      {
        my_error(ER_BAD_LOG_STATEMENT, MYF(0), "ALTER");
        DBUG_RETURN(TRUE);
      }

      /* Disable alter of log tables to unsupported engine */
      if ((create_info->used_fields & HA_CREATE_USED_ENGINE) &&
          (!create_info->db_type || /* unknown engine */
           !(create_info->db_type->flags & HTON_SUPPORT_LOG_TABLES)))
      {
        my_error(ER_UNSUPORTED_LOG_ENGINE, MYF(0));
        DBUG_RETURN(TRUE);
      }

#ifdef WITH_PARTITION_STORAGE_ENGINE
      if (alter_info->flags & ALTER_PARTITION)
      {
        my_error(ER_WRONG_USAGE, MYF(0), "PARTITION", "log table");
        DBUG_RETURN(TRUE);
      }
#endif
    }
  }

  /*
    Assign variables table_name, new_name, db, new_db, path, reg_path
    to simplify further comparisions: we want to see if it's a RENAME
    later just by comparing the pointers, avoiding the need for strcmp.
  */
  thd_proc_info(thd, "init");
  table_name=table_list->table_name;
  alias= (lower_case_table_names == 2) ? table_list->alias : table_name;
  db=table_list->db;
  if (!new_db || !my_strcasecmp(table_alias_charset, new_db, db))
    new_db= db;
  build_table_filename(reg_path, sizeof(reg_path) - 1, db, table_name, reg_ext, 0);
  build_table_filename(path, sizeof(path) - 1, db, table_name, "", 0);

  mysql_ha_rm_tables(thd, table_list);

  /* DISCARD/IMPORT TABLESPACE is always alone in an ALTER TABLE */
  if (alter_info->tablespace_op != NO_TABLESPACE_OP)
    /* Conditionally writes to binlog. */
    DBUG_RETURN(mysql_discard_or_import_tablespace(thd,table_list,
						   alter_info->tablespace_op));

  /*
    Code below can handle only base tables so ensure that we won't open a view.
    Note that RENAME TABLE the only ALTER clause which is supported for views
    has been already processed.
  */
  table_list->required_type= FRMTYPE_TABLE;

  Alter_table_prelocking_strategy alter_prelocking_strategy(alter_info);

  DEBUG_SYNC(thd, "alter_table_before_open_tables");
  error= open_and_lock_tables(thd, table_list, FALSE, 0,
                              &alter_prelocking_strategy);

  if (error)
  {
    DBUG_RETURN(TRUE);
  }

  table= table_list->table;
  table->use_all_columns();
  mdl_ticket= table->mdl_ticket;

  /*
    Prohibit changing of the UNION list of a non-temporary MERGE table
    under LOCK tables. It would be quite difficult to reuse a shrinked
    set of tables from the old table or to open a new TABLE object for
    an extended list and verify that they belong to locked tables.
  */
  if ((thd->locked_tables_mode == LTM_LOCK_TABLES ||
       thd->locked_tables_mode == LTM_PRELOCKED_UNDER_LOCK_TABLES) &&
      (create_info->used_fields & HA_CREATE_USED_UNION) &&
      (table->s->tmp_table == NO_TMP_TABLE))
  {
    my_error(ER_LOCK_OR_ACTIVE_TRANSACTION, MYF(0));
    DBUG_RETURN(TRUE);
  }

#ifndef MCP_GLOBAL_SCHEMA_LOCK
  Ha_global_schema_lock_guard global_schema_lock_guard(thd);
  if (ha_legacy_type(table->s->db_type()) == DB_TYPE_NDBCLUSTER ||
      ha_legacy_type(create_info->db_type) == DB_TYPE_NDBCLUSTER)
  {
    // From or to engine is NDB 
    if (thd->locked_tables_mode)
    {
      /*
        To avoid deadlock in this situation:
        - if other thread has lock do not enter lock queue
        and report an error instead
      */
      if (global_schema_lock_guard.lock(true))
      {
        my_error(ER_LOCK_OR_ACTIVE_TRANSACTION, MYF(0));
        DBUG_RETURN(TRUE);
      }
    }
    else
    {
      global_schema_lock_guard.lock();
    }
  }
#endif

  /* Check that we are not trying to rename to an existing table */
  if (new_name)
  {
    DBUG_PRINT("info", ("new_db.new_name: '%s'.'%s'", new_db, new_name));
    strmov(new_name_buff,new_name);
    strmov(new_alias= new_alias_buff, new_name);
    if (lower_case_table_names)
    {
      if (lower_case_table_names != 2)
      {
	my_casedn_str(files_charset_info, new_name_buff);
	new_alias= new_name;			// Create lower case table name
      }
      my_casedn_str(files_charset_info, new_name);
    }
    if (new_db == db &&
	!my_strcasecmp(table_alias_charset, new_name_buff, table_name))
    {
      /*
	Source and destination table names are equal: make later check
	easier.
      */
      new_alias= new_name= table_name;
    }
    else
    {
      if (table->s->tmp_table != NO_TMP_TABLE)
      {
	if (find_temporary_table(thd,new_db,new_name_buff))
	{
	  my_error(ER_TABLE_EXISTS_ERROR, MYF(0), new_name_buff);
	  DBUG_RETURN(TRUE);
	}
      }
      else
      {
        target_mdl_request.init(MDL_key::TABLE, new_db, new_name,
                                MDL_EXCLUSIVE, MDL_TRANSACTION);
        /*
          Global intention exclusive lock must have been already acquired when
          table to be altered was open, so there is no need to do it here.
        */
        DBUG_ASSERT(thd->mdl_context.is_lock_owner(MDL_key::GLOBAL,
                                                   "", "",
                                                   MDL_INTENTION_EXCLUSIVE));

        if (thd->mdl_context.try_acquire_lock(&target_mdl_request))
          DBUG_RETURN(TRUE);
        if (target_mdl_request.ticket == NULL)
        {
          /* Table exists and is locked by some thread. */
	  my_error(ER_TABLE_EXISTS_ERROR, MYF(0), new_alias);
	  DBUG_RETURN(TRUE);
        }
        DEBUG_SYNC(thd, "locked_table_name");
        /*
          Table maybe does not exist, but we got an exclusive lock
          on the name, now we can safely try to find out for sure.
        */
        build_table_filename(new_name_buff, sizeof(new_name_buff) - 1,
                             new_db, new_name_buff, reg_ext, 0);
        if (!access(new_name_buff, F_OK))
	{
	  /* Table will be closed in do_command() */
	  my_error(ER_TABLE_EXISTS_ERROR, MYF(0), new_alias);
          goto err;
	}
      }
    }
  }
  else
  {
    new_alias= (lower_case_table_names == 2) ? alias : table_name;
    new_name= table_name;
  }

  old_db_type= table->s->db_type();
  if (!create_info->db_type)
  {
#ifdef WITH_PARTITION_STORAGE_ENGINE
    if (table->part_info &&
        create_info->used_fields & HA_CREATE_USED_ENGINE)
    {
      /*
        This case happens when the user specified
        ENGINE = x where x is a non-existing storage engine
        We set create_info->db_type to default_engine_type
        to ensure we don't change underlying engine type
        due to a erroneously given engine name.
      */
      create_info->db_type= table->part_info->default_engine_type;
    }
    else
#endif
      create_info->db_type= old_db_type;
  }

  if (check_engine(thd, new_name, create_info))
    goto err;
  new_db_type= create_info->db_type;

  if ((new_db_type != old_db_type ||
       alter_info->flags & ALTER_PARTITION) &&
      !table->file->can_switch_engines())
  {
    my_error(ER_ROW_IS_REFERENCED, MYF(0));
    goto err;
  }

  /*
   If this is an ALTER TABLE and no explicit row type specified reuse
   the table's row type.
   Note : this is the same as if the row type was specified explicitly.
  */
  if (create_info->row_type == ROW_TYPE_NOT_USED)
  {
    /* ALTER TABLE without explicit row type */
    create_info->row_type= table->s->row_type;
  }
  else
  {
    /* ALTER TABLE with specific row type */
    create_info->used_fields |= HA_CREATE_USED_ROW_FORMAT;
  }

  DBUG_PRINT("info", ("old type: %s  new type: %s",
             ha_resolve_storage_engine_name(old_db_type),
             ha_resolve_storage_engine_name(new_db_type)));
  if (ha_check_storage_engine_flag(old_db_type, HTON_ALTER_NOT_SUPPORTED) ||
      ha_check_storage_engine_flag(new_db_type, HTON_ALTER_NOT_SUPPORTED))
  {
    DBUG_PRINT("info", ("doesn't support alter"));
    my_error(ER_ILLEGAL_HA, MYF(0), table_name);
    goto err;
  }
  
  thd_proc_info(thd, "setup");
  if (!(alter_info->flags & ~(ALTER_RENAME | ALTER_KEYS_ONOFF)) &&
      !table->s->tmp_table) // no need to touch frm
  {
    switch (alter_info->keys_onoff) {
    case LEAVE_AS_IS:
      break;
    case ENABLE:
      if (wait_while_table_is_used(thd, table, HA_EXTRA_FORCE_REOPEN))
        goto err;
      DEBUG_SYNC(thd,"alter_table_enable_indexes");
      DBUG_EXECUTE_IF("sleep_alter_enable_indexes", my_sleep(6000000););
      error= table->file->ha_enable_indexes(HA_KEY_SWITCH_NONUNIQ_SAVE);
      break;
    case DISABLE:
      if (wait_while_table_is_used(thd, table, HA_EXTRA_FORCE_REOPEN))
        goto err;
      error=table->file->ha_disable_indexes(HA_KEY_SWITCH_NONUNIQ_SAVE);
      break;
    default:
      DBUG_ASSERT(FALSE);
      error= 0;
      break;
    }
    if (error == HA_ERR_WRONG_COMMAND)
    {
      error= 0;
      push_warning_printf(thd, MYSQL_ERROR::WARN_LEVEL_NOTE,
                          ER_ILLEGAL_HA, ER(ER_ILLEGAL_HA),
                          table->alias);
    }

    if (!error && (new_name != table_name || new_db != db))
    {
      thd_proc_info(thd, "rename");
      /*
        Then do a 'simple' rename of the table. First we need to close all
        instances of 'source' table.
        Note that if wait_while_table_is_used() returns error here (i.e. if
        this thread was killed) then it must be that previous step of
        simple rename did nothing and therefore we can safely return
        without additional clean-up.
      */
      if (wait_while_table_is_used(thd, table, HA_EXTRA_FORCE_REOPEN))
        goto err;
      close_all_tables_for_name(thd, table->s, TRUE);
      /*
        Then, we want check once again that target table does not exist.
        Actually the order of these two steps does not matter since
        earlier we took exclusive metadata lock on the target table, so
        we do them in this particular order only to be consistent with 5.0,
        in which we don't take this lock and where this order really matters.
        TODO: Investigate if we need this access() check at all.
      */
      if (!access(new_name_buff,F_OK))
      {
        my_error(ER_TABLE_EXISTS_ERROR, MYF(0), new_name);
        error= -1;
      }
      else
      {
        *fn_ext(new_name)=0;
        if (mysql_rename_table(old_db_type,db,table_name,new_db,new_alias, 0))
          error= -1;
        else if (Table_triggers_list::change_table_name(thd, db,
                                                        alias, table_name,
                                                        new_db, new_alias))
        {
          (void) mysql_rename_table(old_db_type, new_db, new_alias, db,
                                    table_name, 0);
          error= -1;
        }
      }
    }

    if (error == HA_ERR_WRONG_COMMAND)
    {
      error= 0;
      push_warning_printf(thd, MYSQL_ERROR::WARN_LEVEL_NOTE,
                          ER_ILLEGAL_HA, ER(ER_ILLEGAL_HA),
                          table->alias);
    }

    if (!error)
    {
      error= write_bin_log(thd, TRUE, thd->query(), thd->query_length());
      if (!error)
        my_ok(thd);
    }
    else if (error > 0)
    {
      table->file->print_error(error, MYF(0));
      error= -1;
    }
    table_list->table= NULL;                    // For query cache
    query_cache_invalidate3(thd, table_list, 0);

    if ((thd->locked_tables_mode == LTM_LOCK_TABLES ||
         thd->locked_tables_mode == LTM_PRELOCKED_UNDER_LOCK_TABLES))
    {
      /*
        Under LOCK TABLES we should adjust meta-data locks before finishing
        statement. Otherwise we can rely on them being released
        along with the implicit commit.
      */
      if (new_name != table_name || new_db != db)
        thd->mdl_context.release_all_locks_for_name(mdl_ticket);
      else
        mdl_ticket->downgrade_exclusive_lock(MDL_SHARED_NO_READ_WRITE);
    }
    DBUG_RETURN(error);
  }

  /* We have to do full alter table. */

#ifdef WITH_PARTITION_STORAGE_ENGINE
  if (prep_alter_part_table(thd, table, alter_info, create_info, old_db_type,
                            &partition_changed,
                            db, table_name, path,
#ifndef MCP_WL3749
                            &table_for_fast_alter_partition,
                            &is_fast_alter_partitioning
#else
                            &table_for_fast_alter_partition
#endif
                            ))
    goto err;
#endif
  /*
    If the old table had partitions and we are doing ALTER TABLE ...
    engine= <new_engine>, the new table must preserve the original
    partitioning. That means that the new engine is still the
    partitioning engine, not the engine specified in the parser.
    This is discovered  in prep_alter_part_table, which in such case
    updates create_info->db_type.
    Now we need to update the stack copy of create_info->db_type,
    as otherwise we won't be able to correctly move the files of the
    temporary table to the result table files.
  */
  new_db_type= create_info->db_type;
#ifdef MCP_WL3749
  if (is_index_maintenance_unique (table, alter_info))
    need_copy_table= ALTER_TABLE_DATA_CHANGED;
#endif
  if (mysql_prepare_alter_table(thd, table, create_info, alter_info))
    goto err;
#ifdef MCP_WL3749
  if (need_copy_table == ALTER_TABLE_METADATA_ONLY)
    need_copy_table= alter_info->change_level;
#endif
  set_table_default_charset(thd, create_info, db);

#ifdef MCP_WL3749
  if (thd->variables.old_alter_table
      || (table->s->db_type() != create_info->db_type)
#ifdef WITH_PARTITION_STORAGE_ENGINE
      || partition_changed
#endif
      )
    need_copy_table= ALTER_TABLE_DATA_CHANGED;
  else
  {
    enum_alter_table_change_level need_copy_table_res;
    /* Check how much the tables differ. */
    if (mysql_compare_tables(table, alter_info,
                             create_info, order_num,
                             &need_copy_table_res,
                             &key_info_buffer,
                             &index_drop_buffer, &index_drop_count,
                             &index_add_buffer, &index_add_count,
                             &candidate_key_count))
      goto err;
   
    DBUG_EXECUTE_IF("alter_table_only_metadata_change", {
      if (need_copy_table_res != ALTER_TABLE_METADATA_ONLY)
        goto err; });
    DBUG_EXECUTE_IF("alter_table_only_index_change", {
      if (need_copy_table_res != ALTER_TABLE_INDEX_CHANGED)
        goto err; });
   
    if (need_copy_table == ALTER_TABLE_METADATA_ONLY)
      need_copy_table= need_copy_table_res;
  }

  /*
    If there are index changes only, try to do them in-place. "Index
    changes only" means also that the handler for the table does not
    change. The table is open and locked. The handler can be accessed.
  */
  if (need_copy_table == ALTER_TABLE_INDEX_CHANGED)
  {
    int   pk_changed= 0;
    ulong alter_flags= 0;
    ulong needed_inplace_with_read_flags= 0;
    ulong needed_inplace_flags= 0;
    KEY   *key;
    uint  *idx_p;
    uint  *idx_end_p;

    alter_flags= table->file->alter_table_flags(alter_info->flags);
    DBUG_PRINT("info", ("alter_flags: %lu", alter_flags));
    /* Check dropped indexes. */
    for (idx_p= index_drop_buffer, idx_end_p= idx_p + index_drop_count;
         idx_p < idx_end_p;
         idx_p++)
    {
      key= table->key_info + *idx_p;
      DBUG_PRINT("info", ("index dropped: '%s'", key->name));
      if (key->flags & HA_NOSAME)
      {
        /* 
           Unique key. Check for "PRIMARY". 
           or if dropping last unique key
        */
        if ((uint) (key - table->key_info) == table->s->primary_key)
        {
          DBUG_PRINT("info", ("Dropping primary key"));
          /* Primary key. */
          needed_inplace_with_read_flags|= HA_INPLACE_DROP_PK_INDEX_NO_WRITE;
          needed_inplace_flags|= HA_INPLACE_DROP_PK_INDEX_NO_READ_WRITE;
          pk_changed++;
          candidate_key_count--;
        }
        else
        {
          KEY_PART_INFO *part_end= key->key_part + key->key_parts;
          bool is_candidate_key= true;

          /* Non-primary unique key. */
          needed_inplace_with_read_flags|=
            HA_INPLACE_DROP_UNIQUE_INDEX_NO_WRITE;
          needed_inplace_flags|= HA_INPLACE_DROP_UNIQUE_INDEX_NO_READ_WRITE;

          /*
            Check if all fields in key are declared
            NOT NULL and adjust candidate_key_count
          */
          for (KEY_PART_INFO *key_part= key->key_part;
               key_part < part_end;
               key_part++)
            is_candidate_key=
              (is_candidate_key && 
               (! table->field[key_part->fieldnr-1]->maybe_null()));
          if (is_candidate_key)
            candidate_key_count--;
        }
      }
      else
      {
        /* Non-unique key. */
        needed_inplace_with_read_flags|= HA_INPLACE_DROP_INDEX_NO_WRITE;
        needed_inplace_flags|= HA_INPLACE_DROP_INDEX_NO_READ_WRITE;
      }
    }
    no_pk= ((table->s->primary_key == MAX_KEY) ||
            (needed_inplace_with_read_flags &
             HA_INPLACE_DROP_PK_INDEX_NO_WRITE));
    /* Check added indexes. */
    for (idx_p= index_add_buffer, idx_end_p= idx_p + index_add_count;
         idx_p < idx_end_p;
         idx_p++)
    {
      key= key_info_buffer + *idx_p;
      DBUG_PRINT("info", ("index added: '%s'", key->name));
      if (key->flags & HA_NOSAME)
      {
        /* Unique key */

        KEY_PART_INFO *part_end= key->key_part + key->key_parts;    
        bool is_candidate_key= true;

        /*
          Check if all fields in key are declared
          NOT NULL
         */
        for (KEY_PART_INFO *key_part= key->key_part;
             key_part < part_end;
             key_part++)
          is_candidate_key=
            (is_candidate_key && 
             (! table->field[key_part->fieldnr]->maybe_null()));

        /*
           Check for "PRIMARY"
           or if adding first unique key
           defined on non-nullable fields
        */

        if ((!my_strcasecmp(system_charset_info,
                            key->name, primary_key_name)) ||
            (no_pk && candidate_key_count == 0 && is_candidate_key))
        {
          DBUG_PRINT("info", ("Adding primary key"));
          /* Primary key. */
          needed_inplace_with_read_flags|= HA_INPLACE_ADD_PK_INDEX_NO_WRITE;
          needed_inplace_flags|= HA_INPLACE_ADD_PK_INDEX_NO_READ_WRITE;
          pk_changed++;
          no_pk= false;
        }
        else
        {
          /* Non-primary unique key. */
          needed_inplace_with_read_flags|= HA_INPLACE_ADD_UNIQUE_INDEX_NO_WRITE;
          needed_inplace_flags|= HA_INPLACE_ADD_UNIQUE_INDEX_NO_READ_WRITE;
        }
      }
      else
      {
        /* Non-unique key. */
        needed_inplace_with_read_flags|= HA_INPLACE_ADD_INDEX_NO_WRITE;
        needed_inplace_flags|= HA_INPLACE_ADD_INDEX_NO_READ_WRITE;
      }
    }

    if ((candidate_key_count > 0) &&
        (needed_inplace_with_read_flags & HA_INPLACE_DROP_PK_INDEX_NO_WRITE))
    {
      /*
        Dropped primary key when there is some other unique 
        not null key that should be converted to primary key
      */
      needed_inplace_with_read_flags|= HA_INPLACE_ADD_PK_INDEX_NO_WRITE;
      needed_inplace_flags|= HA_INPLACE_ADD_PK_INDEX_NO_READ_WRITE;
      pk_changed= 2;
    }

    DBUG_PRINT("info",
          ("needed_inplace_with_read_flags: 0x%lx, needed_inplace_flags: 0x%lx",
           needed_inplace_with_read_flags, needed_inplace_flags));
    /*
      In-place add/drop index is possible only if
      the primary key is not added and dropped in the same statement.
      Otherwise we have to recreate the table.
      need_copy_table is no-zero at this place.
    */
    if ( pk_changed < 2 )
    {
      if ((alter_flags & needed_inplace_with_read_flags) ==
          needed_inplace_with_read_flags)
      {
        /* All required in-place flags to allow concurrent reads are present. */
        need_copy_table= ALTER_TABLE_METADATA_ONLY;
        need_lock_for_indexes= FALSE;
      }
      else if ((alter_flags & needed_inplace_flags) == needed_inplace_flags)
      {
        /* All required in-place flags are present. */
        need_copy_table= ALTER_TABLE_METADATA_ONLY;
      }
    }
    DBUG_PRINT("info", ("need_copy_table: %u  need_lock: %d",
                        need_copy_table, need_lock_for_indexes));
  }

  /*
    better have a negative test here, instead of positive, like
    alter_info->flags & ALTER_ADD_COLUMN|ALTER_ADD_INDEX|...
    so that ALTER TABLE won't break when somebody will add new flag
  */
  if (need_copy_table == ALTER_TABLE_METADATA_ONLY)
    create_info->frm_only= 1;
#endif /* ifdef MCP_WL3749 */

#ifdef WITH_PARTITION_STORAGE_ENGINE
#ifndef MCP_WL3749
  if (is_fast_alter_partitioning)
#else
  if (table_for_fast_alter_partition)
#endif
  {
    DBUG_RETURN(fast_alter_partition_table(thd, table, alter_info,
                                           create_info, table_list,
                                           db, table_name,
                                           table_for_fast_alter_partition));
  }
#endif

#ifndef MCP_WL3749
  if (thd->variables.old_alter_table
      || (table->s->db_type() != create_info->db_type)
#ifdef WITH_PARTITION_STORAGE_ENGINE
      || (partition_changed && !(create_info->db_type->partition_flags() & HA_USE_AUTO_PARTITION))
#endif
     )
  {
    if (alter_info->build_method == HA_BUILD_ONLINE)
    {
      my_error(ER_NOT_SUPPORTED_YET, MYF(0), thd->query());
      goto err;
    }
    alter_info->build_method= HA_BUILD_OFFLINE;
  }

  if (alter_info->build_method != HA_BUILD_OFFLINE)
  {
    TABLE *altered_table= 0;
    HA_ALTER_INFO ha_alter_info;
    HA_ALTER_FLAGS ha_alter_flags;
    uint table_changes= IS_EQUAL_YES;
    /* Check how much the tables differ. */
    if (compare_tables(thd, table, alter_info,
                       create_info, order_num,
                       &ha_alter_flags,
                       &ha_alter_info,
                       &table_changes))
    {
      DBUG_RETURN(TRUE);
    }

    /*
      Check if storage engine supports altering the table
      on-line.
    */

#ifndef DBUG_OFF
    {
      char dbug_string[HA_MAX_ALTER_FLAGS+1];
      ha_alter_flags.print(dbug_string);
      DBUG_PRINT("info", ("change_level: %u, need_copy_table: %u, table_changes: %u, Real alter_flags:  %s",
                          alter_info->change_level,
                          need_copy_table, table_changes,
                          (char *) dbug_string));
    }
#endif

    /*
      If table is not renamed, changed database and
      some change was detected then check if engine
      can do the change on-line
    */
    if (new_name == table_name && new_db == db &&
        ha_alter_flags.is_set())
    {
      Alter_info tmp_alter_info(*alter_info, thd->mem_root);

      /*
        If no table rename,
        check if table can be altered on-line
      */
      if (!(altered_table= create_altered_table(thd,
                                                table,
                                                new_db,
                                                create_info,
                                                &tmp_alter_info,
                                                !strcmp(db, new_db))))
        goto err;
#ifdef WITH_PARTITION_STORAGE_ENGINE
      /* Copy over new partitioning information */
      if (partition_changed && table_for_fast_alter_partition)
        altered_table->part_info= table_for_fast_alter_partition->part_info;
      else
        altered_table->part_info= table->part_info;
#endif
      DBUG_PRINT("info", ("Reverting alter_info"));
      drop_list= List<Alter_drop>(alter_info->drop_list, thd->mem_root);
      create_list= List<Create_field>(alter_info->create_list, thd->mem_root);
      alter_list= List<Alter_column>(alter_info->alter_list, thd->mem_root);
      key_list= List<Key>(alter_info->key_list, thd->mem_root);
      alter_info->drop_list= drop_list_orig;
      alter_info->create_list= create_list_orig;
      alter_info->alter_list= alter_list_orig;
      alter_info->key_list= key_list_orig;
      ha_alter_info.data= alter_info;
      
      alter_supported= (table->file->check_if_supported_alter(altered_table,
                                                              create_info,
                                                              &ha_alter_info,
                                                              &ha_alter_flags,
                                                              table_changes));
      
      DBUG_PRINT("info", ("Restoring alter_info"));
      alter_info->drop_list= drop_list;
      alter_info->create_list= create_list;
      alter_info->alter_list= alter_list;
      alter_info->key_list= key_list;
      switch (alter_supported) {
      case HA_ALTER_SUPPORTED_WAIT_LOCK:
        DBUG_PRINT("info", ("check_if_supported_alter: HA_ALTER_SUPPORTED_WAIT_LOCK"));
        need_copy_table= FALSE;
        need_lock_for_indexes= TRUE;
        break;
      case HA_ALTER_SUPPORTED_NO_LOCK:
        DBUG_PRINT("info", ("check_if_supported_alter: HA_ALTER_SUPPORTED_NO_LOCK"));
        /*
          @todo: Currently we always acquire an exclusive name
          lock on the table metadata when performing fast or online
          ALTER TABLE. In future we may consider this unnecessary,
          and narrow the scope of the exclusive name lock to only
          cover manipulation with .frms. Storage engine API
          call check_if_supported_alter has provision for this
          already now.
        */
        need_copy_table= FALSE;
        need_lock_for_indexes= FALSE;
        break;
      case HA_ALTER_NOT_SUPPORTED:
        DBUG_PRINT("info", ("check_if_supported_alter: HA_ALTER_NOT_SUPPORTED"));
        need_copy_table= TRUE;
        need_lock_for_indexes= FALSE;
        if (alter_info->build_method == HA_BUILD_ONLINE)
        {
          my_error(ER_NOT_SUPPORTED_YET, MYF(0), thd->query());
#ifdef WITH_PARTITION_STORAGE_ENGINE
          altered_table->part_info= NULL;;
#endif
          close_temporary_table(thd, altered_table, 1, 1);
          goto err;
        }
        need_copy_table= TRUE;
        break;
      case HA_ALTER_ERROR:
        DBUG_PRINT("info", ("check_if_supported_alter: HA_ALTER_ERROR"));
      default:
#ifdef WITH_PARTITION_STORAGE_ENGINE
        altered_table->part_info= NULL;;
#endif
        close_temporary_table(thd, altered_table, 1, 1);
        goto err;
      }
#ifndef DBUG_OFF
      {
        char dbug_string[HA_MAX_ALTER_FLAGS+1];
        ha_alter_flags.print(dbug_string);
        DBUG_PRINT("info", ("need_copy_table: %u, table_changes: %u, Real alter_flags:  %s",
                            need_copy_table, table_changes,
                            (char *) dbug_string));
      }
#endif

    }
    /* TODO need to check if changes can be handled as fast ALTER TABLE */
    if (!altered_table)
      need_copy_table= TRUE;

    if (!need_copy_table)
    {
      if (alter_info->keys_onoff != LEAVE_AS_IS ||
          table->file->indexes_are_disabled())
        need_lock_for_indexes= true;
      error= mysql_fast_or_online_alter_table(thd,
                                              table,
                                              altered_table,
                                              create_info,
                                              &ha_alter_info,
                                              &ha_alter_flags,
                                              alter_info->keys_onoff,
                                              need_lock_for_indexes,
                                              &target_mdl_request);
      if (thd->lock)
      {
        if (thd->locked_tables_mode != LTM_LOCK_TABLES &&
            thd->locked_tables_mode != LTM_PRELOCKED_UNDER_LOCK_TABLES)
        {
          mysql_unlock_tables(thd, thd->lock);
          thd->lock=0;
        }
      }
      else
      {
        /*
          If LOCK TABLES list is not empty and contains this table,
          unlock the table and remove the table from this list.
        */
        mysql_lock_remove(thd, thd->lock, table);
      }
#ifdef WITH_PARTITION_STORAGE_ENGINE
      altered_table->part_info= NULL;;
#endif
      close_temporary_table(thd, altered_table, 1, 1);
      if (!error && thd->stmt_da->is_error())
	error= thd->stmt_da->sql_errno();
      if (error)
      {
        switch (error) {
        case(-1):
          //pthread_mutex_lock(&LOCK_open);
          goto err_with_mdl;
        default:
          goto err;
        }
      }
      else
      {
        //pthread_mutex_lock(&LOCK_open);
        goto end_online;
      }
    }

    if (altered_table)
    {
#ifdef WITH_PARTITION_STORAGE_ENGINE
      altered_table->part_info= NULL;;
#endif
      close_temporary_table(thd, altered_table, 1, 1);
    }

  }
  if (need_copy_table)
  {
#endif /* ifndef MCP_WL3749 */

  /* Open the table so we need to copy the data to it. */
  my_snprintf(tmp_name, sizeof(tmp_name), "%s-%lx_%lx", tmp_file_prefix,
	      current_pid, thd->thread_id);
  /* Safety fix for innodb */
  if (lower_case_table_names)
    my_casedn_str(files_charset_info, tmp_name);

  /*
    Handling of symlinked tables:
    If no rename:
      Create new data file and index file on the same disk as the
      old data and index files.
      Copy data.
      Rename new data file over old data file and new index file over
      old index file.
      Symlinks are not changed.

   If rename:
      Create new data file and index file on the same disk as the
      old data and index files.  Create also symlinks to point at
      the new tables.
      Copy data.
      At end, rename intermediate tables, and symlinks to intermediate
      table, to final table name.
      Remove old table and old symlinks

    If rename is made to another database:
      Create new tables in new database.
      Copy data.
      Remove old table and symlinks.
  */
  if (!strcmp(db, new_db))		// Ignore symlink if db changed
  {
    if (create_info->index_file_name)
    {
      /* Fix index_file_name to have 'tmp_name' as basename */
      strmov(index_file, tmp_name);
      create_info->index_file_name=fn_same(index_file,
					   create_info->index_file_name,
					   1);
    }
    if (create_info->data_file_name)
    {
      /* Fix data_file_name to have 'tmp_name' as basename */
      strmov(data_file, tmp_name);
      create_info->data_file_name=fn_same(data_file,
					  create_info->data_file_name,
					  1);
    }
  }
  else
    create_info->data_file_name=create_info->index_file_name=0;

  DEBUG_SYNC(thd, "alter_table_before_create_table_no_lock");
  DBUG_EXECUTE_IF("sleep_before_create_table_no_lock",
                  my_sleep(100000););
  /*
    Create a table with a temporary name.
    With create_info->frm_only == 1 this creates a .frm file only.
    We don't log the statement, it will be logged later.
  */
  tmp_disable_binlog(thd);
  error= mysql_create_table_no_lock(thd, new_db, tmp_name,
                                    create_info,
                                    alter_info,
                                    1, 0, NULL);
  reenable_binlog(thd);
  if (error)
    goto err;

  /* Open the table if we need to copy the data. */
  DBUG_PRINT("info", ("need_copy_table: %u", need_copy_table));
#ifndef MCP_WL3749
  if (need_copy_table)
#else
  if (need_copy_table != ALTER_TABLE_METADATA_ONLY)
#endif
  {
    if (table->s->tmp_table)
    {
      Open_table_context ot_ctx(thd, (MYSQL_OPEN_IGNORE_FLUSH |
                                      MYSQL_LOCK_IGNORE_TIMEOUT));
      TABLE_LIST tbl;
      bzero((void*) &tbl, sizeof(tbl));
      tbl.db= new_db;
      tbl.table_name= tbl.alias= tmp_name;
      /* Table is in thd->temporary_tables */
      (void) open_table(thd, &tbl, thd->mem_root, &ot_ctx);
      new_table= tbl.table;
    }
    else
    {
      char path[FN_REFLEN + 1];
      /* table is a normal table: Create temporary table in same directory */
      build_table_filename(path, sizeof(path) - 1, new_db, tmp_name, "",
                           FN_IS_TMP);
      /* Open our intermediate table. */
      new_table= open_table_uncached(thd, path, new_db, tmp_name, TRUE);
    }
    if (!new_table)
      goto err_new_table_cleanup;
    /*
      Note: In case of MERGE table, we do not attach children. We do not
      copy data for MERGE tables. Only the children have data.
    */
  }
  /* Copy the data if necessary. */
  thd->count_cuted_fields= CHECK_FIELD_WARN;	// calc cuted fields
  thd->cuted_fields=0L;
  copied=deleted=0;
  /*
    We do not copy data for MERGE tables. Only the children have data.
    MERGE tables have HA_NO_COPY_ON_ALTER set.
  */
  if (new_table && !(new_table->file->ha_table_flags() & HA_NO_COPY_ON_ALTER))
  {
    /* We don't want update TIMESTAMP fields during ALTER TABLE. */
    new_table->timestamp_field_type= TIMESTAMP_NO_AUTO_SET;
    new_table->next_number_field=new_table->found_next_number_field;
    thd_proc_info(thd, "copy to tmp table");
    DBUG_EXECUTE_IF("abort_copy_table", {
        my_error(ER_LOCK_WAIT_TIMEOUT, MYF(0));
        goto err_new_table_cleanup;
      });
    error= copy_data_between_tables(table, new_table,
                                    alter_info->create_list, ignore,
                                    order_num, order, &copied, &deleted,
                                    alter_info->keys_onoff,
                                    alter_info->error_if_not_empty);
  }
  else
  {
    /*
      Ensure that we will upgrade the metadata lock if
      handler::enable/disable_indexes() will be called.
    */
    if (alter_info->keys_onoff != LEAVE_AS_IS ||
        table->file->indexes_are_disabled())
      need_lock_for_indexes= true;
    if (!table->s->tmp_table && need_lock_for_indexes &&
        wait_while_table_is_used(thd, table, HA_EXTRA_FORCE_REOPEN))
      goto err_new_table_cleanup;
    thd_proc_info(thd, "manage keys");
    DEBUG_SYNC(thd, "alter_table_manage_keys");
    alter_table_manage_keys(table, table->file->indexes_are_disabled(),
                            alter_info->keys_onoff);
    error= trans_commit_stmt(thd);
    if (trans_commit_implicit(thd))
      error= 1;
  }
  thd->count_cuted_fields= CHECK_FIELD_IGNORE;

  if (error)
    goto err_new_table_cleanup;

#ifdef MCP_WL3749
  /* If we did not need to copy, we might still need to add/drop indexes. */
  if (! new_table)
  {
    uint          *key_numbers;
    uint          *keyno_p;
    KEY           *key_info;
    KEY           *key;
    uint          *idx_p;
    uint          *idx_end_p;
    KEY_PART_INFO *key_part;
    KEY_PART_INFO *part_end;
    DBUG_PRINT("info", ("No new_table, checking add/drop index"));

    table->file->ha_prepare_for_alter();
    if (index_add_count)
    {
      /* The add_index() method takes an array of KEY structs. */
      key_info= (KEY*) thd->alloc(sizeof(KEY) * index_add_count);
      key= key_info;
      for (idx_p= index_add_buffer, idx_end_p= idx_p + index_add_count;
           idx_p < idx_end_p;
           idx_p++, key++)
      {
        /* Copy the KEY struct. */
        *key= key_info_buffer[*idx_p];
        /* Fix the key parts. */
        part_end= key->key_part + key->key_parts;
        for (key_part= key->key_part; key_part < part_end; key_part++)
          key_part->field= table->field[key_part->fieldnr];
      }
      /* Add the indexes. */
      if ((error= table->file->add_index(table, key_info, index_add_count,
                                         &add)))
      {
        /*
          Exchange the key_info for the error message. If we exchange
          key number by key name in the message later, we need correct info.
        */
        KEY *save_key_info= table->key_info;
        table->key_info= key_info;
        table->file->print_error(error, MYF(0));
        table->key_info= save_key_info;
        goto err_new_table_cleanup;
      }
      pending_inplace_add_index= true;
    }
    /*end of if (index_add_count)*/

    if (index_drop_count)
    {
      /* Currently we must finalize add index if we also drop indexes */
      if (pending_inplace_add_index)
      {
        /* Committing index changes needs exclusive metadata lock. */
        DBUG_ASSERT(thd->mdl_context.is_lock_owner(MDL_key::TABLE,
                                                   table_list->db,
                                                   table_list->table_name,
                                                   MDL_EXCLUSIVE));
        if ((error= table->file->final_add_index(add, true)))
        {
          table->file->print_error(error, MYF(0));
          goto err_new_table_cleanup;
        }
        pending_inplace_add_index= false;
      }
      /* The prepare_drop_index() method takes an array of key numbers. */
      key_numbers= (uint*) thd->alloc(sizeof(uint) * index_drop_count);
      keyno_p= key_numbers;
      /* Get the number of each key. */
      for (idx_p= index_drop_buffer, idx_end_p= idx_p + index_drop_count;
           idx_p < idx_end_p;
           idx_p++, keyno_p++)
        *keyno_p= *idx_p;
      /*
        Tell the handler to prepare for drop indexes.
        This re-numbers the indexes to get rid of gaps.
      */
      if ((error= table->file->prepare_drop_index(table, key_numbers,
                                                  index_drop_count)))
      {
        table->file->print_error(error, MYF(0));
        goto err_new_table_cleanup;
      }

      /* Tell the handler to finally drop the indexes. */
      if ((error= table->file->final_drop_index(table)))
      {
        table->file->print_error(error, MYF(0));
        goto err_new_table_cleanup;
      }
    }
    /*end of if (index_drop_count)*/

    /*
      The final .frm file is already created as a temporary file
      and will be renamed to the original table name later.
    */

    /* Need to commit before a table is unlocked (NDB requirement). */
    DBUG_PRINT("info", ("Committing before unlocking table"));
    if (trans_commit_stmt(thd) || trans_commit_implicit(thd))
      goto err_new_table_cleanup;
  }
  /*end of if (! new_table) for add/drop index*/
#endif /* ifdef MCP_WL3749 */

  if (table->s->tmp_table != NO_TMP_TABLE)
  {
    /*
      In-place operations are not supported for temporary tables, so
      we don't have to call final_add_index() in this case. The assert
      verifies that in-place add index has not been done.
    */
    DBUG_ASSERT(!pending_inplace_add_index);
    /* Close lock if this is a transactional table */
    if (thd->lock)
    {
      if (thd->locked_tables_mode != LTM_LOCK_TABLES &&
          thd->locked_tables_mode != LTM_PRELOCKED_UNDER_LOCK_TABLES)
      {
        mysql_unlock_tables(thd, thd->lock);
        thd->lock=0;
      }
      else
      {
        /*
          If LOCK TABLES list is not empty and contains this table,
          unlock the table and remove the table from this list.
        */
        mysql_lock_remove(thd, thd->lock, table);
      }
    }
    /* Remove link to old table and rename the new one */
    close_temporary_table(thd, table, 1, 1);
    /* Should pass the 'new_name' as we store table name in the cache */
    if (rename_temporary_table(thd, new_table, new_db, new_name))
      goto err_new_table_cleanup;
    /* We don't replicate alter table statement on temporary tables */
    if (!thd->is_current_stmt_binlog_format_row() &&
        write_bin_log(thd, TRUE, thd->query(), thd->query_length()))
      DBUG_RETURN(TRUE);
    goto end_temporary;
  }

  /*
    Close the intermediate table that will be the new table, but do
    not delete it! Even altough MERGE tables do not have their children
    attached here it is safe to call close_temporary_table().
  */
  if (new_table)
  {
    close_temporary_table(thd, new_table, 1, 0);
    new_table= 0;
  }
  DEBUG_SYNC(thd, "alter_table_before_rename_result_table");

  /*
    Data is copied. Now we:
    1) Wait until all other threads will stop using old version of table
       by upgrading shared metadata lock to exclusive one.
    2) Close instances of table open by this thread and replace them
       with placeholders to simplify reopen process.
    3) Rename the old table to a temp name, rename the new one to the
       old name.
    4) If we are under LOCK TABLES and don't do ALTER TABLE ... RENAME
       we reopen new version of table.
    5) Write statement to the binary log.
    6) If we are under LOCK TABLES and do ALTER TABLE ... RENAME we
       remove placeholders and release metadata locks.
    7) If we are not not under LOCK TABLES we rely on the caller
      (mysql_execute_command()) to release metadata locks.
  */

  thd_proc_info(thd, "rename result table");
  my_snprintf(old_name, sizeof(old_name), "%s2-%lx-%lx", tmp_file_prefix,
	      current_pid, thd->thread_id);
  if (lower_case_table_names)
    my_casedn_str(files_charset_info, old_name);

  if (wait_while_table_is_used(thd, table, HA_EXTRA_PREPARE_FOR_RENAME))
  {
    if (pending_inplace_add_index)
    {
      pending_inplace_add_index= false;
      table->file->final_add_index(add, false);
    }
    // Mark this TABLE instance as stale to avoid out-of-sync index information.
    table->m_needs_reopen= true;
    goto err_new_table_cleanup;
  }
  if (pending_inplace_add_index)
  {
    pending_inplace_add_index= false;
    DBUG_EXECUTE_IF("alter_table_rollback_new_index", {
      table->file->final_add_index(add, false);
      my_error(ER_UNKNOWN_ERROR, MYF(0));
      goto err_new_table_cleanup;
    });
    if ((error= table->file->final_add_index(add, true)))
    {
      table->file->print_error(error, MYF(0));
      goto err_new_table_cleanup;
    }
  }

  close_all_tables_for_name(thd, table->s,
                            new_name != table_name || new_db != db);

  error=0;
  table_list->table= table= 0;                  /* Safety */
  save_old_db_type= old_db_type;

  /*
    This leads to the storage engine (SE) not being notified for renames in
    mysql_rename_table(), because we just juggle with the FRM and nothing
    more. If we have an intermediate table, then we notify the SE that
    it should become the actual table. Later, we will recycle the old table.
    However, in case of ALTER TABLE RENAME there might be no intermediate
    table. This is when the old and new tables are compatible, according to
    mysql_compare_table(). Then, we need one additional call to
    mysql_rename_table() with flag NO_FRM_RENAME, which does nothing else but
    actual rename in the SE and the FRM is not touched. Note that, if the
    table is renamed and the SE is also changed, then an intermediate table
    is created and the additional call will not take place.
  */
#ifdef MCP_WL3749
  if (need_copy_table == ALTER_TABLE_METADATA_ONLY)
  {
    DBUG_ASSERT(new_db_type == old_db_type);
    /* This type cannot happen in regular ALTER. */
    new_db_type= old_db_type= NULL;
  }
#endif /* MCP_WL3749 */
  if (mysql_rename_table(old_db_type, db, table_name, db, old_name,
                         FN_TO_IS_TMP))
  {
    error=1;
    (void) quick_rm_table(new_db_type, new_db, tmp_name, FN_IS_TMP);
  }
  else if (mysql_rename_table(new_db_type, new_db, tmp_name, new_db,
                              new_alias, FN_FROM_IS_TMP) ||
           ((new_name != table_name || new_db != db) && // we also do rename
#ifdef MCP_WL3749
           (need_copy_table != ALTER_TABLE_METADATA_ONLY ||
            mysql_rename_table(save_old_db_type, db, table_name, new_db,
                               new_alias, NO_FRM_RENAME)) &&
#endif /* MCP_WL3749 */
           Table_triggers_list::change_table_name(thd, db, alias, table_name,
                                                  new_db, new_alias)))
  {
    /* Try to get everything back. */
    error=1;
    (void) quick_rm_table(new_db_type,new_db,new_alias, 0);
    (void) quick_rm_table(new_db_type, new_db, tmp_name, FN_IS_TMP);
    (void) mysql_rename_table(old_db_type, db, old_name, db, alias,
                            FN_FROM_IS_TMP);
  }

  if (! error)
    (void) quick_rm_table(old_db_type, db, old_name, FN_IS_TMP);

  if (error)
  {
    /* This shouldn't happen. But let us play it safe. */
    goto err_with_mdl;
  }
#ifdef MCP_WL3749
  if (need_copy_table == ALTER_TABLE_METADATA_ONLY)
  {
    /*
      Now we have to inform handler that new .FRM file is in place.
      To do this we need to obtain a handler object for it.
      NO need to tamper with MERGE tables. The real open is done later.
    */
    Open_table_context ot_ctx(thd, MYSQL_OPEN_REOPEN);
    TABLE_LIST temp_table_list;
    TABLE_LIST *t_table_list;
    if (new_name != table_name || new_db != db)
    {
      temp_table_list.init_one_table(new_db, strlen(new_db),
                                     new_name, strlen(new_name),
                                     new_name, TL_READ_NO_INSERT);
      temp_table_list.mdl_request.ticket= target_mdl_request.ticket;
      t_table_list= &temp_table_list;
    }
    else
    {
      /*
        Under LOCK TABLES, we have a different mdl_lock_ticket
        points to a different instance than the one set initially
        to request the lock.
      */
      table_list->mdl_request.ticket= mdl_ticket;
      t_table_list= table_list;
    }
    if (open_table(thd, t_table_list, thd->mem_root, &ot_ctx))
    {
      goto err_with_mdl;
    }

    /* Tell the handler that a new frm file is in place. */
    error= t_table_list->table->file->ha_create_handler_files(path, NULL,
                                                              CHF_INDEX_FLAG,
                                                              create_info);

    DBUG_ASSERT(thd->open_tables == t_table_list->table);
    close_thread_table(thd, &thd->open_tables);
    t_table_list->table= NULL;

    if (error)
      goto err_with_mdl;
  }
#endif /* MCP_WL3749 */

#ifndef MCP_WL3749
  } /* else */
end_online:
#endif

#ifndef MCP_WL3749
  if (table_for_fast_alter_partition)
    close_temporary(table_for_fast_alter_partition, 1, 0);
#endif

  if (thd->locked_tables_list.reopen_tables(thd))
    goto err_with_mdl;

  thd_proc_info(thd, "end");

  DBUG_EXECUTE_IF("sleep_alter_before_main_binlog", my_sleep(6000000););
  DEBUG_SYNC(thd, "alter_table_before_main_binlog");

  ha_binlog_log_query(thd, create_info->db_type, LOGCOM_ALTER_TABLE,
                      thd->query(), thd->query_length(),
                      db, table_name);

  DBUG_ASSERT(!(mysql_bin_log.is_open() &&
                thd->is_current_stmt_binlog_format_row() &&
                (create_info->options & HA_LEX_CREATE_TMP_TABLE)));
  if (write_bin_log(thd, TRUE, thd->query(), thd->query_length()))
    DBUG_RETURN(TRUE);

  if (ha_check_storage_engine_flag(old_db_type, HTON_FLUSH_AFTER_RENAME))
  {
    /*
      For the alter table to be properly flushed to the logs, we
      have to open the new table.  If not, we get a problem on server
      shutdown. But we do not need to attach MERGE children.
    */
    char path[FN_REFLEN];
    TABLE *t_table;
    build_table_filename(path + 1, sizeof(path) - 1, new_db, table_name, "", 0);
    t_table= open_table_uncached(thd, path, new_db, tmp_name, FALSE);
    if (t_table)
    {
      intern_close_table(t_table);
      my_free(t_table);
    }
    else
      sql_print_warning("Could not open table %s.%s after rename\n",
                        new_db,table_name);
    ha_flush_logs(old_db_type);
  }
  table_list->table=0;				// For query cache
  query_cache_invalidate3(thd, table_list, 0);

  if (thd->locked_tables_mode == LTM_LOCK_TABLES ||
      thd->locked_tables_mode == LTM_PRELOCKED_UNDER_LOCK_TABLES)
  {
    if ((new_name != table_name || new_db != db))
      thd->mdl_context.release_all_locks_for_name(mdl_ticket);
    else
      mdl_ticket->downgrade_exclusive_lock(MDL_SHARED_NO_READ_WRITE);
  }

end_temporary:
  my_snprintf(tmp_name, sizeof(tmp_name), ER(ER_INSERT_INFO),
	      (ulong) (copied + deleted), (ulong) deleted,
	      (ulong) thd->warning_info->statement_warn_count());
  my_ok(thd, copied + deleted, 0L, tmp_name);
  DBUG_RETURN(FALSE);

err_new_table_cleanup:
  if (new_table)
  {
    /* close_temporary_table() frees the new_table pointer. */
    close_temporary_table(thd, new_table, 1, 1);
  }
  else
    (void) quick_rm_table(new_db_type, new_db, tmp_name,
                          create_info->frm_only ? FN_IS_TMP | FRM_ONLY : FN_IS_TMP);

err:
#ifdef WITH_PARTITION_STORAGE_ENGINE
  /* If prep_alter_part_table created an intermediate table, destroy it. */
  if (table_for_fast_alter_partition)
    close_temporary(table_for_fast_alter_partition, 1, 0);
#endif /* WITH_PARTITION_STORAGE_ENGINE */
  /*
    No default value was provided for a DATE/DATETIME field, the
    current sql_mode doesn't allow the '0000-00-00' value and
    the table to be altered isn't empty.
    Report error here.
  */
  if (alter_info->error_if_not_empty &&
      thd->warning_info->current_row_for_warning())
  {
    const char *f_val= 0;
    enum enum_mysql_timestamp_type t_type= MYSQL_TIMESTAMP_DATE;
    switch (alter_info->datetime_field->sql_type)
    {
      case MYSQL_TYPE_DATE:
      case MYSQL_TYPE_NEWDATE:
        f_val= "0000-00-00";
        t_type= MYSQL_TIMESTAMP_DATE;
        break;
      case MYSQL_TYPE_DATETIME:
        f_val= "0000-00-00 00:00:00";
        t_type= MYSQL_TIMESTAMP_DATETIME;
        break;
      default:
        /* Shouldn't get here. */
        DBUG_ASSERT(0);
    }
    bool save_abort_on_warning= thd->abort_on_warning;
    thd->abort_on_warning= TRUE;
    make_truncated_value_warning(thd, MYSQL_ERROR::WARN_LEVEL_WARN,
                                 f_val, strlength(f_val), t_type,
                                 alter_info->datetime_field->field_name);
    thd->abort_on_warning= save_abort_on_warning;
  }

  DBUG_RETURN(TRUE);

err_with_mdl:
  /*
    An error happened while we were holding exclusive name metadata lock
    on table being altered. To be safe under LOCK TABLES we should
    remove all references to the altered table from the list of locked
    tables and release the exclusive metadata lock.
  */
  thd->locked_tables_list.unlink_all_closed_tables(thd, NULL, 0);
  thd->mdl_context.release_all_locks_for_name(mdl_ticket);
  DBUG_RETURN(TRUE);
}
/* mysql_alter_table */



/**
  Prepare the transaction for the alter table's copy phase.
*/

bool mysql_trans_prepare_alter_copy_data(THD *thd)
{
  DBUG_ENTER("mysql_prepare_alter_copy_data");
  /*
    Turn off recovery logging since rollback of an alter table is to
    delete the new table so there is no need to log the changes to it.
    
    This needs to be done before external_lock.
  */
  if (ha_enable_transaction(thd, FALSE))
    DBUG_RETURN(TRUE);
  DBUG_RETURN(FALSE);
}


/**
  Commit the copy phase of the alter table.
*/

bool mysql_trans_commit_alter_copy_data(THD *thd)
{
  bool error= FALSE;
  DBUG_ENTER("mysql_commit_alter_copy_data");

  if (ha_enable_transaction(thd, TRUE))
    DBUG_RETURN(TRUE);
  
  /*
    Ensure that the new table is saved properly to disk before installing
    the new .frm.
    And that InnoDB's internal latches are released, to avoid deadlock
    when waiting on other instances of the table before rename (Bug#54747).
  */
  if (trans_commit_stmt(thd))
    error= TRUE;
  if (trans_commit_implicit(thd))
    error= TRUE;

  DBUG_RETURN(error);
}


static int
copy_data_between_tables(TABLE *from,TABLE *to,
			 List<Create_field> &create,
                         bool ignore,
			 uint order_num, ORDER *order,
			 ha_rows *copied,
			 ha_rows *deleted,
                         enum enum_enable_or_disable keys_onoff,
                         bool error_if_not_empty)
{
  int error;
  Copy_field *copy,*copy_end;
  ulong found_count,delete_count;
  THD *thd= current_thd;
  uint length= 0;
  SORT_FIELD *sortorder;
  READ_RECORD info;
  TABLE_LIST   tables;
  List<Item>   fields;
  List<Item>   all_fields;
  ha_rows examined_rows;
  bool auto_increment_field_copied= 0;
  ulong save_sql_mode;
  ulonglong prev_insert_id;
  DBUG_ENTER("copy_data_between_tables");

  if (mysql_trans_prepare_alter_copy_data(thd))
    DBUG_RETURN(-1);
  
  if (!(copy= new Copy_field[to->s->fields]))
    DBUG_RETURN(-1);				/* purecov: inspected */

  if (to->file->ha_external_lock(thd, F_WRLCK))
    DBUG_RETURN(-1);

  /* We need external lock before we can disable/enable keys */
  alter_table_manage_keys(to, from->file->indexes_are_disabled(), keys_onoff);

  /* We can abort alter table for any table type */
  thd->abort_on_warning= !ignore && test(thd->variables.sql_mode &
                                         (MODE_STRICT_TRANS_TABLES |
                                          MODE_STRICT_ALL_TABLES));

  from->file->info(HA_STATUS_VARIABLE);
  to->file->ha_start_bulk_insert(from->file->stats.records);

  save_sql_mode= thd->variables.sql_mode;

  List_iterator<Create_field> it(create);
  Create_field *def;
  copy_end=copy;
  for (Field **ptr=to->field ; *ptr ; ptr++)
  {
    def=it++;
    if (def->field)
    {
      if (*ptr == to->next_number_field)
      {
        auto_increment_field_copied= TRUE;
        /*
          If we are going to copy contents of one auto_increment column to
          another auto_increment column it is sensible to preserve zeroes.
          This condition also covers case when we are don't actually alter
          auto_increment column.
        */
        if (def->field == from->found_next_number_field)
          thd->variables.sql_mode|= MODE_NO_AUTO_VALUE_ON_ZERO;
      }
      (copy_end++)->set(*ptr,def->field,0);
    }

  }

  found_count=delete_count=0;

  if (order)
  {
    if (to->s->primary_key != MAX_KEY && to->file->primary_key_is_clustered())
    {
      char warn_buff[MYSQL_ERRMSG_SIZE];
      my_snprintf(warn_buff, sizeof(warn_buff), 
                  "ORDER BY ignored as there is a user-defined clustered index"
                  " in the table '%-.192s'", from->s->table_name.str);
      push_warning(thd, MYSQL_ERROR::WARN_LEVEL_WARN, ER_UNKNOWN_ERROR,
                   warn_buff);
    }
    else
    {
      from->sort.io_cache=(IO_CACHE*) my_malloc(sizeof(IO_CACHE),
                                                MYF(MY_FAE | MY_ZEROFILL));
      bzero((char *) &tables, sizeof(tables));
      tables.table= from;
      tables.alias= tables.table_name= from->s->table_name.str;
      tables.db= from->s->db.str;
      error= 1;

      if (thd->lex->select_lex.setup_ref_array(thd, order_num) ||
          setup_order(thd, thd->lex->select_lex.ref_pointer_array,
                      &tables, fields, all_fields, order) ||
          !(sortorder= make_unireg_sortorder(order, &length, NULL)) ||
          (from->sort.found_records= filesort(thd, from, sortorder, length,
                                              (SQL_SELECT *) 0, HA_POS_ERROR,
                                              1, &examined_rows)) ==
          HA_POS_ERROR)
        goto err;
    }
  };

  /* Tell handler that we have values for all columns in the to table */
  to->use_all_columns();
  init_read_record(&info, thd, from, (SQL_SELECT *) 0, 1, 1, FALSE);
  if (ignore)
    to->file->extra(HA_EXTRA_IGNORE_DUP_KEY);
  thd->warning_info->reset_current_row_for_warning();
  restore_record(to, s->default_values);        // Create empty record
  while (!(error=info.read_record(&info)))
  {
    if (thd->killed)
    {
      thd->send_kill_message();
      error= 1;
      break;
    }
    /* Return error if source table isn't empty. */
    if (error_if_not_empty)
    {
      error= 1;
      break;
    }
    if (to->next_number_field)
    {
      if (auto_increment_field_copied)
        to->auto_increment_field_not_null= TRUE;
      else
        to->next_number_field->reset();
    }
    
    for (Copy_field *copy_ptr=copy ; copy_ptr != copy_end ; copy_ptr++)
    {
      copy_ptr->do_copy(copy_ptr);
    }
    prev_insert_id= to->file->next_insert_id;
    error=to->file->ha_write_row(to->record[0]);
    to->auto_increment_field_not_null= FALSE;
    if (error)
    {
      if (!ignore ||
          to->file->is_fatal_error(error, HA_CHECK_DUP))
      {
         if (!to->file->is_fatal_error(error, HA_CHECK_DUP))
         {
           uint key_nr= to->file->get_dup_key(error);
           if ((int) key_nr >= 0)
           {
             const char *err_msg= ER(ER_DUP_ENTRY_WITH_KEY_NAME);
             if (key_nr == 0 &&
                 (to->key_info[0].key_part[0].field->flags &
                  AUTO_INCREMENT_FLAG))
               err_msg= ER(ER_DUP_ENTRY_AUTOINCREMENT_CASE);
             to->file->print_keydup_error(key_nr, err_msg);
             break;
           }
         }

	to->file->print_error(error,MYF(0));
	break;
      }
      to->file->restore_auto_increment(prev_insert_id);
      delete_count++;
    }
    else
      found_count++;
    thd->warning_info->inc_current_row_for_warning();
  }
  end_read_record(&info);
  free_io_cache(from);
  delete [] copy;				// This is never 0

  if (to->file->ha_end_bulk_insert() && error <= 0)
  {
    to->file->print_error(my_errno,MYF(0));
    error= 1;
  }
  to->file->extra(HA_EXTRA_NO_IGNORE_DUP_KEY);

  if (mysql_trans_commit_alter_copy_data(thd))
    error= 1;

 err:
  thd->variables.sql_mode= save_sql_mode;
  thd->abort_on_warning= 0;
  free_io_cache(from);
  *copied= found_count;
  *deleted=delete_count;
  to->file->ha_release_auto_increment();
  if (to->file->ha_external_lock(thd,F_UNLCK))
    error=1;
  if (error < 0 && to->file->extra(HA_EXTRA_PREPARE_FOR_RENAME))
    error= 1;
  DBUG_RETURN(error > 0 ? -1 : 0);
}


/*
  Recreates tables by calling mysql_alter_table().

  SYNOPSIS
    mysql_recreate_table()
    thd			Thread handler
    tables		Tables to recreate

 RETURN
    Like mysql_alter_table().
*/
bool mysql_recreate_table(THD *thd, TABLE_LIST *table_list)
{
  HA_CREATE_INFO create_info;
  Alter_info alter_info;

  DBUG_ENTER("mysql_recreate_table");
  DBUG_ASSERT(!table_list->next_global);
  /*
    table_list->table has been closed and freed. Do not reference
    uninitialized data. open_tables() could fail.
  */
  table_list->table= NULL;
  /* Same applies to MDL ticket. */
  table_list->mdl_request.ticket= NULL;
  /* Set lock type which is appropriate for ALTER TABLE. */
  table_list->lock_type= TL_READ_NO_INSERT;
  /* Same applies to MDL request. */
  table_list->mdl_request.set_type(MDL_SHARED_NO_WRITE);

  bzero((char*) &create_info, sizeof(create_info));
  create_info.row_type=ROW_TYPE_NOT_USED;
  create_info.default_table_charset=default_charset_info;
  /* Force alter table to recreate table */
  alter_info.flags= (ALTER_CHANGE_COLUMN | ALTER_RECREATE);
  DBUG_RETURN(mysql_alter_table(thd, NullS, NullS, &create_info,
                                table_list, &alter_info, 0,
                                (ORDER *) 0, 0));
}


bool mysql_checksum_table(THD *thd, TABLE_LIST *tables,
                          HA_CHECK_OPT *check_opt)
{
  TABLE_LIST *table;
  List<Item> field_list;
  Item *item;
  Protocol *protocol= thd->protocol;
  DBUG_ENTER("mysql_checksum_table");

  field_list.push_back(item = new Item_empty_string("Table", NAME_LEN*2));
  item->maybe_null= 1;
  field_list.push_back(item= new Item_int("Checksum", (longlong) 1,
                                          MY_INT64_NUM_DECIMAL_DIGITS));
  item->maybe_null= 1;
  if (protocol->send_result_set_metadata(&field_list,
                            Protocol::SEND_NUM_ROWS | Protocol::SEND_EOF))
    DBUG_RETURN(TRUE);

  /* Open one table after the other to keep lock time as short as possible. */
  for (table= tables; table; table= table->next_local)
  {
    char table_name[NAME_LEN*2+2];
    TABLE *t;

    strxmov(table_name, table->db ,".", table->table_name, NullS);

    t= table->table= open_n_lock_single_table(thd, table, TL_READ, 0);
    thd->clear_error();			// these errors shouldn't get client

    protocol->prepare_for_resend();
    protocol->store(table_name, system_charset_info);

    if (!t)
    {
      /* Table didn't exist */
      protocol->store_null();
      thd->clear_error();
    }
    else
    {
      if (t->file->ha_table_flags() & HA_HAS_CHECKSUM &&
	  !(check_opt->flags & T_EXTEND))
	protocol->store((ulonglong)t->file->checksum());
      else if (!(t->file->ha_table_flags() & HA_HAS_CHECKSUM) &&
	       (check_opt->flags & T_QUICK))
	protocol->store_null();
      else
      {
	/* calculating table's checksum */
	ha_checksum crc= 0;
        uchar null_mask=256 -  (1 << t->s->last_null_bit_pos);

        t->use_all_columns();

	if (t->file->ha_rnd_init(1))
	  protocol->store_null();
	else
	{
	  for (;;)
	  {
            if (thd->killed)
            {
              /* 
                 we've been killed; let handler clean up, and remove the 
                 partial current row from the recordset (embedded lib) 
              */
              t->file->ha_rnd_end();
              thd->protocol->remove_last_row();
              goto err;
            }
	    ha_checksum row_crc= 0;
            int error= t->file->rnd_next(t->record[0]);
            if (unlikely(error))
            {
              if (error == HA_ERR_RECORD_DELETED)
                continue;
              break;
            }
	    if (t->s->null_bytes)
            {
              /* fix undefined null bits */
              t->record[0][t->s->null_bytes-1] |= null_mask;
              if (!(t->s->db_create_options & HA_OPTION_PACK_RECORD))
                t->record[0][0] |= 1;

	      row_crc= my_checksum(row_crc, t->record[0], t->s->null_bytes);
            }

	    for (uint i= 0; i < t->s->fields; i++ )
	    {
	      Field *f= t->field[i];

             /*
               BLOB and VARCHAR have pointers in their field, we must convert
               to string; GEOMETRY is implemented on top of BLOB.
               BIT may store its data among NULL bits, convert as well.
             */
              switch (f->type()) {
                case MYSQL_TYPE_BLOB:
                case MYSQL_TYPE_VARCHAR:
                case MYSQL_TYPE_GEOMETRY:
                case MYSQL_TYPE_BIT:
                {
                  String tmp;
                  f->val_str(&tmp);
                  row_crc= my_checksum(row_crc, (uchar*) tmp.ptr(),
                           tmp.length());
                  break;
                }
                default:
                  row_crc= my_checksum(row_crc, f->ptr, f->pack_length());
                  break;
	      }
	    }

	    crc+= row_crc;
	  }
	  protocol->store((ulonglong)crc);
          t->file->ha_rnd_end();
	}
      }
      thd->clear_error();
      if (! thd->in_sub_stmt)
        trans_rollback_stmt(thd);
      close_thread_tables(thd);
      /*
        Don't release metadata locks, this will be done at
        statement end.
      */
      table->table=0;				// For query cache
    }
    if (protocol->write())
      goto err;
  }

  my_eof(thd);
  DBUG_RETURN(FALSE);

err:
  DBUG_RETURN(TRUE);
}

static bool check_engine(THD *thd, const char *table_name,
                         HA_CREATE_INFO *create_info)
{
  handlerton **new_engine= &create_info->db_type;
  handlerton *req_engine= *new_engine;
  bool no_substitution=
        test(thd->variables.sql_mode & MODE_NO_ENGINE_SUBSTITUTION);
  if (!(*new_engine= ha_checktype(thd, ha_legacy_type(req_engine),
                                  no_substitution, 1)))
    return TRUE;

  if (req_engine && req_engine != *new_engine)
  {
    push_warning_printf(thd, MYSQL_ERROR::WARN_LEVEL_NOTE,
                       ER_WARN_USING_OTHER_HANDLER,
                       ER(ER_WARN_USING_OTHER_HANDLER),
                       ha_resolve_storage_engine_name(*new_engine),
                       table_name);
  }
  if (create_info->options & HA_LEX_CREATE_TMP_TABLE &&
      ha_check_storage_engine_flag(*new_engine, HTON_TEMPORARY_NOT_SUPPORTED))
  {
    if (create_info->used_fields & HA_CREATE_USED_ENGINE)
    {
      my_error(ER_ILLEGAL_HA_CREATE_OPTION, MYF(0),
               ha_resolve_storage_engine_name(*new_engine), "TEMPORARY");
      *new_engine= 0;
      return TRUE;
    }
    *new_engine= myisam_hton;
  }
  return FALSE;
}<|MERGE_RESOLUTION|>--- conflicted
+++ resolved
@@ -5079,6 +5079,8 @@
       *alter_flags|= HA_SET_DEFAULT_CHARACTER_SET;
     if (alter_info->flags & ALTER_RECREATE)
       *alter_flags|= HA_RECREATE;
+    if (create_info->used_fields & HA_CREATE_USED_MAX_ROWS)
+      *alter_flags|= HA_ALTER_MAX_ROWS;
     /* TODO check for ADD/DROP FOREIGN KEY */
     if (alter_info->flags & ALTER_FOREIGN_KEY)
       *alter_flags|=  HA_ALTER_FOREIGN_KEY;
@@ -5610,36 +5612,8 @@
       !table->s->mysql_version ||
       (table->s->frm_version < FRM_VER_TRUE_VARCHAR && varchar))
   {
-<<<<<<< HEAD
     *need_copy_table= ALTER_TABLE_DATA_CHANGED;
     DBUG_RETURN(0);
-=======
-    *table_changes= IS_EQUAL_NO;
-    /*
-      Check what has changed and set alter_flags
-    */
-    if (table->s->fields < alter_info->create_list.elements)
-      *alter_flags|= HA_ADD_COLUMN;
-    else if (table->s->fields > alter_info->create_list.elements)
-      *alter_flags|= HA_DROP_COLUMN;
-    if (create_info->db_type != table->s->db_type() ||
-        create_info->used_fields & HA_CREATE_USED_ENGINE)
-      *alter_flags|= HA_ALTER_STORAGE_ENGINE;
-    if (create_info->used_fields & HA_CREATE_USED_CHARSET)
-      *alter_flags|= HA_CHANGE_CHARACTER_SET;
-    if (create_info->used_fields & HA_CREATE_USED_DEFAULT_CHARSET)
-      *alter_flags|= HA_SET_DEFAULT_CHARACTER_SET;
-    if (alter_info->flags & ALTER_RECREATE)
-      *alter_flags|= HA_RECREATE;
-    if (create_info->used_fields & HA_CREATE_USED_MAX_ROWS)
-      *alter_flags|= HA_ALTER_MAX_ROWS;
-    /* TODO check for ADD/DROP FOREIGN KEY */
-    if (alter_info->flags & ALTER_FOREIGN_KEY)
-      *alter_flags|=  HA_ALTER_FOREIGN_KEY;
-    if (!table->s->mysql_version ||
-        (table->s->frm_version < FRM_VER_TRUE_VARCHAR && varchar))
-      *alter_flags|=  HA_ALTER_COLUMN_TYPE;
->>>>>>> 34c15430
   }
 
   /*
