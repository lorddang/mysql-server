/* Copyright (C) 2003 MySQL AB

   This program is free software; you can redistribute it and/or modify
   it under the terms of the GNU General Public License as published by
   the Free Software Foundation; version 2 of the License.

   This program is distributed in the hope that it will be useful,
   but WITHOUT ANY WARRANTY; without even the implied warranty of
   MERCHANTABILITY or FITNESS FOR A PARTICULAR PURPOSE.  See the
   GNU General Public License for more details.

   You should have received a copy of the GNU General Public License
   along with this program; if not, write to the Free Software
   Foundation, Inc., 59 Temple Place, Suite 330, Boston, MA  02111-1307  USA */

#include <ndb_global.h>
#include <Ndb.hpp>
#include <NdbScanOperation.hpp>
#include <NdbIndexScanOperation.hpp>
#include <NdbTransaction.hpp>
#include "NdbApiSignal.hpp"
#include <NdbOut.hpp>
#include "NdbDictionaryImpl.hpp"
#include <NdbBlob.hpp>
#include <NdbInterpretedCode.hpp>

#include <NdbRecAttr.hpp>
#include <NdbReceiver.hpp>

#include <stdlib.h>
#include <NdbSqlUtil.hpp>
#include <AttributeHeader.hpp>

#include <signaldata/ScanTab.hpp>
#include <signaldata/KeyInfo.hpp>
#include <signaldata/AttrInfo.hpp>
#include <signaldata/TcKeyReq.hpp>

#define DEBUG_NEXT_RESULT 0

NdbScanOperation::NdbScanOperation(Ndb* aNdb, NdbOperation::Type aType) :
  NdbOperation(aNdb, aType),
  m_transConnection(NULL)
{
  theParallelism = 0;
  m_allocated_receivers = 0;
  m_prepared_receivers = 0;
  m_api_receivers = 0;
  m_conf_receivers = 0;
  m_sent_receivers = 0;
  m_receivers = 0;
  m_array = new Uint32[1]; // skip if on delete in fix_receivers
  theSCAN_TABREQ = 0;
  m_executed = false;
  m_scan_buffer= NULL;
  m_scanUsingOldApi= true;
  m_readTuplesCalled= false;
  m_interpretedCodeOldApi= NULL;
}

NdbScanOperation::~NdbScanOperation()
{
  for(Uint32 i = 0; i<m_allocated_receivers; i++){
    m_receivers[i]->release();
    theNdb->releaseNdbScanRec(m_receivers[i]);
  }
  delete[] m_array;
}

void
NdbScanOperation::setErrorCode(int aErrorCode){
  NdbTransaction* tmp = theNdbCon;
  theNdbCon = m_transConnection;
  NdbOperation::setErrorCode(aErrorCode);
  theNdbCon = tmp;
}

void
NdbScanOperation::setErrorCodeAbort(int aErrorCode){
  NdbTransaction* tmp = theNdbCon;
  theNdbCon = m_transConnection;
  NdbOperation::setErrorCodeAbort(aErrorCode);
  theNdbCon = tmp;
}

  
/*****************************************************************************
 * int init();
 *
 * Return Value:  Return 0 : init was successful.
 *                Return -1: In all other case.  
 * Remark:        Initiates operation record after allocation.
 *****************************************************************************/
int
NdbScanOperation::init(const NdbTableImpl* tab, NdbTransaction* myConnection)
{
  m_transConnection = myConnection;

  if(NdbOperation::init(tab, NULL, false) != 0)
    return -1;

  theNdb->theRemainingStartTransactions++; // will be checked in hupp...
  NdbTransaction* aScanConnection = theNdb->hupp(myConnection);
  if (!aScanConnection){
    theNdb->theRemainingStartTransactions--;
    setErrorCodeAbort(theNdb->getNdbError().code);
    return -1;
  }

  // NOTE! The hupped trans becomes the owner of the operation
  theNdbCon= aScanConnection;

  initInterpreter();
  
  theStatus = GetValue;
  theOperationType = OpenScanRequest;
  theNdbCon->theMagicNumber = 0xFE11DF;
  theNoOfTupKeyLeft = tab->m_noOfDistributionKeys;
  m_ordered= false;
  m_descending= false;
  m_read_range_no = 0;
  m_executed = false;
  m_scanUsingOldApi= true;
  m_readTuplesCalled= false;
  m_interpretedCodeOldApi= NULL;

  m_api_receivers_count = 0;
  m_current_api_receiver = 0;
  m_sent_receivers_count = 0;
  m_conf_receivers_count = 0;
  return 0;
}

int
NdbScanOperation::handleScanGetValuesOldApi()
{
  /* Handle old API-defined scan getValue(s) */
  assert(m_scanUsingOldApi);

  if (theReceiver.theFirstRecAttr != NULL) 
  {
    /* theReceiver has a list of RecAttrs which the user
     * wants to read.  Traverse it, adding signals to the
     * request to read them, *similar* to extra GetValue
     * handling, except that we want to use the RecAttrs we've
     * already got.
     * Once these are added to the signal train, all other handling
     * is exactly the same as for normal NdbRecord 'extra GetValues'
     */
    const NdbRecAttr* recAttrToRead = theReceiver.theFirstRecAttr;

    while(recAttrToRead != NULL)
    {
      int res;
      res= insertATTRINFOHdr_NdbRecord(recAttrToRead->theAttrId, 0);
      if (unlikely(res == -1))
        return -1;
      recAttrToRead= recAttrToRead->next();
    }
 
    theInitialReadSize= theTotalCurrAI_Len - AttrInfo::SectionSizeInfoLength;

  }

  return 0;
}

/* Method for adding interpreted code signals to a 
 * scan operation request.
 * Both main program words and subroutine words can 
 * be added in one method as scans do not use 
 * the final update or final read sections.
 */
int
NdbScanOperation::addInterpretedCode()
{
  Uint32 mainProgramWords= 0;
  Uint32 subroutineWords= 0;
  const NdbInterpretedCode* code= m_interpreted_code;

  /* Any disk access? */
  m_no_disk_flag &= 
    !(code->m_flags & NdbInterpretedCode::UsesDisk);


  /* Main program size depends on whether there's subroutines */
  mainProgramWords= code->m_first_sub_instruction_pos ?
    code->m_first_sub_instruction_pos :
    code->m_instructions_length;
  
  int res = insertATTRINFOData_NdbRecord((const char*)code->m_buffer,
                                         mainProgramWords << 2);
  if (res == 0)
  {
    /* Add subroutines, if we have any */
    if (code->m_number_of_subs > 0)
    {
      assert(mainProgramWords > 0);
      assert(code->m_first_sub_instruction_pos > 0);
      
      Uint32 *subroutineStart= 
        &code->m_buffer[ code->m_first_sub_instruction_pos ];
      subroutineWords= 
        code->m_instructions_length -
        code->m_first_sub_instruction_pos;
      
      res = insertATTRINFOData_NdbRecord((const char*) subroutineStart,
                                         subroutineWords << 2);
    }

    /* Update signal section lengths */
    theInterpretedSize= mainProgramWords;
    theSubroutineSize= subroutineWords;
  }

  return res;
}

/* Method for handling scanoptions passed into 
 * NdbTransaction::scanTable or scanIndex
 */
int
NdbScanOperation::handleScanOptions(const ScanOptions *options)
{
  /* Options size has already been checked.
   * scan_flags, parallel and batch have been handled
   * already (see NdbTransaction::scanTable and scanIndex)
   */
  if ((options->optionsPresent & ScanOptions::SO_GETVALUE) &&
      (options->numExtraGetValues > 0))
  {
    if (options->extraGetValues == NULL)
    {
      setErrorCodeAbort(4299);
      /* Incorrect combination of ScanOption flags, 
       * extraGetValues ptr and numExtraGetValues */
      return -1;
    }

    /* Add extra getValue()s */
    for (unsigned int i=0; i < options->numExtraGetValues; i++)
    {
      NdbOperation::GetValueSpec *pvalSpec = &(options->extraGetValues[i]);

      pvalSpec->recAttr=NULL;

      if (pvalSpec->column == NULL)
      {
        setErrorCodeAbort(4295);
        // Column is NULL in Get/SetValueSpec structure
        return -1;
      }

      /* Call internal NdbRecord specific getValue() method
       * Same method handles table scans and index scans
       */
      NdbRecAttr *pra=
        getValue_NdbRecord_scan(&NdbColumnImpl::getImpl(*pvalSpec->column),
                                (char *) pvalSpec->appStorage);
        
      if (pra == NULL)
      {
        return -1;
      }
      
      pvalSpec->recAttr = pra;
    }
  }

  if (options->optionsPresent & ScanOptions::SO_PARTITION_ID)
  {
    /* Should not have any blobs defined at this stage */
    assert(theBlobList == NULL);
    theDistributionKey = options->partitionId;
    theDistrKeyIndicator_ = 1;
    assert((m_attribute_record->flags & NdbRecord::RecHasUserDefinedPartitioning) != 0);
    DBUG_PRINT("info", ("NdbScanOperation::handleScanOptions(dist key): %u",
                        theDistributionKey));
  }

  if (options->optionsPresent & ScanOptions::SO_INTERPRETED)
  {
    /* Check the program's for the same table as the
     * operation, within a major version number
     * Perhaps NdbInterpretedCode should not contain the table
     */
    const NdbDictionary::Table* codeTable= 
      options->interpretedCode->getTable();
    if (codeTable != NULL)
    {
      NdbTableImpl* impl= &NdbTableImpl::getImpl(*codeTable);
      
      if ((impl->m_id != (int) m_attribute_record->tableId) ||
          (table_version_major(impl->m_version) != 
           table_version_major(m_attribute_record->tableVersion)))
        return 4524; // NdbInterpretedCode is for different table`
    }

    if ((options->interpretedCode->m_flags & 
         NdbInterpretedCode::Finalised) == 0)
    {
      setErrorCodeAbort(4519);
      return -1; // NdbInterpretedCode::finalise() not called.
    }
    m_interpreted_code= options->interpretedCode;
  }

  /* User's operation 'tag' data. */
  if (options->optionsPresent & ScanOptions::SO_CUSTOMDATA)
  {
    m_customData = options->customData;
  }

  return 0;
}

/**
 * generatePackedReadAIs
 * This method is adds AttrInfos to the current signal train to perform
 * a packed read of the requested columns.
 * It is used by table scan and index scan.
 */
int
NdbScanOperation::generatePackedReadAIs(const NdbRecord *result_record,
                                        bool& haveBlob)
{
  Bitmask<MAXNROFATTRIBUTESINWORDS> readMask;
  Uint32 columnCount= 0;
  Uint32 maxAttrId= 0;

  haveBlob= false;
  
  for (Uint32 i= 0; i<result_record->noOfColumns; i++)
  {
    const NdbRecord::Attr *col= &result_record->columns[i];
    Uint32 attrId= col->attrId;

    assert(!(attrId & AttributeHeader::PSEUDO));

    /* Skip column if result_mask says so and we don't need
     * to read it 
     */
    if (!BitmaskImpl::get(MAXNROFATTRIBUTESINWORDS, m_read_mask, attrId)) 
      continue;

    /* Blob reads are handled with a getValue() in NdbBlob.cpp. */
    if (unlikely(col->flags & NdbRecord::IsBlob))
    {
      m_keyInfo= 1;                         // Need keyinfo for blob scan
      haveBlob= true;
      continue;
    }

    if (col->flags & NdbRecord::IsDisk)
      m_no_disk_flag= false;

    if (attrId > maxAttrId)
      maxAttrId= attrId;

    readMask.set(attrId);
    columnCount++;
  }

  theReceiver.m_record.m_column_count= columnCount;

  int result= 0;

  /* Are there any columns to read via NdbRecord? 
   * Old Api scans, and new Api scans which only read via extra getvalues
   * may have no 'NdbRecord reads'
   */
  if (columnCount > 0)
  {
    bool all= (columnCount == m_currentTable->m_columns.size());
    
    if (all)
      result= insertATTRINFOHdr_NdbRecord(AttributeHeader::READ_ALL, 
                                          columnCount);
    else
    {
      /* How many bitmask words are significant? */
      Uint32 sigBitmaskWords= (maxAttrId>>5) + 1;
      
      result= insertATTRINFOHdr_NdbRecord(AttributeHeader::READ_PACKED, 
                                          sigBitmaskWords << 2);
      if (result != -1)
        result= insertATTRINFOData_NdbRecord((const char*) &readMask.rep.data[0],
                                             sigBitmaskWords << 2); // Bitmask
    }
  }

  return result;
}

/**
 * scanImpl
 * This method is called by scanTableImpl() and scanIndexImpl() and
 * performs most of the signal building tasks that both scan
 * types share
 */
inline int
NdbScanOperation::scanImpl(const NdbScanOperation::ScanOptions *options)
{
  bool haveBlob= false;

  /* Add AttrInfos for packed read of cols in result_record */
  if (generatePackedReadAIs(m_attribute_record, haveBlob) != 0)
    return -1;

  theInitialReadSize= theTotalCurrAI_Len - AttrInfo::SectionSizeInfoLength;

  /* Handle any getValue() calls made against the old API. */
  if (m_scanUsingOldApi)
  {
    if (handleScanGetValuesOldApi() !=0)
      return -1;
  }

  /* Handle scan options - always for old style scan API */
  if (options != NULL)
  {
    if (handleScanOptions(options) != 0)
      return -1;
  }

  /* Get Blob handles unless this is an old Api scan op 
   * For old Api Scan ops, the Blob handles are already
   * set up by the call to getBlobHandle()
   */
  if (unlikely(haveBlob) && !m_scanUsingOldApi)
  {
    if (getBlobHandlesNdbRecord(m_transConnection) == -1)
      return -1;
  }

  /* Add interpreted code words to ATTRINFO signal
   * chain as necessary
   */
  if (m_interpreted_code != NULL)
  {
    if (addInterpretedCode() == -1)
      return -1;
  }
  
  /* Scan is now fully defined, so let's start preparing
   * signals.
   */
  if (prepareSendScan(theNdbCon->theTCConPtr, 
                      theNdbCon->theTransactionId) == -1)
    /* Error code should be set */
    return -1;
  
  return 0;
}


int
NdbScanOperation::scanTableImpl(const NdbRecord *result_record,
                                NdbOperation::LockMode lock_mode,
                                const unsigned char *result_mask,
                                const NdbScanOperation::ScanOptions *options,
                                Uint32 sizeOfOptions)
{
  int res;
  Uint32 scan_flags = 0;
  Uint32 parallel = 0;
  Uint32 batch = 0;

  if (options != NULL)
  {
    /* Check options size for versioning... */
    if (unlikely((sizeOfOptions !=0) &&
                 (sizeOfOptions != sizeof(ScanOptions))))
    {
      /* Handle different sized ScanOptions
       * Probably smaller is old version, larger is new version
       */
      
      /* No other versions supported currently */
      setErrorCodeAbort(4298);
      /* Invalid or unsupported ScanOptions structure */
      return -1;
    }
    
    /* Process some initial ScanOptions - most are 
     * handled later
     */
    if (options->optionsPresent & ScanOptions::SO_SCANFLAGS)
      scan_flags = options->scan_flags;
    if (options->optionsPresent & ScanOptions::SO_PARALLEL)
      parallel = options->parallel;
    if (options->optionsPresent & ScanOptions::SO_BATCH)
      batch = options->batch;
  }
#if 0 // ToDo: this breaks optimize index, but maybe there is a better solution
  if (result_record->flags & NdbRecord::RecIsIndex)
  {
    setErrorCodeAbort(4340);
    return -1;
  }
#endif

  m_attribute_record= result_record;
  m_attribute_record->copyMask(m_read_mask, result_mask);

  /* Process scan definition info */
  res= processTableScanDefs(lock_mode, scan_flags, parallel, batch);
  if (res == -1)
    return -1;

  theStatus= NdbOperation::UseNdbRecord;
  /* Call generic scan code */
  return scanImpl(options);
}


/*
  Compare two rows on some prefix of the index.
  This is used to see if we can determine that all rows in an index range scan
  will come from a single fragment (if the two rows bound a single distribution
  key).
 */
static int
compare_index_row_prefix(const NdbRecord *rec,
                         const char *row1,
                         const char *row2,
                         Uint32 prefix_length)
{
  Uint32 i;

  for (i= 0; i<prefix_length; i++)
  {
    const NdbRecord::Attr *col= &rec->columns[rec->key_indexes[i]];

    bool is_null1= col->is_null(row1);
    bool is_null2= col->is_null(row2);
    if (is_null1)
    {
      if (!is_null2)
        return -1;
      /* Fall-through to compare next one. */
    }
    else
    {
      if (is_null2)
        return 1;

      Uint32 offset= col->offset;
      Uint32 maxSize= col->maxSize;
      const char *ptr1= row1 + offset;
      const char *ptr2= row2 + offset;
      void *info= col->charset_info;
      int res=
        (*col->compare_function)(info, ptr1, maxSize, ptr2, maxSize, true);
      if (res)
      {
        assert(res != NdbSqlUtil::CmpUnknown);
        return res;
      }
    }
  }

  return 0;
}

void
NdbIndexScanOperation::setDistKeyFromRange(const NdbRecord *key_record,
                                           const NdbRecord *result_record,
                                           const char *row,
                                           Uint32 distkeyMax)
{
  const Uint32 MaxKeySizeInLongWords= (NDB_MAX_KEY_SIZE + 7) / 8; 
  Uint64 tmp[ MaxKeySizeInLongWords ];
  char* tmpshrink = (char*)tmp;
  Uint32 tmplen = (Uint32)sizeof(tmp);
  
  Ndb::Key_part_ptr ptrs[NDB_MAX_NO_OF_ATTRIBUTES_IN_KEY+1];
  Uint32 i;
  for (i = 0; i<key_record->distkey_index_length; i++)
  {
    const NdbRecord::Attr *col =
      &key_record->columns[key_record->distkey_indexes[i]];
    if (col->flags & NdbRecord::IsMysqldShrinkVarchar)
    {
      if (tmplen >= 256)
      {
        Uint32 len;
        bool len_ok = col->shrink_varchar(row, len, tmpshrink);
        if (!len_ok)
        {
          assert(false);
          return;
        }
        ptrs[i].ptr = tmpshrink;
        tmpshrink += len;
        tmplen -= len;
      }
      else
      {
        // no buffer...
        return;
      }
    }
    else
    {
      ptrs[i].ptr = row + col->offset;
    }
    ptrs[i].len = col->maxSize;
  }
  ptrs[i].ptr = 0;
  
  Uint32 hashValue;
  int ret = Ndb::computeHash(&hashValue, result_record->table,
                             ptrs, tmpshrink, tmplen);
  if (ret == 0)
  {
    if (result_record->flags & NdbRecord::RecHasUserDefinedPartitioning)
    {
      theDistributionKey= result_record->table->getPartitionId(hashValue);
    }
    else
    {
      theDistributionKey = hashValue;
    }
    theDistrKeyIndicator_= 1;

    ScanTabReq *req= CAST_PTR(ScanTabReq, theSCAN_TABREQ->getDataPtrSend());
    ScanTabReq::setDistributionKeyFlag(req->requestInfo, 1);
    req->distributionKey= theDistributionKey;
    theSCAN_TABREQ->setLength(ScanTabReq::StaticLength + 1);
  }
#ifdef VM_TRACE
  else
  {
    ndbout << "err: " << ret << endl;
    assert(false);
  }
#endif
}


/** 
 * setBound()
 *
 * This method is called from scanIndex() and setBound().  
 * It adds a bound to an Index Scan.
 */
int 
NdbIndexScanOperation::setBound(const NdbRecord *key_record,
                                const IndexBound& bound)
{
  /*
    Set up index range bounds, write into keyinfo.
    
    ToDo: We only set scan distribution key if there's only one
    scan bound. (see BUG#25821).  MRR/BKA does not use it.
  */

  if (unlikely((theStatus != NdbOperation::UseNdbRecord)))
  {
    setErrorCodeAbort(4284);
    /* Cannot mix NdbRecAttr and NdbRecord methods in one operation */
    return -1;
  }

  if (unlikely(key_record == NULL))
  {
    setErrorCodeAbort(4285);
    /* NULL NdbRecord pointer */
    return -1;
  }

  if (((bound.low_key == NULL) && (bound.high_key == NULL)) ||
      ((bound.low_key_count == 0) && (bound.high_key_count == 0)))
  {
    /* IndexBound passed has no bound information */
    setErrorCodeAbort(4541);
    return -1;
  }

  m_num_bounds++;

  if (unlikely((m_num_bounds > 1) &&
               (m_multi_range == 0)))
  {
    /* > 1 IndexBound, but not MRR */
    setErrorCodeAbort(4509);
    /* Non SF_MultiRange scan cannot have more than one bound */
    return -1;
  }

  Uint32 j;
  Uint32 key_count, common_key_count;
  Uint32 range_no;
  Uint32 bound_head;

  range_no= bound.range_no;
  if (unlikely(range_no > MaxRangeNo))
  {
    setErrorCodeAbort(4286);
    return -1;
  }

  /* Check valid ordering of supplied range numbers */
  if ( m_read_range_no && m_ordered )
  {
    if (unlikely((m_num_bounds > 1) &&
                 (range_no <= m_previous_range_num))) 
    {
      setErrorCodeAbort(4282);
      /* range_no not strictly increasing in ordered multi-range index scan */
      return -1;
    }
    
    m_previous_range_num= range_no;
  }

  key_count= bound.low_key_count;
  common_key_count= key_count;
  if (key_count < bound.high_key_count)
    key_count= bound.high_key_count;
  else
    common_key_count= bound.high_key_count;

  if (unlikely(key_count > key_record->key_index_length))
  {
    /* Too many keys specified for key bound. */
    setErrorCodeAbort(4281);
    return -1;
  }

  /* We need to get a ptr to the first word of this
   * range so that we can set the total length of the range 
   * (and range num) at the end of writing out the range.
   */
  Uint32* firstRangeWord= NULL;
  const Uint32 keyLenBeforeRange= theTupKeyLen;

  for (j= 0; j<key_count; j++)
  {
    Uint32 bound_type;
    /* If key is part of lower bound */
    if (bound.low_key && j<bound.low_key_count)
    {
      /* Inclusive if defined, or matching rows can include this value */
      bound_type= bound.low_inclusive  || j+1 < bound.low_key_count ?
        BoundLE : BoundLT;
      ndbrecord_insert_bound(key_record, key_record->key_indexes[j],
                             bound.low_key, bound_type, firstRangeWord);
    }
    /* If key is part of upper bound */
    if (bound.high_key && j<bound.high_key_count)
    {
      /* Inclusive if defined, or matching rows can include this value */
      bound_type= bound.high_inclusive  || j+1 < bound.high_key_count ?
        BoundGE : BoundGT;
      ndbrecord_insert_bound(key_record, key_record->key_indexes[j],
                             bound.high_key, bound_type, firstRangeWord);
    }
  }

  /* Set the length of this range
   * Length = TupKeyLen@range end - TupKeyLen@ range start
   * Pack into Uint32 with range no and bound type as described 
   * in KeyInfo.hpp
   */
  assert(firstRangeWord != NULL);
  
  bound_head= *firstRangeWord;
  bound_head|=
    (theTupKeyLen - keyLenBeforeRange) << 16 | (range_no << 4);
  *firstRangeWord= bound_head;

  /*
    Now check if the range bounds a single distribution key. If so, we need
    scan only a single fragment.
    
    ToDo: we do not attempt to identify the case where we have multiple
    ranges, but they all bound the same single distribution key. It seems
    not really worth the effort to optimise this case, better to fix the
    multi-range protocol so that the distribution key could be specified
    individually for each of the multiple ranges.
  */

  if (m_num_bounds == 1 &&  
      ! theDistrKeyIndicator_ && // Partitioning not already specified.
      ! m_multi_range)           // Only single range optimisation currently
  {
    Uint32 index_distkeys = key_record->m_no_of_distribution_keys;
    Uint32 table_distkeys = m_attribute_record->m_no_of_distribution_keys;
    Uint32 distkey_min= key_record->m_min_distkey_prefix_length;
    if (index_distkeys == table_distkeys &&
        common_key_count >= distkey_min &&
        bound.low_key &&
        bound.high_key &&
        0==compare_index_row_prefix(key_record,
                                    bound.low_key,
                                    bound.high_key,
                                    distkey_min))
      setDistKeyFromRange(key_record, m_attribute_record,
                          bound.low_key, distkey_min);
  }
  return 0;
} // ::setBound();


int
NdbIndexScanOperation::scanIndexImpl(const NdbRecord *key_record,
                                     const NdbRecord *result_record,
                                     NdbOperation::LockMode lock_mode,
                                     const unsigned char *result_mask,
                                     const NdbIndexScanOperation::IndexBound *bound,
                                     const NdbScanOperation::ScanOptions *options,
                                     Uint32 sizeOfOptions)
{
  int res;
  Uint32 i;
  Uint32 scan_flags = 0;
  Uint32 parallel = 0;
  Uint32 batch = 0;

  if (options != NULL)
  {
    /* Check options size for versioning... */
    if (unlikely((sizeOfOptions !=0) &&
                 (sizeOfOptions != sizeof(ScanOptions))))
    {
      /* Handle different sized ScanOptions
       * Probably smaller is old version, larger is new version
       */
      
      /* No other versions supported currently */
      setErrorCodeAbort(4298);
      /* Invalid or unsupported ScanOptions structure */
      return -1;
    }
    
    /* Process some initial ScanOptions here
     * The rest will be handled later
     */
    if (options->optionsPresent & ScanOptions::SO_SCANFLAGS)
      scan_flags = options->scan_flags;
    if (options->optionsPresent & ScanOptions::SO_PARALLEL)
      parallel = options->parallel;
    if (options->optionsPresent & ScanOptions::SO_BATCH)
      batch = options->batch;
  }

  if (!(key_record->flags & NdbRecord::RecHasAllKeys))
  {
    setErrorCodeAbort(4292);
    return -1;
  }

  result_record->copyMask(m_read_mask, result_mask);

  if (scan_flags & (NdbScanOperation::SF_OrderBy | 
                    NdbScanOperation::SF_OrderByFull))
  {
    /**
     * For ordering, we need all keys in the result row.
     *
     * So for each key column, check that it is included in the result
     * NdbRecord.
     */
    Uint32 keymask[MAXNROFATTRIBUTESINWORDS];
    BitmaskImpl::clear(MAXNROFATTRIBUTESINWORDS, keymask);

    for (i = 0; i < key_record->key_index_length; i++)
    {
      Uint32 attrId = key_record->columns[key_record->key_indexes[i]].attrId;
      if (attrId >= result_record->m_attrId_indexes_length ||
          result_record->m_attrId_indexes[attrId] < 0)
      {
        setErrorCodeAbort(4292);
        return -1;
      }

      BitmaskImpl::set(MAXNROFATTRIBUTESINWORDS, keymask, attrId);
    }

    if (scan_flags & NdbScanOperation::SF_OrderByFull)
    {
      BitmaskImpl::bitOR(MAXNROFATTRIBUTESINWORDS, m_read_mask, keymask);
    }
    else if (!BitmaskImpl::contains(MAXNROFATTRIBUTESINWORDS, 
                                    m_read_mask, keymask))
    {
      setErrorCodeAbort(4341);
      return -1;
    }
  }
  
  if (!(key_record->flags & NdbRecord::RecIsIndex))
  {
    setErrorCodeAbort(4283);
    return -1;
  }
  if (result_record->flags & NdbRecord::RecIsIndex)
  {
    setErrorCodeAbort(4340);
    return -1;
  }

  /* Modify NdbScanOperation vars to indicate that we're an 
   * IndexScan
   */
  m_type= NdbOperation::OrderedIndexScan;
  m_currentTable= result_record->table;

  m_key_record = key_record;
  m_attribute_record= result_record;

  res= processIndexScanDefs(lock_mode, scan_flags, parallel, batch);
  if (res==-1)
    return -1;

  /* Fix theStatus as set in processIndexScanDefs(). */
  theStatus= NdbOperation::UseNdbRecord;
  
  /* Call generic scan code */
  res= scanImpl(options);

  if (!res)
  {
    /*
     * Set up first key bound, if present
     * Extra bounds (MRR) can be added later
     */
    if (bound != NULL)
    {
      res= setBound(key_record, *bound);
    }
  }
  
  return res;
} // ::scanIndexImpl();


/* readTuples() method for table scans
 * This method performs minimal validation and initialisation,
 * deferring most of the work to a later call to processTableScanDefs
 * below.
 */
int 
NdbScanOperation::readTuples(NdbScanOperation::LockMode lm,
                             Uint32 scan_flags, 
                             Uint32 parallel,
                             Uint32 batch)
{
  // It is only possible to call readTuples if  readTuples hasn't
  // already been called
  if (m_readTuplesCalled)
  {
    setErrorCode(4605);
    return -1;
  }
  
  /* Save parameters for later */
  m_readTuplesCalled= true;
  m_savedLockModeOldApi= lm;
  m_savedScanFlagsOldApi= scan_flags;
  m_savedParallelOldApi= parallel;
  m_savedBatchOldApi= batch;

  /**
   * Old API always auto-added all key-colums
   */
  if (scan_flags & SF_OrderBy)
    m_savedScanFlagsOldApi |= SF_OrderByFull;

  return 0;
}

/* Most of the scan definition work for old + NdbRecord API scans is done here */
int 
NdbScanOperation::processTableScanDefs(NdbScanOperation::LockMode lm,
                                       Uint32 scan_flags, 
                                       Uint32 parallel,
                                       Uint32 batch)
{
  m_ordered = m_descending = false;
  Uint32 fragCount = m_currentTable->m_fragmentCount;

  assert(fragCount > 0);
  
  if (parallel > fragCount || parallel == 0) {
     parallel = fragCount;
  }

  theNdbCon->theScanningOp = this;
  bool tupScan = (scan_flags & SF_TupScan);

#if 0 // XXX temp for testing
  { char* p = getenv("NDB_USE_TUPSCAN");
    if (p != 0) {
      unsigned n = atoi(p); // 0-10
      if ((unsigned int) (::time(0) % 10) < n) tupScan = true;
    }
  }
#endif
  if (scan_flags & SF_DiskScan)
  {
    tupScan = true;
    m_no_disk_flag = false;
  }
  
  bool rangeScan= false;

  /* NdbRecord defined scan, handle IndexScan specifics */
  if ( (int) m_accessTable->m_indexType ==
       (int) NdbDictionary::Index::OrderedIndex )
  {
    if (m_currentTable == m_accessTable){
      // Old way of scanning indexes, should not be allowed
      m_currentTable = theNdb->theDictionary->
        getTable(m_currentTable->m_primaryTable.c_str());
      assert(m_currentTable != NULL);
    }
    assert (m_currentTable != m_accessTable);
    // Modify operation state
    theStatus = GetValue;
    theOperationType  = OpenRangeScanRequest;
    rangeScan = true;
    tupScan = false;
  }
  
<<<<<<< HEAD
  if (rangeScan && (scan_flags & SF_OrderBy))
    parallel = fragCount; /* Frag count of ordered index ==
                           * Frag count of base table
                           */
=======
  if (rangeScan && (scan_flags & (SF_OrderBy | SF_OrderByFull)))
    parallel = fragCount; // Note we assume fragcount of base table==
                          // fragcount of index.
>>>>>>> c16c7fff
  
  theParallelism = parallel;    
  
  if(fix_receivers(parallel) == -1){
    setErrorCodeAbort(4000);
    return -1;
  }
  
  if (theSCAN_TABREQ == NULL) {
    setErrorCodeAbort(4000);
    return -1;
  }//if
  
  theSCAN_TABREQ->setSignal(GSN_SCAN_TABREQ);
  ScanTabReq * req = CAST_PTR(ScanTabReq, theSCAN_TABREQ->getDataPtrSend());
  req->apiConnectPtr = theNdbCon->theTCConPtr;
  req->tableId = m_accessTable->m_id;
  req->tableSchemaVersion = m_accessTable->m_version;
  req->storedProcId = 0xFFFF;
  req->buddyConPtr = theNdbCon->theBuddyConPtr;
  req->spare= 0;
  req->first_batch_size = batch; // Save user specified batch size
  
  Uint32 reqInfo = 0;
  ScanTabReq::setParallelism(reqInfo, parallel);
  ScanTabReq::setScanBatch(reqInfo, 0);
  ScanTabReq::setRangeScanFlag(reqInfo, rangeScan);
  ScanTabReq::setTupScanFlag(reqInfo, tupScan);
  req->requestInfo = reqInfo;

  m_keyInfo = (scan_flags & SF_KeyInfo) ? 1 : 0;
  setReadLockMode(lm);

  Uint64 transId = theNdbCon->getTransactionId();
  req->transId1 = (Uint32) transId;
  req->transId2 = (Uint32) (transId >> 32);

  assert(theSCAN_TABREQ->next() == NULL);
  NdbApiSignal* tSignal= theNdb->getSignal();
  theSCAN_TABREQ->next(tSignal);
  theLastKEYINFO = tSignal;
  
  theKEYINFOptr= tSignal->getDataPtrSend();
  keyInfoRemain= NdbApiSignal::MaxSignalWords;
  theTotalNrOfKeyWordInSignal= 0;

  getFirstATTRINFOScan();
  return 0;
}

int
NdbScanOperation::setInterpretedCode(const NdbInterpretedCode *code)
{
  if (theStatus == NdbOperation::UseNdbRecord)
  {
    setErrorCodeAbort(4284); // Cannot mix NdbRecAttr and NdbRecord methods...
    return -1;
  }

  if ((code->m_flags & NdbInterpretedCode::Finalised) == 0)
  {
    setErrorCodeAbort(4519); //  NdbInterpretedCode::finalise() not called.
    return -1;
  }

  m_interpreted_code= code;
  
  return 0;
}

NdbInterpretedCode*
NdbScanOperation::allocInterpretedCodeOldApi()
{
  /* Should only be called once */
  assert (m_interpretedCodeOldApi == NULL);

  /* Old Api scans only */
  if (! m_scanUsingOldApi)
  {
    /* NdbScanFilter constructor taking NdbOperation is not 
     * supported for NdbRecord
     */
    setErrorCodeAbort(4536);
    return NULL;
  }

  m_interpretedCodeOldApi = new NdbInterpretedCode(m_currentTable->m_facade);

  if (m_interpretedCodeOldApi == NULL)
    setErrorCodeAbort(4000); // Memory allocation error

  return m_interpretedCodeOldApi;
}

void
NdbScanOperation::freeInterpretedCodeOldApi()
{
  if (m_interpretedCodeOldApi != NULL)
  {
    delete m_interpretedCodeOldApi;
    m_interpretedCodeOldApi= NULL;
  }
}


void
NdbScanOperation::setReadLockMode(LockMode lockMode)
{
  bool lockExcl, lockHoldMode, readCommitted;
  switch (lockMode)
  {
    case LM_CommittedRead:
      lockExcl= false;
      lockHoldMode= false;
      readCommitted= true;
      break;
    case LM_SimpleRead:
    case LM_Read:
      lockExcl= false;
      lockHoldMode= true;
      readCommitted= false;
      break;
    case LM_Exclusive:
      lockExcl= true;
      lockHoldMode= true;
      readCommitted= false;
      m_keyInfo= 1;
      break;
    default:
      /* Not supported / invalid. */
      assert(false);
  }
  theLockMode= lockMode;
  ScanTabReq *req= CAST_PTR(ScanTabReq, theSCAN_TABREQ->getDataPtrSend());
  Uint32 reqInfo= req->requestInfo;
  ScanTabReq::setLockMode(reqInfo, lockExcl);
  ScanTabReq::setHoldLockFlag(reqInfo, lockHoldMode);
  ScanTabReq::setReadCommittedFlag(reqInfo, readCommitted);
  req->requestInfo= reqInfo;
}

int
NdbScanOperation::fix_receivers(Uint32 parallel){
  assert(parallel > 0);
  if(parallel > m_allocated_receivers){
    const Uint32 sz = parallel * (4*sizeof(char*)+sizeof(Uint32));

    /* Allocate as Uint64 to ensure proper alignment for pointers. */
    Uint64 * tmp = new Uint64[(sz+7)/8];
    if (tmp == NULL)
    {
      setErrorCodeAbort(4000);
      return -1;
    }
    // Save old receivers
    memcpy(tmp, m_receivers, m_allocated_receivers*sizeof(char*));
    delete[] m_array;
    m_array = (Uint32*)tmp;
    
    m_receivers = (NdbReceiver**)tmp;
    m_api_receivers = m_receivers + parallel;
    m_conf_receivers = m_api_receivers + parallel;
    m_sent_receivers = m_conf_receivers + parallel;
    m_prepared_receivers = (Uint32*)(m_sent_receivers + parallel);

    // Only get/init "new" receivers
    NdbReceiver* tScanRec;
    for (Uint32 i = m_allocated_receivers; i < parallel; i ++) {
      tScanRec = theNdb->getNdbScanRec();
      if (tScanRec == NULL) {
        setErrorCodeAbort(4000);
        return -1;
      }//if
      m_receivers[i] = tScanRec;
      tScanRec->init(NdbReceiver::NDB_SCANRECEIVER, false, this);
    }
    m_allocated_receivers = parallel;
  }
  
  reset_receivers(parallel, 0);
  return 0;
}

/**
 * Move receiver from send array to conf:ed array
 */
void
NdbScanOperation::receiver_delivered(NdbReceiver* tRec){
  if(theError.code == 0){
    if(DEBUG_NEXT_RESULT)
      ndbout_c("receiver_delivered");
    
    Uint32 idx = tRec->m_list_index;
    Uint32 last = m_sent_receivers_count - 1;
    if(idx != last){
      NdbReceiver * move = m_sent_receivers[last];
      m_sent_receivers[idx] = move;
      move->m_list_index = idx;
    }
    m_sent_receivers_count = last;
    
    last = m_conf_receivers_count;
    m_conf_receivers[last] = tRec;
    m_conf_receivers_count = last + 1;
    tRec->m_current_row = 0;
  }
}

/**
 * Remove receiver as it's completed
 */
void
NdbScanOperation::receiver_completed(NdbReceiver* tRec){
  if(theError.code == 0){
    if(DEBUG_NEXT_RESULT)
      ndbout_c("receiver_completed");
    
    Uint32 idx = tRec->m_list_index;
    Uint32 last = m_sent_receivers_count - 1;
    if(idx != last){
      NdbReceiver * move = m_sent_receivers[last];
      m_sent_receivers[idx] = move;
      move->m_list_index = idx;
    }
    m_sent_receivers_count = last;
  }
}

/*****************************************************************************
 * int getFirstATTRINFOScan()
 *
 * Return Value:  Return 0:   Successful
 *                Return -1:  All other cases
 * Parameters:    None:            Only allocate the first signal.
 * Remark:        When a scan is defined we need to use this method instead 
 *                of insertATTRINFO for the first signal. 
 *                This is because we need not to mess up the code in 
 *                insertATTRINFO with if statements since we are not 
 *                interested in the TCKEYREQ signal.
 *****************************************************************************/
int
NdbScanOperation::getFirstATTRINFOScan()
{
  NdbApiSignal* tSignal;

  tSignal = theNdb->getSignal();
  if (tSignal == NULL){
    setErrorCodeAbort(4000);      
    return -1;    
  }

  theAI_LenInCurrAI = AttrInfo::SectionSizeInfoLength;
  theATTRINFOptr = &tSignal->getDataPtrSend()[AttrInfo::SectionSizeInfoLength];
  attrInfoRemain= NdbApiSignal::MaxSignalWords - AttrInfo::SectionSizeInfoLength;
  tSignal->setLength(AttrInfo::SectionSizeInfoLength);
  theFirstATTRINFO = tSignal;
  theCurrentATTRINFO = tSignal;
  theCurrentATTRINFO->next(NULL);

  return 0;
}

int
NdbScanOperation::executeCursor(int nodeId)
{
  /*
   * Call finaliseScanOldApi() for old style scans before
   * proceeding
   */  
  bool locked = false;
  TransporterFacade* tp = theNdb->theImpl->m_transporter_facade;

  int res = 0;
  if (m_scanUsingOldApi && finaliseScanOldApi() == -1)
  {
    res = -1;
    goto done;
  }

  {
    locked = true;
    NdbTransaction * tCon = theNdbCon;
    NdbMutex_Lock(tp->theMutexPtr);
    
    Uint32 seq = tCon->theNodeSequence;
    
    if (tp->get_node_alive(nodeId) &&
        (tp->getNodeSequence(nodeId) == seq)) {
      
      tCon->theMagicNumber = 0x37412619;
      
      if (doSendScan(nodeId) == -1)
      {
        res = -1;
        goto done;
      }
      
      m_executed= true; // Mark operation as executed
    } 
    else
    {
      if (!(tp->get_node_stopping(nodeId) &&
            (tp->getNodeSequence(nodeId) == seq)))
      {
        TRACE_DEBUG("The node is hard dead when attempting to start a scan");
        setErrorCode(4029);
        tCon->theReleaseOnClose = true;
      } 
      else 
      {
        TRACE_DEBUG("The node is stopping when attempting to start a scan");
        setErrorCode(4030);
      }//if
      res = -1;
      tCon->theCommitStatus = NdbTransaction::Aborted;
    }//if
  }

done:
    /**
   * Set pointers correctly
   *   so that nextResult will handle it correctly
   *   even if doSendScan was never called
   *   bug#42454
   */
  m_curr_row = 0;
  m_sent_receivers_count = theParallelism;
  if(m_ordered)
  {
    m_current_api_receiver = theParallelism;
    m_api_receivers_count = theParallelism;
  }

  if (locked)
    NdbMutex_Unlock(tp->theMutexPtr);

  return res;
}


int 
NdbScanOperation::nextResult(bool fetchAllowed, bool forceSend)
{
  /* Defer to NdbRecord implementation, which will copy values
   * out into the user's RecAttr objects.
   */
  const char * dummyOutRowPtr;

  if (unlikely(! m_scanUsingOldApi))
  {
    /* Cannot mix NdbRecAttr and NdbRecord methods in one operation */
    setErrorCode(4284);
    return -1;
  }
    

  return nextResult(&dummyOutRowPtr,
                    fetchAllowed,
                    forceSend);
}

/* nextResult() for NdbRecord operation. */
int
NdbScanOperation::nextResult(const char ** out_row_ptr,
                             bool fetchAllowed, bool forceSend)
{
  int res;

  if ((res = nextResultNdbRecord(*out_row_ptr, fetchAllowed, forceSend)) == 0) {
    NdbBlob* tBlob= theBlobList;
    NdbRecAttr *getvalue_recattr= theReceiver.theFirstRecAttr;
    if (((UintPtr)tBlob | (UintPtr)getvalue_recattr) != 0)
    {
      Uint32 idx= m_current_api_receiver;
      assert(idx < m_api_receivers_count);
      const NdbReceiver *receiver= m_api_receivers[m_current_api_receiver];
      Uint32 pos= 0;

      /* First take care of any getValue(). */
      while (getvalue_recattr != NULL)
      {
        const char *attr_data;
        Uint32 attr_size;
        if (receiver->getScanAttrData(attr_data, attr_size, pos) == -1)
          return -1;
        if (!getvalue_recattr->receive_data((const Uint32 *)attr_data,
                                            attr_size))
          return -1;                            // purecov: deadcode
        getvalue_recattr= getvalue_recattr->next();
      }

      /* Handle blobs. */
      if (tBlob)
      {
        Uint32 infoword;                          // Not used for blobs
        Uint32 key_length;
        const char *key_data;
        res= receiver->get_keyinfo20(infoword, key_length, key_data);
        if (res == -1)
          return -1;

        do
        {
          if (tBlob->atNextResultNdbRecord(key_data, key_length*4) == -1)
            return -1;
          tBlob= tBlob->theNext;
        } while (tBlob != 0);
        /* Flush blob part ops on behalf of user. */
        if (m_transConnection->executePendingBlobOps() == -1)
          return -1;
      }
    }
    return 0;
  }
  return res;
}

int
NdbScanOperation::nextResultNdbRecord(const char * & out_row,
                                      bool fetchAllowed, bool forceSend)
{
  if (m_ordered)
    return ((NdbIndexScanOperation*)this)->next_result_ordered_ndbrecord
      (out_row, fetchAllowed, forceSend);

  /* Return a row immediately if any is available. */
  while (m_current_api_receiver < m_api_receivers_count)
  {
    NdbReceiver *tRec= m_api_receivers[m_current_api_receiver];
    if (tRec->nextResult())
    {
      out_row= tRec->get_row();
      return 0;
    }
    m_current_api_receiver++;
  }

  if (!fetchAllowed)
  {
    /*
      Application wants to be informed that no more rows are available
      immediately.
    */
    return 2;
  }

  /* Now we have to wait for more rows (or end-of-file on all receivers). */
  Uint32 nodeId = theNdbCon->theDBnode;
  TransporterFacade* tp = theNdb->theImpl->m_transporter_facade;
  int retVal= 2;
  Uint32 idx, last;
  /*
    The rest needs to be done under mutex due to synchronization with receiver
    thread.
  */
  PollGuard poll_guard(tp, &theNdb->theImpl->theWaiter,
                       theNdb->theNdbBlockNumber);

  const Uint32 seq= theNdbCon->theNodeSequence;

  if(theError.code)
  {
    goto err4;
  }

  if(seq == tp->getNodeSequence(nodeId) &&
     send_next_scan(m_current_api_receiver, false) == 0)
  {
    idx= m_current_api_receiver;
    last= m_api_receivers_count;
    Uint32 timeout= tp->m_waitfor_timeout;

    do {
      if (theError.code){
        setErrorCode(theError.code);
        return -1;
      }

      Uint32 cnt= m_conf_receivers_count;
      Uint32 sent= m_sent_receivers_count;

      if (cnt > 0)
      {
        /* New receivers with completed batches available. */
        memcpy(m_api_receivers+last, m_conf_receivers, cnt * sizeof(char*));
        last+= cnt;
        m_conf_receivers_count= 0;
      }
      else if (retVal == 2 && sent > 0)
      {
        /* No completed... */
        int ret_code= poll_guard.wait_scan(3*timeout, nodeId, forceSend);
        if (ret_code == 0 && seq == tp->getNodeSequence(nodeId)) {
          continue;
        } else if(ret_code == -1){
          retVal= -1;
        } else {
          idx= last;
          retVal= -2; //return_code;
        }
      }
      else if (retVal == 2)
      {
        /**
         * No completed & no sent -> EndOfData
         */
        theError.code= -1; // make sure user gets error if he tries again
        return 1;
      }

      if (retVal == 0)
        break;

      while (idx < last)
      {
        NdbReceiver* tRec= m_api_receivers[idx];
        if (tRec->nextResult())
        {
          out_row= tRec->get_row();
          retVal= 0;
          break;
        }
        idx++;
      }
    } while(retVal == 2);

    m_api_receivers_count= last;
    m_current_api_receiver= idx;
  } else {
    retVal = -3;
  }

  switch(retVal)
  {
  case 0:
  case 1:
  case 2:
    return retVal;
  case -1:
    setErrorCode(4008); // Timeout
    break;
  case -2:
    setErrorCode(4028); // Node fail
    break;
  case -3: // send_next_scan -> return fail (set error-code self)
    if(theError.code == 0)
      setErrorCode(4028); // seq changed = Node fail
    break;
  case -4:
err4:
    setErrorCode(theError.code);
    break;
  }

  theNdbCon->theTransactionIsStarted= false;
  theNdbCon->theReleaseOnClose= true;
  return -1;
}

int
NdbScanOperation::send_next_scan(Uint32 cnt, bool stopScanFlag)
{
  if(cnt > 0){
    NdbApiSignal tSignal(theNdb->theMyRef);
    tSignal.setSignal(GSN_SCAN_NEXTREQ);
    
    Uint32* theData = tSignal.getDataPtrSend();
    theData[0] = theNdbCon->theTCConPtr;
    theData[1] = stopScanFlag == true ? 1 : 0;
    Uint64 transId = theNdbCon->theTransactionId;
    theData[2] = (Uint32) transId;
    theData[3] = (Uint32) (transId >> 32);
    
    /**
     * Prepare ops
     */
    Uint32 last = m_sent_receivers_count;
    Uint32 * prep_array = (cnt > 21 ? m_prepared_receivers : theData + 4);
    Uint32 sent = 0;
    for(Uint32 i = 0; i<cnt; i++){
      NdbReceiver * tRec = m_api_receivers[i];
      if((prep_array[sent] = tRec->m_tcPtrI) != RNIL)
      {
        m_sent_receivers[last+sent] = tRec;
        tRec->m_list_index = last+sent;
        tRec->prepareSend();
        sent++;
      }
    }
    memmove(m_api_receivers, m_api_receivers+cnt, 
            (theParallelism-cnt) * sizeof(char*));
    
    int ret = 0;
    if(sent)
    {
      Uint32 nodeId = theNdbCon->theDBnode;
      TransporterFacade * tp = theNdb->theImpl->m_transporter_facade;
      if(cnt > 21){
        tSignal.setLength(4);
        LinearSectionPtr ptr[3];
        ptr[0].p = prep_array;
        ptr[0].sz = sent;
        ret = tp->sendSignal(&tSignal, nodeId, ptr, 1);
      } else {
        tSignal.setLength(4+sent);
        ret = tp->sendSignal(&tSignal, nodeId);
      }
    }
    m_sent_receivers_count = last + sent;
    m_api_receivers_count -= cnt;
    m_current_api_receiver = 0;
    
    return ret;
  }
  return 0;
}

int 
NdbScanOperation::prepareSend(Uint32  TC_ConnectPtr, Uint64  TransactionId)
{
  abort();
  return 0;
}

int 
NdbScanOperation::doSend(int ProcessorId)
{
  return 0;
}

void NdbScanOperation::close(bool forceSend, bool releaseOp)
{
  DBUG_ENTER("NdbScanOperation::close");
  DBUG_PRINT("enter", ("this: 0x%lx  tcon: 0x%lx  con: 0x%lx  force: %d  release: %d",
                       (long) this,
                       (long) m_transConnection, (long) theNdbCon,
                       forceSend, releaseOp));

  if(m_transConnection){
    if(DEBUG_NEXT_RESULT)
      ndbout_c("close() theError.code = %d "
               "m_api_receivers_count = %d "
               "m_conf_receivers_count = %d "
               "m_sent_receivers_count = %d",
               theError.code, 
               m_api_receivers_count,
               m_conf_receivers_count,
               m_sent_receivers_count);
    
    TransporterFacade* tp = theNdb->theImpl->m_transporter_facade;
    /*
      The PollGuard has an implicit call of unlock_and_signal through the
      ~PollGuard method. This method is called implicitly by the compiler
      in all places where the object is out of context due to a return,
      break, continue or simply end of statement block
    */
    PollGuard poll_guard(tp, &theNdb->theImpl->theWaiter,
                         theNdb->theNdbBlockNumber);
    close_impl(tp, forceSend, &poll_guard);
  }

  NdbConnection* tCon = theNdbCon;
  NdbConnection* tTransCon = m_transConnection;
  theNdbCon = NULL;
  m_transConnection = NULL;

  if (tTransCon && releaseOp) 
  {
    NdbIndexScanOperation* tOp = (NdbIndexScanOperation*)this;

    bool ret = true;
    if (theStatus != WaitResponse)
    {
      /**
       * Not executed yet
       */
      ret = 
        tTransCon->releaseScanOperation(&tTransCon->m_theFirstScanOperation,
                                        &tTransCon->m_theLastScanOperation,
                                        tOp);
    }
    else
    {
      ret = tTransCon->releaseScanOperation(&tTransCon->m_firstExecutedScanOp,
                                            0, tOp);
    }
    assert(ret);
  }
  
  tCon->theScanningOp = 0;
  theNdb->closeTransaction(tCon);
  theNdb->theRemainingStartTransactions--;
  DBUG_VOID_RETURN;
}

void
NdbScanOperation::execCLOSE_SCAN_REP(){
  m_conf_receivers_count = 0;
  m_sent_receivers_count = 0;
}

void NdbScanOperation::release()
{
  if(theNdbCon != 0 || m_transConnection != 0){
    close();
  }
  for(Uint32 i = 0; i<m_allocated_receivers; i++){
    m_receivers[i]->release();
  }
  if (m_scan_buffer)
  {
    delete[] m_scan_buffer;
    m_scan_buffer= NULL;
  }

  NdbOperation::release();
  
  if(theSCAN_TABREQ)
  {
    theNdb->releaseSignal(theSCAN_TABREQ);
    theSCAN_TABREQ = 0;
  }
}

/*
 * This method finalises an Old API defined scan
 * This is done just prior to scan execution
 * The parameters provided via the RecAttr scan interface are
 * used to create an NdbRecord based scan
 */
int NdbScanOperation::finaliseScanOldApi()
{
  /* For a scan we use an NdbRecord structure for this
   * table, and add the user-requested values in a similar
   * way to the extra GetValues mechanism
   */
  assert(theOperationType == OpenScanRequest ||
         theOperationType == OpenRangeScanRequest);

  /* Prepare ScanOptions structure using saved parameters */
  ScanOptions options;
  options.optionsPresent=(ScanOptions::SO_SCANFLAGS |
                          ScanOptions::SO_PARALLEL |
                          ScanOptions::SO_BATCH);

  options.scan_flags= m_savedScanFlagsOldApi;
  options.parallel= m_savedParallelOldApi;
  options.batch= m_savedBatchOldApi;

  /* customData, interpretedCode or partitionId should 
   * already be set in the operation members - no need 
   * to pass in as ScanOptions
   */

  /* Next, call scanTable, passing in some of the 
   * parameters we saved
   * It will look after building the correct signals
   */
  int result= -1;

  const unsigned char* emptyMask= 
    (const unsigned char*) NdbDictionaryImpl::m_emptyMask;

  if (theOperationType == OpenScanRequest)
    /* Create table scan operation with an empty
     * mask for NdbRecord values
     */
    result= scanTableImpl(m_currentTable->m_ndbrecord,
                          m_savedLockModeOldApi,
                          emptyMask,
                          &options,
                          sizeof(ScanOptions));
  else
  {
    assert(theOperationType == OpenRangeScanRequest);
    NdbIndexScanOperation *isop = 
      static_cast<NdbIndexScanOperation*>(this);

    if (isop->currentRangeOldApi != NULL)
    {
      /* Add current bound to bound list */
      if (isop->buildIndexBoundOldApi(0) != 0)
        return -1;
    }
    
    /* If this is an ordered scan, then we need
     * the pk columns in the mask, otherwise we
     * don't
     */
    const unsigned char * resultMask= 
      ((m_savedScanFlagsOldApi & (SF_OrderBy | SF_OrderByFull)) !=0) ? 
      m_accessTable->m_pkMask : 
      emptyMask;

    result= isop->scanIndexImpl(m_accessTable->m_ndbrecord,
                                m_currentTable->m_ndbrecord,
                                m_savedLockModeOldApi,
                                resultMask,
                                NULL, // All bounds added below
                                &options,
                                sizeof(ScanOptions));

    /* Add any bounds that were specified */
    if (isop->firstRangeOldApi != NULL)
    {
      NdbRecAttr* bound= isop->firstRangeOldApi;
      while (bound != NULL)
      {
        if (isop->setBound( m_accessTable->m_ndbrecord,
                            *isop->getIndexBoundFromRecAttr(bound) ) != 0)
          return -1;
        
        bound= bound->next();
      }
    }

    isop->releaseIndexBoundsOldApi();
  }

  /* Free any scan-owned ScanFilter generated InterpretedCode
   * object
   */
  freeInterpretedCodeOldApi();

  return result;
}

/***************************************************************************
int prepareSendScan(Uint32 aTC_ConnectPtr,
                    Uint64 aTransactionId)

Return Value:   Return 0 : preparation of send was succesful.
                Return -1: In all other case.   
Parameters:     aTC_ConnectPtr: the Connect pointer to TC.
                aTransactionId: the Transaction identity of the transaction.
Remark:         Puts the the final data into ATTRINFO signal(s)  after this 
                we know the how many signal to send and their sizes
***************************************************************************/
int NdbScanOperation::prepareSendScan(Uint32 aTC_ConnectPtr,
                                      Uint64 aTransactionId){
  if (theInterpretIndicator != 1 ||
      (theOperationType != OpenScanRequest &&
       theOperationType != OpenRangeScanRequest)) {
    setErrorCodeAbort(4005);
    return -1;
  }

  theErrorLine = 0;

  /* All scans use NdbRecord at this stage */
  assert(m_attribute_record);

  /**
   * Prepare all receivers
   */
  theReceiver.prepareSend();
  bool keyInfo = m_keyInfo;
  Uint32 key_size= keyInfo ? m_attribute_record->m_keyLenInWords : 0;

  /**
   * The number of records sent by each LQH is calculated and the kernel
   * is informed of this number by updating the SCAN_TABREQ signal
   */
  ScanTabReq * req = CAST_PTR(ScanTabReq, theSCAN_TABREQ->getDataPtrSend());
  Uint32 batch_size = req->first_batch_size; // User specified
  Uint32 batch_byte_size, first_batch_size;
  theReceiver.calculate_batch_size(key_size,
                                   theParallelism,
                                   batch_size,
                                   batch_byte_size,
                                   first_batch_size,
                                   m_attribute_record);
  ScanTabReq::setScanBatch(req->requestInfo, batch_size);
  req->batch_byte_size= batch_byte_size;
  req->first_batch_size= first_batch_size;

  /**
   * Set keyinfo, nodisk and distribution key flags in 
   * ScanTabReq
   *  (Always request keyinfo when using blobs)
   */
  Uint32 reqInfo = req->requestInfo;
  ScanTabReq::setKeyinfoFlag(reqInfo, keyInfo);
  ScanTabReq::setNoDiskFlag(reqInfo, m_no_disk_flag);

  /* Set distribution key info if required */
  ScanTabReq::setDistributionKeyFlag(reqInfo, theDistrKeyIndicator_);
  req->requestInfo = reqInfo;
  req->distributionKey= theDistributionKey;
  theSCAN_TABREQ->setLength(ScanTabReq::StaticLength + theDistrKeyIndicator_);

  /* All scans use NdbRecord internally */
  assert(theStatus == UseNdbRecord);
  
  /* Calculate the extra bytes needed per row for extra getValues */
  Uint32 extra_size= 0;
  if (theReceiver.theFirstRecAttr != NULL)
    extra_size= calcGetValueSize();
  
  assert(theParallelism > 0);
  Uint32 rowsize= m_receivers[0]->ndbrecord_rowsize(m_attribute_record,
                                                    key_size,
                                                    m_read_range_no,
                                                    extra_size);
  Uint32 bufsize= batch_size*rowsize;
  char *buf= new char[bufsize*theParallelism];
  if (!buf)
  {
    setErrorCodeAbort(4000); // "Memory allocation error"
    return -1;
  }
  assert(!m_scan_buffer);
  m_scan_buffer= buf;
  
  for (Uint32 i = 0; i<theParallelism; i++)
  {
    m_receivers[i]->do_setup_ndbrecord(m_attribute_record, batch_size,
                                       key_size, m_read_range_no,
                                       rowsize, buf,
                                       theReceiver.m_record.m_column_count);
    buf+= bufsize;
  }

  /* Update ATTRINFO section sizes info */
  if (doSendSetAISectionSizes() == -1)
    return -1;

  return 0;
}

int
NdbScanOperation::doSendSetAISectionSizes()
{
  // Set the scan AI section sizes.
  Uint32* sectionSizesPtr= theFirstATTRINFO->getDataPtrSend();
  *sectionSizesPtr++ = theInitialReadSize;
  *sectionSizesPtr++ = theInterpretedSize;
  *sectionSizesPtr++ = 0; // Update size 
  *sectionSizesPtr++ = 0; // Final read size
  *sectionSizesPtr   = theSubroutineSize;

  return 0;
}

/*
  Compute extra space needed to buffer getValue() results in NdbRecord
  scans.
 */
Uint32
NdbScanOperation::calcGetValueSize()
{
  Uint32 size= 0;
  const NdbRecAttr *ra= theReceiver.theFirstRecAttr;
  while (ra != NULL)
  {
    size+= sizeof(Uint32) + ra->getColumn()->getSizeInBytes();
    ra= ra->next();
  }
  return size;
}





/*****************************************************************************
int doSendScan()

Return Value:   Return >0 : send was succesful, returns number of signals sent
                Return -1: In all other case.   
Parameters:     aProcessorId: Receiving processor node
Remark:         Sends the ATTRINFO signal(s)
*****************************************************************************/
int
NdbScanOperation::doSendScan(int aProcessorId)
{
  if (theInterpretIndicator != 1 ||
      (theOperationType != OpenScanRequest &&
       theOperationType != OpenRangeScanRequest)) {
      setErrorCodeAbort(4005);
      return -1;
  }
  
  assert(theSCAN_TABREQ != NULL);
  
  /* Check that we don't have too much AttrInfo */
  if (unlikely(theTotalCurrAI_Len > ScanTabReq::MaxTotalAttrInfo)) {
    setErrorCode(4257);
    return -1;
  }

  /* SCANTABREQ always has 2 mandatory sections and an optional
   * third section
   * Section 0 : List of receiver Ids NDBAPI has allocated 
   *             for the scan
   * Section 1 : ATTRINFO section
   * Section 2 : Optional KEYINFO section
   */
  GenericSectionPtr secs[3];
  LinearSectionIterator receiverIdIterator(m_prepared_receivers,
                                           theParallelism);
  SignalSectionIterator attrInfoIter(theFirstATTRINFO);
  SignalSectionIterator keyInfoIter(theSCAN_TABREQ->next());

  secs[0].sectionIter= &receiverIdIterator;
  secs[0].sz= theParallelism;

  secs[1].sectionIter= &attrInfoIter;
  secs[1].sz= theTotalCurrAI_Len;

  Uint32 numSections= 2;

  if (theTupKeyLen)
  {
    secs[2].sectionIter= &keyInfoIter;
    secs[2].sz= theTupKeyLen;
    numSections= 3;
  }

  TransporterFacade *tp = theNdb->theImpl->m_transporter_facade;
  
  /* Send Fragmented as SCAN_TABREQ can be large */
  if (tp->sendFragmentedSignal(theSCAN_TABREQ, 
                               aProcessorId, 
                               &secs[0], 
                               numSections) == -1)
  {
    setErrorCode(4002);
    return -1;
  }

  theStatus = WaitResponse;  
  return 1; // 1 signal sent
}//NdbOperation::doSendScan()


/* This method retrieves a pointer to the keyinfo for the current
 * row - it is used when creating a scan takeover operation
 */
int
NdbScanOperation::getKeyFromKEYINFO20(Uint32* data, Uint32 & size)
{
  NdbRecAttr * tRecAttr = m_curr_row;
  if(tRecAttr)
  {
    const Uint32 * src = (Uint32*)tRecAttr->aRef();

    assert(tRecAttr->get_size_in_bytes() > 0);
    assert(tRecAttr->get_size_in_bytes() < 65536);
    const Uint32 len = (tRecAttr->get_size_in_bytes() + 3)/4-1;

    assert(size >= len);
    memcpy(data, src, 4*len);
    size = len;
    return 0;
  }
  return -1;
}

/*****************************************************************************
 * NdbOperation* takeOverScanOp(NdbTransaction* updateTrans);
 *
 * Parameters:     The update transactions NdbTransaction pointer.
 * Return Value:   A reference to the transferred operation object 
 *                   or NULL if no success.
 * Remark:         Take over the scanning transactions NdbOperation 
 *                 object for a tuple to an update transaction, 
 *                 which is the last operation read in nextScanResult()
 *                 (theNdbCon->thePreviousScanRec)
 *
 *     FUTURE IMPLEMENTATION:   (This note was moved from header file.)
 *     In the future, it will even be possible to transfer 
 *     to a NdbTransaction on another Ndb-object.  
 *     In this case the receiving NdbTransaction-object must call 
 *     a method receiveOpFromScan to actually receive the information.  
 *     This means that the updating transactions can be placed
 *     in separate threads and thus increasing the parallelism during
 *     the scan process. 
 ****************************************************************************/
NdbOperation*
NdbScanOperation::takeOverScanOp(OperationType opType, NdbTransaction* pTrans)
{
  if (!m_scanUsingOldApi)
  {
    setErrorCodeAbort(4284);
    return NULL;
  }

  if (!m_keyInfo)
  {
    // Cannot take over lock if no keyinfo was requested
    setErrorCodeAbort(4604);
    return NULL;
  }

  /*
   * Get the Keyinfo from the NdbRecord result row
   */
  Uint32 infoword= 0;
  Uint32 len= 0;
  const char *src= NULL;

  Uint32 idx= m_current_api_receiver;
  if (idx >= m_api_receivers_count)
    return NULL;
  const NdbReceiver *receiver= m_api_receivers[m_current_api_receiver];

  /* Get this row's KeyInfo data */
  int res= receiver->get_keyinfo20(infoword, len, src);
  if (res == -1)
    return NULL;

  NdbOperation * newOp = pTrans->getNdbOperation(m_currentTable);
  if (newOp == NULL){
    return NULL;
  }
  pTrans->theSimpleState = 0;
    
  assert(len > 0);
  assert(len < 16384);

  newOp->theTupKeyLen = len;
  newOp->theOperationType = opType;
  newOp->m_abortOption = AbortOnError;
  switch (opType) {
  case (ReadRequest):
    newOp->theLockMode = theLockMode;
    // Fall through
  case (DeleteRequest):
    newOp->theStatus = GetValue;
    break;
  default:
    newOp->theStatus = SetValue;
  }
  const Uint32 tScanInfo = infoword & 0x3FFFF;
  const Uint32 tTakeOverFragment = infoword >> 20;
  {
    UintR scanInfo = 0;
    TcKeyReq::setTakeOverScanFlag(scanInfo, 1);
    TcKeyReq::setTakeOverScanFragment(scanInfo, tTakeOverFragment);
    TcKeyReq::setTakeOverScanInfo(scanInfo, tScanInfo);
    newOp->theScanInfo = scanInfo;
    newOp->theDistrKeyIndicator_ = 1;
    newOp->theDistributionKey = tTakeOverFragment;
  }
  
  // Copy the first 8 words of key info from KEYINF20 into TCKEYREQ
  TcKeyReq * tcKeyReq = CAST_PTR(TcKeyReq,newOp->theTCREQ->getDataPtrSend());
  Uint32 i = MIN(TcKeyReq::MaxKeyInfo, len);
  memcpy(tcKeyReq->keyInfo, src, 4*i);
  src += i * 4;

  if(i < len){
    NdbApiSignal* tSignal = theNdb->getSignal();
    newOp->theTCREQ->next(tSignal); 
    
    Uint32 left = len - i;
    while(tSignal && left > KeyInfo::DataLength){
      tSignal->setSignal(GSN_KEYINFO);
      tSignal->setLength(KeyInfo::MaxSignalLength);
      KeyInfo * keyInfo = CAST_PTR(KeyInfo, tSignal->getDataPtrSend());
      memcpy(keyInfo->keyData, src, 4 * KeyInfo::DataLength);
      src += 4 * KeyInfo::DataLength;
      left -= KeyInfo::DataLength;
      
      tSignal->next(theNdb->getSignal());
      tSignal = tSignal->next();
      newOp->theLastKEYINFO = tSignal;
    }
    
    if(tSignal && left > 0){
      tSignal->setSignal(GSN_KEYINFO);
      tSignal->setLength(KeyInfo::HeaderLength + left);
      newOp->theLastKEYINFO = tSignal;
      KeyInfo * keyInfo = CAST_PTR(KeyInfo, tSignal->getDataPtrSend());
      memcpy(keyInfo->keyData, src, 4 * left);
    }      
  }
  /* create blob handles automatically for a delete - other ops must
   * create manually
   */
  if (opType == DeleteRequest && m_currentTable->m_noOfBlobs != 0) {
    for (unsigned i = 0; i < m_currentTable->m_columns.size(); i++) {
      NdbColumnImpl* c = m_currentTable->m_columns[i];
      assert(c != 0);
      if (c->getBlobType()) {
        if (newOp->getBlobHandle(pTrans, c) == NULL)
          return NULL;
      }
    }
  }
  
  return newOp;
}

NdbOperation*
NdbScanOperation::takeOverScanOpNdbRecord(OperationType opType,
                                          NdbTransaction* pTrans,
                                          const NdbRecord *record,
                                          char *row,
                                          const unsigned char *mask,
                                          const NdbOperation::OperationOptions *opts,
                                          Uint32 sizeOfOptions)
{
  int res;

  if (!m_attribute_record)
  {
    setErrorCodeAbort(4284);
    return NULL;
  }
  if (!record)
  {
    setErrorCodeAbort(4285);
    return NULL;
  }
  if (!m_keyInfo)
  {
    // Cannot take over lock if no keyinfo was requested
    setErrorCodeAbort(4604);
    return NULL;
  }
  if (record->flags & NdbRecord::RecIsIndex)
  {
    /* result_record must be a base table ndbrecord, not an index ndbrecord */
    setErrorCodeAbort(4340);
    return NULL;
  }

  NdbOperation *op= pTrans->getNdbOperation(record->table, NULL, true);
  if (!op)
    return NULL;

  pTrans->theSimpleState= 0;
  op->theStatus= NdbOperation::UseNdbRecord;
  op->theOperationType= opType;
  op->m_abortOption= AbortOnError;
  op->m_key_record= NULL;       // This means m_key_row has KEYINFO20 data
  op->m_attribute_record= record;
  /*
    The m_key_row pointer is only valid until next call of
    nextResult(fetchAllowed=true). But that is ok, since the lock is also
    only valid until that time, so the application must execute() the new
    operation before then.
   */

  /* Now find the current row, and extract keyinfo. */
  Uint32 idx= m_current_api_receiver;
  if (idx >= m_api_receivers_count)
    return NULL;
  const NdbReceiver *receiver= m_api_receivers[m_current_api_receiver];
  Uint32 infoword;
  res= receiver->get_keyinfo20(infoword, op->m_keyinfo_length, op->m_key_row);
  if (res==-1)
    return NULL;
  Uint32 scanInfo= 0;
  TcKeyReq::setTakeOverScanFlag(scanInfo, 1);
  Uint32 fragment= infoword >> 20;
  TcKeyReq::setTakeOverScanFragment(scanInfo, fragment);
  TcKeyReq::setTakeOverScanInfo(scanInfo, infoword & 0x3FFFF);
  op->theScanInfo= scanInfo;
  op->theDistrKeyIndicator_= 1;
  op->theDistributionKey= fragment;

  op->m_attribute_row= row;
  record->copyMask(op->m_read_mask, mask);

  if (opType == ReadRequest)
  {
    op->theLockMode= theLockMode;
    /*
     * Apart from taking over the row lock, we also support reading again,
     * though typical usage will probably use an empty mask to read nothing.
     */
    op->theReceiver.getValues(record, row);
  }
  else if (opType == DeleteRequest && row != NULL)
  {
    /* Delete with a 'pre-read' - prepare the Receiver */
    op->theReceiver.getValues(record, row);
  }


  /* Handle any OperationOptions */
  if (opts != NULL)
  {
    /* Delegate to static method in NdbOperation */
    Uint32 result = NdbOperation::handleOperationOptions (opType,
                                                          opts,
                                                          sizeOfOptions,
                                                          op);
    if (result != 0)
    {
      setErrorCodeAbort(result);
      return NULL;
    }
  }


  /* Setup Blob handles... */
  switch (opType)
  {
  case ReadRequest:
  case UpdateRequest:
    if (unlikely(record->flags & NdbRecord::RecHasBlob))
    {
      if (op->getBlobHandlesNdbRecord(pTrans) == -1)
        return NULL;
    }
    
    break;

  case DeleteRequest:
    /* Create blob handles if required, to properly delete all blob parts
     * If a pre-delete-read was requested, check that it does not ask for
     * Blob columns to be read.
     */
    if (unlikely(record->flags & NdbRecord::RecTableHasBlob))
    {
      if (op->getBlobHandlesNdbRecordDelete(pTrans,
                                            row != NULL) == -1)
        return NULL;
    }
    break;
  default:
    assert(false);
    return NULL;
  }

  /* Now prepare the signals to be sent...
   */
  int returnCode=op->buildSignalsNdbRecord(pTrans->theTCConPtr, 
                                           pTrans->theTransactionId);

  if (returnCode)
  {
    // buildSignalsNdbRecord should have set the error status
    // So we can return NULL
    return NULL;
  }

  return op;
}

NdbBlob*
NdbScanOperation::getBlobHandle(const char* anAttrName)
{
  const NdbColumnImpl* col= m_currentTable->getColumn(anAttrName);
  
  if (col != NULL)
  {
    /* We need the row KeyInfo for Blobs
     * Old Api scans have saved flags at this point
     */
    if (m_scanUsingOldApi)
      m_savedScanFlagsOldApi|= SF_KeyInfo;
    else
      m_keyInfo= 1;
    
    return NdbOperation::getBlobHandle(m_transConnection, col);
  }
  else
  {
    setErrorCode(4004);
    return NULL;
  }
}

NdbBlob*
NdbScanOperation::getBlobHandle(Uint32 anAttrId)
{
  const NdbColumnImpl* col= m_currentTable->getColumn(anAttrId);
  
  if (col != NULL)
  {
    /* We need the row KeyInfo for Blobs 
     * Old Api scans have saved flags at this point
     */
    if (m_scanUsingOldApi)
      m_savedScanFlagsOldApi|= SF_KeyInfo;
    else
      m_keyInfo= 1;
    
    return NdbOperation::getBlobHandle(m_transConnection, col);
  }
  else
  {
    setErrorCode(4004);
    return NULL;
  }
}

/** 
 * getValue_NdbRecord_scan
 * This variant is called when the ScanOptions::GETVALUE mechanism is
 * used to add extra GetValues to an NdbRecord defined scan.
 * It is not used for supporting old-Api scans
 */
NdbRecAttr*
NdbScanOperation::getValue_NdbRecord_scan(const NdbColumnImpl* attrInfo,
                                          char* aValue)
{
  DBUG_ENTER("NdbScanOperation::getValue_NdbRecord_scan");
  int res;
  NdbRecAttr *ra;
  DBUG_PRINT("info", ("Column: %u", attrInfo->m_attrId));

  m_no_disk_flag &= 
    (attrInfo->m_storageType == NDB_STORAGETYPE_MEMORY);

  res= insertATTRINFOHdr_NdbRecord(attrInfo->m_attrId, 0);
  if (res==-1)
    DBUG_RETURN(NULL);

  theInitialReadSize= theTotalCurrAI_Len - AttrInfo::SectionSizeInfoLength;
  ra= theReceiver.getValue(attrInfo, aValue);
  if (!ra)
  {
    setErrorCodeAbort(4000);
    DBUG_RETURN(NULL);
  }
  theErrorLine++;
  DBUG_RETURN(ra);
}

/**
 * getValue_NdbRecAttr_scan
 * This variant is called when the old Api getValue() method is called
 * against a ScanOperation.  It adds a RecAttr object to the scan.
 * Signals to request that the value be read are added when the old Api
 * scan is finalised.
 * This method is not used to process ScanOptions::GETVALUE extra gets
 */
NdbRecAttr*
NdbScanOperation::getValue_NdbRecAttr_scan(const NdbColumnImpl* attrInfo,
                                           char* aValue)
{
  NdbRecAttr *recAttr= NULL;

  /* Get a RecAttr object, which is linked in to the Receiver's
   * RecAttr linked list, and return to caller
   */
  if (attrInfo != NULL) {
    m_no_disk_flag &= 
      (attrInfo->m_storageType == NDB_STORAGETYPE_MEMORY);
  
    recAttr = theReceiver.getValue(attrInfo, aValue);
    
    if (recAttr != NULL)
      theErrorLine++;
    else {
      /* MEMORY ALLOCATION ERROR */
      setErrorCodeAbort(4000);
    }
  }
  else {
    /* Attribute name or id not found in the table */
    setErrorCodeAbort(4004);
  }

  return recAttr;
}

NdbRecAttr*
NdbScanOperation::getValue_impl(const NdbColumnImpl *attrInfo, char *aValue)
{
  if (theStatus == UseNdbRecord)
    return getValue_NdbRecord_scan(attrInfo, aValue);
  else
    return getValue_NdbRecAttr_scan(attrInfo, aValue);
}

NdbIndexScanOperation::NdbIndexScanOperation(Ndb* aNdb)
  : NdbScanOperation(aNdb, NdbOperation::OrderedIndexScan)
{
  firstRangeOldApi= NULL;
  lastRangeOldApi= NULL;
  currentRangeOldApi= NULL;

}

NdbIndexScanOperation::~NdbIndexScanOperation(){
}

int
NdbIndexScanOperation::setBound(const char* anAttrName, int type, 
                                const void* aValue)
{
  return setBound(m_accessTable->getColumn(anAttrName), type, aValue);
}

int
NdbIndexScanOperation::setBound(Uint32 anAttrId, int type, 
                                const void* aValue)
{
  return setBound(m_accessTable->getColumn(anAttrId), type, aValue);
}

int
NdbIndexScanOperation::equal_impl(const NdbColumnImpl* anAttrObject, 
                                  const char* aValue)
{
  return setBound(anAttrObject, BoundEQ, aValue);
}

NdbRecAttr*
NdbIndexScanOperation::getValue_impl(const NdbColumnImpl* attrInfo, 
                                     char* aValue){
  /* Defer to ScanOperation implementation */
  // TODO : IndexScans always fetch PK columns via their key NdbRecord
  // If the user also requests them, we should avoid fetching them 
  // twice.
  return NdbScanOperation::getValue_impl(attrInfo, aValue);
}


/* Helper for setBound called via the old Api.  
 * Key bound information is stored in the operation for later
 * processing using the normal NdbRecord setBound interface.
 */
int
NdbIndexScanOperation::setBoundHelperOldApi(OldApiBoundInfo& boundInfo,
                                            Uint32 maxKeyRecordBytes,
                                            Uint32 index_attrId,
                                            Uint32 valueLen,
                                            bool inclusive,
                                            Uint32 byteOffset,
                                            Uint32 nullbit_byte_offset,
                                            Uint32 nullbit_bit_in_byte,
                                            const void *aValue)
{
  Uint32 presentBitMask= (1 << (index_attrId & 0x1f));

  if ((boundInfo.keysPresentBitmap & presentBitMask) != 0)
  {
    /* setBound() called twice for same key */
    setErrorCodeAbort(4522);
    return -1;
  }

  /* Set bit in mask for key column presence */
  boundInfo.keysPresentBitmap |= presentBitMask;

  if ((index_attrId + 1) > boundInfo.highestKey)
  {
    // New highest key, check previous keys
    // are non-strict
    if (boundInfo.highestSoFarIsStrict)
    {
      /* Invalid set of range scan bounds */
      setErrorCodeAbort(4259);
      return -1;
    }
    boundInfo.highestKey= (index_attrId + 1);
    boundInfo.highestSoFarIsStrict= !inclusive;
  }
  else
  {
    /* Not highest, key, better not be strict */
    if (!inclusive)
    {
      /* Invalid set of range scan bounds */
      setErrorCodeAbort(4259);
      return -1;
    }
  }

  /* Copy data into correct part of RecAttr */
  assert(byteOffset + valueLen <= maxKeyRecordBytes);

  memcpy(boundInfo.key + byteOffset,
         aValue, 
         valueLen);

  /* Set Null bit */
  bool nullBit=(aValue == NULL);

  boundInfo.key[nullbit_byte_offset]|= 
    (nullBit) << nullbit_bit_in_byte;

  return 0;
}

/*
 * Define bound on index column in range scan.
 */
int
NdbIndexScanOperation::setBound(const NdbColumnImpl* tAttrInfo, 
                                int type, const void* aValue)
{
  if (!tAttrInfo)
  {
    setErrorCodeAbort(4318);    // Invalid attribute
    return -1;
  }
  if (theOperationType == OpenRangeScanRequest &&
      (0 <= type && type <= 4)) 
  {
    const NdbRecord *key_record= m_accessTable->m_ndbrecord;
    const Uint32 maxKeyRecordBytes= key_record->m_row_size;

    Uint32 valueLen = 0;
    if (aValue != NULL)
      if (! tAttrInfo->get_var_length(aValue, valueLen)) {
        /* Length parameter in equal/setValue is incorrect */
        setErrorCodeAbort(4209);
        return -1;
      }
    
    /* Get details of column from NdbRecord */
    Uint32 byteOffset= 0;
    
    /* Get the Attr struct from the key NdbRecord for this index Attr */
    Uint32 attrId= tAttrInfo->m_attrId;

    if (attrId >= key_record->key_index_length)
    {
      /* Attempt to set bound on non key column */
      setErrorCodeAbort(4535);
      return -1;
    }
    Uint32 columnNum= key_record->key_indexes[ attrId ];

    if (columnNum >= key_record->noOfColumns)
    {
      /* Internal error in NdbApi */
      setErrorCodeAbort(4005);
      return -1;
    }

    NdbRecord::Attr attr= key_record->columns[ columnNum ];
    
    byteOffset= attr.offset;
    
    bool inclusive= ! ((type == BoundLT) || (type == BoundGT));

    if (currentRangeOldApi == NULL)
    {
      /* Current bound is undefined, allocate space for definition */
      NdbRecAttr* boundSpace= theNdb->getRecAttr();
      if (boundSpace == NULL)
      {
        /* Memory allocation error */
        setErrorCodeAbort(4000);
        return -1;
      }
      if (boundSpace->setup(sizeof(OldApiScanRangeDefinition) + 
                            (2 * maxKeyRecordBytes) - 1, NULL) != 0)
      {
        theNdb->releaseRecAttr(boundSpace);
        /* Memory allocation error */
        setErrorCodeAbort(4000);
        return -1;
      }
      
      /* Initialise bounds definition info */
      OldApiScanRangeDefinition* boundsDef= 
        (OldApiScanRangeDefinition*) boundSpace->aRef();

      boundsDef->oldBound.lowBound.highestKey = 0;
      boundsDef->oldBound.lowBound.highestSoFarIsStrict = false;
      /* Should be STATIC_ASSERT */
      assert(NDB_MAX_NO_OF_ATTRIBUTES_IN_KEY == 32);
      boundsDef->oldBound.lowBound.keysPresentBitmap = 0;
      
      boundsDef->oldBound.highBound= boundsDef->oldBound.lowBound;
      boundsDef->oldBound.lowBound.key= &boundsDef->space[ 0 ];
      boundsDef->oldBound.highBound.key= &boundsDef->space[ maxKeyRecordBytes ];
      
      currentRangeOldApi= boundSpace;
    }

    OldApiScanRangeDefinition* bounds=
      (OldApiScanRangeDefinition*) currentRangeOldApi->aRef();


    /* Add to lower bound if required */
    if (type == BoundEQ ||
        type == BoundLE ||
        type == BoundLT )
    {
      if (setBoundHelperOldApi(bounds->oldBound.lowBound,
                               maxKeyRecordBytes,
                               tAttrInfo->m_attrId,
                               valueLen,
                               inclusive,
                               byteOffset,
                               attr.nullbit_byte_offset,
                               attr.nullbit_bit_in_byte,
                               aValue) != 0)
        return -1;
    }

    /* Add to upper bound if required */
    if (type == BoundEQ ||
        type == BoundGE ||
        type == BoundGT)
    {
      if (setBoundHelperOldApi(bounds->oldBound.highBound,
                               maxKeyRecordBytes,
                               tAttrInfo->m_attrId,
                               valueLen,
                               inclusive,
                               byteOffset,
                               attr.nullbit_byte_offset,
                               attr.nullbit_bit_in_byte,
                               aValue) != 0)             
        return -1;
    }
    return 0;
  } 
  else {
    /* Can only call setBound/equal() for an NdbIndexScanOperation */
    setErrorCodeAbort(4514);
    return -1;
  }
}


/* Method called just prior to scan execution to initialise
 * the passed in IndexBound for the scan using the information
 * stored by the old API's setBound() call.
 * Return codes 
 *  0 == bound present and built
 *  1 == bound not present
 * -1 == error
 */
int
NdbIndexScanOperation::buildIndexBoundOldApi(int range_no)
{
  IndexBound ib;
  OldApiScanRangeDefinition* boundDef=
    (OldApiScanRangeDefinition*) currentRangeOldApi->aRef();

  int result = 1;
  
  if (boundDef->oldBound.lowBound.highestKey != 0)
  {
    /* Have a low bound 
     * Check that a contiguous set of keys are supplied.
     * Setup low part of IndexBound
     */
    Uint32 expectedValue= (~(Uint32) 0) >> (32 - boundDef->oldBound.lowBound.highestKey);
    
    if (boundDef->oldBound.lowBound.keysPresentBitmap != expectedValue)
    {
      /* Invalid set of range scan bounds */
      setErrorCodeAbort(4259);
      return -1;
    }

    ib.low_key= boundDef->oldBound.lowBound.key;
    ib.low_key_count= boundDef->oldBound.lowBound.highestKey;
    ib.low_inclusive= !boundDef->oldBound.lowBound.highestSoFarIsStrict;
    result= 0;
  }
  else
  {
    ib.low_key= NULL;
    ib.low_key_count= 0;
    ib.low_inclusive= false;
  }

  if (boundDef->oldBound.highBound.highestKey != 0)
  {
    /* Have a high bound 
     * Check that a contiguous set of keys are supplied.
     */
    Uint32 expectedValue= (~(Uint32) 0) >> (32 - boundDef->oldBound.highBound.highestKey);
    
    if (boundDef->oldBound.highBound.keysPresentBitmap != expectedValue)
    {
      /* Invalid set of range scan bounds */
      setErrorCodeAbort(4259);
      return -1;
    }

    ib.high_key= boundDef->oldBound.highBound.key;
    ib.high_key_count= boundDef->oldBound.highBound.highestKey;
    ib.high_inclusive= !boundDef->oldBound.highBound.highestSoFarIsStrict;
    result= 0;
  }
  else
  {
    ib.high_key= NULL;
    ib.high_key_count= 0;
    ib.high_inclusive= false;
  }
  
  ib.range_no= range_no;

  boundDef->ib= ib;

  assert( currentRangeOldApi->next() == NULL );

  if (lastRangeOldApi == NULL)
  {
    /* First bound */
    assert( firstRangeOldApi == NULL );
    firstRangeOldApi= lastRangeOldApi= currentRangeOldApi;
  }
  else 
  {
    /* Other bounds exist, add this to the end of the bounds list */
    assert( firstRangeOldApi != NULL );
    assert( lastRangeOldApi->next() == NULL );
    lastRangeOldApi->next(currentRangeOldApi);
    lastRangeOldApi= currentRangeOldApi;
  }
  
  currentRangeOldApi= NULL;

  return result;
}

const NdbIndexScanOperation::IndexBound* 
NdbIndexScanOperation::getIndexBoundFromRecAttr(NdbRecAttr* recAttr)
{
  return &((OldApiScanRangeDefinition*)recAttr->aRef())->ib;
}


/* Method called to release any resources allocated by the old 
 * Index Scan bound API
 */
void
NdbIndexScanOperation::releaseIndexBoundsOldApi()
{
  NdbRecAttr* bound= firstRangeOldApi;
  while (bound != NULL)
  {
    NdbRecAttr* release= bound;
    bound= bound->next();
    theNdb->releaseRecAttr(release);
  }

  if (currentRangeOldApi != NULL)
    theNdb->releaseRecAttr(currentRangeOldApi);

  firstRangeOldApi= lastRangeOldApi= currentRangeOldApi= NULL;
}


int
NdbIndexScanOperation::ndbrecord_insert_bound(const NdbRecord *key_record,
                                              Uint32 column_index,
                                              const char *row,
                                              Uint32 bound_type,
                                              Uint32*& firstWordOfBound)
{
  char buf[NdbRecord::Attr::SHRINK_VARCHAR_BUFFSIZE];
  const NdbRecord::Attr *column= &key_record->columns[column_index];

  bool is_null= column->is_null(row);
  Uint32 len= 0;
  const void *aValue= row+column->offset;

  if (!is_null)
  {
    bool len_ok;
    /* Support for special mysqld varchar format in keys. */
    if (column->flags & NdbRecord::IsMysqldShrinkVarchar)
    {
      len_ok= column->shrink_varchar(row, len, buf);
      aValue= buf;
    }
    else
    {
      len_ok= column->get_var_length(row, len);
    }
    if (!len_ok) {
      setErrorCodeAbort(4209);
      return -1;
    }
  }

  /* Add bound type */
  if (unlikely(insertKEYINFO_NdbRecord((const char*) &bound_type, 
                                       sizeof(Uint32))))
  {
    /* Some sort of allocation error */
    setErrorCodeAbort(4000);
    return -1;
  }
  
  assert( theKEYINFOptr != NULL );
  /* Grab ptr to first word of this bound if caller wants it */
  if (firstWordOfBound == NULL)
    firstWordOfBound= theKEYINFOptr - 1;

  AttributeHeader ah(column->index_attrId, len);

  /* Add AttrInfo header + data for bound */
  if (unlikely(insertKEYINFO_NdbRecord((const char*) &ah.m_value, 
                                       sizeof(Uint32)) ||
               insertKEYINFO_NdbRecord((const char*) aValue, len) ))
  {
    /* Some sort of allocation error */
    setErrorCodeAbort(4000);
    return -1;
  }
  
  return 0;
}

/* IndexScan readTuples - part of old scan API
 * This call does the minimum amount of validation and state
 * storage possible.  Most of the scan initialisation is done
 * later as part of processIndexScanDefs
 */
int
NdbIndexScanOperation::readTuples(LockMode lm,
                                  Uint32 scan_flags,
                                  Uint32 parallel,
                                  Uint32 batch)
{
  /* Defer to Scan Operation's readTuples */
  int res= NdbScanOperation::readTuples(lm, scan_flags, parallel, batch);
  
  /* Set up IndexScan specific members */
  if (res == 0 && 
      ( (int) m_accessTable->m_indexType ==
        (int) NdbDictionary::Index::OrderedIndex))
  {
    if (m_currentTable == m_accessTable){
      // Old way of scanning indexes, should not be allowed
      m_currentTable = theNdb->theDictionary->
        getTable(m_currentTable->m_primaryTable.c_str());
      assert(m_currentTable != NULL);
    }
    assert (m_currentTable != m_accessTable);
    // Modify operation state
    theStatus = GetValue;
    theOperationType  = OpenRangeScanRequest;
  }

  return res;
}

/* Most of the work of Index Scan definition for old and NdbRecord
 * Index scans is done in this method 
 */
int
NdbIndexScanOperation::processIndexScanDefs(LockMode lm,
                                            Uint32 scan_flags,
                                            Uint32 parallel,
                                            Uint32 batch)
{
  const bool order_by = scan_flags & (SF_OrderBy | SF_OrderByFull);
  const bool order_desc = scan_flags & SF_Descending;
  const bool read_range_no = scan_flags & SF_ReadRangeNo;
  m_multi_range = scan_flags & SF_MultiRange;
  
  /* Defer to table scan method */
  int res = NdbScanOperation::processTableScanDefs(lm, 
                                                   scan_flags, 
                                                   parallel, 
                                                   batch);
  if(!res && read_range_no)
  {
    m_read_range_no = 1;
    if (insertATTRINFOHdr_NdbRecord(AttributeHeader::RANGE_NO, 
                                    0) == -1)
      res = -1;
  }
  if (!res)
  {
    /**
     * Note that it is valid to have order_desc true and order_by false.
     *
     * This means that there will be no merge sort among partitions, but
     * each partition will still be returned in descending sort order.
     *
     * This is useful eg. if it is known that the scan spans only one
     * partition.
     */
     if (order_desc) {
       m_descending = true;
       ScanTabReq * req = CAST_PTR(ScanTabReq, theSCAN_TABREQ->getDataPtrSend());
       ScanTabReq::setDescendingFlag(req->requestInfo, true);
     }
     if (order_by) {
       m_ordered = true;
       Uint32 cnt = m_accessTable->getNoOfColumns() - 1;
       m_sort_columns = cnt; // -1 for NDB$NODE
       m_current_api_receiver = m_sent_receivers_count;
       m_api_receivers_count = m_sent_receivers_count;
     }
    
    /* Should always have NdbRecord at this point */
    assert (m_attribute_record);
  }

  m_num_bounds = 0;
  m_previous_range_num = 0;

  return res;
}

int
NdbIndexScanOperation::compare_ndbrecord(const NdbReceiver *r1,
                                         const NdbReceiver *r2) const
{
  Uint32 i;
  int jdir= 1 - 2 * (int)m_descending;
  const NdbRecord *key_record= m_key_record;
  const NdbRecord *result_record= m_attribute_record;

  assert(jdir == 1 || jdir == -1);

  const char *a_row= r1->peek_row();
  const char *b_row= r2->peek_row();

  /* First compare range_no if needed. */
  if (m_read_range_no)
  {
    Uint32 a_range_no= uint4korr(a_row+result_record->m_row_size);
    Uint32 b_range_no= uint4korr(b_row+result_record->m_row_size);
   if (a_range_no != b_range_no)
      return (a_range_no < b_range_no ? -1 : 1);
  }

  for (i= 0; i<key_record->key_index_length; i++)
  {
    const NdbRecord::Attr *key_col =
      &key_record->columns[key_record->key_indexes[i]];
    assert(key_col->attrId < result_record->m_attrId_indexes_length);
    int col_idx = result_record->m_attrId_indexes[key_col->attrId];
    assert(col_idx >= 0);
    assert((Uint32)col_idx < result_record->noOfColumns);
    const NdbRecord::Attr *result_col = &result_record->columns[col_idx];

    bool a_is_null= result_col->is_null(a_row);
    bool b_is_null= result_col->is_null(b_row);
    if (a_is_null)
    {
      if (!b_is_null)
        return -1 * jdir;
    }
    else
    {
      if (b_is_null)
        return 1 * jdir;

      Uint32 offset= result_col->offset;
      Uint32 maxSize= result_col->maxSize;
      const char *a_ptr= a_row + offset;
      const char *b_ptr= b_row + offset;
      void *info= result_col->charset_info;
      int res=
        (*result_col->compare_function)
            (info, a_ptr, maxSize, b_ptr, maxSize, true);
      if (res)
      {
        assert(res != NdbSqlUtil::CmpUnknown);
        return res * jdir;
      }
    }
  }

  return 0;
}

/* This function performs the merge sort of the parallel ordered index scans
 * to produce a single sorted stream of rows to the application.
 *
 * To ensure the correct ordering, before a row can be returned, the function
 * must ensure that all fragments have either returned at least one row, or 
 * indicated that they have no more rows to return.
 *
 * The function maintains an array of receivers, one per fragment, sorted by
 * the relative ordering of their next rows.  Each time a row is taken from 
 * the 'top' receiver, it is re-inserted in the ordered list of receivers
 * which requires O(log2(NumReceivers)) comparisons.
 */
int
NdbIndexScanOperation::next_result_ordered_ndbrecord(const char * & out_row,
                                                     bool fetchAllowed,
                                                     bool forceSend)
{
  Uint32 current;

  /*
    Retrieve more rows if necessary, then sort the array of receivers.

    The special case m_current_api_receiver==theParallelism is for the
    initial call, where we need to wait for and sort all receviers.
  */
  if (m_current_api_receiver==theParallelism ||
      !m_api_receivers[m_current_api_receiver]->nextResult())
  {
    if (!fetchAllowed)
      return 2;                                 // No more data available now

    /* Wait for all receivers to be retrieved. */
    int count= ordered_send_scan_wait_for_all(forceSend);
    if (count == -1)
      return -1;

    /*
      Insert all newly retrieved receivers in sorted array.
      The receivers are left in m_conf_receivers for us to move into place.
    */
    current= m_current_api_receiver;
    for (int i= 0; i < count; i++)
      ordered_insert_receiver(current--, m_conf_receivers[i]);
    m_current_api_receiver= current;
  }
  else
  {
    /*
      Just make sure the first receiver (from which we just returned a row, so
      it may no longer be in the correct sort position) is placed correctly.
    */
    current= m_current_api_receiver;
    ordered_insert_receiver(current + 1, m_api_receivers[current]);
  }

  /* Now just return the next row (if any). */
  if (current < theParallelism && m_api_receivers[current]->nextResult())
  {
    out_row=  m_api_receivers[current]->get_row();
    return 0;
  }
  else
  {
    theError.code= -1;
    return 1;                                   // End-of-file
  }
}

/* Insert a newly fully-retrieved receiver in the correct sorted place. */
void
NdbIndexScanOperation::ordered_insert_receiver(Uint32 start,
                                               NdbReceiver *receiver)
{
  /*
    Binary search to find the position of the first receiver with no rows
    smaller than the first row for this receiver. We need to insert this
    receiver just before that position.
  */
  Uint32 first= start;
  Uint32 last= theParallelism;
  while (first < last)
  {
    Uint32 idx= (first+last)/2;
    int res= compare_ndbrecord(receiver, m_api_receivers[idx]);
    if (res <= 0)
      last= idx;
    else
      first= idx+1;
  }

  /* Move down any receivers that go before this one, then insert it. */
  if (last > start)
    memmove(&m_api_receivers[start-1],
            &m_api_receivers[start],
            (last - start) * sizeof(m_api_receivers[0]));
  m_api_receivers[last-1]= receiver;
}

/*
  This method is called during (NdbRecord) ordered index scans when all rows
  from one batch of one fragment scan are exhausted (identified by
  m_current_api_receiver).

  It sends a SCAN_NEXTREQ signal for the fragment and waits for the batch to
  be fully received.

  As a special case, it is also called at the start of the scan. In this case,
  no signal is sent, it just waits for the initial batch to be fully received
  from all fragments.

  The method returns -1 for error, and otherwise the number of fragments that
  were received (this will be 0 or 1, except for the initial call where it
  will be equal to theParallelism).

  The NdbReceiver object(s) are left in the m_conf_receivers array. Note that
  it is safe to read from m_conf_receivers without mutex protection immediately
  after return from this method; as all fragments are fully received no new
  receivers can enter that array until the next call to this method.
*/
int
NdbIndexScanOperation::ordered_send_scan_wait_for_all(bool forceSend)
{
  TransporterFacade* tp= theNdb->theImpl->m_transporter_facade;

  PollGuard poll_guard(tp, &theNdb->theImpl->theWaiter,
                       theNdb->theNdbBlockNumber);
  if(theError.code)
    return -1;

  Uint32 seq= theNdbCon->theNodeSequence;
  Uint32 nodeId= theNdbCon->theDBnode;
  Uint32 timeout= tp->m_waitfor_timeout;
  if (seq == tp->getNodeSequence(nodeId) &&
      !send_next_scan_ordered(m_current_api_receiver))
  {
    while (m_sent_receivers_count > 0 && !theError.code)
    {
      int ret_code= poll_guard.wait_scan(3*timeout, nodeId, forceSend);
      if (ret_code == 0 && seq == tp->getNodeSequence(nodeId))
        continue;
      if(ret_code == -1){
        setErrorCode(4008);
      } else {
        setErrorCode(4028);
      }
      return -1;
    }

    if(theError.code){
      setErrorCode(theError.code);
      return -1;
    }

    Uint32 new_receivers= m_conf_receivers_count;
    m_conf_receivers_count= 0;
    return new_receivers;
  } else {
    setErrorCode(4028);
    return -1;
  }
}

/*
  This method is used in ordered index scan to acknowledge the reception of
  one batch of fragment scan rows and request the sending of another batch (it
  sends a SCAN_NEXTREQ signal with one scan fragment record pointer).

  It is called with the argument IDX set to the value of
  m_current_api_receiver, the receiver for the fragment scan to acknowledge.
  This receiver is moved from the m_api_receivers array to the
  m_sent_receivers array.

  This method is called with the PollGuard mutex held on the transporter.
*/
int
NdbIndexScanOperation::send_next_scan_ordered(Uint32 idx)
{
  if(idx == theParallelism)
    return 0;
  
  NdbReceiver* tRec = m_api_receivers[idx];
  NdbApiSignal tSignal(theNdb->theMyRef);
  tSignal.setSignal(GSN_SCAN_NEXTREQ);
  
  Uint32 last = m_sent_receivers_count;
  Uint32* theData = tSignal.getDataPtrSend();
  Uint32* prep_array = theData + 4;
  
  m_current_api_receiver = idx + 1;
  if((prep_array[0] = tRec->m_tcPtrI) == RNIL)
  {
    if(DEBUG_NEXT_RESULT)
      ndbout_c("receiver completed, don't send");
    return 0;
  }
  
  theData[0] = theNdbCon->theTCConPtr;
  theData[1] = 0;
  Uint64 transId = theNdbCon->theTransactionId;
  theData[2] = (Uint32) transId;
  theData[3] = (Uint32) (transId >> 32);
  
  /**
   * Prepare ops
   */
  m_sent_receivers[last] = tRec;
  tRec->m_list_index = last;
  tRec->prepareSend();
  m_sent_receivers_count = last + 1;
  
  Uint32 nodeId = theNdbCon->theDBnode;
  TransporterFacade * tp = theNdb->theImpl->m_transporter_facade;
  tSignal.setLength(4+1);
  int ret= tp->sendSignal(&tSignal, nodeId);
  return ret;
}

int
NdbScanOperation::close_impl(TransporterFacade* tp, bool forceSend,
                             PollGuard *poll_guard)
{
  Uint32 seq = theNdbCon->theNodeSequence;
  Uint32 nodeId = theNdbCon->theDBnode;
  
  if(seq != tp->getNodeSequence(nodeId))
  {
    theNdbCon->theReleaseOnClose = true;
    return -1;
  }
  
  Uint32 timeout = tp->m_waitfor_timeout;
  /**
   * Wait for outstanding
   */
  while(theError.code == 0 && m_sent_receivers_count)
  {
    int return_code= poll_guard->wait_scan(3*timeout, nodeId, forceSend);
    switch(return_code){
    case 0:
      break;
    case -1:
      setErrorCode(4008);
    case -2:
      m_api_receivers_count = 0;
      m_conf_receivers_count = 0;
      m_sent_receivers_count = 0;
      theNdbCon->theReleaseOnClose = true;
      return -1;
    }
  }

  if(theError.code)
  {
    m_api_receivers_count = 0;
    m_current_api_receiver = m_ordered ? theParallelism : 0;
  }


  /**
   * move all conf'ed into api
   *   so that send_next_scan can check if they needs to be closed
   */
  Uint32 api = m_api_receivers_count;
  Uint32 conf = m_conf_receivers_count;

  if(m_ordered)
  {
    /**
     * Ordered scan, keep the m_api_receivers "to the right"
     */
    memmove(m_api_receivers, m_api_receivers+m_current_api_receiver, 
            (theParallelism - m_current_api_receiver) * sizeof(char*));
    api = (theParallelism - m_current_api_receiver);
    m_api_receivers_count = api;
  }
  
  if(DEBUG_NEXT_RESULT)
    ndbout_c("close_impl: [order api conf sent curr parr] %d %d %d %d %d %d",
             m_ordered, api, conf, 
             m_sent_receivers_count, m_current_api_receiver, theParallelism);
  
  if(api+conf)
  {
    /**
     * There's something to close
     *   setup m_api_receivers (for send_next_scan)
     */
    memcpy(m_api_receivers+api, m_conf_receivers, conf * sizeof(char*));
    m_api_receivers_count = api + conf;
    m_conf_receivers_count = 0;
  }
  
  // Send close scan
  if(send_next_scan(api+conf, true) == -1)
  {
    theNdbCon->theReleaseOnClose = true;
    return -1;
  }
  
  /**
   * wait for close scan conf
   */
  while(m_sent_receivers_count+m_api_receivers_count+m_conf_receivers_count)
  {
    int return_code= poll_guard->wait_scan(3*timeout, nodeId, forceSend);
    switch(return_code){
    case 0:
      break;
    case -1:
      setErrorCode(4008);
    case -2:
      m_api_receivers_count = 0;
      m_conf_receivers_count = 0;
      m_sent_receivers_count = 0;
      theNdbCon->theReleaseOnClose = true;
      return -1;
    }
  }

  /* Rather nasty way to clean up IndexScan resources if
   * any 
   */
  if (theOperationType == OpenRangeScanRequest)
  {
    NdbIndexScanOperation *isop= 
      reinterpret_cast<NdbIndexScanOperation*> (this);

    /* Release any Index Bound resources */
    isop->releaseIndexBoundsOldApi();
  }

  /* Free any scan-owned ScanFilter generated InterpretedCode
   * object (old Api only)
   */
  freeInterpretedCodeOldApi();

  return 0;
}

void
NdbScanOperation::reset_receivers(Uint32 parallell, Uint32 ordered){
  for(Uint32 i = 0; i<parallell; i++){
    m_receivers[i]->m_list_index = i;
    m_prepared_receivers[i] = m_receivers[i]->getId();
    m_sent_receivers[i] = m_receivers[i];
    m_conf_receivers[i] = 0;
    m_api_receivers[i] = 0;
    m_receivers[i]->prepareSend();
  }
  
  m_api_receivers_count = 0;
  m_current_api_receiver = 0;
  m_sent_receivers_count = 0;
  m_conf_receivers_count = 0;
}

int
NdbIndexScanOperation::end_of_bound(Uint32 no)
{
  DBUG_ENTER("end_of_bound");
  DBUG_PRINT("info", ("Range number %u", no));

  if (! (m_savedScanFlagsOldApi & SF_MultiRange || no == 0))
  {
    setErrorCodeAbort(4509);
    /* Non SF_MultiRange scan cannot have more than one bound */
    return -1;
  }

  if (currentRangeOldApi == NULL)
  {
    setErrorCodeAbort(4259);
    /* Invalid set of range scan bounds */
    return -1;
  }

  /* If it's an ordered scan and we're reading range numbers
   * back then check that range numbers are strictly 
   * increasing
   */
  if ((m_savedScanFlagsOldApi & (SF_OrderBy | SF_OrderByFull)) &&
      (m_savedScanFlagsOldApi & SF_ReadRangeNo))
  {
    Uint32 expectedNum= 0;
    
    if (lastRangeOldApi != NULL)
    {
      assert( firstRangeOldApi != NULL );
      expectedNum = 
        getIndexBoundFromRecAttr(lastRangeOldApi)->range_no + 1;
    }
    
    if (no != expectedNum)
    {
      setErrorCodeAbort(4282);
      /* range_no not strictly increasing in ordered multi-range index scan */
      return -1;
    }
  }
  
  if (buildIndexBoundOldApi(no) != 0)
    return -1;
      
  DBUG_RETURN(0);
}

int
NdbIndexScanOperation::get_range_no()
{
  assert(m_attribute_record);

  if (m_read_range_no)
  {
    Uint32 idx= m_current_api_receiver;
    if (idx >= m_api_receivers_count)
      return -1;
    
    const NdbReceiver *tRec= m_api_receivers[m_current_api_receiver];
    return tRec->get_range_no();
  }
  return -1;
}

const NdbOperation *
NdbScanOperation::lockCurrentTuple(NdbTransaction *takeOverTrans,
                                   const NdbRecord *result_rec,
                                   char *result_row,
                                   const unsigned char *result_mask,
                                   const NdbOperation::OperationOptions *opts,
                                   Uint32 sizeOfOptions)
{
  unsigned char empty_mask[NDB_MAX_ATTRIBUTES_IN_TABLE>>3];
  /* Default is to not read any attributes, just take over the lock. */
  if (!result_row)
  {
    bzero(empty_mask, sizeof(empty_mask));
    result_mask= &empty_mask[0];
  }
  return takeOverScanOpNdbRecord(NdbOperation::ReadRequest, takeOverTrans,
                                 result_rec, result_row, 
                                 result_mask, opts, sizeOfOptions);
}<|MERGE_RESOLUTION|>--- conflicted
+++ resolved
@@ -1025,17 +1025,10 @@
     tupScan = false;
   }
   
-<<<<<<< HEAD
-  if (rangeScan && (scan_flags & SF_OrderBy))
+  if (rangeScan && (scan_flags & SF_OrderBy | SF_OrderByFull))
     parallel = fragCount; /* Frag count of ordered index ==
                            * Frag count of base table
                            */
-=======
-  if (rangeScan && (scan_flags & (SF_OrderBy | SF_OrderByFull)))
-    parallel = fragCount; // Note we assume fragcount of base table==
-                          // fragcount of index.
->>>>>>> c16c7fff
-  
   theParallelism = parallel;    
   
   if(fix_receivers(parallel) == -1){
