--- conflicted
+++ resolved
@@ -859,14 +859,10 @@
 %endif
 
 %changelog
-<<<<<<< HEAD
+* Wed Mar 12 2014 Balasubramanian Kandasamy <balasubramanian.kandasamy@oracle.com> - 5.6.17-3
+- Resolve conflict with mysql-libs-compat 
+
 * Thu Mar 06 2014 Balasubramanian Kandasamy <balasubramanian.kandasamy@oracle.com> - 5.6.17-2
-=======
-* Wed Mar 12 2014 Balasubramanian Kandasamy <balasubramanian.kandasamy@oracle.com> - 5.5.37-3
-- Resolve conflict with mysql-libs-compat
-
-* Thu Mar 06 2014 Balasubramanian Kandasamy <balasubramanian.kandasamy@oracle.com> - 5.5.37-2
->>>>>>> 39710f88
 - Resolve conflict issues during upgrade
 
 * Fri Feb 07 2014 Balasubramanian Kandasamy <balasubramanian.kandasamy@oracle.com> - 5.6.17-1
