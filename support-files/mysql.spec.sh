# Copyright (C) 2000-2007 MySQL AB
# 
# This program is free software; you can redistribute it and/or modify
# it under the terms of the GNU General Public License as published by
# the Free Software Foundation; version 2 of the License.
# 
# This program is distributed in the hope that it will be useful,
# but WITHOUT ANY WARRANTY; without even the implied warranty of
# MERCHANTABILITY or FITNESS FOR A PARTICULAR PURPOSE.  See the
# GNU General Public License for more details.
# 
# You should have received a copy of the GNU General Public License
# along with this program; see the file COPYING. If not, write to the
# Free Software Foundation, Inc., 51 Franklin St, Fifth Floor, Boston
# MA  02110-1301  USA.

%define mysql_version		@VERSION@

# use "rpmbuild --with static" or "rpm --define '_with_static 1'" (for RPM 3.x)
# to enable static linking (off by default)
%{?_with_static:%define STATIC_BUILD 1}
%{!?_with_static:%define STATIC_BUILD 0}

# use "rpmbuild --with yassl" or "rpm --define '_with_yassl 1'" (for RPM 3.x)
# to build with yaSSL support (off by default)
%{?_with_yassl:%define YASSL_BUILD 1}
%{!?_with_yassl:%define YASSL_BUILD 0}

%if %{STATIC_BUILD}
%define release 0
%else
%define release 0.glibc23
%endif
%define license GPL
%define mysqld_user		mysql
%define mysqld_group	mysql
%define server_suffix -standard
%define mysqldatadir /var/lib/mysql

# We don't package all files installed into the build root by intention -
# See BUG#998 for details.
%define _unpackaged_files_terminate_build 0

%define see_base For a description of MySQL see the base MySQL RPM or http://www.mysql.com

# On SuSE 9 no separate "debuginfo" package is built. To enable basic
# debugging on that platform, we don't strip binaries on SuSE 9. We
# disable the strip of binaries by redefining the RPM macro
# "__os_install_post" leaving out the script calls that normally does
# this. We do this in all cases, as on platforms where "debuginfo" is
# created, a script "find-debuginfo.sh" will be called that will do
# the strip anyway, part of separating the executable and debug
# information into separate files put into separate packages.
#
# Some references (shows more advanced conditional usage):
# http://www.redhat.com/archives/rpm-list/2001-November/msg00257.html
# http://www.redhat.com/archives/rpm-list/2003-February/msg00275.html
# http://www.redhat.com/archives/rhl-devel-list/2004-January/msg01546.html
# http://lists.opensuse.org/archive/opensuse-commit/2006-May/1171.html

%define __os_install_post /usr/lib/rpm/brp-compress

Name: MySQL
Summary:	MySQL: a very fast and reliable SQL database server
Group:		Applications/Databases
Version:	@MYSQL_NO_DASH_VERSION@
Release:	%{release}
License:	%{license}
Source:		http://www.mysql.com/Downloads/MySQL-@MYSQL_BASE_VERSION@/mysql-%{mysql_version}.tar.gz
URL:		http://www.mysql.com/
Packager:	MySQL Production Engineering Team <build@mysql.com>
Vendor:		MySQL AB
Provides:	msqlormysql MySQL-server mysql
BuildRequires: ncurses-devel
Obsoletes:	mysql

# Think about what you use here since the first step is to
# run a rm -rf
BuildRoot:    %{_tmppath}/%{name}-%{version}-build

# From the manual
%description
The MySQL(TM) software delivers a very fast, multi-threaded, multi-user,
and robust SQL (Structured Query Language) database server. MySQL Server
is intended for mission-critical, heavy-load production systems as well
as for embedding into mass-deployed software. MySQL is a trademark of
MySQL AB.

Copyright (C) 2000-2007 MySQL AB
This software comes with ABSOLUTELY NO WARRANTY. This is free software,
and you are welcome to modify and redistribute it under the GPL license.

The MySQL web site (http://www.mysql.com/) provides the latest
news and information about the MySQL software. Also please see the
documentation and the manual for more information.

%package server
Summary:	MySQL: a very fast and reliable SQL database server
Group:		Applications/Databases
Requires: coreutils grep procps /usr/sbin/useradd /usr/sbin/groupadd /sbin/chkconfig
Provides:	msqlormysql mysql-server mysql MySQL
Obsoletes:	MySQL mysql mysql-server

%description server
The MySQL(TM) software delivers a very fast, multi-threaded, multi-user,
and robust SQL (Structured Query Language) database server. MySQL Server
is intended for mission-critical, heavy-load production systems as well
as for embedding into mass-deployed software. MySQL is a trademark of
MySQL AB.

Copyright (C) 2000-2007 MySQL AB
This software comes with ABSOLUTELY NO WARRANTY. This is free software,
and you are welcome to modify and redistribute it under the GPL license.

The MySQL web site (http://www.mysql.com/) provides the latest
news and information about the MySQL software. Also please see the
documentation and the manual for more information.

This package includes the MySQL server binary (incl. InnoDB) as well
as related utilities to run and administrate a MySQL server.

If you want to access and work with the database, you have to install
package "MySQL-client" as well!

%package client
Summary: MySQL - Client
Group: Applications/Databases
Obsoletes: mysql-client
Provides: mysql-client

%description client
This package contains the standard MySQL clients and administration tools. 

%{see_base}

%package ndb-storage
Summary:	MySQL - ndbcluster storage engine
Group:		Applications/Databases

%description ndb-storage
This package contains the ndbcluster storage engine. 
It is necessary to have this package installed on all 
computers that should store ndbcluster table data.

%{see_base}

%package ndb-management
Summary:	MySQL - ndbcluster storage engine management
Group:		Applications/Databases

%description ndb-management
This package contains ndbcluster storage engine management.
It is necessary to have this package installed on at least 
one computer in the cluster.

%{see_base}

%package ndb-tools
Summary:	MySQL - ndbcluster storage engine basic tools
Group:		Applications/Databases

%description ndb-tools
This package contains ndbcluster storage engine basic tools.

%{see_base}

%package ndb-extra
Summary:	MySQL - ndbcluster storage engine extra tools
Group:		Applications/Databases

%description ndb-extra
This package contains some extra ndbcluster storage engine tools for the advanced user.
They should be used with caution.

%{see_base}

%package test
Requires: %{name}-client perl-DBI perl
Summary: MySQL - Test suite
Group: Applications/Databases
Provides: mysql-test
Obsoletes: mysql-bench mysql-test
AutoReqProv: no

%description test
This package contains the MySQL regression test suite.

%{see_base}

%package devel
Summary: MySQL - Development header files and libraries
Group: Applications/Databases
Provides: mysql-devel
Obsoletes: mysql-devel

%description devel
This package contains the development header files and libraries
necessary to develop MySQL client applications.

%{see_base}

%package shared
Summary: MySQL - Shared libraries
Group: Applications/Databases

%description shared
This package contains the shared libraries (*.so*) which certain
languages and applications need to dynamically load and use MySQL.

%package embedded
Requires: %{name}-devel
Summary: MySQL - embedded library
Group: Applications/Databases
Obsoletes: mysql-embedded

%description embedded
This package contains the MySQL server as an embedded library.

The embedded MySQL server library makes it possible to run a
full-featured MySQL server inside the client application.
The main benefits are increased speed and more simple management
for embedded applications.

The API is identical for the embedded MySQL version and the
client/server version.

%{see_base}

%prep
# We unpack the source two times, for 'debug' and 'release' build.
%setup -T -a 0 -c -n mysql-%{mysql_version}
mv mysql-%{mysql_version} mysql-debug-%{mysql_version}
%setup -D -T -a 0 -n mysql-%{mysql_version}
mv mysql-%{mysql_version} mysql-release-%{mysql_version}

%build

BuildMySQL() {
# The --enable-assembler simply does nothing on systems that does not
# support assembler speedups.
sh -c  "PATH=\"${MYSQL_BUILD_PATH:-$PATH}\" \
	CC=\"${CC:-$MYSQL_BUILD_CC}\" \
	CXX=\"${CXX:-$MYSQL_BUILD_CXX}\" \
	CFLAGS=\"$CFLAGS\" \
	CXXFLAGS=\"$CXXFLAGS\" \
	LDFLAGS=\"$MYSQL_BUILD_LDFLAGS\" \
	./configure \
 	    $* \
	    --with-mysqld-ldflags='-static' \
	    --with-client-ldflags='-static' \
	    --with-zlib-dir=bundled \
	    --enable-assembler \
	    --enable-local-infile \
	    --with-fast-mutexes \
            --with-mysqld-user=%{mysqld_user} \
            --with-unix-socket-path=/var/lib/mysql/mysql.sock \
	    --with-pic \
            --prefix=/ \
	    --with-extra-charsets=all \
%if %{YASSL_BUILD}
	    --with-ssl \
%endif
            --exec-prefix=%{_exec_prefix} \
            --libexecdir=%{_sbindir} \
            --libdir=%{_libdir} \
            --sysconfdir=%{_sysconfdir} \
            --datadir=%{_datadir} \
            --localstatedir=%{mysqldatadir} \
            --infodir=%{_infodir} \
            --includedir=%{_includedir} \
            --mandir=%{_mandir} \
	    --enable-thread-safe-client \
	    --with-readline \
	    "
 make
}

# Use our own copy of glibc

OTHER_LIBC_DIR=/usr/local/mysql-glibc
USE_OTHER_LIBC_DIR=""
if test -d "$OTHER_LIBC_DIR"
then
  USE_OTHER_LIBC_DIR="--with-other-libc=$OTHER_LIBC_DIR"
fi

# Use the build root for temporary storage of the shared libraries.

RBR=$RPM_BUILD_ROOT

# Clean up the BuildRoot first
[ "$RBR" != "/" ] && [ -d $RBR ] && rm -rf $RBR;
mkdir -p $RBR%{_libdir}/mysql

#
# Use MYSQL_BUILD_PATH so that we can use a dedicated version of gcc
#
PATH=${MYSQL_BUILD_PATH:-/bin:/usr/bin}
export PATH

# Build the Debug binary.

# Use gcc for C and C++ code (to avoid a dependency on libstdc++ and
# including exceptions into the code
if [ -z "$CXX" -a -z "$CC" ]
then
	export CC="gcc"
	export CXX="gcc"
fi

##############################################################################
#
#  Build the debug version
#
##############################################################################

# Strip -Oxxx, add -g and --with-debug.
(cd mysql-debug-%{mysql_version} &&
CFLAGS=`echo "${MYSQL_BUILD_CFLAGS:-$RPM_OPT_FLAGS} -g" | sed -e 's/-O[0-9]*//g'` \
CXXFLAGS=`echo "${MYSQL_BUILD_CXXFLAGS:-$RPM_OPT_FLAGS -felide-constructors -fno-exceptions -fno-rtti} -g" | sed -e 's/-O[0-9]*//g'` \
BuildMySQL "--enable-shared \
		--with-debug \
		--with-innodb \
		--with-ndbcluster \
		--with-archive-storage-engine \
		--with-csv-storage-engine \
		--with-example-storage-engine \
		--with-blackhole-storage-engine \
		--with-federated-storage-engine \
	        --with-partition \
	        --with-big-tables \
		--with-comment=\"MySQL Community Server - Debug (GPL)\"")

# We might want to save the config log file
if test -n "$MYSQL_DEBUGCONFLOG_DEST"
then
  cp -fp mysql-debug-%{mysql_version}/config.log "$MYSQL_DEBUGCONFLOG_DEST"
fi

(cd mysql-debug-%{mysql_version} ; make test-bt-debug)

##############################################################################
#
#  Build the release binary
#
##############################################################################

(cd mysql-release-%{mysql_version} &&
CFLAGS="${MYSQL_BUILD_CFLAGS:-$RPM_OPT_FLAGS} -g" \
CXXFLAGS="${MYSQL_BUILD_CXXFLAGS:-$RPM_OPT_FLAGS -felide-constructors -fno-exceptions -fno-rtti} -g" \
BuildMySQL "--enable-shared \
		--with-innodb \
		--with-ndbcluster \
		--with-archive-storage-engine \
		--with-csv-storage-engine \
		--with-example-storage-engine \
		--with-blackhole-storage-engine \
		--with-federated-storage-engine \
	        --with-partition \
		--with-embedded-server \
	        --with-big-tables \
		--with-comment=\"MySQL Community Server (GPL)\"")
# We might want to save the config log file
if test -n "$MYSQL_CONFLOG_DEST"
then
  cp -fp  mysql-release-%{mysql_version}/config.log "$MYSQL_CONFLOG_DEST"
fi

(cd mysql-release-%{mysql_version} ; make test-bt)

##############################################################################

# Include libgcc.a in the devel subpackage (BUG 4921)
if expr "$CC" : ".*gcc.*" > /dev/null ;
then
  libgcc=`$CC $CFLAGS --print-libgcc-file`
  if [ -f $libgcc ]
  then
    %define have_libgcc 1
    install -m 644 $libgcc $RBR%{_libdir}/mysql/libmygcc.a
  fi
fi

##############################################################################

%install
RBR=$RPM_BUILD_ROOT
MBD=$RPM_BUILD_DIR/mysql-%{mysql_version}/mysql-release-%{mysql_version}

# Ensure that needed directories exists
install -d $RBR%{_sysconfdir}/{logrotate.d,init.d}
install -d $RBR%{mysqldatadir}/mysql
install -d $RBR%{_datadir}/mysql-test
install -d $RBR%{_includedir}
install -d $RBR%{_libdir}
install -d $RBR%{_mandir}
install -d $RBR%{_sbindir}


# Install all binaries 
(cd $MBD && make install DESTDIR=$RBR benchdir_root=%{_datadir})
# Old packages put shared libs in %{_libdir}/ (not %{_libdir}/mysql), so do
# the same here.
mv $RBR/%{_libdir}/mysql/*.so* $RBR/%{_libdir}/

# install "mysqld-debug"
$MBD/libtool --mode=execute install -m 755 \
                 $RPM_BUILD_DIR/mysql-%{mysql_version}/mysql-debug-%{mysql_version}/sql/mysqld \
                 $RBR%{_sbindir}/mysqld-debug

# install saved perror binary with NDB support (BUG#13740)
install -m 755 $MBD/extra/perror $RBR%{_bindir}/perror

# Install logrotate and autostart
install -m 644 $MBD/support-files/mysql-log-rotate $RBR%{_sysconfdir}/logrotate.d/mysql
install -m 755 $MBD/support-files/mysql.server $RBR%{_sysconfdir}/init.d/mysql

# Install embedded server library in the build root
install -m 644 $MBD/libmysqld/libmysqld.a $RBR%{_libdir}/mysql/

# Create a symlink "rcmysql", pointing to the init.script. SuSE users
# will appreciate that, as all services usually offer this.
ln -s %{_sysconfdir}/init.d/mysql $RPM_BUILD_ROOT%{_sbindir}/rcmysql

# Touch the place where the my.cnf config file and mysqlmanager.passwd
# (MySQL Instance Manager password file) might be located
# Just to make sure it's in the file list and marked as a config file
touch $RBR%{_sysconfdir}/my.cnf
touch $RBR%{_sysconfdir}/mysqlmanager.passwd

%pre server
# Shut down a previously installed server first
if test -x %{_sysconfdir}/init.d/mysql
then
  %{_sysconfdir}/init.d/mysql stop > /dev/null 2>&1
  echo "Giving mysqld a couple of seconds to exit nicely"
  sleep 5
elif test -x %{_sysconfdir}/rc.d/init.d/mysql
then
  %{_sysconfdir}/rc.d/init.d/mysql stop > /dev/null 2>&1
  echo "Giving mysqld a couple of seconds to exit nicely"
  sleep 5
fi

%post server
mysql_datadir=%{mysqldatadir}

# Create data directory if needed
if test ! -d $mysql_datadir; then mkdir -m 755 $mysql_datadir; fi
if test ! -d $mysql_datadir/mysql; then mkdir $mysql_datadir/mysql; fi
if test ! -d $mysql_datadir/test; then mkdir $mysql_datadir/test; fi

# Make MySQL start/shutdown automatically when the machine does it.
# use insserv for older SuSE Linux versions
if test -x /sbin/insserv
then
	/sbin/insserv %{_sysconfdir}/init.d/mysql
# use chkconfig on Red Hat and newer SuSE releases
elif test -x /sbin/chkconfig
then
	/sbin/chkconfig --add mysql
fi

# Create a MySQL user and group. Do not report any problems if it already
# exists.
groupadd -r %{mysqld_group} 2> /dev/null || true
useradd -M -r -d $mysql_datadir -s /bin/bash -c "MySQL server" -g %{mysqld_group} %{mysqld_user} 2> /dev/null || true 
# The user may already exist, make sure it has the proper group nevertheless (BUG#12823)
usermod -g %{mysqld_group} %{mysqld_user} 2> /dev/null || true

# Change permissions so that the user that will run the MySQL daemon
# owns all database files.
chown -R %{mysqld_user}:%{mysqld_group} $mysql_datadir

# Initiate databases if needed
%{_bindir}/mysql_install_db --rpm --user=%{mysqld_user}

# Upgrade databases if needed would go here - but it cannot be automated yet

# Change permissions again to fix any new files.
chown -R %{mysqld_user}:%{mysqld_group} $mysql_datadir

# Fix permissions for the permission database so that only the user
# can read them.
chmod -R og-rw $mysql_datadir/mysql

# Restart in the same way that mysqld will be started normally.
%{_sysconfdir}/init.d/mysql start

# Allow mysqld_safe to start mysqld and print a message before we exit
sleep 2


%post ndb-storage
mysql_clusterdir=/var/lib/mysql-cluster

# Create cluster directory if needed
if test ! -d $mysql_clusterdir; then mkdir -m 755 $mysql_clusterdir; fi


%preun server
if test $1 = 0
then
  # Stop MySQL before uninstalling it
  if test -x %{_sysconfdir}/init.d/mysql
  then
    %{_sysconfdir}/init.d/mysql stop > /dev/null

    # Remove autostart of mysql
    # for older SuSE Linux versions
    if test -x /sbin/insserv
    then
      /sbin/insserv -r %{_sysconfdir}/init.d/mysql
    # use chkconfig on Red Hat and newer SuSE releases
    elif test -x /sbin/chkconfig
    then
      /sbin/chkconfig --del mysql
    fi
  fi
fi

# We do not remove the mysql user since it may still own a lot of
# database files.

# Clean up the BuildRoot
%clean
[ "$RPM_BUILD_ROOT" != "/" ] && [ -d $RPM_BUILD_ROOT ] && rm -rf $RPM_BUILD_ROOT;

%files server
%defattr(-,root,root,0755)

%doc mysql-release-%{mysql_version}/COPYING mysql-release-%{mysql_version}/README 
%doc mysql-release-%{mysql_version}/support-files/my-*.cnf
%doc mysql-release-%{mysql_version}/support-files/ndb-*.ini

%doc %attr(644, root, root) %{_infodir}/mysql.info*

%doc %attr(644, root, man) %{_mandir}/man1/my_print_defaults.1*
%doc %attr(644, root, man) %{_mandir}/man1/myisam_ftdump.1*
%doc %attr(644, root, man) %{_mandir}/man1/myisamchk.1*
%doc %attr(644, root, man) %{_mandir}/man1/myisamlog.1*
%doc %attr(644, root, man) %{_mandir}/man1/myisampack.1*
%doc %attr(644, root, man) %{_mandir}/man8/mysqld.8*
%doc %attr(644, root, man) %{_mandir}/man1/mysqld_multi.1*
%doc %attr(644, root, man) %{_mandir}/man1/mysqld_safe.1*
%doc %attr(644, root, man) %{_mandir}/man1/mysql_fix_privilege_tables.1*
%doc %attr(644, root, man) %{_mandir}/man1/mysql_install_db.1
%doc %attr(644, root, man) %{_mandir}/man1/mysql_upgrade.1*
%doc %attr(644, root, man) %{_mandir}/man1/mysqlhotcopy.1*
%doc %attr(644, root, man) %{_mandir}/man1/mysqlman.1*
%doc %attr(644, root, man) %{_mandir}/man8/mysqlmanager.8*
%doc %attr(644, root, man) %{_mandir}/man1/mysql.server.1*
%doc %attr(644, root, man) %{_mandir}/man1/mysqltest.1*
%doc %attr(644, root, man) %{_mandir}/man1/mysql_tzinfo_to_sql.1*
%doc %attr(644, root, man) %{_mandir}/man1/mysql_zap.1*
%doc %attr(644, root, man) %{_mandir}/man1/perror.1*
%doc %attr(644, root, man) %{_mandir}/man1/replace.1*

%ghost %config(noreplace,missingok) %{_sysconfdir}/my.cnf
%ghost %config(noreplace,missingok) %{_sysconfdir}/mysqlmanager.passwd

%attr(755, root, root) %{_bindir}/my_print_defaults
%attr(755, root, root) %{_bindir}/myisam_ftdump
%attr(755, root, root) %{_bindir}/myisamchk
%attr(755, root, root) %{_bindir}/myisamlog
%attr(755, root, root) %{_bindir}/myisampack
%attr(755, root, root) %{_bindir}/mysql_convert_table_format
%attr(755, root, root) %{_bindir}/mysql_fix_extensions
%attr(755, root, root) %{_bindir}/mysql_fix_privilege_tables
%attr(755, root, root) %{_bindir}/mysql_install_db
%attr(755, root, root) %{_bindir}/mysql_secure_installation
%attr(755, root, root) %{_bindir}/mysql_setpermission
%attr(755, root, root) %{_bindir}/mysql_tzinfo_to_sql
%attr(755, root, root) %{_bindir}/mysql_upgrade
%attr(755, root, root) %{_bindir}/mysql_zap
%attr(755, root, root) %{_bindir}/mysqlbug
%attr(755, root, root) %{_bindir}/mysqld_multi
%attr(755, root, root) %{_bindir}/mysqld_safe
%attr(755, root, root) %{_bindir}/mysqldumpslow
%attr(755, root, root) %{_bindir}/mysqlhotcopy
%attr(755, root, root) %{_bindir}/mysqltest
%attr(755, root, root) %{_bindir}/perror
%attr(755, root, root) %{_bindir}/replace
%attr(755, root, root) %{_bindir}/resolve_stack_dump
%attr(755, root, root) %{_bindir}/resolveip

%attr(755, root, root) %{_sbindir}/mysqld
%attr(755, root, root) %{_sbindir}/mysqld-debug
%attr(755, root, root) %{_sbindir}/mysqlmanager
%attr(755, root, root) %{_sbindir}/rcmysql

%attr(644, root, root) %config(noreplace,missingok) %{_sysconfdir}/logrotate.d/mysql
%attr(755, root, root) %{_sysconfdir}/init.d/mysql

%attr(755, root, root) %{_datadir}/mysql/

%files client
%defattr(-, root, root, 0755)
%attr(755, root, root) %{_bindir}/msql2mysql
%attr(755, root, root) %{_bindir}/mysql
%attr(755, root, root) %{_bindir}/mysql_find_rows
%attr(755, root, root) %{_bindir}/mysql_waitpid
%attr(755, root, root) %{_bindir}/mysqlaccess
%attr(755, root, root) %{_bindir}/mysqladmin
%attr(755, root, root) %{_bindir}/mysqlbinlog
%attr(755, root, root) %{_bindir}/mysqlcheck
%attr(755, root, root) %{_bindir}/mysqldump
%attr(755, root, root) %{_bindir}/mysqlimport
%attr(755, root, root) %{_bindir}/mysqlshow
%attr(755, root, root) %{_bindir}/mysqlslap

%doc %attr(644, root, man) %{_mandir}/man1/msql2mysql.1*
%doc %attr(644, root, man) %{_mandir}/man1/mysql.1*
%doc %attr(644, root, man) %{_mandir}/man1/mysqlaccess.1*
%doc %attr(644, root, man) %{_mandir}/man1/mysqladmin.1*
%doc %attr(644, root, man) %{_mandir}/man1/mysqlbinlog.1*
%doc %attr(644, root, man) %{_mandir}/man1/mysqlcheck.1*
%doc %attr(644, root, man) %{_mandir}/man1/mysqldump.1*
%doc %attr(644, root, man) %{_mandir}/man1/mysqlimport.1*
%doc %attr(644, root, man) %{_mandir}/man1/mysqlshow.1*
%doc %attr(644, root, man) %{_mandir}/man1/mysqlslap.1*

%post shared
/sbin/ldconfig

%postun shared
/sbin/ldconfig

%files ndb-storage
%defattr(-,root,root,0755)
%attr(755, root, root) %{_sbindir}/ndbd

%files ndb-management
%defattr(-,root,root,0755)
%attr(755, root, root) %{_sbindir}/ndb_mgmd

%files ndb-tools
%defattr(-,root,root,0755)
%attr(755, root, root) %{_bindir}/ndb_config
%attr(755, root, root) %{_bindir}/ndb_desc
%attr(755, root, root) %{_bindir}/ndb_error_reporter
%attr(755, root, root) %{_bindir}/ndb_mgm
%attr(755, root, root) %{_bindir}/ndb_print_backup_file
%attr(755, root, root) %{_bindir}/ndb_print_schema_file
%attr(755, root, root) %{_bindir}/ndb_print_sys_file
%attr(755, root, root) %{_bindir}/ndb_restore
%attr(755, root, root) %{_bindir}/ndb_select_all
%attr(755, root, root) %{_bindir}/ndb_select_count
%attr(755, root, root) %{_bindir}/ndb_show_tables
%attr(755, root, root) %{_bindir}/ndb_size.pl
%attr(755, root, root) %{_bindir}/ndb_test_platform
%attr(755, root, root) %{_bindir}/ndb_waiter
%attr(-, root, root) %{_datadir}/mysql/ndb_size.tmpl
%doc %attr(644, root, man) %{_mandir}/man1/ndb_config.1*
%doc %attr(644, root, man) %{_mandir}/man1/ndb_desc.1*
%doc %attr(644, root, man) %{_mandir}/man1/ndb_error_reporter.1*
%doc %attr(644, root, man) %{_mandir}/man1/ndb_print_backup_file.1*
%doc %attr(644, root, man) %{_mandir}/man1/ndb_print_schema_file.1*
%doc %attr(644, root, man) %{_mandir}/man1/ndb_print_sys_file.1*
%doc %attr(644, root, man) %{_mandir}/man1/ndb_select_all.1*
%doc %attr(644, root, man) %{_mandir}/man1/ndb_select_count.1*
%doc %attr(644, root, man) %{_mandir}/man1/ndb_show_tables.1*
%doc %attr(644, root, man) %{_mandir}/man1/ndb_size.pl.1*
%doc %attr(644, root, man) %{_mandir}/man1/ndb_waiter.1*

%files ndb-extra
%defattr(-,root,root,0755)
%attr(755, root, root) %{_sbindir}/ndb_cpcd
%attr(755, root, root) %{_bindir}/ndb_delete_all
%attr(755, root, root) %{_bindir}/ndb_drop_index
%attr(755, root, root) %{_bindir}/ndb_drop_table
%doc %attr(644, root, man) %{_mandir}/man1/ndb_delete_all.1*
%doc %attr(644, root, man) %{_mandir}/man1/ndb_drop_index.1*
%doc %attr(644, root, man) %{_mandir}/man1/ndb_drop_table.1*

%files devel
%defattr(-, root, root, 0755)
%doc mysql-release-%{mysql_version}/EXCEPTIONS-CLIENT
%doc %attr(644, root, man) %{_mandir}/man1/mysql_config.1*
%attr(755, root, root) %{_bindir}/mysql_config
%dir %attr(755, root, root) %{_includedir}/mysql
%dir %attr(755, root, root) %{_libdir}/mysql
%{_includedir}/mysql/*
%{_libdir}/mysql/libdbug.a
%{_libdir}/mysql/libheap.a
%if %{have_libgcc}
%{_libdir}/mysql/libmygcc.a
%endif
%{_libdir}/mysql/libmyisam.a
%{_libdir}/mysql/libmyisammrg.a
%{_libdir}/mysql/libmysqlclient.a
%{_libdir}/mysql/libmysqlclient.la
%{_libdir}/mysql/libmysqlclient_r.a
%{_libdir}/mysql/libmysqlclient_r.la
%{_libdir}/mysql/libmystrings.a
%{_libdir}/mysql/libmysys.a
%{_libdir}/mysql/libndbclient.a
%{_libdir}/mysql/libndbclient.la
%{_libdir}/mysql/libvio.a
%{_libdir}/mysql/libz.a
%{_libdir}/mysql/libz.la

%files shared
%defattr(-, root, root, 0755)
# Shared libraries (omit for architectures that don't support them)
%{_libdir}/libmysql*.so*
%{_libdir}/libndb*.so*

%files test
%defattr(-, root, root, 0755)
%attr(-, root, root) %{_datadir}/mysql-test
%attr(755, root, root) %{_bindir}/mysql_client_test
%attr(755, root, root) %{_bindir}/mysql_client_test_embedded
%attr(755, root, root) %{_bindir}/mysqltest_embedded
%doc %attr(644, root, man) %{_mandir}/man1/mysql_client_test.1*
%doc %attr(644, root, man) %{_mandir}/man1/mysql_client_test_embedded.1*
%doc %attr(644, root, man) %{_mandir}/man1/mysql-stress-test.pl.1*
%doc %attr(644, root, man) %{_mandir}/man1/mysql-test-run.pl.1*
%doc %attr(644, root, man) %{_mandir}/man1/mysqltest_embedded.1*

%files embedded
%defattr(-, root, root, 0755) 
%attr(644, root, root) %{_libdir}/mysql/libmysqld.a

# The spec file changelog only includes changes made to the spec file
# itself - note that they must be ordered by date (important when
# merging BK trees)
<<<<<<< HEAD
%changelog 
=======
%changelog
* Sat Apr 07 2007 Kent Boortz <kent@mysql.com>

- Removed man page for "mysql_create_system_tables"

* Wed Mar 21 2007 Daniel Fischer <df@mysql.com>

- Add debug server.

* Mon Mar 19 2007 Daniel Fischer <df@mysql.com>

- Remove Max RPMs; the server RPMs contain a mysqld compiled with all
  features that previously only were built into Max.

>>>>>>> 527158ba
* Fri Mar 02 2007 Joerg Bruehe <joerg@mysql.com>

- Add several man pages for NDB which are now created.

* Fri Jan 05 2007 Kent Boortz <kent@mysql.com>

- Put back "libmygcc.a", found no real reason it was removed.

- Add CFLAGS to gcc call with --print-libgcc-file, to make sure the
  correct "libgcc.a" path is returned for the 32/64 bit architecture.

* Mon Dec 18 2006 Joerg Bruehe <joerg@mysql.com>

- Fix the move of "mysqlmanager" to section 8: Directory name was wrong.

* Thu Dec 14 2006 Joerg Bruehe <joerg@mysql.com>

- Include the new man pages for "my_print_defaults" and "mysql_tzinfo_to_sql"
  in the server RPM.
- The "mysqlmanager" man page got moved from section 1 to 8.

* Thu Nov 30 2006 Joerg Bruehe <joerg@mysql.com>

- Call "make install" using "benchdir_root=%{_datadir}", 
  because that is affecting the regression test suite as well.

* Thu Nov 16 2006 Joerg Bruehe <joerg@mysql.com>

- Explicitly note that the "MySQL-shared" RPMs (as built by MySQL AB) 
  replace "mysql-shared" (as distributed by SuSE) to allow easy upgrading
  (bug#22081).

* Mon Nov 13 2006 Joerg Bruehe <joerg@mysql.com>

- Add "--with-partition" to all server builds.

- Use "--report-features" in one test run per server build.

* Tue Aug 15 2006 Joerg Bruehe <joerg@mysql.com>

- The "max" server is removed from packages, effective from 5.1.12-beta.
  Delete all steps to build, package, or install it.

* Mon Jul 10 2006 Joerg Bruehe <joerg@mysql.com>

- Fix a typing error in the "make" target for the Perl script to run the tests.

* Tue Jul 04 2006 Joerg Bruehe <joerg@mysql.com>

- Use the Perl script to run the tests, because it will automatically check
  whether the server is configured with SSL.

* Tue Jun 27 2006 Joerg Bruehe <joerg@mysql.com>

- move "mysqldumpslow" from the client RPM to the server RPM (bug#20216)

- Revert all previous attempts to call "mysql_upgrade" during RPM upgrade,
  there are some more aspects which need to be solved before this is possible.
  For now, just ensure the binary "mysql_upgrade" is delivered and installed.

* Thu Jun 22 2006 Joerg Bruehe <joerg@mysql.com>

- Close a gap of the previous version by explicitly using
  a newly created temporary directory for the socket to be used
  in the "mysql_upgrade" operation, overriding any local setting.

* Tue Jun 20 2006 Joerg Bruehe <joerg@mysql.com>

- To run "mysql_upgrade", we need a running server;
  start it in isolation and skip password checks.

* Sat May 20 2006 Kent Boortz <kent@mysql.com>

- Always compile for PIC, position independent code.

* Wed May 10 2006 Kent Boortz <kent@mysql.com>

- Use character set "all" when compiling with Cluster, to make Cluster
  nodes independent on the character set directory, and the problem
  that two RPM sub packages both wants to install this directory.

* Mon May 01 2006 Kent Boortz <kent@mysql.com>

- Use "./libtool --mode=execute" instead of searching for the
  executable in current directory and ".libs".

* Fri Apr 28 2006 Kent Boortz <kent@mysql.com>

- Install and run "mysql_upgrade"

* Wed Apr 12 2006 Jim Winstead <jimw@mysql.com>

- Remove sql-bench, and MySQL-bench RPM (will be built as an independent
  project from the mysql-bench repository)

* Tue Apr 11 2006 Jim Winstead <jimw@mysql.com>

- Remove old mysqltestmanager and related programs
* Sat Apr 01 2006 Kent Boortz <kent@mysql.com>

- Set $LDFLAGS from $MYSQL_BUILD_LDFLAGS

* Wed Mar 07 2006 Kent Boortz <kent@mysql.com>

- Changed product name from "Community Edition" to "Community Server"

* Mon Mar 06 2006 Kent Boortz <kent@mysql.com>

- Fast mutexes is now disabled by default, but should be
  used in Linux builds.

* Mon Feb 20 2006 Kent Boortz <kent@mysql.com>

- Reintroduced a max build
- Limited testing of 'debug' and 'max' servers
- Berkeley DB only in 'max'

* Mon Feb 13 2006 Joerg Bruehe <joerg@mysql.com>

- Use "-i" on "make test-force";
  this is essential for later evaluation of this log file.

* Thu Feb 09 2006 Kent Boortz <kent@mysql.com>

- Pass '-static' to libtool, link static with our own libraries, dynamic
  with system libraries.  Link with the bundled zlib.

* Wed Feb 08 2006 Kristian Nielsen <knielsen@mysql.com>

- Modified RPM spec to match new 5.1 debug+max combined community packaging.

* Sun Dec 18 2005 Kent Boortz <kent@mysql.com>

- Added "client/mysqlslap"

* Mon Dec 12 2005 Rodrigo Novo <rodrigo@mysql.com>

- Added zlib to the list of (static) libraries installed
- Added check against libtool wierdness (WRT: sql/mysqld || sql/.libs/mysqld)
- Compile MySQL with bundled zlib
- Fixed %packager name to "MySQL Production Engineering Team"

* Mon Dec 05 2005 Joerg Bruehe <joerg@mysql.com>

- Avoid using the "bundled" zlib on "shared" builds: 
  As it is not installed (on the build system), this gives dependency 
  problems with "libtool" causing the build to fail.
  (Change was done on Nov 11, but left uncommented.)

* Tue Nov 22 2005 Joerg Bruehe <joerg@mysql.com>

- Extend the file existence check for "init.d/mysql" on un-install
  to also guard the call to "insserv"/"chkconfig".

* Thu Oct 27 2005 Lenz Grimmer <lenz@grimmer.com>

- added more man pages

* Wed Oct 19 2005 Kent Boortz <kent@mysql.com>

- Made yaSSL support an option (off by default)

* Wed Oct 19 2005 Kent Boortz <kent@mysql.com>

- Enabled yaSSL support

* Sat Oct 15 2005 Kent Boortz <kent@mysql.com>

- Give mode arguments the same way in all places
- Moved copy of mysqld.a to "standard" build, but
  disabled it as we don't do embedded yet in 5.0

* Fri Oct 14 2005 Kent Boortz <kent@mysql.com>

- For 5.x, always compile with --with-big-tables
- Copy the config.log file to location outside
  the build tree

* Fri Oct 14 2005 Kent Boortz <kent@mysql.com>

- Removed unneeded/obsolete configure options
- Added archive engine to standard server
- Removed the embedded server from experimental server
- Changed suffix "-Max" => "-max"
- Changed comment string "Max" => "Experimental"

* Thu Oct 13 2005 Lenz Grimmer <lenz@mysql.com>

- added a usermod call to assign a potential existing mysql user to the
  correct user group (BUG#12823)
- Save the perror binary built during Max build so it supports the NDB
  error codes (BUG#13740)
- added a separate macro "mysqld_group" to be able to define the
  user group of the mysql user seperately, if desired.

* Thu Sep 29 2005 Lenz Grimmer <lenz@mysql.com>

- fixed the removing of the RPM_BUILD_ROOT in the %clean section (the
  $RBR variable did not get expanded, thus leaving old build roots behind)

* Thu Aug 04 2005 Lenz Grimmer <lenz@mysql.com>

- Fixed the creation of the mysql user group account in the postinstall
  section (BUG 12348)
- Fixed enabling the Archive storage engine in the Max binary

* Tue Aug 02 2005 Lenz Grimmer <lenz@mysql.com>

- Fixed the Requires: tag for the server RPM (BUG 12233)

* Fri Jul 15 2005 Lenz Grimmer <lenz@mysql.com>

- create a "mysql" user group and assign the mysql user account to that group
  in the server postinstall section. (BUG 10984)

* Tue Jun 14 2005 Lenz Grimmer <lenz@mysql.com>

- Do not build statically on i386 by default, only when adding either "--with
  static" or "--define '_with_static 1'" to the RPM build options. Static
  linking really only makes sense when linking against the specially patched
  glibc 2.2.5.

* Mon Jun 06 2005 Lenz Grimmer <lenz@mysql.com>

- added mysql_client_test to the "bench" subpackage (BUG 10676)
- added the libndbclient static and shared libraries (BUG 10676)

* Wed Jun 01 2005 Lenz Grimmer <lenz@mysql.com>

- use "mysqldatadir" variable instead of hard-coding the path multiple times
- use the "mysqld_user" variable on all occasions a user name is referenced
- removed (incomplete) Brazilian translations
- removed redundant release tags from the subpackage descriptions

* Wed May 25 2005 Joerg Bruehe <joerg@mysql.com>

- Added a "make clean" between separate calls to "BuildMySQL".

* Thu May 12 2005 Guilhem Bichot <guilhem@mysql.com>

- Removed the mysql_tableinfo script made obsolete by the information schema

* Wed Apr 20 2005 Lenz Grimmer <lenz@mysql.com>

- Enabled the "blackhole" storage engine for the Max RPM

* Wed Apr 13 2005 Lenz Grimmer <lenz@mysql.com>

- removed the MySQL manual files (html/ps/texi) - they have been removed
  from the MySQL sources and are now available seperately.

* Mon Apr 4 2005 Petr Chardin <petr@mysql.com>

- old mysqlmanager, mysqlmanagerc and mysqlmanager-pwger renamed into
  mysqltestmanager, mysqltestmanager and mysqltestmanager-pwgen respectively

* Fri Mar 18 2005 Lenz Grimmer <lenz@mysql.com>

- Disabled RAID in the Max binaries once and for all (it has finally been
  removed from the source tree)

* Sun Feb 20 2005 Petr Chardin <petr@mysql.com>

- Install MySQL Instance Manager together with mysqld, touch mysqlmanager
  password file

* Mon Feb 14 2005 Lenz Grimmer <lenz@mysql.com>

- Fixed the compilation comments and moved them into the separate build sections
  for Max and Standard

* Mon Feb 7 2005 Tomas Ulin <tomas@mysql.com>

- enabled the "Ndbcluster" storage engine for the max binary
- added extra make install in ndb subdir after Max build to get ndb binaries
- added packages for ndbcluster storage engine

* Fri Jan 14 2005 Lenz Grimmer <lenz@mysql.com>

- replaced obsoleted "BuildPrereq" with "BuildRequires" instead

* Thu Jan 13 2005 Lenz Grimmer <lenz@mysql.com>

- enabled the "Federated" storage engine for the max binary

* Tue Jan 04 2005 Petr Chardin <petr@mysql.com>

- ISAM and merge storage engines were purged. As well as appropriate
  tools and manpages (isamchk and isamlog)

* Thu Dec 31 2004 Lenz Grimmer <lenz@mysql.com>

- enabled the "Archive" storage engine for the max binary
- enabled the "CSV" storage engine for the max binary
- enabled the "Example" storage engine for the max binary

* Thu Aug 26 2004 Lenz Grimmer <lenz@mysql.com>

- MySQL-Max now requires MySQL-server instead of MySQL (BUG 3860)

* Fri Aug 20 2004 Lenz Grimmer <lenz@mysql.com>

- do not link statically on IA64/AMD64 as these systems do not have
  a patched glibc installed

* Tue Aug 10 2004 Lenz Grimmer <lenz@mysql.com>

- Added libmygcc.a to the devel subpackage (required to link applications
  against the the embedded server libmysqld.a) (BUG 4921)

* Mon Aug 09 2004 Lenz Grimmer <lenz@mysql.com>

- Added EXCEPTIONS-CLIENT to the "devel" package

* Thu Jul 29 2004 Lenz Grimmer <lenz@mysql.com>

- disabled OpenSSL in the Max binaries again (the RPM packages were the
  only exception to this anyway) (BUG 1043)

* Wed Jun 30 2004 Lenz Grimmer <lenz@mysql.com>

- fixed server postinstall (mysql_install_db was called with the wrong
  parameter)

* Thu Jun 24 2004 Lenz Grimmer <lenz@mysql.com>

- added mysql_tzinfo_to_sql to the server subpackage
- run "make clean" instead of "make distclean"

* Mon Apr 05 2004 Lenz Grimmer <lenz@mysql.com>

- added ncurses-devel to the build prerequisites (BUG 3377)

* Thu Feb 12 2004 Lenz Grimmer <lenz@mysql.com>

- when using gcc, _always_ use CXX=gcc 
- replaced Copyright with License field (Copyright is obsolete)

* Tue Feb 03 2004 Lenz Grimmer <lenz@mysql.com>

- added myisam_ftdump to the Server package

* Tue Jan 13 2004 Lenz Grimmer <lenz@mysql.com>

- link the mysql client against libreadline instead of libedit (BUG 2289)

* Mon Dec 22 2003 Lenz Grimmer <lenz@mysql.com>

- marked /etc/logrotate.d/mysql as a config file (BUG 2156)

* Fri Dec 13 2003 Lenz Grimmer <lenz@mysql.com>

- fixed file permissions (BUG 1672)

* Thu Dec 11 2003 Lenz Grimmer <lenz@mysql.com>

- made testing for gcc3 a bit more robust

* Fri Dec 05 2003 Lenz Grimmer <lenz@mysql.com>

- added missing file mysql_create_system_tables to the server subpackage

* Fri Nov 21 2003 Lenz Grimmer <lenz@mysql.com>

- removed dependency on MySQL-client from the MySQL-devel subpackage
  as it is not really required. (BUG 1610)

* Fri Aug 29 2003 Lenz Grimmer <lenz@mysql.com>

- Fixed BUG 1162 (removed macro names from the changelog)
- Really fixed BUG 998 (disable the checking for installed but
  unpackaged files)

* Tue Aug 05 2003 Lenz Grimmer <lenz@mysql.com>

- Fixed BUG 959 (libmysqld not being compiled properly)
- Fixed BUG 998 (RPM build errors): added missing files to the
  distribution (mysql_fix_extensions, mysql_tableinfo, mysqldumpslow,
  mysql_fix_privilege_tables.1), removed "-n" from install section.

* Wed Jul 09 2003 Lenz Grimmer <lenz@mysql.com>

- removed the GIF Icon (file was not included in the sources anyway)
- removed unused variable shared_lib_version
- do not run automake before building the standard binary
  (should not be necessary)
- add server suffix '-standard' to standard binary (to be in line
  with the binary tarball distributions)
- Use more RPM macros (_exec_prefix, _sbindir, _libdir, _sysconfdir,
  _datadir, _includedir) throughout the spec file.
- allow overriding CC and CXX (required when building with other compilers)

* Fri May 16 2003 Lenz Grimmer <lenz@mysql.com>

- re-enabled RAID again

* Wed Apr 30 2003 Lenz Grimmer <lenz@mysql.com>

- disabled MyISAM RAID (--with-raid) - it throws an assertion which
  needs to be investigated first.

* Mon Mar 10 2003 Lenz Grimmer <lenz@mysql.com>

- added missing file mysql_secure_installation to server subpackage
  (BUG 141)

* Tue Feb 11 2003 Lenz Grimmer <lenz@mysql.com>

- re-added missing pre- and post(un)install scripts to server subpackage
- added config file /etc/my.cnf to the file list (just for completeness)
- make sure to create the datadir with 755 permissions

* Mon Jan 27 2003 Lenz Grimmer <lenz@mysql.com>

- removed unused CC and CXX variables
- CFLAGS and CXXFLAGS should honor RPM_OPT_FLAGS

* Fri Jan 24 2003 Lenz Grimmer <lenz@mysql.com>

- renamed package "MySQL" to "MySQL-server"
- fixed Copyright tag
- added mysql_waitpid to client subpackage (required for mysql-test-run)

* Wed Nov 27 2002 Lenz Grimmer <lenz@mysql.com>

- moved init script from /etc/rc.d/init.d to /etc/init.d (the majority of 
  Linux distributions now support this scheme as proposed by the LSB either
  directly or via a compatibility symlink)
- Use new "restart" init script action instead of starting and stopping
  separately
- Be more flexible in activating the automatic bootup - use insserv (on
  older SuSE versions) or chkconfig (Red Hat, newer SuSE versions and
  others) to create the respective symlinks

* Wed Sep 25 2002 Lenz Grimmer <lenz@mysql.com>

- MySQL-Max now requires MySQL >= 4.0 to avoid version mismatches
  (mixing 3.23 and 4.0 packages)

* Fri Aug 09 2002 Lenz Grimmer <lenz@mysql.com>
 
- Turn off OpenSSL in MySQL-Max for now until it works properly again
- enable RAID for the Max binary instead
- added compatibility link: safe_mysqld -> mysqld_safe to ease the
  transition from 3.23

* Thu Jul 18 2002 Lenz Grimmer <lenz@mysql.com>

- Reworked the build steps a little bit: the Max binary is supposed
  to include OpenSSL, which cannot be linked statically, thus trying
	to statically link against a special glibc is futile anyway
- because of this, it is not required to make yet another build run
  just to compile the shared libs (saves a lot of time)
- updated package description of the Max subpackage
- clean up the BuildRoot directory afterwards

* Mon Jul 15 2002 Lenz Grimmer <lenz@mysql.com>

- Updated Packager information
- Fixed the build options: the regular package is supposed to
  include InnoDB and linked statically, while the Max package
	should include BDB and SSL support

* Fri May 03 2002 Lenz Grimmer <lenz@mysql.com>

- Use more RPM macros (e.g. infodir, mandir) to make the spec
  file more portable
- reorganized the installation of documentation files: let RPM
  take care of this
- reorganized the file list: actually install man pages along
  with the binaries of the respective subpackage
- do not include libmysqld.a in the devel subpackage as well, if we
  have a special "embedded" subpackage
- reworked the package descriptions

* Mon Oct  8 2001 Monty

- Added embedded server as a separate RPM

* Fri Apr 13 2001 Monty

- Added mysqld-max to the distribution

* Tue Jan 2  2001  Monty

- Added mysql-test to the bench package

* Fri Aug 18 2000 Tim Smith <tim@mysql.com>

- Added separate libmysql_r directory; now both a threaded
  and non-threaded library is shipped.

* Wed Sep 28 1999 David Axmark <davida@mysql.com>

- Added the support-files/my-example.cnf to the docs directory.

- Removed devel dependency on base since it is about client
  development.

* Wed Sep 8 1999 David Axmark <davida@mysql.com>

- Cleaned up some for 3.23.

* Thu Jul 1 1999 David Axmark <davida@mysql.com>

- Added support for shared libraries in a separate sub
  package. Original fix by David Fox (dsfox@cogsci.ucsd.edu)

- The --enable-assembler switch is now automatically disables on
  platforms there assembler code is unavailable. This should allow
  building this RPM on non i386 systems.

* Mon Feb 22 1999 David Axmark <david@detron.se>

- Removed unportable cc switches from the spec file. The defaults can
  now be overridden with environment variables. This feature is used
  to compile the official RPM with optimal (but compiler version
  specific) switches.

- Removed the repetitive description parts for the sub rpms. Maybe add
  again if RPM gets a multiline macro capability.

- Added support for a pt_BR translation. Translation contributed by
  Jorge Godoy <jorge@bestway.com.br>.

* Wed Nov 4 1998 David Axmark <david@detron.se>

- A lot of changes in all the rpm and install scripts. This may even
  be a working RPM :-)

* Sun Aug 16 1998 David Axmark <david@detron.se>

- A developers changelog for MySQL is available in the source RPM. And
  there is a history of major user visible changed in the Reference
  Manual.  Only RPM specific changes will be documented here.<|MERGE_RESOLUTION|>--- conflicted
+++ resolved
@@ -725,9 +725,6 @@
 # The spec file changelog only includes changes made to the spec file
 # itself - note that they must be ordered by date (important when
 # merging BK trees)
-<<<<<<< HEAD
-%changelog 
-=======
 %changelog
 * Sat Apr 07 2007 Kent Boortz <kent@mysql.com>
 
@@ -742,7 +739,6 @@
 - Remove Max RPMs; the server RPMs contain a mysqld compiled with all
   features that previously only were built into Max.
 
->>>>>>> 527158ba
 * Fri Mar 02 2007 Joerg Bruehe <joerg@mysql.com>
 
 - Add several man pages for NDB which are now created.
