--- conflicted
+++ resolved
@@ -1629,15 +1629,9 @@
 SELECT t2.vc1
 FROM t2 JOIN t3 ON t2.vc2=t3.vc);
 id	select_type	table	type	possible_keys	key	key_len	ref	rows	Extra
-<<<<<<< HEAD
 1	PRIMARY	<derived2>	ALL	NULL	NULL	NULL	NULL	2	Using where
 3	DEPENDENT SUBQUERY	t2	ALL	NULL	NULL	NULL	NULL	2	Using where
 3	DEPENDENT SUBQUERY	t3	ALL	NULL	NULL	NULL	NULL	3	Using where; Using join buffer (Block Nested Loop)
-=======
-1	PRIMARY	t2	ALL	NULL	NULL	NULL	NULL	2	Using where; Start materialize; Scan
-1	PRIMARY	t3	ALL	NULL	NULL	NULL	NULL	3	Using where; End materialize; Using join buffer (Block Nested Loop)
-1	PRIMARY	<derived2>	ref	auto_key0	auto_key0	23	test.t2.vc1	2	
->>>>>>> 59bd8f04
 2	DERIVED	t1	ALL	NULL	NULL	NULL	NULL	2	
 SELECT derived.vc
 FROM (SELECT * FROM t1) AS derived
