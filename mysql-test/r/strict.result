set @org_mode=@@sql_mode;
set @@sql_mode='ansi,traditional';
select @@sql_mode;
@@sql_mode
REAL_AS_FLOAT,PIPES_AS_CONCAT,ANSI_QUOTES,IGNORE_SPACE,ANSI,STRICT_TRANS_TABLES,STRICT_ALL_TABLES,NO_ZERO_IN_DATE,NO_ZERO_DATE,ERROR_FOR_DIVISION_BY_ZERO,TRADITIONAL,NO_AUTO_CREATE_USER
DROP TABLE IF EXISTS t1;
CREATE TABLE t1 (col1 date);
INSERT INTO t1 VALUES('2004-01-01'),('0000-10-31'),('2004-02-29');
INSERT INTO t1 VALUES('2004-0-31');
ERROR 22007: Incorrect date value: '2004-0-31' for column 'col1' at row 1
INSERT INTO t1 VALUES('2004-01-02'),('2004-0-31');
ERROR 22007: Incorrect date value: '2004-0-31' for column 'col1' at row 2
INSERT INTO t1 VALUES('2004-10-0');
ERROR 22007: Incorrect date value: '2004-10-0' for column 'col1' at row 1
INSERT INTO t1 VALUES('2004-09-31');
ERROR 22007: Incorrect date value: '2004-09-31' for column 'col1' at row 1
INSERT INTO t1 VALUES('2004-10-32');
ERROR 22007: Incorrect date value: '2004-10-32' for column 'col1' at row 1
INSERT INTO t1 VALUES('2003-02-29');
ERROR 22007: Incorrect date value: '2003-02-29' for column 'col1' at row 1
INSERT INTO t1 VALUES('2004-13-15');
ERROR 22007: Incorrect date value: '2004-13-15' for column 'col1' at row 1
INSERT INTO t1 VALUES('0000-00-00');
ERROR 22007: Incorrect date value: '0000-00-00' for column 'col1' at row 1
INSERT INTO t1 VALUES ('59');
ERROR 22007: Incorrect date value: '59' for column 'col1' at row 1
set @@sql_mode='STRICT_ALL_TABLES';
INSERT INTO t1 VALUES('2004-01-03'),('2004-0-31');
set @@sql_mode='STRICT_ALL_TABLES,NO_ZERO_IN_DATE';
INSERT INTO t1 VALUES('2004-0-30');
ERROR 22007: Incorrect date value: '2004-0-30' for column 'col1' at row 1
INSERT INTO t1 VALUES('2004-01-04'),('2004-0-31'),('2004-01-05');
ERROR 22007: Incorrect date value: '2004-0-31' for column 'col1' at row 2
INSERT INTO t1 VALUES('0000-00-00');
INSERT IGNORE INTO t1 VALUES('2004-0-29');
Warnings:
Warning	1265	Data truncated for column 'col1' at row 1
set @@sql_mode='STRICT_ALL_TABLES,NO_ZERO_DATE';
INSERT INTO t1 VALUES('0000-00-00');
ERROR 22007: Incorrect date value: '0000-00-00' for column 'col1' at row 1
INSERT IGNORE INTO t1 VALUES('0000-00-00');
Warnings:
Warning	1265	Data truncated for column 'col1' at row 1
INSERT INTO t1 VALUES ('2004-0-30');
INSERT INTO t1 VALUES ('2004-2-30');
ERROR 22007: Incorrect date value: '2004-2-30' for column 'col1' at row 1
set @@sql_mode='STRICT_ALL_TABLES,ALLOW_INVALID_DATES';
INSERT INTO t1 VALUES ('2004-2-30');
set @@sql_mode='ansi,traditional';
INSERT IGNORE INTO t1 VALUES('2004-02-29'),('2004-13-15'),('0000-00-00');
Warnings:
Warning	1265	Data truncated for column 'col1' at row 2
Warning	1265	Data truncated for column 'col1' at row 3
select * from t1;
col1
2004-01-01
0000-10-31
2004-02-29
2004-01-02
2004-01-03
2004-00-31
2004-01-04
0000-00-00
0000-00-00
0000-00-00
2004-00-30
2004-02-30
2004-02-29
0000-00-00
0000-00-00
drop table t1;
set @@sql_mode='strict_trans_tables';
CREATE TABLE t1 (col1 date) engine=myisam;
INSERT INTO t1 VALUES('2004-13-31'),('2004-1-1');
ERROR 22007: Incorrect date value: '2004-13-31' for column 'col1' at row 1
INSERT INTO t1 VALUES ('2004-1-2'), ('2004-13-31'),('2004-1-3');
Warnings:
Warning	1265	Data truncated for column 'col1' at row 2
INSERT IGNORE INTO t1 VALUES('2004-13-31'),('2004-1-4');
Warnings:
Warning	1265	Data truncated for column 'col1' at row 1
INSERT INTO t1 VALUES ('2003-02-29');
ERROR 22007: Incorrect date value: '2003-02-29' for column 'col1' at row 1
INSERT ignore INTO t1 VALUES('2003-02-30');
Warnings:
Warning	1265	Data truncated for column 'col1' at row 1
set @@sql_mode='STRICT_ALL_TABLES,ALLOW_INVALID_DATES';
INSERT ignore INTO t1 VALUES('2003-02-31');
select * from t1;
col1
2004-01-02
0000-00-00
2004-01-03
0000-00-00
2004-01-04
0000-00-00
2003-02-31
drop table t1;
set @@sql_mode='strict_trans_tables';
CREATE TABLE t1 (col1 date) engine=innodb;
INSERT INTO t1 VALUES('2004-13-31'),('2004-1-1');
ERROR 22007: Incorrect date value: '2004-13-31' for column 'col1' at row 1
INSERT INTO t1 VALUES ('2004-1-2'), ('2004-13-31'),('2004-1-3');
ERROR 22007: Incorrect date value: '2004-13-31' for column 'col1' at row 2
INSERT IGNORE INTO t1 VALUES('2004-13-31'),('2004-1-4');
Warnings:
Warning	1265	Data truncated for column 'col1' at row 1
INSERT INTO t1 VALUES ('2003-02-29');
ERROR 22007: Incorrect date value: '2003-02-29' for column 'col1' at row 1
INSERT ignore INTO t1 VALUES('2003-02-30');
Warnings:
Warning	1265	Data truncated for column 'col1' at row 1
set @@sql_mode='STRICT_ALL_TABLES,ALLOW_INVALID_DATES';
INSERT ignore INTO t1 VALUES('2003-02-31');
select * from t1;
col1
0000-00-00
2004-01-04
0000-00-00
2003-02-31
drop table t1;
set @@sql_mode='ansi,traditional';
CREATE TABLE t1 (col1 datetime);
INSERT INTO t1 VALUES('2004-10-31 15:30:00'),('0000-10-31 15:30:00'),('2004-02-29 15:30:00');
INSERT INTO t1 VALUES('2004-0-31 15:30:00');
ERROR 22007: Incorrect datetime value: '2004-0-31 15:30:00' for column 'col1' at row 1
INSERT INTO t1 VALUES('2004-10-0 15:30:00');
ERROR 22007: Incorrect datetime value: '2004-10-0 15:30:00' for column 'col1' at row 1
INSERT INTO t1 VALUES('2004-09-31 15:30:00');
ERROR 22007: Incorrect datetime value: '2004-09-31 15:30:00' for column 'col1' at row 1
INSERT INTO t1 VALUES('2004-10-32 15:30:00');
ERROR 22007: Incorrect datetime value: '2004-10-32 15:30:00' for column 'col1' at row 1
INSERT INTO t1 VALUES('2003-02-29 15:30:00');
ERROR 22007: Incorrect datetime value: '2003-02-29 15:30:00' for column 'col1' at row 1
INSERT INTO t1 VALUES('2004-13-15 15:30:00');
ERROR 22007: Incorrect datetime value: '2004-13-15 15:30:00' for column 'col1' at row 1
INSERT INTO t1 VALUES('0000-00-00 15:30:00');
ERROR 22007: Incorrect datetime value: '0000-00-00 15:30:00' for column 'col1' at row 1
INSERT INTO t1 VALUES ('59');
ERROR 22007: Incorrect datetime value: '59' for column 'col1' at row 1
select * from t1;
col1
2004-10-31 15:30:00
0000-10-31 15:30:00
2004-02-29 15:30:00
drop table t1;
CREATE TABLE t1 (col1 timestamp);
INSERT INTO t1 VALUES('2004-10-31 15:30:00'),('2004-02-29 15:30:00');
INSERT INTO t1 VALUES('0000-10-31 15:30:00');
ERROR 22007: Incorrect datetime value: '0000-10-31 15:30:00' for column 'col1' at row 1
INSERT INTO t1 VALUES('2004-0-31 15:30:00');
ERROR 22007: Incorrect datetime value: '2004-0-31 15:30:00' for column 'col1' at row 1
INSERT INTO t1 VALUES('2004-10-0 15:30:00');
ERROR 22007: Incorrect datetime value: '2004-10-0 15:30:00' for column 'col1' at row 1
INSERT INTO t1 VALUES('2004-09-31 15:30:00');
ERROR 22007: Incorrect datetime value: '2004-09-31 15:30:00' for column 'col1' at row 1
INSERT INTO t1 VALUES('2004-10-32 15:30:00');
ERROR 22007: Incorrect datetime value: '2004-10-32 15:30:00' for column 'col1' at row 1
INSERT INTO t1 VALUES('2003-02-29 15:30:00');
ERROR 22007: Incorrect datetime value: '2003-02-29 15:30:00' for column 'col1' at row 1
INSERT INTO t1 VALUES('2004-13-15 15:30:00');
ERROR 22007: Incorrect datetime value: '2004-13-15 15:30:00' for column 'col1' at row 1
INSERT INTO t1 VALUES('2004-02-29 25:30:00');
ERROR 22007: Incorrect datetime value: '2004-02-29 25:30:00' for column 'col1' at row 1
INSERT INTO t1 VALUES('2004-02-29 15:65:00');
ERROR 22007: Incorrect datetime value: '2004-02-29 15:65:00' for column 'col1' at row 1
INSERT INTO t1 VALUES('2004-02-29 15:31:61');
ERROR 22007: Incorrect datetime value: '2004-02-29 15:31:61' for column 'col1' at row 1
INSERT INTO t1 VALUES('0000-00-00 15:30:00');
ERROR 22007: Incorrect datetime value: '0000-00-00 15:30:00' for column 'col1' at row 1
INSERT INTO t1 VALUES('0000-00-00 00:00:00');
ERROR 22007: Incorrect datetime value: '0000-00-00 00:00:00' for column 'col1' at row 1
INSERT IGNORE INTO t1 VALUES('0000-00-00 00:00:00');
Warnings:
Warning	1265	Data truncated for column 'col1' at row 1
INSERT INTO t1 VALUES ('59');
ERROR 22007: Incorrect datetime value: '59' for column 'col1' at row 1
set @@sql_mode='STRICT_ALL_TABLES,ALLOW_INVALID_DATES';
INSERT INTO t1 VALUES('2004-0-31 15:30:00');
ERROR 22007: Incorrect datetime value: '2004-0-31 15:30:00' for column 'col1' at row 1
INSERT INTO t1 VALUES('2004-10-0 15:30:00');
ERROR 22007: Incorrect datetime value: '2004-10-0 15:30:00' for column 'col1' at row 1
INSERT INTO t1 VALUES('2004-10-32 15:30:00');
ERROR 22007: Incorrect datetime value: '2004-10-32 15:30:00' for column 'col1' at row 1
INSERT INTO t1 VALUES('2004-02-30 15:30:04');
ERROR 22007: Incorrect datetime value: '2004-02-30 15:30:04' for column 'col1' at row 1
INSERT INTO t1 VALUES('0000-00-00 00:00:00');
set @@sql_mode='STRICT_ALL_TABLES,NO_ZERO_IN_DATE';
INSERT INTO t1 VALUES('0000-00-00 00:00:00');
set @@sql_mode='STRICT_ALL_TABLES,NO_ZERO_DATE';
INSERT INTO t1 VALUES('0000-00-00 00:00:00');
ERROR 22007: Incorrect datetime value: '0000-00-00 00:00:00' for column 'col1' at row 1
set @@sql_mode='ansi,traditional';
SELECT * FROM t1;
col1
2004-10-31 15:30:00
2004-02-29 15:30:00
0000-00-00 00:00:00
0000-00-00 00:00:00
0000-00-00 00:00:00
DROP TABLE t1;
CREATE TABLE t1 (col1 date, col2 datetime, col3 timestamp);
INSERT INTO t1 (col1) VALUES (STR_TO_DATE('15.10.2004','%d.%m.%Y'));
INSERT INTO t1 (col2) VALUES (STR_TO_DATE('15.10.2004 10.15','%d.%m.%Y %H.%i'));
INSERT INTO t1 (col3) VALUES (STR_TO_DATE('15.10.2004 10.15','%d.%m.%Y %H.%i'));
INSERT INTO t1 (col1) VALUES(STR_TO_DATE('31.10.0000 15.30','%d.%m.%Y %H.%i'));
INSERT INTO t1 (col1) VALUES(STR_TO_DATE('31.0.2004 15.30','%d.%m.%Y %H.%i'));
ERROR 22007: Incorrect date value: '2004-00-31 15:30:00' for column 'col1' at row 1
INSERT INTO t1 (col1) VALUES(STR_TO_DATE('0.10.2004 15.30','%d.%m.%Y %H.%i'));
ERROR 22007: Incorrect date value: '2004-10-00 15:30:00' for column 'col1' at row 1
INSERT INTO t1 (col1) VALUES(STR_TO_DATE('31.9.2004 15.30','%d.%m.%Y %H.%i'));
ERROR 22007: Incorrect date value: '2004-09-31 15:30:00' for column 'col1' at row 1
INSERT INTO t1 (col1) VALUES(STR_TO_DATE('32.10.2004 15.30','%d.%m.%Y %H.%i'));
ERROR HY000: Incorrect datetime value: '32.10.2004 15.30' for function str_to_time
INSERT INTO t1 (col1) VALUES(STR_TO_DATE('29.02.2003 15.30','%d.%m.%Y %H.%i'));
ERROR 22007: Incorrect date value: '2003-02-29 15:30:00' for column 'col1' at row 1
INSERT INTO t1 (col1) VALUES(STR_TO_DATE('15.13.2004 15.30','%d.%m.%Y %H.%i'));
ERROR HY000: Incorrect datetime value: '15.13.2004 15.30' for function str_to_time
INSERT INTO t1 (col1) VALUES(STR_TO_DATE('00.00.0000','%d.%m.%Y'));
ERROR 22007: Incorrect date value: '0000-00-00' for column 'col1' at row 1
INSERT INTO t1 (col2) VALUES(STR_TO_DATE('31.10.0000 15.30','%d.%m.%Y %H.%i'));
INSERT INTO t1 (col2) VALUES(STR_TO_DATE('31.0.2004 15.30','%d.%m.%Y %H.%i'));
ERROR 22007: Incorrect datetime value: '2004-00-31 15:30:00' for column 'col2' at row 1
INSERT INTO t1 (col2) VALUES(STR_TO_DATE('0.10.2004 15.30','%d.%m.%Y %H.%i'));
ERROR 22007: Incorrect datetime value: '2004-10-00 15:30:00' for column 'col2' at row 1
INSERT INTO t1 (col2) VALUES(STR_TO_DATE('31.9.2004 15.30','%d.%m.%Y %H.%i'));
ERROR 22007: Incorrect datetime value: '2004-09-31 15:30:00' for column 'col2' at row 1
INSERT INTO t1 (col2) VALUES(STR_TO_DATE('32.10.2004 15.30','%d.%m.%Y %H.%i'));
ERROR HY000: Incorrect datetime value: '32.10.2004 15.30' for function str_to_time
INSERT INTO t1 (col2) VALUES(STR_TO_DATE('29.02.2003 15.30','%d.%m.%Y %H.%i'));
ERROR 22007: Incorrect datetime value: '2003-02-29 15:30:00' for column 'col2' at row 1
INSERT INTO t1 (col2) VALUES(STR_TO_DATE('15.13.2004 15.30','%d.%m.%Y %H.%i'));
ERROR HY000: Incorrect datetime value: '15.13.2004 15.30' for function str_to_time
INSERT INTO t1 (col2) VALUES(STR_TO_DATE('00.00.0000','%d.%m.%Y'));
ERROR 22007: Incorrect datetime value: '0000-00-00' for column 'col2' at row 1
INSERT INTO t1 (col3) VALUES(STR_TO_DATE('31.10.0000 15.30','%d.%m.%Y %H.%i'));
ERROR 22007: Incorrect datetime value: '0000-10-31 15:30:00' for column 'col3' at row 1
INSERT INTO t1 (col3) VALUES(STR_TO_DATE('31.0.2004 15.30','%d.%m.%Y %H.%i'));
ERROR 22007: Incorrect datetime value: '2004-00-31 15:30:00' for column 'col3' at row 1
INSERT INTO t1 (col3) VALUES(STR_TO_DATE('0.10.2004 15.30','%d.%m.%Y %H.%i'));
ERROR 22007: Incorrect datetime value: '2004-10-00 15:30:00' for column 'col3' at row 1
INSERT INTO t1 (col3) VALUES(STR_TO_DATE('31.9.2004 15.30','%d.%m.%Y %H.%i'));
ERROR 22007: Incorrect datetime value: '2004-09-31 15:30:00' for column 'col3' at row 1
INSERT INTO t1 (col3) VALUES(STR_TO_DATE('32.10.2004 15.30','%d.%m.%Y %H.%i'));
ERROR HY000: Incorrect datetime value: '32.10.2004 15.30' for function str_to_time
INSERT INTO t1 (col3) VALUES(STR_TO_DATE('29.02.2003 15.30','%d.%m.%Y %H.%i'));
ERROR 22007: Incorrect datetime value: '2003-02-29 15:30:00' for column 'col3' at row 1
INSERT INTO t1 (col3) VALUES(STR_TO_DATE('15.13.2004 15.30','%d.%m.%Y %H.%i'));
ERROR HY000: Incorrect datetime value: '15.13.2004 15.30' for function str_to_time
INSERT INTO t1 (col3) VALUES(STR_TO_DATE('00.00.0000','%d.%m.%Y'));
ERROR 22007: Incorrect datetime value: '0000-00-00' for column 'col3' at row 1
drop table t1;
CREATE TABLE t1 (col1 date, col2 datetime, col3 timestamp);
INSERT INTO t1 (col1) VALUES (CAST('2004-10-15' AS DATE));
INSERT INTO t1 (col2) VALUES (CAST('2004-10-15 10:15' AS DATETIME));
INSERT INTO t1 (col3) VALUES (CAST('2004-10-15 10:15' AS DATETIME));
INSERT INTO t1 (col1) VALUES(CAST('0000-10-31' AS DATE));
INSERT INTO t1 (col1) VALUES(CAST('2004-10-0' AS DATE));
ERROR 22007: Incorrect date value: '2004-10-00' for column 'col1' at row 1
INSERT INTO t1 (col1) VALUES(CAST('2004-0-10' AS DATE));
ERROR 22007: Incorrect date value: '2004-00-10' for column 'col1' at row 1
INSERT INTO t1 (col1) VALUES(CAST('0000-00-00' AS DATE));
ERROR 22007: Truncated incorrect datetime value: '0000-00-00'
INSERT INTO t1 (col2) VALUES(CAST('0000-10-31 15:30' AS DATETIME));
INSERT INTO t1 (col2) VALUES(CAST('2004-10-0 15:30' AS DATETIME));
ERROR 22007: Incorrect datetime value: '2004-10-00 15:30:00' for column 'col2' at row 1
INSERT INTO t1 (col2) VALUES(CAST('2004-0-10 15:30' AS DATETIME));
ERROR 22007: Incorrect datetime value: '2004-00-10 15:30:00' for column 'col2' at row 1
INSERT INTO t1 (col2) VALUES(CAST('0000-00-00' AS DATETIME));
ERROR 22007: Truncated incorrect datetime value: '0000-00-00'
INSERT INTO t1 (col3) VALUES(CAST('0000-10-31 15:30' AS DATETIME));
ERROR 22007: Incorrect datetime value: '0000-10-31 15:30:00' for column 'col3' at row 1
INSERT INTO t1 (col3) VALUES(CAST('2004-10-0 15:30' AS DATETIME));
ERROR 22007: Incorrect datetime value: '2004-10-00 15:30:00' for column 'col3' at row 1
INSERT INTO t1 (col3) VALUES(CAST('2004-0-10 15:30' AS DATETIME));
ERROR 22007: Incorrect datetime value: '2004-00-10 15:30:00' for column 'col3' at row 1
INSERT INTO t1 (col3) VALUES(CAST('0000-00-00' AS DATETIME));
ERROR 22007: Truncated incorrect datetime value: '0000-00-00'
drop table t1;
CREATE TABLE t1 (col1 date, col2 datetime, col3 timestamp);
INSERT INTO t1 (col1) VALUES (CONVERT('2004-10-15',DATE));
INSERT INTO t1 (col2) VALUES (CONVERT('2004-10-15 10:15',DATETIME));
INSERT INTO t1 (col3) VALUES (CONVERT('2004-10-15 10:15',DATETIME));
INSERT INTO t1 (col1) VALUES(CONVERT('0000-10-31' , DATE));
INSERT INTO t1 (col1) VALUES(CONVERT('2004-10-0' , DATE));
ERROR 22007: Incorrect date value: '2004-10-00' for column 'col1' at row 1
INSERT INTO t1 (col1) VALUES(CONVERT('2004-0-10' , DATE));
ERROR 22007: Incorrect date value: '2004-00-10' for column 'col1' at row 1
INSERT INTO t1 (col1) VALUES(CONVERT('0000-00-00',DATE));
ERROR 22007: Truncated incorrect datetime value: '0000-00-00'
INSERT INTO t1 (col2) VALUES(CONVERT('0000-10-31 15:30',DATETIME));
INSERT INTO t1 (col2) VALUES(CONVERT('2004-10-0 15:30',DATETIME));
ERROR 22007: Incorrect datetime value: '2004-10-00 15:30:00' for column 'col2' at row 1
INSERT INTO t1 (col2) VALUES(CONVERT('2004-0-10 15:30',DATETIME));
ERROR 22007: Incorrect datetime value: '2004-00-10 15:30:00' for column 'col2' at row 1
INSERT INTO t1 (col2) VALUES(CONVERT('0000-00-00',DATETIME));
ERROR 22007: Truncated incorrect datetime value: '0000-00-00'
INSERT INTO t1 (col3) VALUES(CONVERT('0000-10-31 15:30',DATETIME));
ERROR 22007: Incorrect datetime value: '0000-10-31 15:30:00' for column 'col3' at row 1
INSERT INTO t1 (col3) VALUES(CONVERT('2004-10-0 15:30',DATETIME));
ERROR 22007: Incorrect datetime value: '2004-10-00 15:30:00' for column 'col3' at row 1
INSERT INTO t1 (col3) VALUES(CONVERT('2004-0-10 15:30',DATETIME));
ERROR 22007: Incorrect datetime value: '2004-00-10 15:30:00' for column 'col3' at row 1
INSERT INTO t1 (col3) VALUES(CONVERT('0000-00-00',DATETIME));
ERROR 22007: Truncated incorrect datetime value: '0000-00-00'
drop table t1;
CREATE TABLE t1(col1 TINYINT, col2 TINYINT UNSIGNED);
INSERT INTO t1 VALUES(-128,0),(0,0),(127,255),('-128','0'),('0','0'),('127','255'),(-128.0,0.0),(0.0,0.0),(127.0,255.0);
SELECT MOD(col1,0) FROM t1 WHERE col1 > 0 LIMIT 2;
MOD(col1,0)
NULL
NULL
Warnings:
Error	1365	Division by 0
Error	1365	Division by 0
INSERT INTO t1 (col1) VALUES(-129);
ERROR 22003: Out of range value adjusted for column 'col1' at row 1
INSERT INTO t1 (col1) VALUES(128);
ERROR 22003: Out of range value adjusted for column 'col1' at row 1
INSERT INTO t1 (col2) VALUES(-1);
ERROR 22003: Out of range value adjusted for column 'col2' at row 1
INSERT INTO t1 (col2) VALUES(256);
ERROR 22003: Out of range value adjusted for column 'col2' at row 1
INSERT INTO t1 (col1) VALUES('-129');
ERROR 22003: Out of range value adjusted for column 'col1' at row 1
INSERT INTO t1 (col1) VALUES('128');
ERROR 22003: Out of range value adjusted for column 'col1' at row 1
INSERT INTO t1 (col2) VALUES('-1');
ERROR 22003: Out of range value adjusted for column 'col2' at row 1
INSERT INTO t1 (col2) VALUES('256');
ERROR 22003: Out of range value adjusted for column 'col2' at row 1
INSERT INTO t1 (col1) VALUES(128.0);
ERROR 22003: Out of range value adjusted for column 'col1' at row 1
INSERT INTO t1 (col2) VALUES(-1.0);
ERROR 22003: Out of range value adjusted for column 'col2' at row 1
INSERT INTO t1 (col2) VALUES(256.0);
ERROR 22003: Out of range value adjusted for column 'col2' at row 1
SELECT MOD(col1,0) FROM t1 WHERE col1 > 0 LIMIT 1;
MOD(col1,0)
NULL
Warnings:
Error	1365	Division by 0
UPDATE t1 SET col1 = col1 - 50 WHERE col1 < 0;
ERROR 22003: Out of range value adjusted for column 'col1' at row 1
UPDATE t1 SET col2=col2 + 50 WHERE col2 > 0;
ERROR 22003: Out of range value adjusted for column 'col2' at row 3
UPDATE t1 SET col1=col1 / 0 WHERE col1 > 0;
ERROR 22012: Division by 0
set @@sql_mode='ERROR_FOR_DIVISION_BY_ZERO';
INSERT INTO t1 values (1/0,1/0);
Warnings:
Error	1365	Division by 0
Error	1365	Division by 0
set @@sql_mode='ansi,traditional';
SELECT MOD(col1,0) FROM t1 WHERE col1 > 0 LIMIT 2;
MOD(col1,0)
NULL
NULL
Warnings:
Error	1365	Division by 0
Error	1365	Division by 0
INSERT INTO t1 (col1) VALUES ('');
ERROR HY000: Incorrect integer value: '' for column 'col1' at row 1
INSERT INTO t1 (col1) VALUES ('a59b');
ERROR HY000: Incorrect integer value: 'a59b' for column 'col1' at row 1
INSERT INTO t1 (col1) VALUES ('1a');
ERROR 01000: Data truncated for column 'col1' at row 1
INSERT IGNORE INTO t1 (col1) VALUES ('2a');
Warnings:
Warning	1265	Data truncated for column 'col1' at row 1
INSERT IGNORE INTO t1 values (1/0,1/0);
Warnings:
Error	1365	Division by 0
Error	1365	Division by 0
set @@sql_mode='ansi';
INSERT INTO t1 values (1/0,1/0);
set @@sql_mode='ansi,traditional';
INSERT IGNORE INTO t1 VALUES('-129','-1'),('128','256');
Warnings:
Warning	1264	Out of range value adjusted for column 'col1' at row 1
Warning	1264	Out of range value adjusted for column 'col2' at row 1
Warning	1264	Out of range value adjusted for column 'col1' at row 2
Warning	1264	Out of range value adjusted for column 'col2' at row 2
INSERT IGNORE INTO t1 VALUES(-129.0,-1.0),(128.0,256.0);
Warnings:
Warning	1264	Out of range value adjusted for column 'col1' at row 1
Warning	1264	Out of range value adjusted for column 'col2' at row 1
Warning	1264	Out of range value adjusted for column 'col1' at row 2
Warning	1264	Out of range value adjusted for column 'col2' at row 2
UPDATE IGNORE t1 SET col2=1/NULL where col1=0;
SELECT * FROM t1;
col1	col2
-128	0
0	NULL
127	255
-128	0
0	NULL
127	255
-128	0
0	NULL
127	255
NULL	NULL
2	NULL
NULL	NULL
NULL	NULL
-128	0
127	255
-128	0
127	255
DROP TABLE t1;
CREATE TABLE t1(col1 SMALLINT, col2 SMALLINT UNSIGNED);
INSERT INTO t1 VALUES(-32768,0),(0,0),(32767,65535),('-32768','0'),('32767','65535'),(-32768.0,0.0),(32767.0,65535.0);
INSERT INTO t1 (col1) VALUES(-32769);
ERROR 22003: Out of range value adjusted for column 'col1' at row 1
INSERT INTO t1 (col1) VALUES(32768);
ERROR 22003: Out of range value adjusted for column 'col1' at row 1
INSERT INTO t1 (col2) VALUES(-1);
ERROR 22003: Out of range value adjusted for column 'col2' at row 1
INSERT INTO t1 (col2) VALUES(65536);
ERROR 22003: Out of range value adjusted for column 'col2' at row 1
INSERT INTO t1 (col1) VALUES('-32769');
ERROR 22003: Out of range value adjusted for column 'col1' at row 1
INSERT INTO t1 (col1) VALUES('32768');
ERROR 22003: Out of range value adjusted for column 'col1' at row 1
INSERT INTO t1 (col2) VALUES('-1');
ERROR 22003: Out of range value adjusted for column 'col2' at row 1
INSERT INTO t1 (col2) VALUES('65536');
ERROR 22003: Out of range value adjusted for column 'col2' at row 1
INSERT INTO t1 (col1) VALUES(-32769.0);
ERROR 22003: Out of range value adjusted for column 'col1' at row 1
INSERT INTO t1 (col1) VALUES(32768.0);
ERROR 22003: Out of range value adjusted for column 'col1' at row 1
INSERT INTO t1 (col2) VALUES(-1.0);
ERROR 22003: Out of range value adjusted for column 'col2' at row 1
INSERT INTO t1 (col2) VALUES(65536.0);
ERROR 22003: Out of range value adjusted for column 'col2' at row 1
UPDATE t1 SET col1 = col1 - 50 WHERE col1 < 0;
ERROR 22003: Out of range value adjusted for column 'col1' at row 1
UPDATE t1 SET col2 = col2 + 50 WHERE col2 > 0;
ERROR 22003: Out of range value adjusted for column 'col2' at row 3
UPDATE t1 SET col1 = col1 / 0 WHERE col1 > 0;
ERROR 22012: Division by 0
UPDATE t1 SET col1= MOD(col1,0) WHERE col1 > 0;
ERROR 22012: Division by 0
INSERT INTO t1 (col1) VALUES ('');
ERROR HY000: Incorrect integer value: '' for column 'col1' at row 1
INSERT INTO t1 (col1) VALUES ('a59b');
ERROR HY000: Incorrect integer value: 'a59b' for column 'col1' at row 1
INSERT INTO t1 (col1) VALUES ('1a');
ERROR 01000: Data truncated for column 'col1' at row 1
INSERT IGNORE INTO t1 (col1) VALUES ('2a');
Warnings:
Warning	1265	Data truncated for column 'col1' at row 1
INSERT IGNORE INTO t1 values (1/0,1/0);
Warnings:
Error	1365	Division by 0
Error	1365	Division by 0
INSERT IGNORE INTO t1 VALUES(-32769,-1),(32768,65536);
Warnings:
Warning	1264	Out of range value adjusted for column 'col1' at row 1
Warning	1264	Out of range value adjusted for column 'col2' at row 1
Warning	1264	Out of range value adjusted for column 'col1' at row 2
Warning	1264	Out of range value adjusted for column 'col2' at row 2
INSERT IGNORE INTO t1 VALUES('-32769','-1'),('32768','65536');
Warnings:
Warning	1264	Out of range value adjusted for column 'col1' at row 1
Warning	1264	Out of range value adjusted for column 'col2' at row 1
Warning	1264	Out of range value adjusted for column 'col1' at row 2
Warning	1264	Out of range value adjusted for column 'col2' at row 2
INSERT IGNORE INTO t1 VALUES(-32769,-1.0),(32768.0,65536.0);
Warnings:
Warning	1264	Out of range value adjusted for column 'col1' at row 1
Warning	1264	Out of range value adjusted for column 'col2' at row 1
Warning	1264	Out of range value adjusted for column 'col1' at row 2
Warning	1264	Out of range value adjusted for column 'col2' at row 2
UPDATE IGNORE t1 SET col2=1/NULL where col1=0;
SELECT * FROM t1;
col1	col2
-32768	0
0	NULL
32767	65535
-32768	0
32767	65535
-32768	0
32767	65535
2	NULL
NULL	NULL
-32768	0
32767	65535
-32768	0
32767	65535
-32768	0
32767	65535
DROP TABLE t1;
CREATE TABLE t1 (col1 MEDIUMINT, col2 MEDIUMINT UNSIGNED);
INSERT INTO t1 VALUES(-8388608,0),(0,0),(8388607,16777215),('-8388608','0'),('8388607','16777215'),(-8388608.0,0.0),(8388607.0,16777215.0);
INSERT INTO t1 (col1) VALUES(-8388609);
ERROR 22003: Out of range value adjusted for column 'col1' at row 1
INSERT INTO t1 (col1) VALUES(8388608);
ERROR 22003: Out of range value adjusted for column 'col1' at row 1
INSERT INTO t1 (col2) VALUES(-1);
ERROR 22003: Out of range value adjusted for column 'col2' at row 1
INSERT INTO t1 (col2) VALUES(16777216);
ERROR 22003: Out of range value adjusted for column 'col2' at row 1
INSERT INTO t1 (col1) VALUES('-8388609');
ERROR 22003: Out of range value adjusted for column 'col1' at row 1
INSERT INTO t1 (col1) VALUES('8388608');
ERROR 22003: Out of range value adjusted for column 'col1' at row 1
INSERT INTO t1 (col2) VALUES('-1');
ERROR 22003: Out of range value adjusted for column 'col2' at row 1
INSERT INTO t1 (col2) VALUES('16777216');
ERROR 22003: Out of range value adjusted for column 'col2' at row 1
INSERT INTO t1 (col1) VALUES(-8388609.0);
ERROR 22003: Out of range value adjusted for column 'col1' at row 1
INSERT INTO t1 (col1) VALUES(8388608.0);
ERROR 22003: Out of range value adjusted for column 'col1' at row 1
INSERT INTO t1 (col2) VALUES(-1.0);
ERROR 22003: Out of range value adjusted for column 'col2' at row 1
INSERT INTO t1 (col2) VALUES(16777216.0);
ERROR 22003: Out of range value adjusted for column 'col2' at row 1
UPDATE t1 SET col1 = col1 - 50 WHERE col1 < 0;
ERROR 22003: Out of range value adjusted for column 'col1' at row 1
UPDATE t1 SET col2 = col2 + 50 WHERE col2 > 0;
ERROR 22003: Out of range value adjusted for column 'col2' at row 3
UPDATE t1 SET col1 =col1 / 0 WHERE col1 > 0;
ERROR 22012: Division by 0
UPDATE t1 SET col1= MOD(col1,0) WHERE col1 > 0;
ERROR 22012: Division by 0
INSERT INTO t1 (col1) VALUES ('');
ERROR HY000: Incorrect integer value: '' for column 'col1' at row 1
INSERT INTO t1 (col1) VALUES ('a59b');
ERROR HY000: Incorrect integer value: 'a59b' for column 'col1' at row 1
INSERT INTO t1 (col1) VALUES ('1a');
ERROR 01000: Data truncated for column 'col1' at row 1
INSERT IGNORE INTO t1 (col1) VALUES ('2a');
Warnings:
Warning	1265	Data truncated for column 'col1' at row 1
INSERT IGNORE INTO t1 values (1/0,1/0);
Warnings:
Error	1365	Division by 0
Error	1365	Division by 0
INSERT IGNORE INTO t1 VALUES(-8388609,-1),(8388608,16777216);
Warnings:
Warning	1264	Out of range value adjusted for column 'col1' at row 1
Warning	1264	Out of range value adjusted for column 'col2' at row 1
Warning	1264	Out of range value adjusted for column 'col1' at row 2
Warning	1264	Out of range value adjusted for column 'col2' at row 2
INSERT IGNORE INTO t1 VALUES('-8388609','-1'),('8388608','16777216');
Warnings:
Warning	1264	Out of range value adjusted for column 'col1' at row 1
Warning	1264	Out of range value adjusted for column 'col2' at row 1
Warning	1264	Out of range value adjusted for column 'col1' at row 2
Warning	1264	Out of range value adjusted for column 'col2' at row 2
INSERT IGNORE INTO t1 VALUES(-8388609.0,-1.0),(8388608.0,16777216.0);
Warnings:
Warning	1264	Out of range value adjusted for column 'col1' at row 1
Warning	1264	Out of range value adjusted for column 'col2' at row 1
Warning	1264	Out of range value adjusted for column 'col1' at row 2
Warning	1264	Out of range value adjusted for column 'col2' at row 2
UPDATE IGNORE t1 SET col2=1/NULL where col1=0;
SELECT * FROM t1;
col1	col2
-8388608	0
0	NULL
8388607	16777215
-8388608	0
8388607	16777215
-8388608	0
8388607	16777215
2	NULL
NULL	NULL
-8388608	0
8388607	16777215
-8388608	0
8388607	16777215
-8388608	0
8388607	16777215
DROP TABLE t1;
CREATE TABLE t1 (col1 INT, col2 INT UNSIGNED);
INSERT INTO t1 VALUES(-2147483648,0),(0,0),(2147483647,4294967295),('-2147483648','0'),('2147483647','4294967295'),(-2147483648.0,0.0),(2147483647.0,4294967295.0);
INSERT INTO t1 (col1) VALUES(-2147483649);
ERROR 22003: Out of range value adjusted for column 'col1' at row 1
INSERT INTO t1 (col1) VALUES(2147643648);
ERROR 22003: Out of range value adjusted for column 'col1' at row 1
INSERT INTO t1 (col2) VALUES(-1);
ERROR 22003: Out of range value adjusted for column 'col2' at row 1
INSERT INTO t1 (col2) VALUES(4294967296);
ERROR 22003: Out of range value adjusted for column 'col2' at row 1
INSERT INTO t1 (col1) VALUES('-2147483649');
ERROR 22003: Out of range value adjusted for column 'col1' at row 1
INSERT INTO t1 (col1) VALUES('2147643648');
ERROR 22003: Out of range value adjusted for column 'col1' at row 1
INSERT INTO t1 (col2) VALUES('-1');
ERROR 22003: Out of range value adjusted for column 'col2' at row 1
INSERT INTO t1 (col2) VALUES('4294967296');
ERROR 22003: Out of range value adjusted for column 'col2' at row 1
INSERT INTO t1 (col1) VALUES(-2147483649.0);
ERROR 22003: Out of range value adjusted for column 'col1' at row 1
INSERT INTO t1 (col1) VALUES(2147643648.0);
ERROR 22003: Out of range value adjusted for column 'col1' at row 1
INSERT INTO t1 (col2) VALUES(-1.0);
ERROR 22003: Out of range value adjusted for column 'col2' at row 1
INSERT INTO t1 (col2) VALUES(4294967296.0);
ERROR 22003: Out of range value adjusted for column 'col2' at row 1
UPDATE t1 SET col1 = col1 - 50 WHERE col1 < 0;
ERROR 22003: Out of range value adjusted for column 'col1' at row 1
UPDATE t1 SET col2 =col2 + 50 WHERE col2 > 0;
ERROR 22003: Out of range value adjusted for column 'col2' at row 3
UPDATE t1 SET col1 =col1 / 0 WHERE col1 > 0;
ERROR 22012: Division by 0
UPDATE t1 SET col1= MOD(col1,0) WHERE col1 > 0;
ERROR 22012: Division by 0
INSERT INTO t1 (col1) VALUES ('');
ERROR 22003: Out of range value adjusted for column 'col1' at row 1
INSERT INTO t1 (col1) VALUES ('a59b');
ERROR 22003: Out of range value adjusted for column 'col1' at row 1
INSERT INTO t1 (col1) VALUES ('1a');
ERROR 01000: Data truncated for column 'col1' at row 1
INSERT IGNORE INTO t1 (col1) VALUES ('2a');
Warnings:
Warning	1265	Data truncated for column 'col1' at row 1
INSERT IGNORE INTO t1 values (1/0,1/0);
Warnings:
Error	1365	Division by 0
Error	1365	Division by 0
INSERT IGNORE INTO t1 values (-2147483649, -1),(2147643648,4294967296);
Warnings:
Warning	1264	Out of range value adjusted for column 'col1' at row 1
Warning	1264	Out of range value adjusted for column 'col2' at row 1
Warning	1264	Out of range value adjusted for column 'col1' at row 2
Warning	1264	Out of range value adjusted for column 'col2' at row 2
INSERT IGNORE INTO t1 values ('-2147483649', '-1'),('2147643648','4294967296');
Warnings:
Warning	1264	Out of range value adjusted for column 'col1' at row 1
Warning	1264	Out of range value adjusted for column 'col2' at row 1
Warning	1264	Out of range value adjusted for column 'col1' at row 2
Warning	1264	Out of range value adjusted for column 'col2' at row 2
INSERT IGNORE INTO t1 values (-2147483649.0, -1.0),(2147643648.0,4294967296.0);
Warnings:
Warning	1264	Out of range value adjusted for column 'col1' at row 1
Warning	1264	Out of range value adjusted for column 'col2' at row 1
Warning	1264	Out of range value adjusted for column 'col1' at row 2
Warning	1264	Out of range value adjusted for column 'col2' at row 2
UPDATE IGNORE t1 SET col2=1/NULL where col1=0;
SELECT * FROM t1;
col1	col2
-2147483648	0
0	NULL
2147483647	4294967295
-2147483648	0
2147483647	4294967295
-2147483648	0
2147483647	4294967295
2	NULL
NULL	NULL
-2147483648	0
2147483647	4294967295
-2147483648	0
2147483647	4294967295
-2147483648	0
2147483647	4294967295
DROP TABLE t1;
CREATE TABLE t1 (col1 BIGINT, col2 BIGINT UNSIGNED);
INSERT INTO t1 VALUES(-9223372036854775808,0),(0,0),(9223372036854775807,18446744073709551615);
INSERT INTO t1 VALUES('-9223372036854775808','0'),('9223372036854775807','18446744073709551615');
INSERT INTO t1 VALUES(-9223372036854774000.0,0.0),(9223372036854775700.0,1844674407370954000.0);
INSERT INTO t1 (col1) VALUES(-9223372036854775809);
ERROR 22003: Out of range value adjusted for column 'col1' at row 1
INSERT INTO t1 (col1) VALUES(9223372036854775808);
INSERT INTO t1 (col2) VALUES(-1);
INSERT INTO t1 (col2) VALUES(18446744073709551616);
ERROR 22003: Out of range value adjusted for column 'col2' at row 1
INSERT INTO t1 (col1) VALUES('-9223372036854775809');
ERROR 22003: Out of range value adjusted for column 'col1' at row 1
INSERT INTO t1 (col1) VALUES('9223372036854775808');
ERROR 22003: Out of range value adjusted for column 'col1' at row 1
INSERT INTO t1 (col2) VALUES('-1');
ERROR 22003: Out of range value adjusted for column 'col2' at row 1
INSERT INTO t1 (col2) VALUES('18446744073709551616');
ERROR 22003: Out of range value adjusted for column 'col2' at row 1
INSERT INTO t1 (col1) VALUES(-9223372036854785809.0);
ERROR 22003: Out of range value adjusted for column 'col1' at row 1
INSERT INTO t1 (col1) VALUES(9223372036854785808.0);
ERROR 22003: Out of range value adjusted for column 'col1' at row 1
INSERT INTO t1 (col2) VALUES(-1.0);
ERROR 22003: Out of range value adjusted for column 'col2' at row 1
INSERT INTO t1 (col2) VALUES(18446744073709551616.0);
ERROR 22003: Out of range value adjusted for column 'col2' at row 1
UPDATE t1 SET col1 =col1 / 0 WHERE col1 > 0;
ERROR 22012: Division by 0
UPDATE t1 SET col1= MOD(col1,0) WHERE col1 > 0;
ERROR 22012: Division by 0
INSERT INTO t1 (col1) VALUES ('');
ERROR 22003: Out of range value adjusted for column 'col1' at row 1
INSERT INTO t1 (col1) VALUES ('a59b');
ERROR 22003: Out of range value adjusted for column 'col1' at row 1
INSERT INTO t1 (col1) VALUES ('1a');
ERROR 01000: Data truncated for column 'col1' at row 1
INSERT IGNORE INTO t1 (col1) VALUES ('2a');
Warnings:
Warning	1265	Data truncated for column 'col1' at row 1
INSERT IGNORE INTO t1 values (1/0,1/0);
Warnings:
Error	1365	Division by 0
Error	1365	Division by 0
INSERT IGNORE INTO t1 VALUES(-9223372036854775809,-1),(9223372036854775808,18446744073709551616);
Warnings:
Warning	1264	Out of range value adjusted for column 'col1' at row 1
Warning	1264	Out of range value adjusted for column 'col2' at row 2
INSERT IGNORE INTO t1 VALUES('-9223372036854775809','-1'),('9223372036854775808','18446744073709551616');
Warnings:
Warning	1264	Out of range value adjusted for column 'col1' at row 1
Warning	1264	Out of range value adjusted for column 'col2' at row 1
Warning	1264	Out of range value adjusted for column 'col1' at row 2
Warning	1264	Out of range value adjusted for column 'col2' at row 2
INSERT IGNORE INTO t1 VALUES(-9223372036854785809.0,-1.0),(9223372036854785808.0,18446744073709551616.0);
Warnings:
Warning	1264	Out of range value adjusted for column 'col1' at row 1
Warning	1264	Out of range value adjusted for column 'col2' at row 1
Warning	1264	Out of range value adjusted for column 'col1' at row 2
Warning	1264	Out of range value adjusted for column 'col2' at row 2
UPDATE IGNORE t1 SET col2=1/NULL where col1=0;
SELECT * FROM t1;
col1	col2
-9223372036854775808	0
0	NULL
9223372036854775807	18446744073709551615
-9223372036854775808	0
9223372036854775807	18446744073709551615
-9223372036854774000	0
9223372036854775700	1844674407370954000
-9223372036854775808	NULL
NULL	18446744073709551615
2	NULL
NULL	NULL
-9223372036854775808	18446744073709551615
-9223372036854775808	18446744073709551615
-9223372036854775808	0
9223372036854775807	18446744073709551615
-9223372036854775808	0
9223372036854775807	18446744073709551615
DROP TABLE t1;
CREATE TABLE t1 (col1 NUMERIC(4,2));
INSERT INTO t1 VALUES (10.55),(10.5555),(0),(-10.55),(-10.5555),(11),(1e+01);
Warnings:
Note	1265	Data truncated for column 'col1' at row 2
Note	1265	Data truncated for column 'col1' at row 5
INSERT INTO t1 VALUES ('10.55'),('10.5555'),('-10.55'),('-10.5555'),('11'),('1e+01');
Warnings:
Note	1265	Data truncated for column 'col1' at row 2
Note	1265	Data truncated for column 'col1' at row 4
INSERT INTO t1 VALUES (101.55);
ERROR 22003: Out of range value adjusted for column 'col1' at row 1
INSERT INTO t1 VALUES (101);
ERROR 22003: Out of range value adjusted for column 'col1' at row 1
INSERT INTO t1 VALUES (-101.55);
ERROR 22003: Out of range value adjusted for column 'col1' at row 1
INSERT INTO t1 VALUES (1010.55);
ERROR 22003: Out of range value adjusted for column 'col1' at row 1
INSERT INTO t1 VALUES (1010);
ERROR 22003: Out of range value adjusted for column 'col1' at row 1
INSERT INTO t1 VALUES ('101.55');
ERROR 22003: Out of range value adjusted for column 'col1' at row 1
INSERT INTO t1 VALUES ('101');
ERROR 22003: Out of range value adjusted for column 'col1' at row 1
INSERT INTO t1 VALUES ('-101.55');
ERROR 22003: Out of range value adjusted for column 'col1' at row 1
INSERT INTO t1 VALUES ('-1010.55');
ERROR 22003: Out of range value adjusted for column 'col1' at row 1
INSERT INTO t1 VALUES ('-100E+1');
ERROR 22003: Out of range value adjusted for column 'col1' at row 1
INSERT INTO t1 VALUES ('-100E');
ERROR HY000: Incorrect decimal value: '-100E' for column 'col1' at row 1
UPDATE t1 SET col1 =col1 * 50000 WHERE col1 =11;
ERROR 22003: Out of range value adjusted for column 'col1' at row 6
UPDATE t1 SET col1 =col1 / 0 WHERE col1 > 0;
ERROR 22012: Division by 0
UPDATE t1 SET col1= MOD(col1,0) WHERE col1 > 0;
ERROR 22012: Division by 0
INSERT INTO t1 (col1) VALUES ('');
ERROR HY000: Incorrect decimal value: '' for column 'col1' at row 1
INSERT INTO t1 (col1) VALUES ('a59b');
ERROR HY000: Incorrect decimal value: 'a59b' for column 'col1' at row 1
INSERT INTO t1 (col1) VALUES ('1a');
ERROR HY000: Incorrect decimal value: '1a' for column 'col1' at row 1
INSERT IGNORE INTO t1 (col1) VALUES ('2a');
Warnings:
Note	1265	Data truncated for column 'col1' at row 1
INSERT IGNORE INTO t1 values (1/0);
Warnings:
Error	1365	Division by 0
INSERT IGNORE INTO t1 VALUES(1000),(-1000);
Warnings:
Warning	1264	Out of range value adjusted for column 'col1' at row 1
Warning	1264	Out of range value adjusted for column 'col1' at row 2
INSERT IGNORE INTO t1 VALUES('1000'),('-1000');
Warnings:
Warning	1264	Out of range value adjusted for column 'col1' at row 1
Warning	1264	Out of range value adjusted for column 'col1' at row 2
INSERT IGNORE INTO t1 VALUES(1000.0),(-1000.0);
Warnings:
Warning	1264	Out of range value adjusted for column 'col1' at row 1
Warning	1264	Out of range value adjusted for column 'col1' at row 2
UPDATE IGNORE t1 SET col1=1/NULL where col1=0;
SELECT * FROM t1;
col1
10.55
10.56
NULL
-10.55
-10.56
11.00
10.00
10.55
10.56
-10.55
-10.56
11.00
10.00
2.00
NULL
99.99
-99.99
99.99
-99.99
99.99
-99.99
DROP TABLE t1;
CREATE TABLE t1 (col1 FLOAT, col2 FLOAT UNSIGNED);
INSERT INTO t1 VALUES (-1.1E-37,0),(+3.4E+38,+3.4E+38);
INSERT INTO t1 VALUES ('-1.1E-37',0),('+3.4E+38','+3.4E+38');
INSERT INTO t1 (col1) VALUES (3E-46);
INSERT INTO t1 (col1) VALUES (+3.4E+39);
ERROR 22003: Out of range value adjusted for column 'col1' at row 1
INSERT INTO t1 (col2) VALUES (-1.1E-3);
ERROR 22003: Out of range value adjusted for column 'col2' at row 1
INSERT INTO t1 (col1) VALUES ('+3.4E+39');
ERROR 22003: Out of range value adjusted for column 'col1' at row 1
INSERT INTO t1 (col2) VALUES ('-1.1E-3');
ERROR 22003: Out of range value adjusted for column 'col2' at row 1
UPDATE t1 SET col1 =col1 * 5000 WHERE col1 > 0;
ERROR 22003: Out of range value adjusted for column 'col1' at row 2
UPDATE t1 SET col2 =col2 / 0 WHERE col2 > 0;
ERROR 22012: Division by 0
UPDATE t1 SET col2= MOD(col2,0) WHERE col2 > 0;
ERROR 22012: Division by 0
INSERT INTO t1 (col1) VALUES ('');
ERROR 01000: Data truncated for column 'col1' at row 1
INSERT INTO t1 (col1) VALUES ('a59b');
ERROR 01000: Data truncated for column 'col1' at row 1
INSERT INTO t1 (col1) VALUES ('1a');
ERROR 01000: Data truncated for column 'col1' at row 1
INSERT IGNORE INTO t1 (col1) VALUES ('2a');
Warnings:
Warning	1265	Data truncated for column 'col1' at row 1
INSERT IGNORE INTO t1 (col1) VALUES (1/0);
Warnings:
Error	1365	Division by 0
INSERT IGNORE INTO t1 VALUES (+3.4E+39,-3.4E+39);
Warnings:
Warning	1264	Out of range value adjusted for column 'col1' at row 1
Warning	1264	Out of range value adjusted for column 'col2' at row 1
INSERT IGNORE INTO t1 VALUES ('+3.4E+39','-3.4E+39');
Warnings:
Warning	1264	Out of range value adjusted for column 'col1' at row 1
Warning	1264	Out of range value adjusted for column 'col2' at row 1
SELECT * FROM t1;
col1	col2
-1.1e-37	0
3.4e+38	3.4e+38
-1.1e-37	0
3.4e+38	3.4e+38
0	NULL
2	NULL
NULL	NULL
3.40282e+38	0
3.40282e+38	0
DROP TABLE t1;
CREATE TABLE t1 (col1 DOUBLE PRECISION, col2 DOUBLE PRECISION UNSIGNED);
INSERT INTO t1 VALUES (-2.2E-307,0),(2E-307,0),(+1.7E+308,+1.7E+308);
INSERT INTO t1 VALUES ('-2.2E-307',0),('-2E-307',0),('+1.7E+308','+1.7E+308');
INSERT INTO t1 (col1) VALUES (-2.2E-330);
INSERT INTO t1 (col1) VALUES (+1.7E+309);
Got one of the listed errors
INSERT INTO t1 (col2) VALUES (-1.1E-3);
ERROR 22003: Out of range value adjusted for column 'col2' at row 1
INSERT INTO t1 (col1) VALUES ('+1.8E+309');
ERROR 22003: Out of range value adjusted for column 'col1' at row 1
INSERT INTO t1 (col2) VALUES ('-1.2E-3');
ERROR 22003: Out of range value adjusted for column 'col2' at row 1
UPDATE t1 SET col1 =col1 * 5000 WHERE col1 > 0;
ERROR 22003: Out of range value adjusted for column 'col1' at row 3
UPDATE t1 SET col2 =col2 / 0 WHERE col2 > 0;
ERROR 22012: Division by 0
UPDATE t1 SET col2= MOD(col2,0) WHERE col2 > 0;
ERROR 22012: Division by 0
INSERT INTO t1 (col1) VALUES ('');
ERROR 01000: Data truncated for column 'col1' at row 1
INSERT INTO t1 (col1) VALUES ('a59b');
ERROR 01000: Data truncated for column 'col1' at row 1
INSERT INTO t1 (col1) VALUES ('1a');
ERROR 01000: Data truncated for column 'col1' at row 1
INSERT IGNORE INTO t1 (col1) VALUES ('2a');
Warnings:
Warning	1265	Data truncated for column 'col1' at row 1
INSERT IGNORE INTO t1 (col1) values (1/0);
Warnings:
Error	1365	Division by 0
INSERT IGNORE INTO t1 VALUES (+1.9E+309,-1.9E+309);
ERROR 22007: Illegal double '1.9E+309' value found during parsing
INSERT IGNORE INTO t1 VALUES ('+2.0E+309','-2.0E+309');
Warnings:
Warning	1264	Out of range value adjusted for column 'col1' at row 1
Warning	1264	Out of range value adjusted for column 'col2' at row 1
Warning	1264	Out of range value adjusted for column 'col2' at row 1
SELECT * FROM t1;
col1	col2
0	0
1e-303	0
1.7e+308	1.7e+308
0	0
-2e-307	0
1.7e+308	1.7e+308
0	NULL
2	NULL
NULL	NULL
1.79769313486232e+308	0
DROP TABLE t1;
CREATE TABLE t1 (col1 CHAR(5), col2 VARCHAR(6));
INSERT INTO t1 VALUES ('hello', 'hello'),('he', 'he'),('hello   ', 'hello ');
INSERT INTO t1 (col1) VALUES ('hellobob');
ERROR 22001: Data too long for column 'col1' at row 1
INSERT INTO t1 (col2) VALUES ('hellobob');
ERROR 22001: Data too long for column 'col2' at row 1
INSERT INTO t1 (col2) VALUES ('hello  ');
Warnings:
Note	1265	Data truncated for column 'col2' at row 1
UPDATE t1 SET col1 ='hellobob' WHERE col1 ='he';
ERROR 22001: Data too long for column 'col1' at row 2
UPDATE t1 SET col2 ='hellobob' WHERE col2 ='he';
ERROR 22001: Data too long for column 'col2' at row 2
INSERT IGNORE INTO t1 VALUES ('hellobob', 'hellobob');
Warnings:
Warning	1265	Data truncated for column 'col1' at row 1
Warning	1265	Data truncated for column 'col2' at row 1
UPDATE IGNORE t1 SET col2 ='hellotrudy' WHERE col2 ='he';
Warnings:
Warning	1265	Data truncated for column 'col2' at row 2
SELECT * FROM t1;
col1	col2
hello	hello
he	hellot
hello	hello 
NULL	hello 
hello	hellob
DROP TABLE t1;
CREATE TABLE t1 (col1 enum('red','blue','green'));
INSERT INTO t1 VALUES ('red'),('blue'),('green');
INSERT INTO t1 (col1) VALUES ('yellow');
ERROR 01000: Data truncated for column 'col1' at row 1
INSERT INTO t1 (col1) VALUES ('redd');
ERROR 01000: Data truncated for column 'col1' at row 1
INSERT INTO t1 VALUES ('');
ERROR 01000: Data truncated for column 'col1' at row 1
UPDATE t1 SET col1 ='yellow' WHERE col1 ='green';
ERROR 01000: Data truncated for column 'col1' at row 3
INSERT IGNORE INTO t1 VALUES ('yellow');
Warnings:
Warning	1265	Data truncated for column 'col1' at row 1
UPDATE IGNORE t1 SET col1 ='yellow' WHERE col1 ='blue';
Warnings:
Warning	1265	Data truncated for column 'col1' at row 2
SELECT * FROM t1;
col1
red

green

DROP TABLE t1;
CREATE TABLE t1 (col1 INT NOT NULL, col2 CHAR(5) NOT NULL, col3 DATE NOT NULL);
INSERT INTO t1 VALUES (100, 'hello', '2004-08-20');
INSERT INTO t1 (col1,col2,col3) VALUES (101, 'hell2', '2004-08-21');
INSERT INTO t1 (col1,col2,col3) VALUES (NULL, '', '2004-01-01');
ERROR 23000: Column 'col1' cannot be null
INSERT INTO t1 (col1,col2,col3) VALUES (102, NULL, '2004-01-01');
ERROR 23000: Column 'col2' cannot be null
INSERT INTO t1 VALUES (103,'',NULL);
ERROR 23000: Column 'col3' cannot be null
UPDATE t1 SET col1=NULL WHERE col1 =100;
ERROR 22004: Column set to default value; NULL supplied to NOT NULL column 'col1' at row 1
UPDATE t1 SET col2 =NULL WHERE col2 ='hello';
ERROR 22004: Column set to default value; NULL supplied to NOT NULL column 'col2' at row 1
UPDATE t1 SET col2 =NULL where col3 IS NOT NULL;
ERROR 22004: Column set to default value; NULL supplied to NOT NULL column 'col2' at row 1
INSERT IGNORE INTO t1 values (NULL,NULL,NULL);
Warnings:
Warning	1263	Column set to default value; NULL supplied to NOT NULL column 'col1' at row 1
Warning	1263	Column set to default value; NULL supplied to NOT NULL column 'col2' at row 1
Warning	1263	Column set to default value; NULL supplied to NOT NULL column 'col3' at row 1
SELECT * FROM t1;
col1	col2	col3
100	hello	2004-08-20
101	hell2	2004-08-21
0		0000-00-00
DROP TABLE t1;
CREATE TABLE t1 (col1 INT NOT NULL default 99, col2 CHAR(6) NOT NULL);
SHOW CREATE TABLE t1;
Table	Create Table
t1	CREATE TABLE "t1" (
  "col1" int(11) NOT NULL default '99',
  "col2" char(6) NOT NULL
)
INSERT INTO t1 VALUES (1, 'hello');
INSERT INTO t1 (col2) VALUES ('hello2');
INSERT INTO t1 (col2) VALUES (NULL);
ERROR 23000: Column 'col2' cannot be null
INSERT INTO t1 (col1) VALUES (2);
ERROR HY000: Field 'col2' doesn't have a default value
INSERT INTO t1 VALUES(default(col1),default(col2));
ERROR HY000: Field 'col2' doesn't have a default value
INSERT INTO t1 (col1) SELECT 1;
ERROR HY000: Field 'col2' doesn't have a default value
INSERT INTO t1 SELECT 1,NULL;
ERROR 22004: Column set to default value; NULL supplied to NOT NULL column 'col2' at row 1
INSERT IGNORE INTO t1 values (NULL,NULL);
Warnings:
Warning	1263	Column set to default value; NULL supplied to NOT NULL column 'col1' at row 1
Warning	1263	Column set to default value; NULL supplied to NOT NULL column 'col2' at row 1
INSERT IGNORE INTO t1 (col1) values (3);
Warnings:
Warning	1364	Field 'col2' doesn't have a default value
INSERT IGNORE INTO t1 () values ();
Warnings:
Warning	1364	Field 'col2' doesn't have a default value
SELECT * FROM t1;
col1	col2
1	hello
99	hello2
0	
3	
99	
DROP TABLE t1;
set sql_mode='traditional';
create table t1 (charcol char(255), varcharcol varchar(255),
binarycol binary(255), varbinarycol varbinary(255), tinytextcol tinytext,
tinyblobcol tinyblob);
insert into t1 (charcol) values (repeat('x',256));
ERROR 22001: Data too long for column 'charcol' at row 1
insert into t1 (varcharcol) values (repeat('x',256));
ERROR 22001: Data too long for column 'varcharcol' at row 1
insert into t1 (binarycol) values (repeat('x',256));
ERROR 22001: Data too long for column 'binarycol' at row 1
insert into t1 (varbinarycol) values (repeat('x',256));
ERROR 22001: Data too long for column 'varbinarycol' at row 1
insert into t1 (tinytextcol) values (repeat('x',256));
ERROR 22001: Data too long for column 'tinytextcol' at row 1
insert into t1 (tinyblobcol) values (repeat('x',256));
ERROR 22001: Data too long for column 'tinyblobcol' at row 1
select * from t1;
charcol	varcharcol	binarycol	varbinarycol	tinytextcol	tinyblobcol
drop table t1;
set sql_mode='traditional';
create table t1 (col1 datetime);
insert into t1 values(STR_TO_DATE('31.10.2004 15.30 abc','%d.%m.%Y %H.%i'));
ERROR 22007: Truncated incorrect datetime value: '31.10.2004 15.30 abc'
insert into t1 values(STR_TO_DATE('32.10.2004 15.30','%d.%m.%Y %H.%i'));
ERROR HY000: Incorrect datetime value: '32.10.2004 15.30' for function str_to_time
insert into t1 values(STR_TO_DATE('2004.12.12 22:22:33 AM','%Y.%m.%d %r'));
ERROR HY000: Incorrect time value: '22:22:33 AM' for function str_to_time
insert into t1 values(STR_TO_DATE('2004.12.12 abc','%Y.%m.%d %T'));
ERROR HY000: Incorrect time value: 'abc' for function str_to_time
set sql_mode='';
insert into t1 values(STR_TO_DATE('31.10.2004 15.30 abc','%d.%m.%Y %H.%i'));
Warnings:
Warning	1292	Truncated incorrect datetime value: '31.10.2004 15.30 abc'
insert into t1 values(STR_TO_DATE('32.10.2004 15.30','%d.%m.%Y %H.%i'));
Warnings:
Error	1411	Incorrect datetime value: '32.10.2004 15.30' for function str_to_time
insert into t1 values(STR_TO_DATE('2004.12.12 22:22:33 AM','%Y.%m.%d %r'));
Warnings:
Error	1411	Incorrect time value: '22:22:33 AM' for function str_to_time
insert into t1 values(STR_TO_DATE('2004.12.12 abc','%Y.%m.%d %T'));
Warnings:
Error	1411	Incorrect time value: 'abc' for function str_to_time
insert into t1 values(STR_TO_DATE('31.10.2004 15.30','%d.%m.%Y %H.%i'));
insert into t1 values(STR_TO_DATE('2004.12.12 11:22:33 AM','%Y.%m.%d %r'));
insert into t1 values(STR_TO_DATE('2004.12.12 10:22:59','%Y.%m.%d %T'));
select * from t1;
col1
2004-10-31 15:30:00
NULL
NULL
NULL
2004-10-31 15:30:00
2004-12-12 11:22:33
2004-12-12 10:22:59
set sql_mode='traditional';
select count(*) from t1 where STR_TO_DATE('2004.12.12 10:22:61','%Y.%m.%d %T') IS NULL;
count(*)
7
Warnings:
Error	1411	Incorrect datetime value: '2004.12.12 10:22:61' for function str_to_time
Error	1411	Incorrect datetime value: '2004.12.12 10:22:61' for function str_to_time
Error	1411	Incorrect datetime value: '2004.12.12 10:22:61' for function str_to_time
drop table t1;
create table t1 (col1 char(3), col2 integer);
insert into t1 (col1) values (cast(1000 as char(3)));
ERROR 22007: Truncated incorrect CHAR(3) value: '1000'
insert into t1 (col1) values (cast(1000E+0 as char(3)));
ERROR 22007: Truncated incorrect CHAR(3) value: '1000'
insert into t1 (col1) values (cast(1000.0 as char(3)));
ERROR 22007: Truncated incorrect CHAR(3) value: '1000.0'
insert into t1 (col2) values (cast('abc' as signed integer));
ERROR 22007: Truncated incorrect INTEGER value: 'abc'
insert into t1 (col2) values (10E+0 + 'a');
ERROR 22007: Truncated incorrect DOUBLE value: 'a'
insert into t1 (col2) values (cast('10a' as unsigned integer));
ERROR 22007: Truncated incorrect INTEGER value: '10a'
insert into t1 (col2) values (cast('10' as unsigned integer));
insert into t1 (col2) values (cast('10' as signed integer));
insert into t1 (col2) values (10E+0 + '0 ');
select * from t1;
col1	col2
NULL	10
NULL	10
NULL	10
drop table t1;
create table t1 (col1 date, col2 datetime, col3 timestamp);
insert into t1 values (0,0,0);
ERROR 22007: Incorrect date value: '0' for column 'col1' at row 1
insert into t1 values (0.0,0.0,0.0);
ERROR 22007: Incorrect date value: '0' for column 'col1' at row 1
insert into t1 (col1) values (convert('0000-00-00',date));
ERROR 22007: Truncated incorrect datetime value: '0000-00-00'
insert into t1 (col1) values (cast('0000-00-00' as date));
ERROR 22007: Truncated incorrect datetime value: '0000-00-00'
set sql_mode='no_zero_date';
insert into t1 values (0,0,0);
Warnings:
Warning	1264	Out of range value adjusted for column 'col1' at row 1
Warning	1264	Out of range value adjusted for column 'col2' at row 1
Warning	1265	Data truncated for column 'col3' at row 1
insert into t1 values (0.0,0.0,0.0);
Warnings:
Warning	1264	Out of range value adjusted for column 'col1' at row 1
Warning	1264	Out of range value adjusted for column 'col2' at row 1
Warning	1265	Data truncated for column 'col3' at row 1
drop table t1;
set sql_mode='traditional';
create table t1 (col1 date);
insert ignore into t1 values ('0000-00-00');
Warnings:
Warning	1265	Data truncated for column 'col1' at row 1
insert into t1 select * from t1;
ERROR 22007: Incorrect date value: '0000-00-00' for column 'col1' at row 1
insert ignore into t1 values ('0000-00-00');
Warnings:
Warning	1265	Data truncated for column 'col1' at row 1
insert ignore into t1 (col1) values (cast('0000-00-00' as date));
Warnings:
Warning	1292	Truncated incorrect datetime value: '0000-00-00'
insert into t1 select * from t1;
ERROR 22007: Incorrect date value: '0000-00-00' for column 'col1' at row 1
alter table t1 modify col1 datetime;
ERROR 22007: Incorrect datetime value: '0000-00-00' for column 'col1' at row 1
alter ignore table t1 modify col1 datetime;
Warnings:
Warning	1264	Out of range value adjusted for column 'col1' at row 1
Warning	1264	Out of range value adjusted for column 'col1' at row 2
insert into t1 select * from t1;
ERROR 22007: Incorrect datetime value: '0000-00-00 00:00:00' for column 'col1' at row 1
select * from t1;
col1
0000-00-00 00:00:00
0000-00-00 00:00:00
NULL
drop table t1;
create table t1 (col1 tinyint);
drop procedure if exists t1;
Warnings:
Note	1305	PROCEDURE t1 does not exist
create procedure t1 () begin declare exit handler for sqlexception
select'a'; insert into t1 values (200); end;|
call t1();
a
a
select * from t1;
col1
drop procedure t1;
drop table t1;
set sql_mode=@org_mode;
SET @@sql_mode = 'traditional';
CREATE TABLE t1 (i int not null);
INSERT INTO t1 VALUES ();
ERROR HY000: Field 'i' doesn't have a default value
INSERT INTO t1 VALUES (DEFAULT);
ERROR HY000: Field 'i' doesn't have a default value
INSERT INTO t1 VALUES (DEFAULT(i));
ERROR HY000: Field 'i' doesn't have a default value
ALTER TABLE t1 ADD j int;
INSERT INTO t1 SET j = 1;
ERROR HY000: Field 'i' doesn't have a default value
INSERT INTO t1 SET j = 1, i = DEFAULT;
ERROR HY000: Field 'i' doesn't have a default value
INSERT INTO t1 SET j = 1, i = DEFAULT(i);
ERROR HY000: Field 'i' doesn't have a default value
INSERT INTO t1 VALUES (DEFAULT,1);
ERROR HY000: Field 'i' doesn't have a default value
DROP TABLE t1;
SET @@sql_mode = '';
CREATE TABLE t1 (i int not null);
INSERT INTO t1 VALUES ();
Warnings:
Warning	1364	Field 'i' doesn't have a default value
INSERT INTO t1 VALUES (DEFAULT);
Warnings:
Warning	1364	Field 'i' doesn't have a default value
INSERT INTO t1 VALUES (DEFAULT(i));
ERROR HY000: Field 'i' doesn't have a default value
ALTER TABLE t1 ADD j int;
INSERT INTO t1 SET j = 1;
Warnings:
Warning	1364	Field 'i' doesn't have a default value
INSERT INTO t1 SET j = 1, i = DEFAULT;
Warnings:
Warning	1364	Field 'i' doesn't have a default value
INSERT INTO t1 SET j = 1, i = DEFAULT(i);
ERROR HY000: Field 'i' doesn't have a default value
INSERT INTO t1 VALUES (DEFAULT,1);
Warnings:
Warning	1364	Field 'i' doesn't have a default value
DROP TABLE t1;
set @@sql_mode='traditional';
create table t1(a varchar(65537));
ERROR 42000: Column length too big for column 'a' (max = 65535); use BLOB or TEXT instead
create table t1(a varbinary(65537));
ERROR 42000: Column length too big for column 'a' (max = 65535); use BLOB or TEXT instead
set @@sql_mode='traditional';
<<<<<<< HEAD
create table t1(a int, b date not null);
alter table t1 modify a bigint unsigned not null;
show create table t1;
Table	Create Table
t1	CREATE TABLE `t1` (
  `a` bigint(20) unsigned NOT NULL,
  `b` date NOT NULL
) ENGINE=MyISAM DEFAULT CHARSET=latin1
=======
create table t1 (d date);
insert into t1 values ('2000-10-00');
ERROR 22007: Incorrect date value: '2000-10-00' for column 'd' at row 1
insert into t1 values (1000);
ERROR 22007: Incorrect date value: '1000' for column 'd' at row 1
insert into t1 values ('2000-10-01');
update t1 set d = 1100;
ERROR 22007: Incorrect date value: '1100' for column 'd' at row 1
select * from t1;
d
2000-10-01
>>>>>>> dd2f631e
drop table t1;<|MERGE_RESOLUTION|>--- conflicted
+++ resolved
@@ -1236,7 +1236,6 @@
 create table t1(a varbinary(65537));
 ERROR 42000: Column length too big for column 'a' (max = 65535); use BLOB or TEXT instead
 set @@sql_mode='traditional';
-<<<<<<< HEAD
 create table t1(a int, b date not null);
 alter table t1 modify a bigint unsigned not null;
 show create table t1;
@@ -1245,7 +1244,6 @@
   `a` bigint(20) unsigned NOT NULL,
   `b` date NOT NULL
 ) ENGINE=MyISAM DEFAULT CHARSET=latin1
-=======
 create table t1 (d date);
 insert into t1 values ('2000-10-00');
 ERROR 22007: Incorrect date value: '2000-10-00' for column 'd' at row 1
@@ -1257,5 +1255,4 @@
 select * from t1;
 d
 2000-10-01
->>>>>>> dd2f631e
 drop table t1;