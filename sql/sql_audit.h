#ifndef SQL_AUDIT_INCLUDED
#define SQL_AUDIT_INCLUDED

/* Copyright (c) 2007, 2011, Oracle and/or its affiliates. All rights reserved.

   This program is free software; you can redistribute it and/or modify
   it under the terms of the GNU General Public License as published by
   the Free Software Foundation; version 2 of the License.

   This program is distributed in the hope that it will be useful,
   but WITHOUT ANY WARRANTY; without even the implied warranty of
   MERCHANTABILITY or FITNESS FOR A PARTICULAR PURPOSE.  See the
   GNU General Public License for more details.

   You should have received a copy of the GNU General Public License
   along with this program; if not, write to the Free Software
   Foundation, Inc., 51 Franklin St, Fifth Floor, Boston, MA 02110-1301  USA */


#include <my_global.h>

#include <mysql/plugin_audit.h>
#include "sql_class.h"
#include "sql_rewrite.h"

extern unsigned long mysql_global_audit_mask[];


extern void mysql_audit_initialize();
extern void mysql_audit_finalize();


extern void mysql_audit_init_thd(THD *thd);
extern void mysql_audit_free_thd(THD *thd);
extern void mysql_audit_acquire_plugins(THD *thd, uint event_class);


#ifndef EMBEDDED_LIBRARY
extern void mysql_audit_notify(THD *thd, uint event_class,
                               uint event_subtype, ...);
#else
#define mysql_audit_notify(...)
#endif
extern void mysql_audit_release(THD *thd);

#define MAX_USER_HOST_SIZE 512
static inline uint make_user_name(THD *thd, char *buf)
{
  Security_context *sctx= thd->security_ctx;
  return strxnmov(buf, MAX_USER_HOST_SIZE,
                  sctx->priv_user[0] ? sctx->priv_user : "", "[",
                  sctx->user ? sctx->user : "", "] @ ",
                  sctx->get_host()->length() ? sctx->get_host()->ptr() :
                  "", " [", sctx->get_ip()->length() ? sctx->get_ip()->ptr() :
                  "", "]", NullS) - buf;
}

/**
  Call audit plugins of GENERAL audit class, MYSQL_AUDIT_GENERAL_LOG subtype.
  
  @param[in] thd
  @param[in] time             time that event occurred
  @param[in] user             User name
  @param[in] userlen          User name length
  @param[in] cmd              Command name
  @param[in] cmdlen           Command name length
  @param[in] query            Query string
  @param[in] querylen         Query string length
*/
 
static inline
void mysql_audit_general_log(THD *thd, time_t time,
                             const char *user, uint userlen,
                             const char *cmd, uint cmdlen,
                             const char *query, uint querylen)
{
#ifndef EMBEDDED_LIBRARY
  if (mysql_global_audit_mask[0] & MYSQL_AUDIT_GENERAL_CLASSMASK)
  {
<<<<<<< HEAD
=======
    MYSQL_LEX_STRING sql_command, ip, host, external_user;
    static MYSQL_LEX_STRING empty= { C_STRING_WITH_LEN("") };

    if (thd)
    {
      ip.str= (char *) thd->security_ctx->get_ip()->ptr();
      ip.length= thd->security_ctx->get_ip()->length();
      host.str= (char *) thd->security_ctx->get_host()->ptr();
      host.length= thd->security_ctx->get_host()->length();
      external_user.str= (char *) thd->security_ctx->get_external_user()->ptr();
      external_user.length= thd->security_ctx->get_external_user()->length();
      sql_command.str= (char *) sql_statement_names[thd->lex->sql_command].str;
      sql_command.length= sql_statement_names[thd->lex->sql_command].length;
    }
    else
    {
      ip= empty;
      host= empty;
      external_user= empty;
      sql_command= empty;
    }
>>>>>>> 7c0bc485
    const CHARSET_INFO *clientcs= thd ? thd->variables.character_set_client
      : global_system_variables.character_set_client;

    mysql_audit_notify(thd, MYSQL_AUDIT_GENERAL_CLASS, MYSQL_AUDIT_GENERAL_LOG,
                       0, time, user, userlen, cmd, cmdlen, query, querylen,
                       clientcs, 0, sql_command, host, external_user, ip);
  }
#endif
}


/**
  Call audit plugins of GENERAL audit class.
  event_subtype should be set to one of:
    MYSQL_AUDIT_GENERAL_ERROR
    MYSQL_AUDIT_GENERAL_RESULT
    MYSQL_AUDIT_GENERAL_STATUS
  
  @param[in] thd
  @param[in] event_subtype    Type of general audit event.
  @param[in] error_code       Error code
  @param[in] msg              Message
*/
static inline
void mysql_audit_general(THD *thd, uint event_subtype,
                         int error_code, const char *msg)
{
#ifndef EMBEDDED_LIBRARY
  if (mysql_global_audit_mask[0] & MYSQL_AUDIT_GENERAL_CLASSMASK)
  {
    time_t time= my_time(0);
    uint msglen= msg ? strlen(msg) : 0;
    uint userlen;
    const char *user;
    char user_buff[MAX_USER_HOST_SIZE];
    CSET_STRING query;
    MYSQL_LEX_STRING ip, host, external_user, sql_command;
    ha_rows rows;
    static MYSQL_LEX_STRING empty= { C_STRING_WITH_LEN("") };

    if (thd)
    {
      if (!thd->rewritten_query.length())
        mysql_rewrite_query(thd);
      if (thd->rewritten_query.length())
        query= CSET_STRING((char *) thd->rewritten_query.ptr(),
                           thd->rewritten_query.length(),
                           thd->rewritten_query.charset());
      else
        query= thd->query_string;
      user= user_buff;
      userlen= make_user_name(thd, user_buff);
      rows= thd->get_stmt_da()->current_row_for_warning();
<<<<<<< HEAD
=======
      ip.str= (char *) thd->security_ctx->get_ip()->ptr();
      ip.length= thd->security_ctx->get_ip()->length();
      host.str= (char *) thd->security_ctx->get_host()->ptr();
      host.length= thd->security_ctx->get_host()->length();
      external_user.str= (char *) thd->security_ctx->get_external_user()->ptr();
      external_user.length= thd->security_ctx->get_external_user()->length();
      sql_command.str= (char *) sql_statement_names[thd->lex->sql_command].str;
      sql_command.length= sql_statement_names[thd->lex->sql_command].length;
>>>>>>> 7c0bc485
    }
    else
    {
      user= 0;
      userlen= 0;
      ip= empty;
      host= empty;
      external_user= empty;
      sql_command= empty;
      rows= 0;
    }

    mysql_audit_notify(thd, MYSQL_AUDIT_GENERAL_CLASS, event_subtype,
                       error_code, time, user, userlen, msg, msglen,
                       query.str(), query.length(), query.charset(), rows,
                       sql_command, host, external_user, ip);
  }
#endif
}

#define MYSQL_AUDIT_NOTIFY_CONNECTION_CONNECT(thd) mysql_audit_notify(\
  (thd), MYSQL_AUDIT_CONNECTION_CLASS, MYSQL_AUDIT_CONNECTION_CONNECT,\
  (thd)->get_stmt_da()->is_error() ? (thd)->get_stmt_da()->sql_errno() : 0,\
  (thd)->thread_id, (thd)->security_ctx->user,\
  (thd)->security_ctx->user ? strlen((thd)->security_ctx->user) : 0,\
  (thd)->security_ctx->priv_user, strlen((thd)->security_ctx->priv_user),\
  (thd)->security_ctx->get_external_user()->ptr(),\
  (thd)->security_ctx->get_external_user()->length(),\
  (thd)->security_ctx->proxy_user, strlen((thd)->security_ctx->proxy_user),\
  (thd)->security_ctx->get_host()->ptr(),\
  (thd)->security_ctx->get_host()->length(),\
  (thd)->security_ctx->get_ip()->ptr(),\
  (thd)->security_ctx->get_ip()->length(),\
  (thd)->db, (thd)->db ? strlen((thd)->db) : 0)

#define MYSQL_AUDIT_NOTIFY_CONNECTION_DISCONNECT(thd, errcode)\
  mysql_audit_notify(\
  (thd), MYSQL_AUDIT_CONNECTION_CLASS, MYSQL_AUDIT_CONNECTION_DISCONNECT,\
  (errcode), (thd)->thread_id, "", 0, "", 0, "", 0, "", 0, "", 0, "", 0, "", 0)

#define MYSQL_AUDIT_NOTIFY_CONNECTION_CHANGE_USER(thd) mysql_audit_notify(\
  (thd), MYSQL_AUDIT_CONNECTION_CLASS, MYSQL_AUDIT_CONNECTION_CHANGE_USER,\
  (thd)->get_stmt_da()->is_error() ? (thd)->get_stmt_da()->sql_errno() : 0,\
  (thd)->thread_id, (thd)->security_ctx->user,\
  (thd)->security_ctx->user ? strlen((thd)->security_ctx->user) : 0,\
  (thd)->security_ctx->priv_user, strlen((thd)->security_ctx->priv_user),\
  (thd)->security_ctx->get_external_user()->ptr(),\
  (thd)->security_ctx->get_external_user()->length(),\
  (thd)->security_ctx->proxy_user, strlen((thd)->security_ctx->proxy_user),\
  (thd)->security_ctx->get_host()->ptr(),\
  (thd)->security_ctx->get_host()->length(),\
  (thd)->security_ctx->get_ip()->ptr(),\
  (thd)->security_ctx->get_ip()->length(),\
  (thd)->db, (thd)->db ? strlen((thd)->db) : 0)

#endif /* SQL_AUDIT_INCLUDED */<|MERGE_RESOLUTION|>--- conflicted
+++ resolved
@@ -77,8 +77,6 @@
 #ifndef EMBEDDED_LIBRARY
   if (mysql_global_audit_mask[0] & MYSQL_AUDIT_GENERAL_CLASSMASK)
   {
-<<<<<<< HEAD
-=======
     MYSQL_LEX_STRING sql_command, ip, host, external_user;
     static MYSQL_LEX_STRING empty= { C_STRING_WITH_LEN("") };
 
@@ -100,7 +98,6 @@
       external_user= empty;
       sql_command= empty;
     }
->>>>>>> 7c0bc485
     const CHARSET_INFO *clientcs= thd ? thd->variables.character_set_client
       : global_system_variables.character_set_client;
 
@@ -154,8 +151,6 @@
       user= user_buff;
       userlen= make_user_name(thd, user_buff);
       rows= thd->get_stmt_da()->current_row_for_warning();
-<<<<<<< HEAD
-=======
       ip.str= (char *) thd->security_ctx->get_ip()->ptr();
       ip.length= thd->security_ctx->get_ip()->length();
       host.str= (char *) thd->security_ctx->get_host()->ptr();
@@ -164,7 +159,6 @@
       external_user.length= thd->security_ctx->get_external_user()->length();
       sql_command.str= (char *) sql_statement_names[thd->lex->sql_command].str;
       sql_command.length= sql_statement_names[thd->lex->sql_command].length;
->>>>>>> 7c0bc485
     }
     else
     {
