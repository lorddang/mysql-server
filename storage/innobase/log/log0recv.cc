--- conflicted
+++ resolved
@@ -2379,7 +2379,6 @@
 #endif
 			lsn = mach_read_from_8(ptr + 1);
 
-<<<<<<< HEAD
 			DBUG_PRINT("ib_log",
 				   ("MLOG_CHECKPOINT(" LSN_PF ") %s at "
 				    LSN_PF,
@@ -2399,42 +2398,6 @@
 					ut_ad(recv_sys->mlog_checkpoint_lsn
 					      <= recv_sys->recovered_lsn);
 					break;
-=======
-		} else if (!store_to_hash) {
-			/* In debug checking, update a replicate page
-			according to the log record, and check that it
-			becomes identical with the original page */
-#ifdef UNIV_LOG_DEBUG
-			recv_check_incomplete_log_recs(ptr, len);
-#endif/* UNIV_LOG_DEBUG */
-
-		} else if (type == MLOG_FILE_CREATE
-			   || type == MLOG_FILE_CREATE2
-			   || type == MLOG_FILE_RENAME
-			   || type == MLOG_FILE_DELETE) {
-			ut_a(space);
-#ifdef UNIV_HOTBACKUP
-			if (recv_replay_file_ops) {
-
-				/* In mysqlbackup --apply-log, replay an .ibd
-				file operation, if possible; note that
-				fil_path_to_mysql_datadir is set in mysqlbackup
-				to point to the datadir we should use there */
-
-				if (NULL == fil_op_log_parse_or_replay(
-					    body, end_ptr, type,
-					    space, page_no)) {
-					fprintf(stderr,
-						"InnoDB: Error: file op"
-						" log record of type %lu"
-						" space %lu not complete in\n"
-						"InnoDB: the replay phase."
-						" Path %s\n",
-						(ulint) type, space,
-						(char*)(body + 2));
-
-					ut_error;
->>>>>>> 865f8d2e
 				}
 				recv_sys->mlog_checkpoint_lsn
 					= recv_sys->recovered_lsn;
@@ -3189,13 +3152,8 @@
 		if (srv_read_only_mode) {
 
 			ib_logf(IB_LOG_LEVEL_ERROR,
-<<<<<<< HEAD
-				"Cannot restore from ibbackup, InnoDB running"
-				" in read-only mode!");
-=======
-				"Cannot restore from mysqlbackup, InnoDB "
-				"running in read-only mode!");
->>>>>>> 865f8d2e
+				"Cannot restore from mysqlbackup, InnoDB"
+				" running in read-only mode!");
 
 			return(DB_ERROR);
 		}
@@ -3204,15 +3162,9 @@
 		a note to the user about it */
 
 		ib_logf(IB_LOG_LEVEL_INFO,
-<<<<<<< HEAD
-			"The log file was created by ibbackup --apply-log"
+			"The log file was created by mysqlbackup --apply-log"
 			" at %s. The following crash recovery is part of a"
 			" normal restore.",
-=======
-			"The log file was created by mysqlbackup --apply-log "
-			"at %s. The following crash recovery is part of a "
-			"normal restore.",
->>>>>>> 865f8d2e
 			log_hdr_buf + LOG_FILE_WAS_CREATED_BY_HOT_BACKUP);
 
 		/* Wipe over the label now */
