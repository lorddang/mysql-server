--- conflicted
+++ resolved
@@ -21,7 +21,7 @@
 
 static Uint32 max_dks = 0;
 static const Uint32 MAX_FRAGS=48 * 8 * 4; // e.g. 48 nodes, 8 frags/node, 4 replicas
-static Uint16 frag_ng_mappings[MAX_FRAGS];
+static Uint32 frag_ng_mappings[MAX_FRAGS];
 static const char* DistTabName= "DistTest";
 static const char* DistTabDKeyCol= "DKey";
 static const char* DistTabPKey2Col= "PKey2";
@@ -165,7 +165,7 @@
   {
     frag_ng_mappings[i]= i % numNgs;
   }
-  tab.setFragmentData(frag_ng_mappings, sizeof(uint16) * numPartitions);
+  tab.setFragmentData(frag_ng_mappings, numPartitions);
 
   return 0;
 }
@@ -676,13 +676,9 @@
   int result = NDBT_OK;
   for(int i = 0; i<records && result == NDBT_OK; i++)
   {
-<<<<<<< HEAD
     char buffer[NDB_MAX_TUPLE_SIZE];
-=======
     NdbTransaction* pTrans= NULL;
 
-    char buffer[8000];
->>>>>>> b2516717
     char* start= buffer + (rand() & 7);
     char* pos= start;
     
