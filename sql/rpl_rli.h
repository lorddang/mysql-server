--- conflicted
+++ resolved
@@ -1,8 +1,4 @@
-<<<<<<< HEAD
-/* Copyright (c) 2005, 2011, Oracle and/or its affiliates. All rights reserved.
-=======
 /* Copyright (c) 2005, 2013, Oracle and/or its affiliates. All rights reserved.
->>>>>>> 7c0bc485
 
    This program is free software; you can redistribute it and/or modify
    it under the terms of the GNU General Public License as published by
@@ -332,15 +328,6 @@
   */
   Gtid_set until_sql_gtids;
   /*
-<<<<<<< HEAD
-    On START SLAVE UNTIL SQL_AFTER_GTIDS this set contains the
-    intersection between logged gtids set and gtids scheduled on MTS
-    worker queues.
-  */
-  Gtid_set until_sql_gtids_seen;
-  /*
-=======
->>>>>>> 7c0bc485
     True if the current event is the first gtid event to be processed
     after executing START SLAVE UNTIL SQL_*_GTIDS.
   */
@@ -528,7 +515,6 @@
      The counter therefore describes level of saturation that Workers 
      are experiencing and is used as a parameter to compute a nap time for
      Coordinator in order to avoid reaching WQ limits.
-<<<<<<< HEAD
   */
   volatile long mts_wq_excess_cnt;
   long  mts_worker_underrun_level; // % of WQ size at which W is considered hungry
@@ -565,44 +551,6 @@
     Coordinator synchronizes with Workers by demanding them to
     complete their assignments.
   */
-=======
-  */
-  volatile long mts_wq_excess_cnt;
-  long  mts_worker_underrun_level; // % of WQ size at which W is considered hungry
-  ulong mts_coordinator_basic_nap; // C sleeps to avoid WQs overrun
-  ulong opt_slave_parallel_workers; // cache for ::opt_slave_parallel_workers
-  ulong slave_parallel_workers; // the one slave session time number of workers
-  ulong recovery_parallel_workers; // number of workers while recovering
-  uint checkpoint_seqno;  // counter of groups executed after the most recent CP
-  uint checkpoint_group;  // cache for ::opt_mts_checkpoint_group 
-  MY_BITMAP recovery_groups;  // bitmap used during recovery
-  bool recovery_groups_inited;
-  ulong mts_recovery_group_cnt; // number of groups to execute at recovery
-  ulong mts_recovery_index;     // running index of recoverable groups
-  bool mts_recovery_group_seen_begin;
-
-  /*
-    Coordinator's specific mem-root to hold various temporary data while
-    the current group is being schedulled. The root is shunk to default size
-    at the end of the group distribution.
-  */
-  MEM_ROOT mts_coor_mem_root;
-
-  /*
-    While distibuting events basing on their properties MTS
-    Coordinator changes its mts group status.
-    Transition normally flowws to follow `=>' arrows on the diagram:
-
-            +----------------------------+
-            V                            |
-    MTS_NOT_IN_GROUP =>                  |
-        {MTS_IN_GROUP => MTS_END_GROUP --+} while (!killed) => MTS_KILLED_GROUP
-      
-    MTS_END_GROUP has `->' loop breaking link to MTS_NOT_IN_GROUP when
-    Coordinator synchronizes with Workers by demanding them to
-    complete their assignments.
-  */
->>>>>>> 7c0bc485
   enum
   {
     /* 
