drop view if exists v1;
drop table if exists t1,t4;
create table t4 (
pk_col int auto_increment primary key, a1 char(64), a2 char(64), b char(16), c char(16) not null, d char(16), dummy char(64) default ' '
) engine=innodb;
insert into t4 (a1, a2, b, c, d) values
('a','a','a','a111','xy1'),('a','a','a','b111','xy2'),('a','a','a','c111','xy3'),('a','a','a','d111','xy4'),
('a','a','b','e112','xy1'),('a','a','b','f112','xy2'),('a','a','b','g112','xy3'),('a','a','b','h112','xy4'),
('a','b','a','i121','xy1'),('a','b','a','j121','xy2'),('a','b','a','k121','xy3'),('a','b','a','l121','xy4'),
('a','b','b','m122','xy1'),('a','b','b','n122','xy2'),('a','b','b','o122','xy3'),('a','b','b','p122','xy4'),
('b','a','a','a211','xy1'),('b','a','a','b211','xy2'),('b','a','a','c211','xy3'),('b','a','a','d211','xy4'),
('b','a','b','e212','xy1'),('b','a','b','f212','xy2'),('b','a','b','g212','xy3'),('b','a','b','h212','xy4'),
('b','b','a','i221','xy1'),('b','b','a','j221','xy2'),('b','b','a','k221','xy3'),('b','b','a','l221','xy4'),
('b','b','b','m222','xy1'),('b','b','b','n222','xy2'),('b','b','b','o222','xy3'),('b','b','b','p222','xy4'),
('c','a','a','a311','xy1'),('c','a','a','b311','xy2'),('c','a','a','c311','xy3'),('c','a','a','d311','xy4'),
('c','a','b','e312','xy1'),('c','a','b','f312','xy2'),('c','a','b','g312','xy3'),('c','a','b','h312','xy4'),
('c','b','a','i321','xy1'),('c','b','a','j321','xy2'),('c','b','a','k321','xy3'),('c','b','a','l321','xy4'),
('c','b','b','m322','xy1'),('c','b','b','n322','xy2'),('c','b','b','o322','xy3'),('c','b','b','p322','xy4'),
('d','a','a','a411','xy1'),('d','a','a','b411','xy2'),('d','a','a','c411','xy3'),('d','a','a','d411','xy4'),
('d','a','b','e412','xy1'),('d','a','b','f412','xy2'),('d','a','b','g412','xy3'),('d','a','b','h412','xy4'),
('d','b','a','i421','xy1'),('d','b','a','j421','xy2'),('d','b','a','k421','xy3'),('d','b','a','l421','xy4'),
('d','b','b','m422','xy1'),('d','b','b','n422','xy2'),('d','b','b','o422','xy3'),('d','b','b','p422','xy4'),
('a','a','a','a111','xy1'),('a','a','a','b111','xy2'),('a','a','a','c111','xy3'),('a','a','a','d111','xy4'),
('a','a','b','e112','xy1'),('a','a','b','f112','xy2'),('a','a','b','g112','xy3'),('a','a','b','h112','xy4'),
('a','b','a','i121','xy1'),('a','b','a','j121','xy2'),('a','b','a','k121','xy3'),('a','b','a','l121','xy4'),
('a','b','b','m122','xy1'),('a','b','b','n122','xy2'),('a','b','b','o122','xy3'),('a','b','b','p122','xy4'),
('b','a','a','a211','xy1'),('b','a','a','b211','xy2'),('b','a','a','c211','xy3'),('b','a','a','d211','xy4'),
('b','a','b','e212','xy1'),('b','a','b','f212','xy2'),('b','a','b','g212','xy3'),('b','a','b','h212','xy4'),
('b','b','a','i221','xy1'),('b','b','a','j221','xy2'),('b','b','a','k221','xy3'),('b','b','a','l221','xy4'),
('b','b','b','m222','xy1'),('b','b','b','n222','xy2'),('b','b','b','o222','xy3'),('b','b','b','p222','xy4'),
('c','a','a','a311','xy1'),('c','a','a','b311','xy2'),('c','a','a','c311','xy3'),('c','a','a','d311','xy4'),
('c','a','b','e312','xy1'),('c','a','b','f312','xy2'),('c','a','b','g312','xy3'),('c','a','b','h312','xy4'),
('c','b','a','i321','xy1'),('c','b','a','j321','xy2'),('c','b','a','k321','xy3'),('c','b','a','l321','xy4'),
('c','b','b','m322','xy1'),('c','b','b','n322','xy2'),('c','b','b','o322','xy3'),('c','b','b','p322','xy4'),
('d','a','a','a411','xy1'),('d','a','a','b411','xy2'),('d','a','a','c411','xy3'),('d','a','a','d411','xy4'),
('d','a','b','e412','xy1'),('d','a','b','f412','xy2'),('d','a','b','g412','xy3'),('d','a','b','h412','xy4'),
('d','b','a','i421','xy1'),('d','b','a','j421','xy2'),('d','b','a','k421','xy3'),('d','b','a','l421','xy4'),
('d','b','b','m422','xy1'),('d','b','b','n422','xy2'),('d','b','b','o422','xy3'),('d','b','b','p422','xy4');
create index idx12672_0 on t4 (a1);
create index idx12672_1 on t4 (a1,a2,b,c);
create index idx12672_2 on t4 (a1,a2,b);
analyze table t4;
Table	Op	Msg_type	Msg_text
test.t4	analyze	status	OK
select distinct a1 from t4 where pk_col not in (1,2,3,4);
a1
a
b
c
d
drop table t4;
create table t1 (
a varchar(30), b varchar(30), primary key(a), key(b)
) engine=innodb;
select distinct a from t1;
a
drop table t1;
create table t1(a int, key(a)) engine=innodb;
insert into t1 values(1);
select a, count(a) from t1 group by a with rollup;
a	count(a)
1	1
NULL	1
drop table t1;
create table t1 (f1 int, f2 char(1), primary key(f1,f2)) engine=innodb
stats_persistent=0;
insert into t1 values ( 1,"e"),(2,"a"),( 3,"c"),(4,"d");
alter table t1 drop primary key, add primary key (f2, f1);
explain select distinct f1 a, f1 b from t1;
id	select_type	table	partitions	type	possible_keys	key	key_len	ref	rows	filtered	Extra
1	SIMPLE	t1	NULL	index	PRIMARY	PRIMARY	5	NULL	4	100.00	Using index; Using temporary
Warnings:
Note	1003	/* select#1 */ select distinct `test`.`t1`.`f1` AS `a`,`test`.`t1`.`f1` AS `b` from `test`.`t1`
explain select distinct f1, f2 from t1;
id	select_type	table	partitions	type	possible_keys	key	key_len	ref	rows	filtered	Extra
1	SIMPLE	t1	NULL	index	PRIMARY	PRIMARY	5	NULL	4	100.00	Using index
Warnings:
Note	1003	/* select#1 */ select distinct `test`.`t1`.`f1` AS `f1`,`test`.`t1`.`f2` AS `f2` from `test`.`t1`
drop table t1;
create table t1(pk int primary key) engine=innodb;
create view v1 as select pk from t1 where pk < 20;
insert into t1 values (1), (2), (3), (4);
select distinct pk from v1;
pk
1
2
3
4
insert into t1 values (5), (6), (7);
select distinct pk from v1;
pk
1
2
3
4
5
6
7
drop view v1;
drop table t1;
End of 5.1 tests
#
# Bug#12540545 61101: ASSERTION FAILURE IN THREAD 1256741184 IN
# FILE /BUILDDIR/BUILD/BUILD/MYSQ
#
CREATE TABLE t1 (a CHAR(1), b CHAR(1), PRIMARY KEY (a,b)) ENGINE=InnoDB;
INSERT INTO t1 VALUES ('a', 'b'), ('c', 'd');
EXPLAIN SELECT COUNT(DISTINCT a) FROM t1 WHERE b = 'b';
id	select_type	table	partitions	type	possible_keys	key	key_len	ref	rows	filtered	Extra
1	SIMPLE	t1	NULL	index	PRIMARY	PRIMARY	2	NULL	2	50.00	Using where; Using index
Warnings:
Note	1003	/* select#1 */ select count(distinct `test`.`t1`.`a`) AS `COUNT(DISTINCT a)` from `test`.`t1` where (`test`.`t1`.`b` = 'b')
SELECT COUNT(DISTINCT a) FROM t1 WHERE b = 'b';
COUNT(DISTINCT a)
1
DROP TABLE t1;
CREATE TABLE t1 (a CHAR(1) NOT NULL, b CHAR(1) NOT NULL, UNIQUE KEY (a,b))
ENGINE=InnoDB;
INSERT INTO t1 VALUES ('a', 'b'), ('c', 'd');
EXPLAIN SELECT COUNT(DISTINCT a) FROM t1 WHERE b = 'b';
id	select_type	table	partitions	type	possible_keys	key	key_len	ref	rows	filtered	Extra
1	SIMPLE	t1	NULL	index	a	a	2	NULL	2	50.00	Using where; Using index
Warnings:
Note	1003	/* select#1 */ select count(distinct `test`.`t1`.`a`) AS `COUNT(DISTINCT a)` from `test`.`t1` where (`test`.`t1`.`b` = 'b')
SELECT COUNT(DISTINCT a) FROM t1 WHERE b = 'b';
COUNT(DISTINCT a)
1
DROP TABLE t1;
End of 5.5 tests
#
# Bug#17909656 - WRONG RESULTS FOR A SIMPLE QUERY WITH GROUP BY
#
CREATE TABLE t0 (
i1 INTEGER NOT NULL
);
INSERT INTO t0 VALUES (1),(2),(3),(4),(5),(6),(7),(8),(9),(10),
(11),(12),(13),(14),(15),(16),(17),(18),(19),(20),
(21),(22),(23),(24),(25),(26),(27),(28),(29),(30);
CREATE TABLE t1 (
c1 CHAR(1) NOT NULL,
i1 INTEGER NOT NULL,
i2 INTEGER NOT NULL,
UNIQUE KEY k1 (c1,i2)
) ENGINE=InnoDB;
INSERT INTO t1 SELECT 'A',i1,i1 FROM t0;
INSERT INTO t1 SELECT 'B',i1,i1 FROM t0;
INSERT INTO t1 SELECT 'C',i1,i1 FROM t0;
INSERT INTO t1 SELECT 'D',i1,i1 FROM t0;
INSERT INTO t1 SELECT 'E',i1,i1 FROM t0;
INSERT INTO t1 SELECT 'F',i1,i1 FROM t0;
CREATE TABLE t2 (
c1 CHAR(1) NOT NULL,
i1 INTEGER NOT NULL,
i2 INTEGER NOT NULL,
UNIQUE KEY k2 (c1,i1,i2)
) ENGINE=InnoDB;
INSERT INTO t2 SELECT 'A',i1,i1 FROM t0;
INSERT INTO t2 SELECT 'B',i1,i1 FROM t0;
INSERT INTO t2 SELECT 'C',i1,i1 FROM t0;
INSERT INTO t2 SELECT 'D',i1,i1 FROM t0;
INSERT INTO t2 SELECT 'E',i1,i1 FROM t0;
INSERT INTO t2 SELECT 'F',i1,i1 FROM t0;
ANALYZE TABLE t1;
ANALYZE TABLE t2;
set optimizer_trace_max_mem_size=1048576;
set @@session.optimizer_trace='enabled=on';
set end_markers_in_json=on;
EXPLAIN SELECT c1, max(i2) FROM t1 WHERE (c1 = 'C' AND i2 = 17) OR ( c1 = 'F')
GROUP BY c1;
id	select_type	table	partitions	type	possible_keys	key	key_len	ref	rows	filtered	Extra
1	SIMPLE	t1	NULL	range	k1	k1	5	NULL	ROWS	100.00	Using where; Using index
Warnings:
Note	1003	/* select#1 */ select `test`.`t1`.`c1` AS `c1`,max(`test`.`t1`.`i2`) AS `max(i2)` from `test`.`t1` where (((`test`.`t1`.`i2` = 17) and (`test`.`t1`.`c1` = 'C')) or (`test`.`t1`.`c1` = 'F')) group by `test`.`t1`.`c1`
SELECT c1, max(i2) FROM t1 WHERE (c1 = 'C' AND i2 = 17) OR ( c1 = 'F')
GROUP BY c1;
c1	max(i2)
C	17
F	30
SELECT TRACE RLIKE 'minmax_keypart_in_disjunctive_query'
AS OK FROM INFORMATION_SCHEMA.OPTIMIZER_TRACE;
OK
1
EXPLAIN SELECT c1, max(i2) FROM t1 WHERE (c1 = 'C' OR ( c1 = 'F' AND i2 = 17))
GROUP BY c1;
id	select_type	table	partitions	type	possible_keys	key	key_len	ref	rows	filtered	Extra
1	SIMPLE	t1	NULL	range	k1	k1	5	NULL	ROWS	100.00	Using where; Using index
Warnings:
Note	1003	/* select#1 */ select `test`.`t1`.`c1` AS `c1`,max(`test`.`t1`.`i2`) AS `max(i2)` from `test`.`t1` where ((`test`.`t1`.`c1` = 'C') or ((`test`.`t1`.`i2` = 17) and (`test`.`t1`.`c1` = 'F'))) group by `test`.`t1`.`c1`
SELECT c1, max(i2) FROM t1 WHERE (c1 = 'C' OR ( c1 = 'F' AND i2 = 17))
GROUP BY c1;
c1	max(i2)
C	30
F	17
SELECT TRACE RLIKE 'minmax_keypart_in_disjunctive_query'
AS OK FROM INFORMATION_SCHEMA.OPTIMIZER_TRACE;
OK
1
EXPLAIN SELECT c1, max(i2) FROM t1 WHERE (c1 = 'C' OR c1 = 'F' ) AND ( i2 = 17 )
GROUP BY c1;
id	select_type	table	partitions	type	possible_keys	key	key_len	ref	rows	filtered	Extra
1	SIMPLE	t1	NULL	range	k1	k1	5	NULL	ROWS	100.00	Using where; Using index for group-by
Warnings:
Note	1003	/* select#1 */ select `test`.`t1`.`c1` AS `c1`,max(`test`.`t1`.`i2`) AS `max(i2)` from `test`.`t1` where ((`test`.`t1`.`i2` = 17) and ((`test`.`t1`.`c1` = 'C') or (`test`.`t1`.`c1` = 'F'))) group by `test`.`t1`.`c1`
SELECT c1, max(i2) FROM t1 WHERE (c1 = 'C' OR c1 = 'F' ) AND ( i2 = 17 )
GROUP BY c1;
c1	max(i2)
C	17
F	17
SELECT TRACE RLIKE 'minmax_keypart_in_disjunctive_query'
AS OK FROM INFORMATION_SCHEMA.OPTIMIZER_TRACE;
OK
0
EXPLAIN SELECT c1, max(i2) FROM t1 
WHERE ((c1 = 'C' AND (i2 = 40 OR i2 = 30)) OR ( c1 = 'F' AND (i2 = 40 )))
GROUP BY c1;
id	select_type	table	partitions	type	possible_keys	key	key_len	ref	rows	filtered	Extra
1	SIMPLE	t1	NULL	range	k1	k1	5	NULL	ROWS	100.00	Using where; Using index
Warnings:
Note	1003	/* select#1 */ select `test`.`t1`.`c1` AS `c1`,max(`test`.`t1`.`i2`) AS `max(i2)` from `test`.`t1` where (((`test`.`t1`.`c1` = 'C') and ((`test`.`t1`.`i2` = 40) or (`test`.`t1`.`i2` = 30))) or ((`test`.`t1`.`i2` = 40) and (`test`.`t1`.`c1` = 'F'))) group by `test`.`t1`.`c1`
SELECT c1, max(i2) FROM t1 
WHERE ((c1 = 'C' AND (i2 = 40 OR i2 = 30)) OR ( c1 = 'F' AND (i2 = 40 )))
GROUP BY c1;
c1	max(i2)
C	30
SELECT TRACE RLIKE 'minmax_keypart_in_disjunctive_query'
AS OK FROM INFORMATION_SCHEMA.OPTIMIZER_TRACE;
OK
1
EXPLAIN SELECT c1, i1, max(i2) FROM t2
WHERE (c1 = 'C' OR ( c1 = 'F' AND i1 < 35)) AND ( i2 = 17 )
GROUP BY c1,i1;
id	select_type	table	partitions	type	possible_keys	key	key_len	ref	rows	filtered	Extra
1	SIMPLE	t2	NULL	range	k2	k2	5	NULL	ROWS	10.00	Using where; Using index
Warnings:
Note	1003	/* select#1 */ select `test`.`t2`.`c1` AS `c1`,`test`.`t2`.`i1` AS `i1`,max(`test`.`t2`.`i2`) AS `max(i2)` from `test`.`t2` where ((`test`.`t2`.`i2` = 17) and ((`test`.`t2`.`c1` = 'C') or ((`test`.`t2`.`c1` = 'F') and (`test`.`t2`.`i1` < 35)))) group by `test`.`t2`.`c1`,`test`.`t2`.`i1`
SELECT c1, i1, max(i2) FROM t2
WHERE (c1 = 'C' OR ( c1 = 'F' AND i1 < 35)) AND ( i2 = 17 )
GROUP BY c1,i1;
c1	i1	max(i2)
C	17	17
F	17	17
SELECT TRACE RLIKE 'minmax_keypart_in_disjunctive_query'
AS OK FROM INFORMATION_SCHEMA.OPTIMIZER_TRACE;
OK
0
EXPLAIN SELECT c1, i1, max(i2) FROM t2 
WHERE (((c1 = 'C' AND i1 < 40) OR ( c1 = 'F' AND i1 < 35)) AND ( i2 = 17 ))
GROUP BY c1,i1;
id	select_type	table	partitions	type	possible_keys	key	key_len	ref	rows	filtered	Extra
1	SIMPLE	t2	NULL	range	k2	k2	5	NULL	ROWS	10.00	Using where; Using index
Warnings:
Note	1003	/* select#1 */ select `test`.`t2`.`c1` AS `c1`,`test`.`t2`.`i1` AS `i1`,max(`test`.`t2`.`i2`) AS `max(i2)` from `test`.`t2` where ((`test`.`t2`.`i2` = 17) and (((`test`.`t2`.`c1` = 'C') and (`test`.`t2`.`i1` < 40)) or ((`test`.`t2`.`c1` = 'F') and (`test`.`t2`.`i1` < 35)))) group by `test`.`t2`.`c1`,`test`.`t2`.`i1`
SELECT c1, i1, max(i2) FROM t2 
WHERE (((c1 = 'C' AND i1 < 40) OR ( c1 = 'F' AND i1 < 35)) AND ( i2 = 17 ))
GROUP BY c1,i1;
c1	i1	max(i2)
C	17	17
F	17	17
SELECT TRACE RLIKE 'minmax_keypart_in_disjunctive_query'
AS OK FROM INFORMATION_SCHEMA.OPTIMIZER_TRACE;
OK
0
EXPLAIN SELECT c1, i1, max(i2) FROM t2 
WHERE ((c1 = 'C' AND i1 < 40) OR ( c1 = 'F' AND i1 < 35) OR ( i2 = 17 ))
GROUP BY c1,i1;
id	select_type	table	partitions	type	possible_keys	key	key_len	ref	rows	filtered	Extra
1	SIMPLE	t2	NULL	index	k2	k2	9	NULL	ROWS	19.72	Using where; Using index
Warnings:
Note	1003	/* select#1 */ select `test`.`t2`.`c1` AS `c1`,`test`.`t2`.`i1` AS `i1`,max(`test`.`t2`.`i2`) AS `max(i2)` from `test`.`t2` where (((`test`.`t2`.`c1` = 'C') and (`test`.`t2`.`i1` < 40)) or ((`test`.`t2`.`c1` = 'F') and (`test`.`t2`.`i1` < 35)) or (`test`.`t2`.`i2` = 17)) group by `test`.`t2`.`c1`,`test`.`t2`.`i1`
SELECT c1, i1, max(i2) FROM t2 
WHERE ((c1 = 'C' AND i1 < 40) OR ( c1 = 'F' AND i1 < 35) OR ( i2 = 17 ))
GROUP BY c1,i1;
c1	i1	max(i2)
A	17	17
B	17	17
C	1	1
C	2	2
C	3	3
C	4	4
C	5	5
C	6	6
C	7	7
C	8	8
C	9	9
C	10	10
C	11	11
C	12	12
C	13	13
C	14	14
C	15	15
C	16	16
C	17	17
C	18	18
C	19	19
C	20	20
C	21	21
C	22	22
C	23	23
C	24	24
C	25	25
C	26	26
C	27	27
C	28	28
C	29	29
C	30	30
D	17	17
E	17	17
F	1	1
F	2	2
F	3	3
F	4	4
F	5	5
F	6	6
F	7	7
F	8	8
F	9	9
F	10	10
F	11	11
F	12	12
F	13	13
F	14	14
F	15	15
F	16	16
F	17	17
F	18	18
F	19	19
F	20	20
F	21	21
F	22	22
F	23	23
F	24	24
F	25	25
F	26	26
F	27	27
F	28	28
F	29	29
F	30	30
SELECT TRACE RLIKE 'minmax_keypart_in_disjunctive_query'
AS OK FROM INFORMATION_SCHEMA.OPTIMIZER_TRACE;
OK
0
SET optimizer_trace_max_mem_size=DEFAULT;
SET optimizer_trace=DEFAULT;
SET end_markers_in_json=DEFAULT;
DROP TABLE t0,t1,t2;
#
# Bug #21749123: SELECT DISTINCT, WRONG RESULTS COMBINED WITH
#                USE_INDEX_EXTENSIONS=OFF
#
CREATE TABLE t1 (
pk_col INT AUTO_INCREMENT PRIMARY KEY,
a1 CHAR(64),
KEY a1_idx (a1)
) ENGINE=INNODB;
INSERT INTO t1 (a1) VALUES ('a'),('a'),('a'),('a'), ('a');
CREATE TABLE t2 (
pk_col1 INT NOT NULL,
pk_col2 INT NOT NULL,
a1 CHAR(64),
a2 CHAR(64),
PRIMARY KEY(pk_col1, pk_col2),
KEY a1_idx (a1),
KEY a1_a2_idx (a1, a2)
) ENGINE=INNODB;
INSERT INTO t2 (pk_col1, pk_col2, a1, a2) VALUES (1,1,'a','b'),(1,2,'a','b'),
(1,3,'a','c'),(1,4,'a','c'),
(2,1,'a','d');
ANALYZE TABLE t1;
Table	Op	Msg_type	Msg_text
test.t1	analyze	status	OK
ANALYZE TABLE t2;
Table	Op	Msg_type	Msg_text
test.t2	analyze	status	OK
EXPLAIN SELECT DISTINCT a1
FROM t1
WHERE (pk_col = 2 OR pk_col = 22) AND a1 = 'a';
id	select_type	table	partitions	type	possible_keys	key	key_len	ref	rows	filtered	Extra
1	SIMPLE	t1	NULL	range	PRIMARY,a1_idx	a1_idx	69	NULL	2	100.00	Using where; Using index
Warnings:
Note	1003	/* select#1 */ select distinct `test`.`t1`.`a1` AS `a1` from `test`.`t1` where ((`test`.`t1`.`a1` = 'a') and ((`test`.`t1`.`pk_col` = 2) or (`test`.`t1`.`pk_col` = 22)))
SELECT DISTINCT a1
FROM t1
WHERE (pk_col = 2 OR pk_col = 22) AND a1 = 'a';
a1
a
EXPLAIN SELECT COUNT(DISTINCT a1)
FROM t1
GROUP BY a1,pk_col;
id	select_type	table	partitions	type	possible_keys	key	key_len	ref	rows	filtered	Extra
1	SIMPLE	t1	NULL	range	a1_idx	a1_idx	69	NULL	6	100.00	Using index for group-by (scanning)
Warnings:
Note	1003	/* select#1 */ select count(distinct `test`.`t1`.`a1`) AS `COUNT(DISTINCT a1)` from `test`.`t1` group by `test`.`t1`.`a1`,`test`.`t1`.`pk_col`
SELECT COUNT(DISTINCT a1)
FROM t1
GROUP BY a1,pk_col;
COUNT(DISTINCT a1)
1
1
1
1
1
EXPLAIN SELECT COUNT(DISTINCT a1)
FROM t2
GROUP BY a1,pk_col1;
id	select_type	table	partitions	type	possible_keys	key	key_len	ref	rows	filtered	Extra
1	SIMPLE	t2	NULL	range	a1_idx,a1_a2_idx	a1_idx	69	NULL	3	100.00	Using index for group-by
Warnings:
Note	1003	/* select#1 */ select count(distinct `test`.`t2`.`a1`) AS `COUNT(DISTINCT a1)` from `test`.`t2` group by `test`.`t2`.`a1`,`test`.`t2`.`pk_col1`
SELECT COUNT(DISTINCT a1)
FROM t2
GROUP BY a1,pk_col1;
COUNT(DISTINCT a1)
1
1
EXPLAIN SELECT COUNT(DISTINCT a1)
FROM t2
GROUP BY a1,a2;
id	select_type	table	partitions	type	possible_keys	key	key_len	ref	rows	filtered	Extra
1	SIMPLE	t2	NULL	range	a1_a2_idx	a1_a2_idx	130	NULL	4	100.00	Using index for group-by (scanning)
Warnings:
Note	1003	/* select#1 */ select count(distinct `test`.`t2`.`a1`) AS `COUNT(DISTINCT a1)` from `test`.`t2` group by `test`.`t2`.`a1`,`test`.`t2`.`a2`
SELECT COUNT(DISTINCT a1)
FROM t2
GROUP BY a1,a2;
COUNT(DISTINCT a1)
1
1
1
SET @optimizer_switch_save=@@optimizer_switch;
SET @@optimizer_switch= "use_index_extensions=off";
EXPLAIN SELECT DISTINCT a1
FROM t1
WHERE (pk_col = 2 OR pk_col = 22) AND a1 = 'a';
id	select_type	table	partitions	type	possible_keys	key	key_len	ref	rows	filtered	Extra
1	SIMPLE	t1	NULL	ref	PRIMARY,a1_idx	a1_idx	65	const	5	40.00	Using where; Using index
Warnings:
Note	1003	/* select#1 */ select distinct `test`.`t1`.`a1` AS `a1` from `test`.`t1` where ((`test`.`t1`.`a1` = 'a') and ((`test`.`t1`.`pk_col` = 2) or (`test`.`t1`.`pk_col` = 22)))
SELECT DISTINCT a1
FROM t1
WHERE (pk_col = 2 OR pk_col = 22) AND a1 = 'a';
a1
a
EXPLAIN SELECT COUNT(DISTINCT a1)
FROM t1
GROUP BY a1,pk_col;
id	select_type	table	partitions	type	possible_keys	key	key_len	ref	rows	filtered	Extra
1	SIMPLE	t1	NULL	index	a1_idx	a1_idx	65	NULL	5	100.00	Using index
Warnings:
Note	1003	/* select#1 */ select count(distinct `test`.`t1`.`a1`) AS `COUNT(DISTINCT a1)` from `test`.`t1` group by `test`.`t1`.`a1`,`test`.`t1`.`pk_col`
SELECT COUNT(DISTINCT a1)
FROM t1
GROUP BY a1,pk_col;
COUNT(DISTINCT a1)
1
1
1
1
1
EXPLAIN SELECT COUNT(DISTINCT a1)
FROM t2
GROUP BY a1,pk_col1;
id	select_type	table	partitions	type	possible_keys	key	key_len	ref	rows	filtered	Extra
1	SIMPLE	t2	NULL	index	a1_idx,a1_a2_idx	a1_idx	65	NULL	5	100.00	Using index
Warnings:
Note	1003	/* select#1 */ select count(distinct `test`.`t2`.`a1`) AS `COUNT(DISTINCT a1)` from `test`.`t2` group by `test`.`t2`.`a1`,`test`.`t2`.`pk_col1`
SELECT COUNT(DISTINCT a1)
FROM t2
GROUP BY a1,pk_col1;
COUNT(DISTINCT a1)
1
1
EXPLAIN SELECT COUNT(DISTINCT a1)
FROM t2
GROUP BY a1,a2;
id	select_type	table	partitions	type	possible_keys	key	key_len	ref	rows	filtered	Extra
1	SIMPLE	t2	NULL	range	a1_a2_idx	a1_a2_idx	130	NULL	4	100.00	Using index for group-by (scanning)
Warnings:
Note	1003	/* select#1 */ select count(distinct `test`.`t2`.`a1`) AS `COUNT(DISTINCT a1)` from `test`.`t2` group by `test`.`t2`.`a1`,`test`.`t2`.`a2`
SELECT COUNT(DISTINCT a1)
FROM t2
GROUP BY a1,a2;
COUNT(DISTINCT a1)
1
1
1
SET @@optimizer_switch= @optimizer_switch_save;
DROP TABLE t1, t2;
#
# Bug #24671968: WHEN THE OPTIMISER IS USING INDEX FOR GROUP-BY IT OFTEN
#                OFTEN GIVES WRONG RESULTS
#
CREATE TABLE t1 (
id int NOT NULL,
c1 int NOT NULL,
c2 int,
PRIMARY KEY(id),
INDEX c1_c2_idx(c1, c2));
INSERT INTO t1 (id, c1, c2) VALUES (1,1,1), (2,2,2), (10,10,1), (11,10,8),
(12,10,1), (13,10,2);
ANALYZE TABLE t1;
Table	Op	Msg_type	Msg_text
test.t1	analyze	status	OK
EXPLAIN SELECT DISTINCT c1
FROM t1
WHERE EXISTS (SELECT *
FROM DUAL
WHERE (c2 = 2));
<<<<<<< HEAD
id	select_type	table	partitions	type	possible_keys	key	key_len	ref	rows	filtered	Extra
1	PRIMARY	t1	NULL	index	c1_c2_idx	c1_c2_idx	9	NULL	6	100.00	Using where; Using index
2	DEPENDENT SUBQUERY	NULL	NULL	NULL	NULL	NULL	NULL	NULL	NULL	NULL	No tables used
Warnings:
Note	1276	Field or reference 'test.t1.c2' of SELECT #2 was resolved in SELECT #1
Note	1003	/* select#1 */ select distinct `test`.`t1`.`c1` AS `c1` from `test`.`t1` where exists(/* select#2 */ select 1 from DUAL  where (`test`.`t1`.`c2` = 2))
=======
id	select_type	table	type	possible_keys	key	key_len	ref	rows	Extra
1	PRIMARY	t1	index	c1_c2_idx	c1_c2_idx	9	NULL	#	Using where; Using index
2	DEPENDENT SUBQUERY	NULL	NULL	NULL	NULL	NULL	NULL	#	No tables used
>>>>>>> 77f3dd54
EXPLAIN SELECT DISTINCT c1
FROM t1
WHERE 1 IN (2,
(SELECT 1
FROM DUAL
WHERE (c2 = 2)),
3);
<<<<<<< HEAD
id	select_type	table	partitions	type	possible_keys	key	key_len	ref	rows	filtered	Extra
1	PRIMARY	t1	NULL	index	c1_c2_idx	c1_c2_idx	9	NULL	6	100.00	Using where; Using index
2	DEPENDENT SUBQUERY	NULL	NULL	NULL	NULL	NULL	NULL	NULL	NULL	NULL	No tables used
Warnings:
Note	1276	Field or reference 'test.t1.c2' of SELECT #2 was resolved in SELECT #1
Note	1003	/* select#1 */ select distinct `test`.`t1`.`c1` AS `c1` from `test`.`t1` where (1 in (2,(/* select#2 */ select 1 from DUAL  where (`test`.`t1`.`c2` = 2)),3))
EXPLAIN SELECT DISTINCT c1
FROM t1
WHERE c2 = 2;
id	select_type	table	partitions	type	possible_keys	key	key_len	ref	rows	filtered	Extra
1	SIMPLE	t1	NULL	range	c1_c2_idx	c1_c2_idx	9	NULL	4	100.00	Using where; Using index for group-by
Warnings:
Note	1003	/* select#1 */ select distinct `test`.`t1`.`c1` AS `c1` from `test`.`t1` where (`test`.`t1`.`c2` = 2)
=======
id	select_type	table	type	possible_keys	key	key_len	ref	rows	Extra
1	PRIMARY	t1	index	c1_c2_idx	c1_c2_idx	9	NULL	#	Using where; Using index
2	DEPENDENT SUBQUERY	NULL	NULL	NULL	NULL	NULL	NULL	#	No tables used
EXPLAIN SELECT DISTINCT c1
FROM t1
WHERE c2 = 2;
id	select_type	table	type	possible_keys	key	key_len	ref	rows	Extra
1	SIMPLE	t1	range	c1_c2_idx	c1_c2_idx	9	NULL	#	Using where; Using index for group-by
>>>>>>> 77f3dd54
EXPLAIN SELECT DISTINCT c1
FROM t1 IGNORE INDEX (c1_c2_idx)
WHERE EXISTS (SELECT *
FROM DUAL
WHERE (c2 = 2));
<<<<<<< HEAD
id	select_type	table	partitions	type	possible_keys	key	key_len	ref	rows	filtered	Extra
1	PRIMARY	t1	NULL	ALL	c1_c2_idx	NULL	NULL	NULL	6	100.00	Using where; Using temporary
2	DEPENDENT SUBQUERY	NULL	NULL	NULL	NULL	NULL	NULL	NULL	NULL	NULL	No tables used
Warnings:
Note	1276	Field or reference 'test.t1.c2' of SELECT #2 was resolved in SELECT #1
Note	1003	/* select#1 */ select distinct `test`.`t1`.`c1` AS `c1` from `test`.`t1` IGNORE INDEX (`c1_c2_idx`) where exists(/* select#2 */ select 1 from DUAL  where (`test`.`t1`.`c2` = 2))
=======
id	select_type	table	type	possible_keys	key	key_len	ref	rows	Extra
1	PRIMARY	t1	ALL	c1_c2_idx	NULL	NULL	NULL	#	Using where; Using temporary
2	DEPENDENT SUBQUERY	NULL	NULL	NULL	NULL	NULL	NULL	#	No tables used
>>>>>>> 77f3dd54
EXPLAIN SELECT DISTINCT c1
FROM t1 IGNORE INDEX (c1_c2_idx)
WHERE 1 IN (2,
(SELECT 1
FROM DUAL
WHERE (c2 = 2)),
3);
<<<<<<< HEAD
id	select_type	table	partitions	type	possible_keys	key	key_len	ref	rows	filtered	Extra
1	PRIMARY	t1	NULL	ALL	c1_c2_idx	NULL	NULL	NULL	6	100.00	Using where; Using temporary
2	DEPENDENT SUBQUERY	NULL	NULL	NULL	NULL	NULL	NULL	NULL	NULL	NULL	No tables used
Warnings:
Note	1276	Field or reference 'test.t1.c2' of SELECT #2 was resolved in SELECT #1
Note	1003	/* select#1 */ select distinct `test`.`t1`.`c1` AS `c1` from `test`.`t1` IGNORE INDEX (`c1_c2_idx`) where (1 in (2,(/* select#2 */ select 1 from DUAL  where (`test`.`t1`.`c2` = 2)),3))
=======
id	select_type	table	type	possible_keys	key	key_len	ref	rows	Extra
1	PRIMARY	t1	ALL	c1_c2_idx	NULL	NULL	NULL	#	Using where; Using temporary
2	DEPENDENT SUBQUERY	NULL	NULL	NULL	NULL	NULL	NULL	#	No tables used
SET optimizer_trace="enabled=on";
>>>>>>> 77f3dd54
SELECT DISTINCT c1
FROM t1
WHERE EXISTS (SELECT *
FROM DUAL
WHERE (c2 = 2));
c1
2
10
SELECT TRACE INTO @trace FROM INFORMATION_SCHEMA.OPTIMIZER_TRACE;
SELECT @trace RLIKE "keypart_reference_from_where_clause";
@trace RLIKE "keypart_reference_from_where_clause"
1
SET optimizer_trace="enabled=off";
SELECT DISTINCT c1
FROM t1
WHERE 1 IN (2,
(SELECT 1
FROM DUAL
WHERE (c2 = 2)),
3);
c1
2
10
SELECT DISTINCT c1
FROM t1
WHERE c2 = 2;
c1
2
10
SELECT DISTINCT c1
FROM t1 IGNORE INDEX (c1_c2_idx)
WHERE EXISTS (SELECT *
FROM DUAL
WHERE (c2 = 2));
c1
2
10
SELECT DISTINCT c1
FROM t1 IGNORE INDEX (c1_c2_idx)
WHERE 1 IN (2,
(SELECT 1
FROM DUAL
WHERE (c2 = 2)),
3);
c1
2
10
DROP TABLE t1;<|MERGE_RESOLUTION|>--- conflicted
+++ resolved
@@ -505,18 +505,12 @@
 WHERE EXISTS (SELECT *
 FROM DUAL
 WHERE (c2 = 2));
-<<<<<<< HEAD
 id	select_type	table	partitions	type	possible_keys	key	key_len	ref	rows	filtered	Extra
 1	PRIMARY	t1	NULL	index	c1_c2_idx	c1_c2_idx	9	NULL	6	100.00	Using where; Using index
 2	DEPENDENT SUBQUERY	NULL	NULL	NULL	NULL	NULL	NULL	NULL	NULL	NULL	No tables used
 Warnings:
 Note	1276	Field or reference 'test.t1.c2' of SELECT #2 was resolved in SELECT #1
 Note	1003	/* select#1 */ select distinct `test`.`t1`.`c1` AS `c1` from `test`.`t1` where exists(/* select#2 */ select 1 from DUAL  where (`test`.`t1`.`c2` = 2))
-=======
-id	select_type	table	type	possible_keys	key	key_len	ref	rows	Extra
-1	PRIMARY	t1	index	c1_c2_idx	c1_c2_idx	9	NULL	#	Using where; Using index
-2	DEPENDENT SUBQUERY	NULL	NULL	NULL	NULL	NULL	NULL	#	No tables used
->>>>>>> 77f3dd54
 EXPLAIN SELECT DISTINCT c1
 FROM t1
 WHERE 1 IN (2,
@@ -524,7 +518,6 @@
 FROM DUAL
 WHERE (c2 = 2)),
 3);
-<<<<<<< HEAD
 id	select_type	table	partitions	type	possible_keys	key	key_len	ref	rows	filtered	Extra
 1	PRIMARY	t1	NULL	index	c1_c2_idx	c1_c2_idx	9	NULL	6	100.00	Using where; Using index
 2	DEPENDENT SUBQUERY	NULL	NULL	NULL	NULL	NULL	NULL	NULL	NULL	NULL	No tables used
@@ -538,33 +531,17 @@
 1	SIMPLE	t1	NULL	range	c1_c2_idx	c1_c2_idx	9	NULL	4	100.00	Using where; Using index for group-by
 Warnings:
 Note	1003	/* select#1 */ select distinct `test`.`t1`.`c1` AS `c1` from `test`.`t1` where (`test`.`t1`.`c2` = 2)
-=======
-id	select_type	table	type	possible_keys	key	key_len	ref	rows	Extra
-1	PRIMARY	t1	index	c1_c2_idx	c1_c2_idx	9	NULL	#	Using where; Using index
-2	DEPENDENT SUBQUERY	NULL	NULL	NULL	NULL	NULL	NULL	#	No tables used
-EXPLAIN SELECT DISTINCT c1
-FROM t1
-WHERE c2 = 2;
-id	select_type	table	type	possible_keys	key	key_len	ref	rows	Extra
-1	SIMPLE	t1	range	c1_c2_idx	c1_c2_idx	9	NULL	#	Using where; Using index for group-by
->>>>>>> 77f3dd54
 EXPLAIN SELECT DISTINCT c1
 FROM t1 IGNORE INDEX (c1_c2_idx)
 WHERE EXISTS (SELECT *
 FROM DUAL
 WHERE (c2 = 2));
-<<<<<<< HEAD
 id	select_type	table	partitions	type	possible_keys	key	key_len	ref	rows	filtered	Extra
 1	PRIMARY	t1	NULL	ALL	c1_c2_idx	NULL	NULL	NULL	6	100.00	Using where; Using temporary
 2	DEPENDENT SUBQUERY	NULL	NULL	NULL	NULL	NULL	NULL	NULL	NULL	NULL	No tables used
 Warnings:
 Note	1276	Field or reference 'test.t1.c2' of SELECT #2 was resolved in SELECT #1
 Note	1003	/* select#1 */ select distinct `test`.`t1`.`c1` AS `c1` from `test`.`t1` IGNORE INDEX (`c1_c2_idx`) where exists(/* select#2 */ select 1 from DUAL  where (`test`.`t1`.`c2` = 2))
-=======
-id	select_type	table	type	possible_keys	key	key_len	ref	rows	Extra
-1	PRIMARY	t1	ALL	c1_c2_idx	NULL	NULL	NULL	#	Using where; Using temporary
-2	DEPENDENT SUBQUERY	NULL	NULL	NULL	NULL	NULL	NULL	#	No tables used
->>>>>>> 77f3dd54
 EXPLAIN SELECT DISTINCT c1
 FROM t1 IGNORE INDEX (c1_c2_idx)
 WHERE 1 IN (2,
@@ -572,19 +549,13 @@
 FROM DUAL
 WHERE (c2 = 2)),
 3);
-<<<<<<< HEAD
 id	select_type	table	partitions	type	possible_keys	key	key_len	ref	rows	filtered	Extra
 1	PRIMARY	t1	NULL	ALL	c1_c2_idx	NULL	NULL	NULL	6	100.00	Using where; Using temporary
 2	DEPENDENT SUBQUERY	NULL	NULL	NULL	NULL	NULL	NULL	NULL	NULL	NULL	No tables used
 Warnings:
 Note	1276	Field or reference 'test.t1.c2' of SELECT #2 was resolved in SELECT #1
 Note	1003	/* select#1 */ select distinct `test`.`t1`.`c1` AS `c1` from `test`.`t1` IGNORE INDEX (`c1_c2_idx`) where (1 in (2,(/* select#2 */ select 1 from DUAL  where (`test`.`t1`.`c2` = 2)),3))
-=======
-id	select_type	table	type	possible_keys	key	key_len	ref	rows	Extra
-1	PRIMARY	t1	ALL	c1_c2_idx	NULL	NULL	NULL	#	Using where; Using temporary
-2	DEPENDENT SUBQUERY	NULL	NULL	NULL	NULL	NULL	NULL	#	No tables used
 SET optimizer_trace="enabled=on";
->>>>>>> 77f3dd54
 SELECT DISTINCT c1
 FROM t1
 WHERE EXISTS (SELECT *
