--- conflicted
+++ resolved
@@ -551,10 +551,7 @@
   LEX_STRING plugin;
   LEX_STRING auth_string;
   bool password_expired;
-<<<<<<< HEAD
-=======
   bool can_authenticate;
->>>>>>> 7dea09e9
 
   ACL_USER *copy(MEM_ROOT *root)
   {
@@ -1069,8 +1066,6 @@
                                         table->field[MYSQL_USER_FIELD_HOST]));
     user.user= get_field(&global_acl_memory,
                          table->field[MYSQL_USER_FIELD_USER]);
-<<<<<<< HEAD
-=======
 
     /*
       All accounts can authenticate per default. This will change when
@@ -1081,7 +1076,6 @@
     */
     user.can_authenticate= true;
 
->>>>>>> 7dea09e9
     if (check_no_resolve && hostname_requires_resolving(user.host.get_host()))
     {
       sql_print_warning("'user' entry '%s@%s' "
@@ -1584,7 +1578,6 @@
   return result;
 }
 
-<<<<<<< HEAD
 #ifndef MCP_WL6580
 /**
   Notify handlerton(s) that privileges have changed
@@ -1610,8 +1603,6 @@
 }
 #endif
 
-=======
->>>>>>> 7dea09e9
 
 /*
   Forget current user/db-level privileges and read new privileges
@@ -2716,14 +2707,11 @@
 end:
   result|= acl_trans_commit_and_close_tables(thd);
 
-<<<<<<< HEAD
 #ifndef MCP_WL6580
   if (!result)
     acl_notify_htons(thd, buff, query_length);
 #endif
 
-=======
->>>>>>> 7dea09e9
   /* Restore the state of binlog format */
   DBUG_ASSERT(!thd->is_current_stmt_binlog_format_row());
   if (save_binlog_row_based)
@@ -4911,14 +4899,11 @@
 
   result|= acl_trans_commit_and_close_tables(thd);
 
-<<<<<<< HEAD
 #ifndef MCP_WL6580
   if (!result)
     acl_notify_htons(thd, thd->query(), thd->query_length());
 #endif
 
-=======
->>>>>>> 7dea09e9
   if (!result) /* success */
     my_ok(thd);
 
@@ -5143,14 +5128,11 @@
 
   result|= acl_trans_commit_and_close_tables(thd);
 
-<<<<<<< HEAD
 #ifndef MCP_WL6580
   if (write_to_binlog && !result)
     acl_notify_htons(thd, thd->query(), thd->query_length());
 #endif
 
-=======
->>>>>>> 7dea09e9
   /* Restore the state of binlog format */
   DBUG_ASSERT(!thd->is_current_stmt_binlog_format_row());
   if (save_binlog_row_based)
@@ -5427,14 +5409,11 @@
 
   result|= acl_trans_commit_and_close_tables(thd);
   
-<<<<<<< HEAD
 #ifndef MCP_WL6580
   if (!result)
     acl_notify_htons(thd, thd->query(), thd->query_length());
 #endif
 
-=======
->>>>>>> 7dea09e9
   if (!result)
     my_ok(thd);
 
@@ -7998,14 +7977,11 @@
 
   result|= acl_trans_commit_and_close_tables(thd);
 
-<<<<<<< HEAD
 #ifndef MCP_WL6580
   if (some_users_created && !result)
     acl_notify_htons(thd, thd->query(), thd->query_length());
 #endif
 
-=======
->>>>>>> 7dea09e9
   /* Restore the state of binlog format */
   DBUG_ASSERT(!thd->is_current_stmt_binlog_format_row());
   if (save_binlog_row_based)
@@ -8095,14 +8071,11 @@
 
   result|= acl_trans_commit_and_close_tables(thd);
 
-<<<<<<< HEAD
 #ifndef MCP_WL6580
   if (some_users_deleted && !result)
     acl_notify_htons(thd, thd->query(), thd->query_length());
 #endif
 
-=======
->>>>>>> 7dea09e9
   thd->variables.sql_mode= old_sql_mode;
   /* Restore the state of binlog format */
   DBUG_ASSERT(!thd->is_current_stmt_binlog_format_row());
@@ -8204,14 +8177,11 @@
 
   result|= acl_trans_commit_and_close_tables(thd);
 
-<<<<<<< HEAD
 #ifndef MCP_WL6580
   if (some_users_renamed && !result)
     acl_notify_htons(thd, thd->query(), thd->query_length());
 #endif
 
-=======
->>>>>>> 7dea09e9
   /* Restore the state of binlog format */
   DBUG_ASSERT(!thd->is_current_stmt_binlog_format_row());
   if (save_binlog_row_based)
@@ -8361,14 +8331,11 @@
 
   result|= acl_trans_commit_and_close_tables(thd);
 
-<<<<<<< HEAD
 #ifndef MCP_WL6580
   if (some_passwords_expired && !result)
     acl_notify_htons(thd, thd->query(), thd->query_length());
 #endif
 
-=======
->>>>>>> 7dea09e9
   /* Restore the state of binlog format */
   DBUG_ASSERT(!thd->is_current_stmt_binlog_format_row());
   if (save_binlog_row_based)
@@ -8598,14 +8565,11 @@
 
   result|= acl_trans_commit_and_close_tables(thd);
 
-<<<<<<< HEAD
 #ifndef MCP_WL6580
   if (!result)
     acl_notify_htons(thd, thd->query(), thd->query_length());
 #endif
 
-=======
->>>>>>> 7dea09e9
   /* Restore the state of binlog format */
   DBUG_ASSERT(!thd->is_current_stmt_binlog_format_row());
   if (save_binlog_row_based)
@@ -9632,13 +9596,10 @@
   Thd_charset_adapter *charset_adapter;
   LEX_STRING acl_user_plugin;
   int vio_is_encrypted;
-<<<<<<< HEAD
-=======
   bool can_authenticate()
   {
     return (acl_user && acl_user->can_authenticate);
   }
->>>>>>> 7dea09e9
 };
 
 bool auth_plugin_is_built_in(const char *plugin_name)
@@ -10132,48 +10093,6 @@
                       mpvio->acl_user->plugin.str));
   DBUG_RETURN(0);
 }
-<<<<<<< HEAD
-
-
-static bool
-read_client_connect_attrs(char **ptr, size_t *max_bytes_available,
-                          const CHARSET_INFO *from_cs)
-{
-  size_t length, length_length;
-  char *ptr_save;
-  /* not enough bytes to hold the length */
-  if (*max_bytes_available < 1)
-    return true;
-
-  /* read the length */
-  ptr_save= *ptr;
-  length= net_field_length_ll((uchar **) ptr);
-  length_length= *ptr - ptr_save;
-  if (*max_bytes_available < length_length)
-    return true;
-
-  *max_bytes_available-= length_length;
-
-  /* length says there're more data than can fit into the packet */
-  if (length > *max_bytes_available)
-    return true;
-
-  /* impose an artificial length limit of 64k */
-  if (length > 65535)
-    return true;
-
-#ifdef HAVE_PSI_THREAD_INTERFACE
-  if (PSI_THREAD_CALL(set_thread_connect_attrs)(*ptr, length, from_cs) && log_warnings)
-    sql_print_warning("Connection attributes of length %lu were truncated",
-                      (unsigned long) length);
-#endif
-  return false;
-}
-
-
-#endif
-=======
->>>>>>> 7dea09e9
 
 
 static bool
@@ -11573,11 +11492,7 @@
       DBUG_RETURN(1);
     }
 
-<<<<<<< HEAD
-    if (unlikely(acl_user && acl_user->password_expired
-=======
     if (unlikely(mpvio.acl_user && mpvio.acl_user->password_expired
->>>>>>> 7dea09e9
         && !(mpvio.client_capabilities & CLIENT_CAN_HANDLE_EXPIRED_PASSWORDS)
         && disconnect_on_expired_password))
     {
@@ -11608,9 +11523,6 @@
           &acl_user->user_resource))
       DBUG_RETURN(1); // The error is set by get_or_create_user_conn()
 
-<<<<<<< HEAD
-    sctx->password_expired= acl_user->password_expired;
-=======
     /*
       We are copying the connected user's password expired flag to the security
       context.
@@ -11618,7 +11530,6 @@
       expires.
     */
     sctx->password_expired= mpvio.acl_user->password_expired;
->>>>>>> 7dea09e9
 #endif
   }
   else
@@ -11842,527 +11753,7 @@
 
   my_error(ER_HANDSHAKE_ERROR, MYF(0));
   return CR_AUTH_HANDSHAKE;
-<<<<<<< HEAD
-}
-
-
-/**
-  Interface for querying the MYSQL_PUBLIC_VIO about encryption state.
- 
-*/
-
-int my_vio_is_encrypted(MYSQL_PLUGIN_VIO *vio)
-{
-  MPVIO_EXT *mpvio= (MPVIO_EXT *) vio;
-  return (mpvio->vio_is_encrypted);
-}
-
-#if defined(HAVE_OPENSSL)
-#define MAX_CIPHER_LENGTH 1024
-#if !defined(HAVE_YASSL)
-#define AUTH_DEFAULT_RSA_PRIVATE_KEY "private_key.pem"
-#define AUTH_DEFAULT_RSA_PUBLIC_KEY "public_key.pem"
-
-char *auth_rsa_private_key_path;
-char *auth_rsa_public_key_path;
-
-class Rsa_authentication_keys
-{
-private:
-  RSA *m_public_key;
-  RSA *m_private_key;
-  int m_cipher_len;
-  char *m_pem_public_key;
-
-  /**
-    @brief Set key file path
-
-    @param  key[in]            Points to either auth_rsa_private_key_path or
-                               auth_rsa_public_key_path.
-    @param  key_file_path[out] Stores value of actual key file path.
-
-  */
-  void get_key_file_path(char *key, String *key_file_path)
-  {
-    /*
-       If a fully qualified path is entered use that, else assume the keys are 
-       stored in the data directory.
-     */
-    if (strchr(key, FN_LIBCHAR) != NULL ||
-        strchr(key, FN_LIBCHAR2) != NULL)
-      key_file_path->set_quick(key, strlen(key), system_charset_info);
-    else
-    {
-      key_file_path->append(mysql_real_data_home, strlen(mysql_real_data_home));
-      if ((*key_file_path)[key_file_path->length()] != FN_LIBCHAR)
-        key_file_path->append(FN_LIBCHAR);
-      key_file_path->append(key);
-    }
-  }
-
-  /**
-    @brief Read a key file and store its value in RSA structure
-
-    @param  key_ptr[out]         Address of pointer to RSA. This is set to
-                                 point to a non null value if key is correctly
-                                 read.
-    @param  is_priv_key[in]      Whether we are reading private key or public
-                                 key.
-    @param  key_text_buffer[out] To store key file content of public key.
-
-    @return Error status
-      @retval false              Success : Either both keys are read or none
-                                 are.
-      @retval true               Failure : An appropriate error is raised.
-  */
-  bool read_key_file(RSA **key_ptr, bool is_priv_key, char **key_text_buffer)
-  {
-    String key_file_path;
-    char *key;
-    const char *key_type;
-    FILE *key_file= NULL;
-
-    key= is_priv_key ? auth_rsa_private_key_path : auth_rsa_public_key_path;
-    key_type= is_priv_key ? "private" : "public";
-    *key_ptr= NULL;
-
-    get_key_file_path(key, &key_file_path);
-
-    /*
-       Check for existance of private key/public key file.
-    */
-    if ((key_file= fopen(key_file_path.c_ptr(), "r")) == NULL)
-    {
-      sql_print_information("RSA %s key file not found: %s."
-                            " Some authentication plugins will not work.",
-                            key_type, key_file_path.c_ptr());
-    }
-    else
-    {
-        *key_ptr= is_priv_key ? PEM_read_RSAPrivateKey(key_file, 0, 0, 0) :
-                                PEM_read_RSA_PUBKEY(key_file, 0, 0, 0);
-
-      if (!(*key_ptr))
-      {
-        char error_buf[MYSQL_ERRMSG_SIZE];
-        ERR_error_string_n(ERR_get_error(), error_buf, MYSQL_ERRMSG_SIZE);
-        sql_print_error("Failure to parse RSA %s key (file exists): %s:"
-                        " %s", key_type, key_file_path.c_ptr(), error_buf);
-
-        /*
-          Call ERR_clear_error() just in case there are more than 1 entry in the
-          OpenSSL thread's error queue.
-        */
-        ERR_clear_error();
-
-        return true;
-      }
-
-      /* For public key, read key file content into a char buffer. */
-      if (!is_priv_key)
-      {
-        int filesize;
-        fseek(key_file, 0, SEEK_END);
-        filesize= ftell(key_file);
-        fseek(key_file, 0, SEEK_SET);
-        *key_text_buffer= new char[filesize+1];
-        (void) fread(*key_text_buffer, filesize, 1, key_file);
-        (*key_text_buffer)[filesize]= '\0';
-      }
-      fclose(key_file);
-    }
-    return false;
-  }
-
-public:
-  Rsa_authentication_keys()
-  {
-    m_cipher_len= 0;
-    m_private_key= 0;
-    m_public_key= 0;
-    m_pem_public_key= 0;
-  }
-  
-  ~Rsa_authentication_keys()
-  {
-  }
-
-  void free_memory()
-  {
-    if (m_private_key)
-      RSA_free(m_private_key);
-
-    if (m_public_key)
-    {
-      RSA_free(m_public_key);
-      m_cipher_len= 0;
-    }
-
-    if (m_pem_public_key)
-      delete [] m_pem_public_key;
-  }
-
-  void *allocate_pem_buffer(size_t buffer_len)
-  {
-    m_pem_public_key= new char[buffer_len];
-    return m_pem_public_key;
-  }
-
-  RSA *get_private_key()
-  {
-    return m_private_key;
-  }
-
-  RSA *get_public_key()
-  {
-    return m_public_key;
-  }
-
-  int get_cipher_length()
-  {
-    return (m_cipher_len= RSA_size(m_public_key));
-  }
-
-  /**
-    @brief Read RSA private key and public key from file and store them
-           in m_private_key and m_public_key. Also, read public key in
-           text format and store it in m_pem_public_key.
-
-    @return Error status
-      @retval false        Success : Either both keys are read or none are.
-      @retval true         Failure : An appropriate error is raised.
-  */
-  bool read_rsa_keys()
-  {
-    RSA *rsa_private_key_ptr= NULL;
-    RSA *rsa_public_key_ptr= NULL;
-    char *pub_key_buff= NULL; 
-
-    if ((strlen(auth_rsa_private_key_path) == 0) &&
-        (strlen(auth_rsa_public_key_path) == 0))
-    {
-      sql_print_information("RSA key files not found."
-                            " Some authentication plugins will not work.");
-      return false;
-    }
-
-    /*
-      Read private key in RSA format.
-    */
-    if (read_key_file(&rsa_private_key_ptr, true, NULL))
-        return true;
-    
-    /*
-      Read public key in RSA format.
-    */
-    if (read_key_file(&rsa_public_key_ptr, false, &pub_key_buff))
-    {
-      if (rsa_private_key_ptr)
-        RSA_free(rsa_private_key_ptr);
-      return true;
-    }
-
-    /*
-       If both key files are read successfully then assign values to following
-       members of the class
-       1. m_pem_public_key
-       2. m_private_key
-       3. m_public_key
-
-       Else clean up.
-     */
-    if (rsa_private_key_ptr && rsa_public_key_ptr)
-    {
-      int buff_len= strlen(pub_key_buff);
-      char *pem_file_buffer= (char *)allocate_pem_buffer(buff_len + 1);
-      strncpy(pem_file_buffer, pub_key_buff, buff_len);
-      pem_file_buffer[buff_len]= '\0';
-
-      m_private_key= rsa_private_key_ptr;
-      m_public_key= rsa_public_key_ptr;
-
-      delete [] pub_key_buff; 
-    }
-    else
-    {
-      if (rsa_private_key_ptr)
-        RSA_free(rsa_private_key_ptr);
-
-      if (rsa_public_key_ptr)
-      {
-        delete [] pub_key_buff; 
-        RSA_free(rsa_public_key_ptr);
-      }
-    }
-    return false;
-  }
-
-  const char *get_public_key_as_pem(void)
-  {
-    return m_pem_public_key;
-  }
-  
-};
-
-static Rsa_authentication_keys g_rsa_keys;
-
-/**
- 
-*/
-int show_rsa_public_key(THD *thd, SHOW_VAR *var, char *buff)
-{ 
-  var->type= SHOW_CHAR;
-  var->value= const_cast<char *>(g_rsa_keys.get_public_key_as_pem());
-    
-  return 0;
-}
-
-void deinit_rsa_keys(void)
-{
-  g_rsa_keys.free_memory();  
-}
-
-// Wraps a FILE handle, to ensure we always close it when returning.
-class FileCloser
-{
-  FILE *m_file;
-public:
-  FileCloser(FILE *to_be_closed) : m_file(to_be_closed) {}
-  ~FileCloser()
-  {
-    if (m_file != NULL)
-      fclose(m_file);
-  }
-};
-
-/**
-  Loads the RSA key pair from disk and store them in a global variable. 
- 
- @see init_ssl()
- 
- @return Error code
-   @retval false Success
-   @retval true Error
-*/
-
-bool init_rsa_keys(void)
-{
-  return (g_rsa_keys.read_rsa_keys());
-=======
->>>>>>> 7dea09e9
-}
-#endif // ifndef HAVE_YASSL
-
-static MYSQL_PLUGIN plugin_info_ptr;
-
-int init_sha256_password_handler(MYSQL_PLUGIN plugin_ref)
-{
-  plugin_info_ptr= plugin_ref;
-  return 0;
-}
-
-/** 
- 
- @param vio Virtual input-, output interface
- @param info[out] Connection information
- 
- Authenticate the user by recieving a RSA or TLS encrypted password and
- calculate a hash digest which should correspond to the user record digest
- 
- RSA keys are assumed to be pre-generated and supplied when server starts. If
- the client hasn't got a public key it can request one.
- 
- TLS certificates and keys are assumed to be pre-generated and supplied when
- server starts.
- 
-*/
-
-static int sha256_password_authenticate(MYSQL_PLUGIN_VIO *vio,
-                                        MYSQL_SERVER_AUTH_INFO *info)
-{
-  uchar *pkt;
-  int pkt_len;
-  char  *user_salt_begin;
-  char  *user_salt_end;
-  char scramble[SCRAMBLE_LENGTH + 1];
-  char stage2[CRYPT_MAX_PASSWORD_SIZE + 1];
-  String scramble_response_packet;
-#if !defined(HAVE_YASSL)
-  int cipher_length= 0;
-  unsigned char plain_text[MAX_CIPHER_LENGTH];
-  RSA *private_key= NULL;
-  RSA *public_key= NULL;
-#endif
-
-  DBUG_ENTER("sha256_password_authenticate");
-
-  generate_user_salt(scramble, SCRAMBLE_LENGTH + 1);
-
-  /*
-    Note: The nonce is split into 8 + 12 bytes according to
-http://dev.mysql.com/doc/internals/en/connection-phase-packets.html#packet-Protocol::HandshakeV10
-    Native authentication sent 20 bytes + '\0' character = 21 bytes.
-    This plugin must do the same to stay consistent with historical behavior 
-    if it is set to operate as a default plugin.
-  */
-  scramble[SCRAMBLE_LENGTH] = '\0';
-  if (vio->write_packet(vio, (unsigned char *) scramble, SCRAMBLE_LENGTH + 1))
-    DBUG_RETURN(CR_ERROR);
-
-  /*
-    After the call to read_packet() the user name will appear in
-    mpvio->acl_user and info will contain current data.
-  */
-  if ((pkt_len= vio->read_packet(vio, &pkt)) == -1)
-    DBUG_RETURN(CR_ERROR);
-
-  /*
-    If first packet is a 0 byte then the client isn't sending any password
-    else the client will send a password.
-  */
-  if (pkt_len == 1 && *pkt == 0)
-  {
-    info->password_used= PASSWORD_USED_NO;
-    /*
-      Send OK signal; the authentication might still be rejected based on
-      host mask.
-    */
-    if (info->auth_string_length == 0)
-      DBUG_RETURN(CR_OK);
-    else
-      DBUG_RETURN(CR_ERROR);
-  }
-  else    
-    info->password_used= PASSWORD_USED_YES;
-
-  if (!my_vio_is_encrypted(vio))
-  {
- #if !defined(HAVE_YASSL)
-    /*
-      Since a password is being used it must be encrypted by RSA since no 
-      other encryption is being active.
-    */
-    private_key= g_rsa_keys.get_private_key();
-    public_key=  g_rsa_keys.get_public_key();
-
-    /*
-      Without the keys encryption isn't possible.
-    */
-    if (private_key == NULL || public_key == NULL)
-    {
-      my_plugin_log_message(&plugin_info_ptr, MY_ERROR_LEVEL, 
-        "Authentication requires either RSA keys or SSL encryption");
-      DBUG_RETURN(CR_ERROR);
-    }
-      
-
-    if ((cipher_length= g_rsa_keys.get_cipher_length()) > MAX_CIPHER_LENGTH)
-    {
-      my_plugin_log_message(&plugin_info_ptr, MY_ERROR_LEVEL, 
-        "RSA key cipher length of %u is too long. Max value is %u.",
-        g_rsa_keys.get_cipher_length(), MAX_CIPHER_LENGTH);
-      DBUG_RETURN(CR_ERROR);
-    }
-
-    /*
-      Client sent a "public key request"-packet ?
-      If the first packet is 1 then the client will require a public key before
-      encrypting the password.
-    */
-    if (pkt_len == 1 && *pkt == 1)
-    {
-      uint pem_length= strlen(g_rsa_keys.get_public_key_as_pem());
-      if (vio->write_packet(vio,
-                            (unsigned char *)g_rsa_keys.get_public_key_as_pem(),
-                            pem_length))
-        DBUG_RETURN(CR_ERROR);
-      /* Get the encrypted response from the client */
-      if ((pkt_len= vio->read_packet(vio, &pkt)) == -1)
-        DBUG_RETURN(CR_ERROR);
-    }
-
-    /*
-      The packet will contain the cipher used. The length of the packet
-      must correspond to the expected cipher length.
-    */
-    if (pkt_len != cipher_length)
-      DBUG_RETURN(CR_ERROR);
-    
-    /* Decrypt password */
-    RSA_private_decrypt(cipher_length, pkt, plain_text, private_key,
-                        RSA_PKCS1_OAEP_PADDING);
-
-    plain_text[cipher_length]= '\0'; // safety
-    xor_string((char *) plain_text, cipher_length,
-               (char *) scramble, SCRAMBLE_LENGTH);
-
-    /*
-      Set packet pointers and length for the hash digest function below 
-    */
-    pkt= plain_text;
-    pkt_len= strlen((char *) plain_text) + 1; // include \0 intentionally.
-
-    if (pkt_len == 1)
-      DBUG_RETURN(CR_ERROR);
-#else
-    DBUG_RETURN(CR_ERROR);
-#endif
-  } // if(!my_vio_is_encrypter())
-
-  /* A password was sent to an account without a password */
-  if (info->auth_string_length == 0)
-    DBUG_RETURN(CR_ERROR);
-  
-  /*
-    Fetch user authentication_string and extract the password salt
-  */
-  user_salt_begin= (char *) info->auth_string;
-  user_salt_end= (char *) (info->auth_string + info->auth_string_length);
-  if (extract_user_salt(&user_salt_begin, &user_salt_end) != CRYPT_SALT_LENGTH)
-  {
-    /* User salt is not correct */
-    my_plugin_log_message(&plugin_info_ptr, MY_ERROR_LEVEL, 
-      "Password salt for user '%s' is corrupt.",
-      info->user_name);
-    DBUG_RETURN(CR_ERROR);
-  }
-
-  /* Create hash digest */
-  my_crypt_genhash(stage2,
-                     CRYPT_MAX_PASSWORD_SIZE,
-                     (char *) pkt,
-                     pkt_len-1, 
-                     (char *) user_salt_begin,
-                     (const char **) 0);
-
-  /* Compare the newly created hash digest with the password record */
-  int result= memcmp(info->auth_string,
-                     stage2,
-                     info->auth_string_length);
-
-  if (result == 0)
-    DBUG_RETURN(CR_OK);
-
-  DBUG_RETURN(CR_ERROR);
-}
-
-#if !defined(HAVE_YASSL)
-static MYSQL_SYSVAR_STR(private_key_path, auth_rsa_private_key_path,
-        PLUGIN_VAR_READONLY,
-        "A fully qualified path to the private RSA key used for authentication",
-        NULL, NULL, AUTH_DEFAULT_RSA_PRIVATE_KEY);
-static MYSQL_SYSVAR_STR(public_key_path, auth_rsa_public_key_path,
-        PLUGIN_VAR_READONLY,
-        "A fully qualified path to the public RSA key used for authentication",
-        NULL, NULL, AUTH_DEFAULT_RSA_PUBLIC_KEY);
-
-static struct st_mysql_sys_var* sha256_password_sysvars[]= {
-  MYSQL_SYSVAR(private_key_path),
-  MYSQL_SYSVAR(public_key_path),
-  0
-};
-#endif // HAVE_YASSL
-#endif // HAVE_OPENSSL
+}
 
 
 /**
