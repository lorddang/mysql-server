/* Copyright (C) 2003 MySQL AB

   This program is free software; you can redistribute it and/or modify
   it under the terms of the GNU General Public License as published by
   the Free Software Foundation; version 2 of the License.

   This program is distributed in the hope that it will be useful,
   but WITHOUT ANY WARRANTY; without even the implied warranty of
   MERCHANTABILITY or FITNESS FOR A PARTICULAR PURPOSE.  See the
   GNU General Public License for more details.

   You should have received a copy of the GNU General Public License
   along with this program; if not, write to the Free Software
   Foundation, Inc., 59 Temple Place, Suite 330, Boston, MA  02111-1307  USA */


#include <ndb_global.h>
#include <my_pthread.h>
#include <sys/times.h>

#include "WatchDog.hpp"
#include "GlobalData.hpp"
#include <NdbOut.hpp>
#include <NdbSleep.h>
#include <ErrorHandlingMacros.hpp>
#include <Configuration.hpp>
#include <EventLogger.hpp>

#include <NdbTick.h>

extern EventLogger * g_eventLogger;

extern "C" 
void* 
runWatchDog(void* w){
  ((WatchDog*)w)->run();
  return NULL;
}

WatchDog::WatchDog(Uint32 interval) : 
  m_watchedCount(0)
{
  setCheckInterval(interval);
  m_mutex = NdbMutex_Create();
  theStop = false;
  theThreadPtr = 0;
}

WatchDog::~WatchDog(){
  doStop();
  NdbMutex_Destroy(m_mutex);
}

Uint32
WatchDog::setCheckInterval(Uint32 interval){
  // An interval of less than 70ms is not acceptable
  return theInterval = (interval < 70 ? 70 : interval);
}

bool
WatchDog::registerWatchedThread(Uint32 *counter, Uint32 threadId)
{
  bool ret;

  NdbMutex_Lock(m_mutex);

  if (m_watchedCount >= MAX_WATCHED_THREADS)
  {
    ret = false;
  }
  else
  {
    m_watchedList[m_watchedCount].m_watchCounter = counter;
    m_watchedList[m_watchedCount].m_threadId = threadId;
    NdbTick_getMicroTimer(&(m_watchedList[m_watchedCount].m_startTime));
    m_watchedList[m_watchedCount].m_slowWarnDelay = theInterval;
    m_watchedList[m_watchedCount].m_lastCounterValue = 0;
    ++m_watchedCount;
    ret = true;
  }

  NdbMutex_Unlock(m_mutex);
  return ret;
}

void
WatchDog::unregisterWatchedThread(Uint32 threadId)
{
  Uint32 i;
  NdbMutex_Lock(m_mutex);

  for (i = 0; i < m_watchedCount; i++)
  {
    if (threadId == m_watchedList[i].m_threadId)
      break;
  }
  assert(i < m_watchedCount);
  m_watchedList[i] = m_watchedList[m_watchedCount - 1];
  --m_watchedCount;

  NdbMutex_Unlock(m_mutex);
}

void
WatchDog::doStart()
{
  struct ThreadContainer container;
  theStop = false;
  container.conf = globalEmulatorData.theConfiguration;
  container.type = WatchDogThread;
  theThreadPtr = NdbThread_CreateWithFunc(runWatchDog, 
				  (void**)this, 
				  32768,
				  "ndb_watchdog",
                                  NDB_THREAD_PRIO_HIGH,
                                  ndb_thread_add_thread_id,
                                  &container,
                                  sizeof(container),
                                  ndb_thread_remove_thread_id,
                                  &container,
                                  sizeof(container));
}

void
WatchDog::doStop(){
  void *status;
  theStop = true;
  if(theThreadPtr){
    NdbThread_WaitFor(theThreadPtr, &status);
    NdbThread_Destroy(&theThreadPtr);
  }
}

const char *get_action(Uint32 IPValue)
{
  const char *action;
  switch (IPValue) {
  case 1:
    action = "Job Handling";
    break;
  case 2:
    action = "Scanning Timers";
    break;
  case 3:
    action = "External I/O";
    break;
  case 4:
    action = "Print Job Buffers at crash";
    break;
  case 5:
    action = "Checking connections";
    break;
  case 6:
    action = "Performing Send";
    break;
  case 7:
    action = "Polling for Receive";
    break;
  case 8:
    action = "Performing Receive";
    break;
  case 9:
    action = "Allocating memory";
    break;
  default:
    action = "Unknown place";
    break;
  }//switch
  return action;
}

void 
WatchDog::run()
{
  unsigned int sleep_time;
  struct MicroSecondTimer last_time, now;
  Uint32 numThreads;
  Uint32 counterValue[MAX_WATCHED_THREADS];
  Uint32 oldCounterValue[MAX_WATCHED_THREADS];
  Uint32 threadId[MAX_WATCHED_THREADS];
  struct MicroSecondTimer start_time[MAX_WATCHED_THREADS];
  Uint32 theIntervalCheck[MAX_WATCHED_THREADS];
  Uint32 elapsed[MAX_WATCHED_THREADS];

  NdbTick_getMicroTimer(&last_time);

  // WatchDog for the single threaded NDB
  while (!theStop)
  {
    sleep_time= 100;

    NdbSleep_MilliSleep(sleep_time);
    if(theStop)
      break;

    NdbTick_getMicroTimer(&now);
    if (NdbTick_getMicrosPassed(last_time, now)/1000 > sleep_time*2)
    {
      struct tms my_tms;
      times(&my_tms);
      g_eventLogger->info("Watchdog: User time: %llu  System time: %llu",
                          (Uint64)my_tms.tms_utime,
                          (Uint64)my_tms.tms_stime);
      g_eventLogger->warning("Watchdog: Warning overslept %u ms, expected %u ms.",
                             NdbTick_getMicrosPassed(last_time, now)/1000,
                             sleep_time);
    }
    last_time = now;

    /*
      Copy out all active counters under locked mutex, then check them
      afterwards without holding the mutex.
    */
    NdbMutex_Lock(m_mutex);
    numThreads = m_watchedCount;
    for (Uint32 i = 0; i < numThreads; i++)
    {
      counterValue[i] = *(m_watchedList[i].m_watchCounter);
      if (counterValue[i] != 0)
      {
        /*
          The thread responded since last check, so just update state until
          next check.

          There is a small race here. If the thread changes the counter
          in-between the read and setting to zero here in the watchdog
          thread, then gets stuck immediately after, we may report the
          wrong action that it got stuck on.
          But there will be no reporting of non-stuck thread because of
          this race, nor will there be missed reporting.
        */
        *(m_watchedList[i].m_watchCounter) = 0;
        m_watchedList[i].m_startTime = now;
        m_watchedList[i].m_slowWarnDelay = theInterval;
        m_watchedList[i].m_lastCounterValue = counterValue[i];
      }
      else
      {
        start_time[i] = m_watchedList[i].m_startTime;
        threadId[i] = m_watchedList[i].m_threadId;
        oldCounterValue[i] = m_watchedList[i].m_lastCounterValue;
        theIntervalCheck[i] = m_watchedList[i].m_slowWarnDelay;
        elapsed[i] = NdbTick_getMicrosPassed(start_time[i], now)/1000;
        if (oldCounterValue[i] == 9 && elapsed[i] >= theIntervalCheck[i])
          m_watchedList[i].m_slowWarnDelay += theInterval;
      }
    }
    NdbMutex_Unlock(m_mutex);

    /*
      Now check each watched thread if it has reported progress since previous
      check. Warn about any stuck threads, and eventually force shutdown the
      server.
    */
    for (Uint32 i = 0; i < numThreads; i++)
    {
      if (counterValue[i] != 0)
        continue;

      /*
        Counter value == 9 indicates malloc going on, this can take some time
        so only warn if we pass the watchdog interval
      */
      if (oldCounterValue[i] != 9 || elapsed[i] >= theIntervalCheck[i])
      {
<<<<<<< HEAD
        const char *last_stuck_action = get_action(oldCounterValue[i]);
        g_eventLogger.warning("Ndb kernel thread %u is stuck in: %s "
                              "elapsed=%u",
                              threadId[i], last_stuck_action, elapsed[i]);
=======
        const char *last_stuck_action = get_action(oldIPValue);
        g_eventLogger->warning("Ndb kernel is stuck in: %s", last_stuck_action);
>>>>>>> ca8c5e3c
        {
          struct tms my_tms;
          times(&my_tms);
          g_eventLogger->info("Watchdog: User time: %llu  System time: %llu",
                              (Uint64)my_tms.tms_utime,
                              (Uint64)my_tms.tms_stime);
        }
        if (elapsed[i] > 3 * theInterval)
        {
          shutdownSystem(last_stuck_action);
        }
      }
    }
  }
  return;
}

void
WatchDog::shutdownSystem(const char *last_stuck_action){
  
  ErrorReporter::handleError(NDBD_EXIT_WATCHDOG_TERMINATE,
			     last_stuck_action,
			     __FILE__,
			     NST_Watchdog);
}<|MERGE_RESOLUTION|>--- conflicted
+++ resolved
@@ -263,15 +263,10 @@
       */
       if (oldCounterValue[i] != 9 || elapsed[i] >= theIntervalCheck[i])
       {
-<<<<<<< HEAD
         const char *last_stuck_action = get_action(oldCounterValue[i]);
-        g_eventLogger.warning("Ndb kernel thread %u is stuck in: %s "
+        g_eventLogger->warning("Ndb kernel thread %u is stuck in: %s "
                               "elapsed=%u",
                               threadId[i], last_stuck_action, elapsed[i]);
-=======
-        const char *last_stuck_action = get_action(oldIPValue);
-        g_eventLogger->warning("Ndb kernel is stuck in: %s", last_stuck_action);
->>>>>>> ca8c5e3c
         {
           struct tms my_tms;
           times(&my_tms);
