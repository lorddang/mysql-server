--- conflicted
+++ resolved
@@ -76,7 +76,6 @@
   "retry_count"
 };
 
-<<<<<<< HEAD
 Master_info::Master_info(PSI_mutex_key *param_key_info_run_lock,
                          PSI_mutex_key *param_key_info_data_lock,
                          PSI_mutex_key *param_key_info_data_cond,
@@ -88,17 +87,9 @@
    ssl(0), ssl_verify_server_cert(0),
    port(MYSQL_PORT), connect_retry(DEFAULT_CONNECT_RETRY),
    clock_diff_with_master(0), heartbeat_period(0),
-   received_heartbeats(0), master_id(0),
+   received_heartbeats(0), last_heartbeat(0), master_id(0),
    checksum_alg_before_fd(BINLOG_CHECKSUM_ALG_UNDEF),
    retry_count(master_retry_count)
-=======
-Master_info::Master_info(bool is_slave_recovery)
-  :Slave_reporting_capability("I/O"),
-   ssl(0), ssl_verify_server_cert(0), fd(-1), io_thd(0), inited(0),
-   rli(is_slave_recovery), abort_slave(0), slave_running(0),
-   slave_run_id(0), sync_counter(0),
-   heartbeat_period(0), received_heartbeats(0), last_heartbeat(0), master_id(0)
->>>>>>> 03786c9e
 {
   host[0] = 0; user[0] = 0; password[0] = 0; bind_addr[0] = 0;
   ssl_ca[0]= 0; ssl_capath[0]= 0; ssl_cert[0]= 0;
