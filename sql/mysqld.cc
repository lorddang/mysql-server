--- conflicted
+++ resolved
@@ -7087,13 +7087,8 @@
   {"Select_full_range_join",   (char*) offsetof(STATUS_VAR, select_full_range_join_count), SHOW_LONGLONG_STATUS},
   {"Select_range",             (char*) offsetof(STATUS_VAR, select_range_count), SHOW_LONGLONG_STATUS},
   {"Select_range_check",       (char*) offsetof(STATUS_VAR, select_range_check_count), SHOW_LONGLONG_STATUS},
-<<<<<<< HEAD
-  {"Select_scan",              (char*) offsetof(STATUS_VAR, select_scan_count), SHOW_LONGLONG_STATUS},
-  {"Slave_open_temp_tables",   (char*) &slave_open_temp_tables, SHOW_LONG},
-=======
   {"Select_scan",	       (char*) offsetof(STATUS_VAR, select_scan_count), SHOW_LONGLONG_STATUS},
   {"Slave_open_temp_tables",   (char*) &slave_open_temp_tables, SHOW_INT},
->>>>>>> 90828a7d
 #ifdef HAVE_REPLICATION
   {"Slave_retried_transactions",(char*) &show_slave_retried_trans, SHOW_FUNC},
   {"Slave_heartbeat_period",   (char*) &show_heartbeat_period, SHOW_FUNC},
