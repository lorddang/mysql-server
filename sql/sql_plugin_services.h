--- conflicted
+++ resolved
@@ -91,8 +91,6 @@
   mysql_parser_get_normalized_query
 };
 
-<<<<<<< HEAD
-=======
 static struct rpl_transaction_ctx_service_st rpl_transaction_ctx_handler= {
   set_transaction_ctx,
 };
@@ -101,7 +99,6 @@
   get_transaction_write_set,
 };
 
->>>>>>> efbeedbe
 static struct st_service_ref list_of_services[]=
 {
   { "my_snprintf_service", VERSION_my_snprintf, &my_snprintf_handler },
@@ -113,13 +110,9 @@
   { "mysql_string_service",
     VERSION_mysql_string, &mysql_string_handler },
   { "mysql_malloc_service", VERSION_mysql_malloc, &mysql_malloc_handler },
-<<<<<<< HEAD
-  { "mysql_parser_service", VERSION_parser, &parser_handler }
-=======
   { "mysql_parser_service", VERSION_parser, &parser_handler },
   { "rpl_transaction_ctx_service",
     VERSION_rpl_transaction_ctx_service, &rpl_transaction_ctx_handler },
   { "transaction_write_set_service",
     VERSION_transaction_write_set_service, &transaction_write_set_handler }
->>>>>>> efbeedbe
 };
